--- conflicted
+++ resolved
@@ -153,10 +153,9 @@
 
 namespace tactic
 
-<<<<<<< HEAD
 meta def eval_expr' (α : Type*) [_inst_1 : reflected α] (e : expr) : tactic α :=
 mk_app ``id [e] >>= eval_expr α
-=======
+
 meta def is_simp_lemma : name → tactic bool :=
 succeeds ∘ tactic.has_attribute `simp
 
@@ -178,7 +177,6 @@
    trace format!"run_cmd mk_simp_attr `{attr}",
    let lmms := format.join $ list.intersperse " " $ s.to_list.map to_fmt,
    trace format!"local attribute [{attr}] {lmms}"
->>>>>>> f00ed774
 
 meta def mk_local (n : name) : expr :=
 expr.local_const n n binder_info.default (expr.const n [])

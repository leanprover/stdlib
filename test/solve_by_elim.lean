--- conflicted
+++ resolved
@@ -107,9 +107,6 @@
 begin
   apply le_trans,
   solve_by_elim { backtrack_all_goals := true },
-<<<<<<< HEAD
-end
-=======
 end
 
 -- test that metavariables created for implicit arguments don't get stuck
@@ -159,5 +156,4 @@
 end
 
 -- We verify that the solution did use `b`.
-example : solve_by_elim_use_b 1 2 = (1, 1, 2) := rfl
->>>>>>> 92d508a7
+example : solve_by_elim_use_b 1 2 = (1, 1, 2) := rfl
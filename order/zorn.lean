/-
Copyright (c) 2017 Johannes Hölzl. All rights reserved.
Released under Apache 2.0 license as described in the file LICENSE.
Authors: Johannes Hölzl

Zorn's lemmas.

Ported from Isabelle/HOL (written by Jacques D. Fleuriot, Tobias Nipkow, and Christian Sternagel).
-/
import data.set.lattice order.basic
noncomputable theory

universes u
open set classical
local attribute [instance] prop_decidable

namespace zorn

section chain
parameters {α : Type u} (r : α → α → Prop)
local infix ` ≺ `:50  := r

/-- A chain is a subset `c` satisfying
  `x ≺ y ∨ x = y ∨ y ≺ x` for all `x y ∈ c`. -/
def chain (c : set α) := pairwise_on c (λx y, x ≺ y ∨ y ≺ x)
parameters {r}

theorem chain.total_of_refl [is_refl α r]
  {c} (H : chain c) {x y} (hx : x ∈ c) (hy : y ∈ c) :
  x ≺ y ∨ y ≺ x :=
if e : x = y then or.inl (e ▸ refl _) else H _ hx _ hy e

theorem chain.directed [is_refl α r]
  {c} (H : chain c) {x y} (hx : x ∈ c) (hy : y ∈ c) :
  ∃ z, z ∈ c ∧ x ≺ z ∧ y ≺ z :=
match H.total_of_refl hx hy with
| or.inl h := ⟨y, hy, h, refl _⟩
| or.inr h := ⟨x, hx, refl _, h⟩
end

theorem chain.mono {c c'} : c' ⊆ c → chain c → chain c' :=
pairwise_on.mono

theorem chain.directed_on [is_refl α r] {c} (H : chain c) : directed_on (≺) c :=
λ x xc y yc, let ⟨z, hz, h⟩ := H.directed xc yc in ⟨z, hz, h⟩

theorem chain_insert {c : set α} {a : α} (hc : chain c) (ha : ∀b∈c, b ≠ a → a ≺ b ∨ b ≺ a) :
  chain (insert a c) :=
forall_insert_of_forall
  (assume x hx, forall_insert_of_forall (hc x hx) (assume hneq, (ha x hx hneq).symm))
  (forall_insert_of_forall (assume x hx hneq, ha x hx $ assume h', hneq h'.symm) (assume h, (h rfl).rec _))

def super_chain (c₁ c₂ : set α) := chain c₂ ∧ c₁ ⊂ c₂

def is_max_chain (c : set α) := chain c ∧ ¬ (∃c', super_chain c c')

def succ_chain (c : set α) :=
if h : ∃c', chain c ∧ super_chain c c' then some h else c

theorem succ_spec {c : set α} (h : ∃c', chain c ∧ super_chain c c') :
  super_chain c (succ_chain c) :=
let ⟨c', hc'⟩ := h in
have chain c ∧ super_chain c (some h),
  from @some_spec _ (λc', chain c ∧ super_chain c c') _,
by simp [succ_chain, dif_pos, h, this.right]

theorem chain_succ {c : set α} (hc : chain c) : chain (succ_chain c) :=
if h : ∃c', chain c ∧ super_chain c c' then
  (succ_spec h).left
else
  by simp [succ_chain, dif_neg, h]; exact hc

theorem super_of_not_max {c : set α} (hc₁ : chain c) (hc₂ : ¬ is_max_chain c) :
  super_chain c (succ_chain c) :=
begin
  simp [is_max_chain, not_and_distrib, not_forall_not] at hc₂,
  cases hc₂.neg_resolve_left hc₁ with c' hc',
  exact succ_spec ⟨c', hc₁, hc'⟩
end

theorem succ_increasing {c : set α} : c ⊆ succ_chain c :=
if h : ∃c', chain c ∧ super_chain c c' then
  have super_chain c (succ_chain c), from succ_spec h,
  this.right.left
else by simp [succ_chain, dif_neg, h, subset.refl]

inductive chain_closure : set α → Prop
| succ : ∀{s}, chain_closure s → chain_closure (succ_chain s)
| union : ∀{s}, (∀a∈s, chain_closure a) → chain_closure (⋃₀ s)

theorem chain_closure_empty : chain_closure ∅ :=
have chain_closure (⋃₀ ∅),
  from chain_closure.union $ assume a h, h.rec _,
by simp at this; assumption

theorem chain_closure_closure : chain_closure (⋃₀ chain_closure) :=
chain_closure.union $ assume s hs, hs

variables {c c₁ c₂ c₃ : set α}

private lemma chain_closure_succ_total_aux (hc₁ : chain_closure c₁) (hc₂ : chain_closure c₂)
  (h : ∀{c₃}, chain_closure c₃ → c₃ ⊆ c₂ → c₂ = c₃ ∨ succ_chain c₃ ⊆ c₂) :
  c₁ ⊆ c₂ ∨ succ_chain c₂ ⊆ c₁ :=
begin
  induction hc₁,
  case _root_.zorn.chain_closure.succ : c₃ hc₃ ih {
    cases ih with ih ih,
    { have h := h hc₃ ih,
      cases h with h h,
      { exact or.inr (h ▸ subset.refl _) },
      { exact or.inl h } },
    { exact or.inr (subset.trans ih succ_increasing) } },
  case _root_.zorn.chain_closure.union : s hs ih {
    refine (classical.or_iff_not_imp_right.2 $ λ hn, sUnion_subset $ λ a ha, _),
    apply (ih a ha).resolve_right,
    apply mt (λ h, _) hn,
    exact subset.trans h (subset_sUnion_of_mem ha) }
end

private lemma chain_closure_succ_total (hc₁ : chain_closure c₁) (hc₂ : chain_closure c₂) (h : c₁ ⊆ c₂) :
  c₂ = c₁ ∨ succ_chain c₁ ⊆ c₂ :=
begin
  induction hc₂ generalizing c₁ hc₁ h,
  case _root_.zorn.chain_closure.succ : c₂ hc₂ ih {
    have h₁ : c₁ ⊆ c₂ ∨ @succ_chain α r c₂ ⊆ c₁ :=
      (chain_closure_succ_total_aux hc₁ hc₂ $ assume c₁, ih),
    cases h₁ with h₁ h₁,
    { have h₂ := ih hc₁ h₁,
      cases h₂ with h₂ h₂,
      { exact (or.inr $ h₂ ▸ subset.refl _) },
      { exact (or.inr $ subset.trans h₂ succ_increasing) } },
    { exact (or.inl $ subset.antisymm h₁ h) } },
  case _root_.zorn.chain_closure.union : s hs ih {
    apply or.imp_left (assume h', subset.antisymm h' h),
    apply classical.by_contradiction,
    simp [not_or_distrib, sUnion_subset_iff, classical.not_forall],
    intros c₃ hc₃ h₁ h₂,
    have h := chain_closure_succ_total_aux hc₁ (hs c₃ hc₃) (assume c₄, ih _ hc₃),
    cases h with h h,
    { have h' := ih c₃ hc₃ hc₁ h,
      cases h' with h' h',
      { exact (h₁ $ h' ▸ subset.refl _) },
      { exact (h₂ $ subset.trans h' $ subset_sUnion_of_mem hc₃) } },
    { exact (h₁ $ subset.trans succ_increasing h) } }
end

theorem chain_closure_total (hc₁ : chain_closure c₁) (hc₂ : chain_closure c₂) : c₁ ⊆ c₂ ∨ c₂ ⊆ c₁ :=
have c₁ ⊆ c₂ ∨ succ_chain c₂ ⊆ c₁,
  from chain_closure_succ_total_aux hc₁ hc₂ $ assume c₃ hc₃, chain_closure_succ_total hc₃ hc₂,
or.imp_right (assume : succ_chain c₂ ⊆ c₁, subset.trans succ_increasing this) this

theorem chain_closure_succ_fixpoint (hc₁ : chain_closure c₁) (hc₂ : chain_closure c₂)
  (h_eq : succ_chain c₂ = c₂) : c₁ ⊆ c₂ :=
begin
  induction hc₁,
  case _root_.zorn.chain_closure.succ : c₁ hc₁ h {
    exact or.elim (chain_closure_succ_total hc₁ hc₂ h)
      (assume h, h ▸ h_eq.symm ▸ subset.refl c₂) id },
  case _root_.zorn.chain_closure.union : s hs ih {
    exact (sUnion_subset $ assume c₁ hc₁, ih c₁ hc₁) }
end

theorem chain_closure_succ_fixpoint_iff (hc : chain_closure c) :
  succ_chain c = c ↔ c = ⋃₀ chain_closure :=
⟨assume h, subset.antisymm
    (subset_sUnion_of_mem hc)
    (chain_closure_succ_fixpoint chain_closure_closure hc h),
  assume : c = ⋃₀{c : set α | chain_closure c},
  subset.antisymm
    (calc succ_chain c ⊆ ⋃₀{c : set α | chain_closure c} :
        subset_sUnion_of_mem $ chain_closure.succ hc
      ... = c : this.symm)
    succ_increasing⟩

theorem chain_chain_closure (hc : chain_closure c) : chain c :=
begin
  induction hc,
  case _root_.zorn.chain_closure.succ : c hc h {
    exact chain_succ h },
  case _root_.zorn.chain_closure.union : s hs h {
    have h : ∀c∈s, zorn.chain c := h,
    exact assume c₁ ⟨t₁, ht₁, (hc₁ : c₁ ∈ t₁)⟩ c₂ ⟨t₂, ht₂, (hc₂ : c₂ ∈ t₂)⟩ hneq,
      have t₁ ⊆ t₂ ∨ t₂ ⊆ t₁, from chain_closure_total (hs _ ht₁) (hs _ ht₂),
      or.elim this
        (assume : t₁ ⊆ t₂, h t₂ ht₂ c₁ (this hc₁) c₂ hc₂ hneq)
        (assume : t₂ ⊆ t₁, h t₁ ht₁ c₁ hc₁ c₂ (this hc₂) hneq) }
end

def max_chain := ⋃₀ chain_closure

/-- Hausdorff's maximality principle

There exists a maximal totally ordered subset of `α`.
Note that we do not require `α` to be partially ordered by `r`. -/
theorem max_chain_spec : is_max_chain max_chain :=
classical.by_contradiction $
assume : ¬ is_max_chain (⋃₀ chain_closure),
have super_chain (⋃₀ chain_closure) (succ_chain (⋃₀ chain_closure)),
  from super_of_not_max (chain_chain_closure chain_closure_closure) this,
let ⟨h₁, h₂, (h₃ : (⋃₀ chain_closure) ≠ succ_chain (⋃₀ chain_closure))⟩ := this in
have succ_chain (⋃₀ chain_closure) = (⋃₀ chain_closure),
  from (chain_closure_succ_fixpoint_iff chain_closure_closure).mpr rfl,
h₃ this.symm

/-- Zorn's lemma

If every chain has an upper bound, then there is a maximal element -/
theorem zorn (h : ∀c, chain c → ∃ub, ∀a∈c, a ≺ ub) (trans : ∀{a b c}, a ≺ b → b ≺ c → a ≺ c) :
  ∃m, ∀a, m ≺ a → a ≺ m :=
have ∃ub, ∀a∈max_chain, a ≺ ub,
  from h _ $ max_chain_spec.left,
let ⟨ub, (hub : ∀a∈max_chain, a ≺ ub)⟩ := this in
⟨ub, assume a ha,
  have chain (insert a max_chain),
    from chain_insert max_chain_spec.left $ assume b hb _, or.inr $ trans (hub b hb) ha,
  have a ∈ max_chain, from
    classical.by_contradiction $ assume h : a ∉ max_chain,
    max_chain_spec.right $ ⟨insert a max_chain, this, ssubset_insert h⟩,
  hub a this⟩

end chain

theorem zorn_partial_order {α : Type u} [partial_order α]
  (h : ∀c:set α, @chain α (≤) c → ∃ub, ∀a∈c, a ≤ ub) : ∃m:α, ∀a, m ≤ a → a = m :=
let ⟨m, hm⟩ := @zorn α (≤) h (assume a b c, le_trans) in
⟨m, assume a ha, le_antisymm (hm a ha) ha⟩

<<<<<<< HEAD
theorem zorn_partial_order₀ {α : Type u} [partial_order α]
  (s : set α) (x : α) (hxs : x ∈ s)
  (ih : ∀ c ⊆ s, zorn.chain (≤) c → ∀ y ∈ c, ∃ ub ∈ s, ∀ z ∈ c, z ≤ ub) :
  ∃ m ∈ s, ∀ z ∈ s, m ≤ z → z = m :=
let ⟨m, hm⟩ := @zorn.zorn_partial_order s _ (λ c hc, classical.by_cases
  (assume hce : c = ∅, hce.symm ▸ ⟨⟨x, hxs⟩, λ _, false.elim⟩)
  (assume hce : c ≠ ∅, let ⟨m, hmc⟩ := set.exists_mem_of_ne_empty hce in
    let ⟨ub, hubs, hub⟩ := ih (subtype.val '' c) (set.image_subset_iff.2 $ λ z hz, z.2)
    (by rintro _ ⟨p, hpc, rfl⟩ _ ⟨q, hqc, rfl⟩ hpq;
      exact hc p hpc q hqc (mt (by rintro rfl; refl) hpq)) m.1 ⟨m, hmc, rfl⟩ in
    ⟨⟨ub, hubs⟩, λ a hac, hub a.1 ⟨a, hac, rfl⟩⟩)) in
⟨m.1, m.2, λ z hz hmz, congr_arg subtype.val $ hm ⟨z, hz⟩ hmz⟩
=======
theorem zorn_partial_order₀ {α : Type u} [partial_order α] (s : set α)
  (ih : ∀ c ⊆ s, chain (≤) c → ∀ y ∈ c, ∃ ub ∈ s, ∀ z ∈ c, z ≤ ub)
  (x : α) (hxs : x ∈ s) : ∃ m ∈ s, x ≤ m ∧ ∀ z ∈ s, m ≤ z → z = m :=
let ⟨⟨m, hms, hxm⟩, h⟩ := @zorn_partial_order {m // m ∈ s ∧ x ≤ m} _ (λ c hc, classical.by_cases
  (assume hce : c = ∅, hce.symm ▸ ⟨⟨x, hxs, le_refl _⟩, λ _, false.elim⟩)
  (assume hce : c ≠ ∅, let ⟨m, hmc⟩ := set.exists_mem_of_ne_empty hce in
    let ⟨ub, hubs, hub⟩ := ih (subtype.val '' c) (image_subset_iff.2 $ λ z hzc, z.2.1)
    (by rintro _ ⟨p, hpc, rfl⟩ _ ⟨q, hqc, rfl⟩ hpq;
      exact hc p hpc q hqc (mt (by rintro rfl; refl) hpq)) m.1 (mem_image_of_mem _ hmc) in
    ⟨⟨ub, hubs, le_trans m.2.2 $ hub m.1 $ mem_image_of_mem _ hmc⟩, λ a hac, hub a.1 ⟨a, hac, rfl⟩⟩)) in
⟨m, hms, hxm, λ z hzs hmz, congr_arg subtype.val $ h ⟨z, hzs, le_trans hxm hmz⟩ hmz⟩
>>>>>>> 891dfbbe

theorem zorn_subset {α : Type u} (S : set (set α))
  (h : ∀c ⊆ S, chain (⊆) c → ∃ub ∈ S, ∀ s ∈ c, s ⊆ ub) :
  ∃ m ∈ S, ∀a ∈ S, m ⊆ a → a = m :=
begin
  letI : partial_order S := partial_order.lift subtype.val (λ _ _, subtype.eq'),
  have : ∀c:set S, @chain S (≤) c → ∃ub, ∀a∈c, a ≤ ub,
  { intros c hc,
    rcases h (subtype.val '' c) (image_subset_iff.2 _) _ with ⟨s, sS, hs⟩,
    { exact ⟨⟨s, sS⟩, λ ⟨x, hx⟩ H, hs _ (mem_image_of_mem _ H)⟩ },
    { rintro ⟨x, hx⟩ _, exact hx },
    { rintro _ ⟨x, cx, rfl⟩ _ ⟨y, cy, rfl⟩ xy,
      exact hc x cx y cy (mt (congr_arg _) xy) } },
  rcases zorn_partial_order this with ⟨⟨m, mS⟩, hm⟩,
  exact ⟨m, mS, λ a aS ha, congr_arg subtype.val (hm ⟨a, aS⟩ ha)⟩
end

theorem zorn_subset₀ {α : Type u} (S : set (set α))
  (H : ∀c ⊆ S, chain (⊆) c → c ≠ ∅ → ∃ub ∈ S, ∀ s ∈ c, s ⊆ ub) (x) (hx : x ∈ S) :
  ∃ m ∈ S, x ⊆ m ∧ ∀a ∈ S, m ⊆ a → a = m :=
begin
  let T := {s ∈ S | x ⊆ s},
  rcases zorn_subset T _ with ⟨m, ⟨mS, mx⟩, hm⟩,
  { exact ⟨m, mS, mx, λ a ha ha', hm a ⟨ha, subset.trans mx ha'⟩ ha'⟩ },
  { intros c cT hc,
    by_cases c0 : c = ∅,
    { rw c0, exact ⟨x, ⟨hx, subset.refl _⟩, λ _, false.elim⟩ },
    { rcases H _ (subset.trans cT (sep_subset _ _)) hc c0 with ⟨ub, us, h⟩,
      refine ⟨ub, ⟨us, _⟩, h⟩,
      rcases ne_empty_iff_exists_mem.1 c0 with ⟨s, hs⟩,
      exact subset.trans (cT hs).2 (h _ hs) } }
end

theorem chain.total {α : Type u} [preorder α]
  {c} (H : @chain α (≤) c) :
  ∀ {x y}, x ∈ c → y ∈ c → x ≤ y ∨ y ≤ x :=
@chain.total_of_refl _ (≤) ⟨le_refl⟩ _ H

end zorn<|MERGE_RESOLUTION|>--- conflicted
+++ resolved
@@ -225,20 +225,6 @@
 let ⟨m, hm⟩ := @zorn α (≤) h (assume a b c, le_trans) in
 ⟨m, assume a ha, le_antisymm (hm a ha) ha⟩
 
-<<<<<<< HEAD
-theorem zorn_partial_order₀ {α : Type u} [partial_order α]
-  (s : set α) (x : α) (hxs : x ∈ s)
-  (ih : ∀ c ⊆ s, zorn.chain (≤) c → ∀ y ∈ c, ∃ ub ∈ s, ∀ z ∈ c, z ≤ ub) :
-  ∃ m ∈ s, ∀ z ∈ s, m ≤ z → z = m :=
-let ⟨m, hm⟩ := @zorn.zorn_partial_order s _ (λ c hc, classical.by_cases
-  (assume hce : c = ∅, hce.symm ▸ ⟨⟨x, hxs⟩, λ _, false.elim⟩)
-  (assume hce : c ≠ ∅, let ⟨m, hmc⟩ := set.exists_mem_of_ne_empty hce in
-    let ⟨ub, hubs, hub⟩ := ih (subtype.val '' c) (set.image_subset_iff.2 $ λ z hz, z.2)
-    (by rintro _ ⟨p, hpc, rfl⟩ _ ⟨q, hqc, rfl⟩ hpq;
-      exact hc p hpc q hqc (mt (by rintro rfl; refl) hpq)) m.1 ⟨m, hmc, rfl⟩ in
-    ⟨⟨ub, hubs⟩, λ a hac, hub a.1 ⟨a, hac, rfl⟩⟩)) in
-⟨m.1, m.2, λ z hz hmz, congr_arg subtype.val $ hm ⟨z, hz⟩ hmz⟩
-=======
 theorem zorn_partial_order₀ {α : Type u} [partial_order α] (s : set α)
   (ih : ∀ c ⊆ s, chain (≤) c → ∀ y ∈ c, ∃ ub ∈ s, ∀ z ∈ c, z ≤ ub)
   (x : α) (hxs : x ∈ s) : ∃ m ∈ s, x ≤ m ∧ ∀ z ∈ s, m ≤ z → z = m :=
@@ -250,7 +236,6 @@
       exact hc p hpc q hqc (mt (by rintro rfl; refl) hpq)) m.1 (mem_image_of_mem _ hmc) in
     ⟨⟨ub, hubs, le_trans m.2.2 $ hub m.1 $ mem_image_of_mem _ hmc⟩, λ a hac, hub a.1 ⟨a, hac, rfl⟩⟩)) in
 ⟨m, hms, hxm, λ z hzs hmz, congr_arg subtype.val $ h ⟨z, hzs, le_trans hxm hmz⟩ hmz⟩
->>>>>>> 891dfbbe
 
 theorem zorn_subset {α : Type u} (S : set (set α))
   (h : ∀c ⊆ S, chain (⊆) c → ∃ub ∈ S, ∀ s ∈ c, s ⊆ ub) :

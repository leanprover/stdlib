--- conflicted
+++ resolved
@@ -342,31 +342,19 @@
 
 lemma card_le_of_subset {s t : set α} [fintype s] [fintype t] (hsub : s ⊆ t) :
   fintype.card s ≤ fintype.card t :=
-<<<<<<< HEAD
-calc fintype.card s = s.to_finset.card : card_fintype_of_finset' _ (by simp)
-... ≤ t.to_finset.card : finset.card_le_of_subset (λ x hx, by simp [set.subset_def, *] at *)
-... = fintype.card t : eq.symm (card_fintype_of_finset' _ (by simp))
-
-lemma eq_of_card_le_of_subset {s t : set α} [fintype s] [fintype t]
-  (hcard : fintype.card t ≤ fintype.card s) (hsub : s ⊆ t) : s = t :=
-=======
 calc fintype.card s = s.to_finset.card : set.card_fintype_of_finset' _ (by simp)
 ... ≤ t.to_finset.card : finset.card_le_of_subset (λ x hx, by simp [set.subset_def, *] at *)
 ... = fintype.card t : eq.symm (set.card_fintype_of_finset' _ (by simp))
 
 lemma eq_of_subset_of_card_le {s t : set α} [fintype s] [fintype t]
    (hsub : s ⊆ t) (hcard : fintype.card t ≤ fintype.card s) : s = t :=
->>>>>>> 3f5ec68c
 classical.by_contradiction (λ h, lt_irrefl (fintype.card t)
   (have fintype.card s < fintype.card t := set.card_lt_card ⟨hsub, h⟩,
     by rwa [le_antisymm (card_le_of_subset hsub) hcard] at this))
 
-<<<<<<< HEAD
 lemma card_range_of_injective [fintype α] {f : α → β} (hf : injective f)
   [fintype (range f)] : fintype.card (range f) = fintype.card α :=
 eq.symm $ fintype.card_congr (@equiv.of_bijective  _ _ (λ a : α, show range f, from ⟨f a, a, rfl⟩)
   ⟨λ x y h, hf $ subtype.mk.inj h, λ b, let ⟨a, ha⟩ := b.2 in ⟨a, by simp *⟩⟩)
 
-=======
->>>>>>> 3f5ec68c
 end set
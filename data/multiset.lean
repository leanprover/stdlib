/-
Copyright (c) 2015 Microsoft Corporation. All rights reserved.
Released under Apache 2.0 license as described in the file LICENSE.
Author: Mario Carneiro

Multisets.
-/
import logic.function order.boolean_algebra
  data.list.basic data.list.perm data.list.sort data.quot data.string
  algebra.order_functions algebra.group_power algebra.ordered_group
  tactic.interactive

open list subtype nat lattice

variables {α : Type*} {β : Type*} {γ : Type*}

local infix ` • ` := add_monoid.smul

instance list.perm.setoid (α : Type*) : setoid (list α) :=
setoid.mk perm ⟨perm.refl, @perm.symm _, @perm.trans _⟩

/-- `multiset α` is the quotient of `list α` by list permutation. The result
  is a type of finite sets with duplicates allowed.  -/
def {u} multiset (α : Type u) : Type u :=
quotient (list.perm.setoid α)

namespace multiset

instance : has_coe (list α) (multiset α) := ⟨quot.mk _⟩

@[simp] theorem quot_mk_to_coe (l : list α) : @eq (multiset α) ⟦l⟧ l := rfl

@[simp] theorem quot_mk_to_coe' (l : list α) : @eq (multiset α) (quot.mk (≈) l) l := rfl

@[simp] theorem quot_mk_to_coe'' (l : list α) : @eq (multiset α) (quot.mk setoid.r l) l := rfl

@[simp] theorem coe_eq_coe (l₁ l₂ : list α) : (l₁ : multiset α) = l₂ ↔ l₁ ~ l₂ := quotient.eq

instance has_decidable_eq [decidable_eq α] : decidable_eq (multiset α)
| s₁ s₂ := quotient.rec_on_subsingleton₂ s₁ s₂ $ λ l₁ l₂,
  decidable_of_iff' _ quotient.eq

/- empty multiset -/

/-- `0 : multiset α` is the empty set -/
protected def zero : multiset α := @nil α

instance : has_zero (multiset α)   := ⟨multiset.zero⟩
instance : has_emptyc (multiset α) := ⟨0⟩
instance : inhabited (multiset α)  := ⟨0⟩

@[simp] theorem coe_nil_eq_zero : (@nil α : multiset α) = 0 := rfl
@[simp] theorem empty_eq_zero : (∅ : multiset α) = 0 := rfl

/- cons -/

/-- `cons a s` is the multiset which contains `s` plus one more
  instance of `a`. -/
def cons (a : α) (s : multiset α) : multiset α :=
quot.lift_on s (λ l, (a :: l : multiset α))
  (λ l₁ l₂ p, quot.sound ((perm_cons a).2 p))

notation a :: b := cons a b

instance : has_insert α (multiset α) := ⟨cons⟩

@[simp] theorem insert_eq_cons (a : α) (s : multiset α) :
  insert a s = a::s := rfl

@[simp] theorem cons_coe (a : α) (l : list α) :
  (a::l : multiset α) = (a::l : list α) := rfl

theorem singleton_coe (a : α) : (a::0 : multiset α) = ([a] : list α) := rfl

@[simp] theorem cons_inj_left {a b : α} (s : multiset α) :
  a::s = b::s ↔ a = b :=
⟨quot.induction_on s $ λ l e,
  have [a] ++ l ~ [b] ++ l, from quotient.exact e,
  eq_singleton_of_perm $ (perm_app_right_iff _).1 this, congr_arg _⟩

@[simp] theorem cons_inj_right (a : α) {s t : multiset α} :
  a::s = a::t ↔ s = t :=
quotient.induction_on₂ s t $ λ l₁ l₂, by simp [perm_cons]

@[recursor 5] protected theorem induction {p : multiset α → Prop}
  (h₁ : p 0) (h₂ : ∀ ⦃a : α⦄ {s : multiset α}, p s → p (a :: s)) (s) : p s :=
quot.induction_on s $ λ l, by induction l with _ _ ih; [exact h₁, exact h₂ ih]

@[elab_as_eliminator] protected theorem induction_on {p : multiset α → Prop}
  (s : multiset α) (h₁ : p 0) (h₂ : ∀ ⦃a : α⦄ {s : multiset α}, p s → p (a :: s)) : p s :=
multiset.induction h₁ h₂ s

theorem cons_swap (a b : α) (s : multiset α) : a :: b :: s = b :: a :: s :=
quot.induction_on s $ λ l, quotient.sound $ perm.swap _ _ _

section rec
variables {C : multiset α → Sort*}

/-- Dependent recursor on multisets.

TODO: should be @[recursor 6], but then the definition of `multiset.pi` failes with a stack
overflow in `whnf`.
-/
protected def rec
  (C_0 : C 0)
  (C_cons : Πa m, C m → C (a::m))
  (C_cons_heq : ∀a a' m b, C_cons a (a'::m) (C_cons a' m b) == C_cons a' (a::m) (C_cons a m b))
  (m : multiset α) : C m :=
quotient.hrec_on m (@list.rec α (λl, C ⟦l⟧) C_0 (λa l b, C_cons a ⟦l⟧ b)) $
  assume l l' h,
  list.rec_heq_of_perm h
    (assume a l l' b b' hl, have ⟦l⟧ = ⟦l'⟧, from quot.sound hl, by cc)
    (assume a a' l, C_cons_heq a a' ⟦l⟧)

@[elab_as_eliminator]
protected def rec_on (m : multiset α)
  (C_0 : C 0)
  (C_cons : Πa m, C m → C (a::m))
  (C_cons_heq : ∀a a' m b, C_cons a (a'::m) (C_cons a' m b) == C_cons a' (a::m) (C_cons a m b)) :
  C m :=
multiset.rec C_0 C_cons C_cons_heq m

variables {C_0 : C 0} {C_cons : Πa m, C m → C (a::m)}
  {C_cons_heq : ∀a a' m b, C_cons a (a'::m) (C_cons a' m b) == C_cons a' (a::m) (C_cons a m b)}

@[simp] lemma rec_on_0 : @multiset.rec_on α C (0:multiset α) C_0 C_cons C_cons_heq = C_0 :=
rfl

@[simp] lemma rec_on_cons (a : α) (m : multiset α) :
  (a :: m).rec_on C_0 C_cons C_cons_heq = C_cons a m (m.rec_on C_0 C_cons C_cons_heq) :=
quotient.induction_on m $ assume l, rfl

end rec

section mem

/-- `a ∈ s` means that `a` has nonzero multiplicity in `s`. -/
def mem (a : α) (s : multiset α) : Prop :=
quot.lift_on s (λ l, a ∈ l) (λ l₁ l₂ (e : l₁ ~ l₂), propext $ mem_of_perm e)

instance : has_mem α (multiset α) := ⟨mem⟩

@[simp] lemma mem_coe {a : α} {l : list α} : a ∈ (l : multiset α) ↔ a ∈ l := iff.rfl

instance decidable_mem [decidable_eq α] (a : α) (s : multiset α) : decidable (a ∈ s) :=
quot.rec_on_subsingleton s $ list.decidable_mem a

@[simp] theorem mem_cons {a b : α} {s : multiset α} : a ∈ b :: s ↔ a = b ∨ a ∈ s :=
quot.induction_on s $ λ l, iff.rfl

lemma mem_cons_of_mem {a b : α} {s : multiset α} (h : a ∈ s) : a ∈ b :: s :=
mem_cons.2 $ or.inr h

@[simp] theorem mem_cons_self (a : α) (s : multiset α) : a ∈ a :: s :=
mem_cons.2 (or.inl rfl)

theorem exists_cons_of_mem {s : multiset α} {a : α} : a ∈ s → ∃ t, s = a :: t :=
quot.induction_on s $ λ l (h : a ∈ l),
let ⟨l₁, l₂, e⟩ := mem_split h in
e.symm ▸ ⟨(l₁++l₂ : list α), quot.sound perm_middle⟩

@[simp] theorem not_mem_zero (a : α) : a ∉ (0 : multiset α) := id

theorem eq_zero_of_forall_not_mem {s : multiset α} : (∀x, x ∉ s) → s = 0 :=
quot.induction_on s $ λ l H, by rw eq_nil_of_forall_not_mem H; refl

theorem exists_mem_of_ne_zero {s : multiset α} : s ≠ 0 → ∃ a : α, a ∈ s :=
quot.induction_on s $ assume l hl,
  match l, hl with
  | [] := assume h, false.elim $ h rfl
  | (a :: l) := assume _, ⟨a, by simp⟩
  end

@[simp] lemma zero_ne_cons {a : α} {m : multiset α} : 0 ≠ a :: m :=
assume h, have a ∈ (0:multiset α), from h.symm ▸ mem_cons_self _ _, not_mem_zero _ this

@[simp] lemma cons_ne_zero {a : α} {m : multiset α} : a :: m ≠ 0 := zero_ne_cons.symm

lemma cons_eq_cons {a b : α} {as bs : multiset α} :
  a :: as = b :: bs ↔ ((a = b ∧ as = bs) ∨ (a ≠ b ∧ ∃cs, as = b :: cs ∧ bs = a :: cs)) :=
begin
  haveI : decidable_eq α := classical.dec_eq α,
  split,
  { assume eq,
    by_cases a = b,
    { subst h, simp * at * },
    { have : a ∈ b :: bs, from eq ▸ mem_cons_self _ _,
      have : a ∈ bs, by simpa [h],
      rcases exists_cons_of_mem this with ⟨cs, hcs⟩,
      simp [h, hcs],
      have : a :: as = b :: a :: cs, by simp [eq, hcs],
      have : a :: as = a :: b :: cs, by rwa [cons_swap],
      simpa using this } },
  { assume h,
    rcases h with ⟨eq₁, eq₂⟩ | ⟨h, cs, eq₁, eq₂⟩,
    { simp * },
    { simp [*, cons_swap a b] } }
end

end mem

/- subset -/
section subset

/-- `s ⊆ t` is the lift of the list subset relation. It means that any
  element with nonzero multiplicity in `s` has nonzero multiplicity in `t`,
  but it does not imply that the multiplicity of `a` in `s` is less or equal than in `t`;
  see `s ≤ t` for this relation. -/
protected def subset (s t : multiset α) : Prop := ∀ ⦃a : α⦄, a ∈ s → a ∈ t

instance : has_subset (multiset α) := ⟨multiset.subset⟩

@[simp] theorem coe_subset {l₁ l₂ : list α} : (l₁ : multiset α) ⊆ l₂ ↔ l₁ ⊆ l₂ := iff.rfl

@[simp] theorem subset.refl (s : multiset α) : s ⊆ s := λ a h, h

theorem subset.trans {s t u : multiset α} : s ⊆ t → t ⊆ u → s ⊆ u :=
λ h₁ h₂ a m, h₂ (h₁ m)

theorem subset_iff {s t : multiset α} : s ⊆ t ↔ (∀⦃x⦄, x ∈ s → x ∈ t) := iff.rfl

theorem mem_of_subset {s t : multiset α} {a : α} (h : s ⊆ t) : a ∈ s → a ∈ t := @h _

@[simp] theorem zero_subset (s : multiset α) : 0 ⊆ s :=
λ a, (not_mem_nil a).elim

@[simp] theorem cons_subset {a : α} {s t : multiset α} : (a :: s) ⊆ t ↔ a ∈ t ∧ s ⊆ t :=
by simp [subset_iff, or_imp_distrib, forall_and_distrib]

theorem eq_zero_of_subset_zero {s : multiset α} (h : s ⊆ 0) : s = 0 :=
eq_zero_of_forall_not_mem h

theorem subset_zero {s : multiset α} : s ⊆ 0 ↔ s = 0 :=
⟨eq_zero_of_subset_zero, λ xeq, xeq.symm ▸ subset.refl 0⟩

end subset

/- multiset order -/

/-- `s ≤ t` means that `s` is a sublist of `t` (up to permutation).
  Equivalently, `s ≤ t` means that `count a s ≤ count a t` for all `a`. -/
protected def le (s t : multiset α) : Prop :=
quotient.lift_on₂ s t (<+~) $ λ v₁ v₂ w₁ w₂ p₁ p₂,
  propext (p₂.subperm_left.trans p₁.subperm_right)

instance : partial_order (multiset α) :=
{ le := multiset.le,
  le_refl := λ s, quot.induction_on s $ λ l, subperm.refl _,
  le_trans := λ s t u, quotient.induction_on₃ s t u $ @subperm.trans _,
  le_antisymm := λ s t, quotient.induction_on₂ s t $
    λ l₁ l₂ h₁ h₂, quot.sound (subperm.antisymm h₁ h₂) }

theorem subset_of_le {s t : multiset α} : s ≤ t → s ⊆ t :=
quotient.induction_on₂ s t $ λ l₁ l₂, subset_of_subperm

theorem mem_of_le {s t : multiset α} {a : α} (h : s ≤ t) : a ∈ s → a ∈ t :=
mem_of_subset (subset_of_le h)

@[simp] theorem coe_le {l₁ l₂ : list α} : (l₁ : multiset α) ≤ l₂ ↔ l₁ <+~ l₂ := iff.rfl

@[elab_as_eliminator] theorem le_induction_on {C : multiset α → multiset α → Prop}
  {s t : multiset α} (h : s ≤ t)
  (H : ∀ {l₁ l₂ : list α}, l₁ <+ l₂ → C l₁ l₂) : C s t :=
quotient.induction_on₂ s t (λ l₁ l₂ ⟨l, p, s⟩,
  (show ⟦l⟧ = ⟦l₁⟧, from quot.sound p) ▸ H s) h

theorem zero_le (s : multiset α) : 0 ≤ s :=
quot.induction_on s $ λ l, subperm_of_sublist $ nil_sublist l

theorem le_zero {s : multiset α} : s ≤ 0 ↔ s = 0 :=
⟨λ h, le_antisymm h (zero_le _), le_of_eq⟩

theorem lt_cons_self (s : multiset α) (a : α) : s < a :: s :=
quot.induction_on s $ λ l,
suffices l <+~ a :: l ∧ (¬l ~ a :: l),
  by simpa [lt_iff_le_and_ne],
⟨subperm_of_sublist (sublist_cons _ _),
 λ p, ne_of_lt (lt_succ_self (length l)) (perm_length p)⟩


theorem le_cons_self (s : multiset α) (a : α) : s ≤ a :: s :=
le_of_lt $ lt_cons_self _ _

theorem cons_le_cons_iff (a : α) {s t : multiset α} : a :: s ≤ a :: t ↔ s ≤ t :=
quotient.induction_on₂ s t $ λ l₁ l₂, subperm_cons a

theorem cons_le_cons (a : α) {s t : multiset α} : s ≤ t → a :: s ≤ a :: t :=
(cons_le_cons_iff a).2

theorem le_cons_of_not_mem {a : α} {s t : multiset α} (m : a ∉ s) : s ≤ a :: t ↔ s ≤ t :=
begin
  refine ⟨_, λ h, le_trans h $ le_cons_self _ _⟩,
  suffices : ∀ {t'} (_ : s ≤ t') (_ : a ∈ t'), a :: s ≤ t',
  { exact λ h, (cons_le_cons_iff a).1 (this h (mem_cons_self _ _)) },
  introv h, revert m, refine le_induction_on h _,
  introv s m₁ m₂,
  rcases mem_split m₂ with ⟨r₁, r₂, rfl⟩,
  exact perm_middle.subperm_left.2 ((subperm_cons _).2 $ subperm_of_sublist $
    (sublist_or_mem_of_sublist s).resolve_right m₁)
end

/- cardinality -/

/-- The cardinality of a multiset is the sum of the multiplicities
  of all its elements, or simply the length of the underlying list. -/
def card (s : multiset α) : ℕ :=
quot.lift_on s length $ λ l₁ l₂, perm_length

@[simp] theorem coe_card (l : list α) : card (l : multiset α) = length l := rfl

@[simp] theorem card_zero : @card α 0 = 0 := rfl

@[simp] theorem card_cons (a : α) (s : multiset α) : card (a :: s) = card s + 1 :=
quot.induction_on s $ λ l, rfl

@[simp] theorem card_singleton (a : α) : card (a::0) = 1 := by simp

theorem card_le_of_le {s t : multiset α} (h : s ≤ t) : card s ≤ card t :=
le_induction_on h $ λ l₁ l₂, length_le_of_sublist

theorem eq_of_le_of_card_le {s t : multiset α} (h : s ≤ t) : card t ≤ card s → s = t :=
le_induction_on h $ λ l₁ l₂ s h₂, congr_arg coe $ eq_of_sublist_of_length_le s h₂

theorem card_lt_of_lt {s t : multiset α} (h : s < t) : card s < card t :=
lt_of_not_ge $ λ h₂, ne_of_lt h $ eq_of_le_of_card_le (le_of_lt h) h₂

theorem lt_iff_cons_le {s t : multiset α} : s < t ↔ ∃ a, a :: s ≤ t :=
⟨quotient.induction_on₂ s t $ λ l₁ l₂ h,
  subperm.exists_of_length_lt (le_of_lt h) (card_lt_of_lt h),
λ ⟨a, h⟩, lt_of_lt_of_le (lt_cons_self _ _) h⟩

@[simp] theorem card_eq_zero {s : multiset α} : card s = 0 ↔ s = 0 :=
⟨λ h, (eq_of_le_of_card_le (zero_le _) (le_of_eq h)).symm, λ e, by simp [e]⟩

theorem card_pos {s : multiset α} : 0 < card s ↔ s ≠ 0 :=
pos_iff_ne_zero.trans $ not_congr card_eq_zero

theorem card_pos_iff_exists_mem {s : multiset α} : 0 < card s ↔ ∃ a, a ∈ s :=
quot.induction_on s $ λ l, length_pos_iff_exists_mem

<<<<<<< HEAD
@[elab_as_eliminator] definition strong_induction_on {p : multiset α → Sort*} :
=======
@[elab_as_eliminator] def strong_induction_on {p : multiset α → Sort*} :
>>>>>>> cecbf2b9
  ∀ (s : multiset α), (∀ s, (∀t < s, p t) → p s) → p s
| s := λ ih, ih s $ λ t h,
  have card t < card s, from card_lt_of_lt h,
  strong_induction_on t ih
using_well_founded {rel_tac := λ _ _, `[exact ⟨_, measure_wf card⟩]}

theorem strong_induction_eq {p : multiset α → Sort*}
  (s : multiset α) (H) : @strong_induction_on _ p s H =
    H s (λ t h, @strong_induction_on _ p t H) :=
by rw [strong_induction_on]

@[elab_as_eliminator] lemma case_strong_induction_on {p : multiset α → Prop}
  (s : multiset α) (h₀ : p 0) (h₁ : ∀ a s, (∀t ≤ s, p t) → p (a :: s)) : p s :=
multiset.strong_induction_on s $ assume s,
multiset.induction_on s (λ _, h₀) $ λ a s _ ih, h₁ _ _ $
λ t h, ih _ $ lt_of_le_of_lt h $ lt_cons_self _ _

/- singleton -/
@[simp] theorem singleton_eq_singleton (a : α) : singleton a = a::0 := rfl

@[simp] theorem mem_singleton {a b : α} : b ∈ a::0 ↔ b = a := by simp

theorem mem_singleton_self (a : α) : a ∈ (a::0 : multiset α) := mem_cons_self _ _

theorem singleton_inj {a b : α} : a::0 = b::0 ↔ a = b := cons_inj_left _

@[simp] theorem singleton_ne_zero (a : α) : a::0 ≠ 0 :=
ne_of_gt (lt_cons_self _ _)

@[simp] theorem singleton_le {a : α} {s : multiset α} : a::0 ≤ s ↔ a ∈ s :=
⟨λ h, mem_of_le h (mem_singleton_self _),
 λ h, let ⟨t, e⟩ := exists_cons_of_mem h in e.symm ▸ cons_le_cons _ (zero_le _)⟩

theorem card_eq_one {s : multiset α} : card s = 1 ↔ ∃ a, s = a::0 :=
⟨quot.induction_on s $ λ l h,
  (list.length_eq_one.1 h).imp $ λ a, congr_arg coe,
 λ ⟨a, e⟩, e.symm ▸ rfl⟩

/- add -/

/-- The sum of two multisets is the lift of the list append operation.
  This adds the multiplicities of each element,
  i.e. `count a (s + t) = count a s + count a t`. -/
protected def add (s₁ s₂ : multiset α) : multiset α :=
quotient.lift_on₂ s₁ s₂ (λ l₁ l₂, ((l₁ ++ l₂ : list α) : multiset α)) $
  λ v₁ v₂ w₁ w₂ p₁ p₂, quot.sound $ perm_app p₁ p₂

instance : has_add (multiset α) := ⟨multiset.add⟩

@[simp] theorem coe_add (s t : list α) : (s + t : multiset α) = (s ++ t : list α) := rfl

protected theorem add_comm (s t : multiset α) : s + t = t + s :=
quotient.induction_on₂ s t $ λ l₁ l₂, quot.sound perm_app_comm

protected theorem zero_add (s : multiset α) : 0 + s = s :=
quot.induction_on s $ λ l, rfl

theorem singleton_add (a : α) (s : multiset α) : ↑[a] + s = a::s := rfl

protected theorem add_le_add_left (s) {t u : multiset α} : s + t ≤ s + u ↔ t ≤ u :=
quotient.induction_on₃ s t u $ λ l₁ l₂ l₃, subperm_app_left _

protected theorem add_left_cancel (s) {t u : multiset α} (h : s + t = s + u) : t = u :=
le_antisymm ((multiset.add_le_add_left _).1 (le_of_eq h))
  ((multiset.add_le_add_left _).1 (le_of_eq h.symm))

instance : ordered_cancel_comm_monoid (multiset α) :=
{ zero                  := 0,
  add                   := (+),
  add_comm              := multiset.add_comm,
  add_assoc             := λ s₁ s₂ s₃, quotient.induction_on₃ s₁ s₂ s₃ $ λ l₁ l₂ l₃,
    congr_arg coe $ append_assoc l₁ l₂ l₃,
  zero_add              := multiset.zero_add,
  add_zero              := λ s, by rw [multiset.add_comm, multiset.zero_add],
  add_left_cancel       := multiset.add_left_cancel,
  add_right_cancel      := λ s₁ s₂ s₃ h, multiset.add_left_cancel s₂ $
    by simpa [multiset.add_comm] using h,
  add_le_add_left       := λ s₁ s₂ h s₃, (multiset.add_le_add_left _).2 h,
  le_of_add_le_add_left := λ s₁ s₂ s₃, (multiset.add_le_add_left _).1,
  ..@multiset.partial_order α }

@[simp] theorem cons_add (a : α) (s t : multiset α) : a :: s + t = a :: (s + t) :=
by rw [← singleton_add, ← singleton_add, add_assoc]

@[simp] theorem add_cons (a : α) (s t : multiset α) : s + a :: t = a :: (s + t) :=
by rw [add_comm, cons_add, add_comm]

theorem le_add_right (s t : multiset α) : s ≤ s + t :=
by simpa using add_le_add_left (zero_le t) s

theorem le_add_left (s t : multiset α) : s ≤ t + s :=
by simpa using add_le_add_right (zero_le t) s

@[simp] theorem card_add (s t : multiset α) : card (s + t) = card s + card t :=
quotient.induction_on₂ s t length_append

@[simp] theorem mem_add {a : α} {s t : multiset α} : a ∈ s + t ↔ a ∈ s ∨ a ∈ t :=
quotient.induction_on₂ s t $ λ l₁ l₂, mem_append

theorem le_iff_exists_add {s t : multiset α} : s ≤ t ↔ ∃ u, t = s + u :=
⟨λ h, le_induction_on h $ λ l₁ l₂ s,
  let ⟨l, p⟩ := exists_perm_append_of_sublist s in ⟨l, quot.sound p⟩,
λ⟨u, e⟩, e.symm ▸ le_add_right s u⟩

instance : canonically_ordered_monoid (multiset α) :=
{ lt_of_add_lt_add_left := @lt_of_add_lt_add_left _ _,
  le_iff_exists_add     := @le_iff_exists_add _,
  ..multiset.ordered_cancel_comm_monoid }

/- repeat -/

/-- `repeat a n` is the multiset containing only `a` with multiplicity `n`. -/
def repeat (a : α) (n : ℕ) : multiset α := repeat a n

@[simp] lemma card_repeat : ∀ (a : α) n, card (repeat a n) = n := length_repeat

theorem eq_of_mem_repeat {a b : α} {n} : b ∈ repeat a n → b = a := eq_of_mem_repeat

theorem eq_repeat' {a : α} {s : multiset α} : s = repeat a s.card ↔ ∀ b ∈ s, b = a :=
quot.induction_on s $ λ l, iff.trans ⟨λ h,
  (perm_repeat.1 $ (quotient.exact h).symm).symm, congr_arg coe⟩ eq_repeat'

theorem eq_repeat_of_mem {a : α} {s : multiset α} : (∀ b ∈ s, b = a) → s = repeat a s.card :=
eq_repeat'.2

theorem eq_repeat {a : α} {n} {s : multiset α} : s = repeat a n ↔ card s = n ∧ ∀ b ∈ s, b = a :=
⟨λ h, h.symm ▸ ⟨card_repeat _ _, λ b, eq_of_mem_repeat⟩,
 λ ⟨e, al⟩, e ▸ eq_repeat_of_mem al⟩

theorem repeat_subset_singleton : ∀ (a : α) n, repeat a n ⊆ a::0 := repeat_subset_singleton

theorem repeat_le_coe {a : α} {n} {l : list α} : repeat a n ≤ l ↔ list.repeat a n <+ l :=
⟨λ ⟨l', p, s⟩, (perm_repeat.1 p.symm).symm ▸ s, subperm_of_sublist⟩

/- range -/

/-- `range n` is the multiset lifted from the list `range n`,
  that is, the set `{0, 1, ..., n-1}`. -/
def range (n : ℕ) : multiset ℕ := range n

@[simp] theorem range_zero (n : ℕ) : range 0 = 0 := rfl

@[simp] theorem range_succ (n : ℕ) : range (succ n) = n :: range n :=
by rw [range, range_concat, ← coe_add, add_comm]; refl

@[simp] theorem card_range (n : ℕ) : card (range n) = n := length_range _

theorem range_subset {m n : ℕ} : range m ⊆ range n ↔ m ≤ n := range_subset

@[simp] theorem mem_range {m n : ℕ} : m ∈ range n ↔ m < n := mem_range

@[simp] theorem not_mem_range_self {n : ℕ} : n ∉ range n := not_mem_range_self


/- erase -/
section erase
variables [decidable_eq α] {s t : multiset α} {a b : α}

/-- `erase s a` is the multiset that subtracts 1 from the
  multiplicity of `a`. -/
def erase (s : multiset α) (a : α) : multiset α :=
quot.lift_on s (λ l, (l.erase a : multiset α))
  (λ l₁ l₂ p, quot.sound (erase_perm_erase a p))

@[simp] theorem coe_erase (l : list α) (a : α) :
  erase (l : multiset α) a = l.erase a := rfl

@[simp] theorem erase_zero (a : α) : (0 : multiset α).erase a = 0 := rfl

@[simp] theorem erase_cons_head (a : α) (s : multiset α) : (a :: s).erase a = s :=
quot.induction_on s $ λ l, congr_arg coe $ erase_cons_head a l

@[simp] theorem erase_cons_tail {a b : α} (s : multiset α) (h : b ≠ a) : (b::s).erase a = b :: s.erase a :=
quot.induction_on s $ λ l, congr_arg coe $ erase_cons_tail l h

@[simp] theorem erase_of_not_mem {a : α} {s : multiset α} : a ∉ s → s.erase a = s :=
quot.induction_on s $ λ l h, congr_arg coe $ erase_of_not_mem h

@[simp] theorem cons_erase {s : multiset α} {a : α} : a ∈ s → a :: s.erase a = s :=
quot.induction_on s $ λ l h, quot.sound (perm_erase h).symm

theorem le_cons_erase (s : multiset α) (a : α) : s ≤ a :: s.erase a :=
if h : a ∈ s then le_of_eq (cons_erase h).symm
else by rw erase_of_not_mem h; apply le_cons_self

@[simp] theorem card_erase_of_mem {a : α} {s : multiset α} : a ∈ s → card (s.erase a) = pred (card s) :=
quot.induction_on s $ λ l, length_erase_of_mem

theorem erase_add_left_pos {a : α} {s : multiset α} (t) : a ∈ s → (s + t).erase a = s.erase a + t :=
quotient.induction_on₂ s t $ λ l₁ l₂ h, congr_arg coe $ erase_append_left l₂ h

theorem erase_add_right_pos {a : α} (s) {t : multiset α} (h : a ∈ t) : (s + t).erase a = s + t.erase a :=
by rw [add_comm, erase_add_left_pos s h, add_comm]

theorem erase_add_right_neg {a : α} {s : multiset α} (t) : a ∉ s → (s + t).erase a = s + t.erase a :=
quotient.induction_on₂ s t $ λ l₁ l₂ h, congr_arg coe $ erase_append_right l₂ h

theorem erase_add_left_neg {a : α} (s) {t : multiset α} (h : a ∉ t) : (s + t).erase a = s.erase a + t :=
by rw [add_comm, erase_add_right_neg s h, add_comm]

theorem erase_le (a : α) (s : multiset α) : s.erase a ≤ s :=
quot.induction_on s $ λ l, subperm_of_sublist (erase_sublist a l)

@[simp] theorem erase_lt {a : α} {s : multiset α} : s.erase a < s ↔ a ∈ s :=
⟨λ h, not_imp_comm.1 erase_of_not_mem (ne_of_lt h),
 λ h, by simpa [h] using lt_cons_self (s.erase a) a⟩

theorem erase_subset (a : α) (s : multiset α) : s.erase a ⊆ s :=
subset_of_le (erase_le a s)

theorem mem_erase_of_ne {a b : α} {s : multiset α} (ab : a ≠ b) : a ∈ s.erase b ↔ a ∈ s :=
quot.induction_on s $ λ l, list.mem_erase_of_ne ab

theorem mem_of_mem_erase {a b : α} {s : multiset α} : a ∈ s.erase b → a ∈ s :=
mem_of_subset (erase_subset _ _)

theorem erase_comm (s : multiset α) (a b : α) : (s.erase a).erase b = (s.erase b).erase a :=
quot.induction_on s $ λ l, congr_arg coe $ l.erase_comm a b

theorem erase_le_erase {s t : multiset α} (a : α) (h : s ≤ t) : s.erase a ≤ t.erase a :=
le_induction_on h $ λ l₁ l₂ h, subperm_of_sublist (erase_sublist_erase _ h)

theorem erase_le_iff_le_cons {s t : multiset α} {a : α} : s.erase a ≤ t ↔ s ≤ a :: t :=
⟨λ h, le_trans (le_cons_erase _ _) (cons_le_cons _ h),
 λ h, if m : a ∈ s
  then by rw ← cons_erase m at h; exact (cons_le_cons_iff _).1 h
  else le_trans (erase_le _ _) ((le_cons_of_not_mem m).1 h)⟩

end erase

@[simp] theorem coe_reverse (l : list α) : (reverse l : multiset α) = l :=
quot.sound $ reverse_perm _

/- map -/

/-- `map f s` is the lift of the list `map` operation. The multiplicity
  of `b` in `map f s` is the number of `a ∈ s` (counting multiplicity)
  such that `f a = b`. -/
def map (f : α → β) (s : multiset α) : multiset β :=
quot.lift_on s (λ l : list α, (l.map f : multiset β))
  (λ l₁ l₂ p, quot.sound (perm_map f p))

@[simp] theorem coe_map (f : α → β) (l : list α) : map f ↑l = l.map f := rfl

@[simp] theorem map_zero (f : α → β) : map f 0 = 0 := rfl

@[simp] theorem map_cons (f : α → β) (a s) : map f (a::s) = f a :: map f s :=
quot.induction_on s $ λ l, rfl

@[simp] lemma map_singleton (f : α → β) (a : α) : ({a} : multiset α).map f = {f a} := rfl

@[simp] theorem map_add (f : α → β) (s t) : map f (s + t) = map f s + map f t :=
quotient.induction_on₂ s t $ λ l₁ l₂, congr_arg coe $ map_append _ _ _

@[simp] theorem mem_map {f : α → β} {b : β} {s : multiset α} :
  b ∈ map f s ↔ ∃ a, a ∈ s ∧ f a = b :=
quot.induction_on s $ λ l, mem_map

@[simp] theorem card_map (f : α → β) (s) : card (map f s) = card s :=
quot.induction_on s $ λ l, length_map _ _

theorem mem_map_of_mem (f : α → β) {a : α} {s : multiset α} (h : a ∈ s) : f a ∈ map f s :=
mem_map.2 ⟨_, h, rfl⟩

@[simp] theorem mem_map_of_inj {f : α → β} (H : function.injective f) {a : α} {s : multiset α} :
  f a ∈ map f s ↔ a ∈ s :=
quot.induction_on s $ λ l, mem_map_of_inj H

@[simp] theorem map_map (g : β → γ) (f : α → β) (s : multiset α) : map g (map f s) = map (g ∘ f) s :=
quot.induction_on s $ λ l, congr_arg coe $ list.map_map _ _ _

@[simp] theorem map_id (s : multiset α) : map id s = s :=
quot.induction_on s $ λ l, congr_arg coe $ map_id _

@[simp] lemma map_id' (s : multiset α) : map (λx, x) s = s := map_id s

@[simp] theorem map_const (s : multiset α) (b : β) : map (function.const α b) s = repeat b s.card :=
quot.induction_on s $ λ l, congr_arg coe $ map_const _ _

@[congr] theorem map_congr {f g : α → β} {s : multiset α} : (∀ x ∈ s, f x = g x) → map f s = map g s :=
quot.induction_on s $ λ l H, congr_arg coe $ map_congr H

lemma map_hcongr {β' : Type*} {m : multiset α} {f : α → β} {f' : α → β'}
  (h : β = β') (hf : ∀a∈m, f a == f' a) : map f m == map f' m :=
begin subst h, simp at hf, simp [map_congr hf] end

theorem eq_of_mem_map_const {b₁ b₂ : β} {l : list α} (h : b₁ ∈ map (function.const α b₂) l) : b₁ = b₂ :=
eq_of_mem_repeat $ by rwa map_const at h

@[simp] theorem map_le_map {f : α → β} {s t : multiset α} (h : s ≤ t) : map f s ≤ map f t :=
le_induction_on h $ λ l₁ l₂ h, subperm_of_sublist $ map_sublist_map f h

@[simp] theorem map_subset_map {f : α → β} {s t : multiset α} (H : s ⊆ t) : map f s ⊆ map f t :=
λ b m, let ⟨a, h, e⟩ := mem_map.1 m in mem_map.2 ⟨a, H h, e⟩

/- fold -/

/-- `foldl f H b s` is the lift of the list operation `foldl f b l`,
  which folds `f` over the multiset. It is well defined when `f` is right-commutative,
  that is, `f (f b a₁) a₂ = f (f b a₂) a₁`. -/
def foldl (f : β → α → β) (H : right_commutative f) (b : β) (s : multiset α) : β :=
quot.lift_on s (λ l, foldl f b l)
  (λ l₁ l₂ p, foldl_eq_of_perm H p b)

@[simp] theorem foldl_zero (f : β → α → β) (H b) : foldl f H b 0 = b := rfl

@[simp] theorem foldl_cons (f : β → α → β) (H b a s) : foldl f H b (a :: s) = foldl f H (f b a) s :=
quot.induction_on s $ λ l, rfl

@[simp] theorem foldl_add (f : β → α → β) (H b s t) : foldl f H b (s + t) = foldl f H (foldl f H b s) t :=
quotient.induction_on₂ s t $ λ l₁ l₂, foldl_append _ _ _ _

/-- `foldr f H b s` is the lift of the list operation `foldr f b l`,
  which folds `f` over the multiset. It is well defined when `f` is left-commutative,
  that is, `f a₁ (f a₂ b) = f a₂ (f a₁ b)`. -/
def foldr (f : α → β → β) (H : left_commutative f) (b : β) (s : multiset α) : β :=
quot.lift_on s (λ l, foldr f b l)
  (λ l₁ l₂ p, foldr_eq_of_perm H p b)

@[simp] theorem foldr_zero (f : α → β → β) (H b) : foldr f H b 0 = b := rfl

@[simp] theorem foldr_cons (f : α → β → β) (H b a s) : foldr f H b (a :: s) = f a (foldr f H b s) :=
quot.induction_on s $ λ l, rfl

@[simp] theorem foldr_add (f : α → β → β) (H b s t) : foldr f H b (s + t) = foldr f H (foldr f H b t) s :=
quotient.induction_on₂ s t $ λ l₁ l₂, foldr_append _ _ _ _

@[simp] theorem coe_foldr (f : α → β → β) (H : left_commutative f) (b : β) (l : list α) :
  foldr f H b l = l.foldr f b := rfl

@[simp] theorem coe_foldl (f : β → α → β) (H : right_commutative f) (b : β) (l : list α) :
  foldl f H b l = l.foldl f b := rfl

theorem coe_foldr_swap (f : α → β → β) (H : left_commutative f) (b : β) (l : list α) :
  foldr f H b l = l.foldl (λ x y, f y x) b :=
(congr_arg (foldr f H b) (coe_reverse l)).symm.trans $ foldr_reverse _ _ _

theorem foldr_swap (f : α → β → β) (H : left_commutative f) (b : β) (s : multiset α) :
  foldr f H b s = foldl (λ x y, f y x) (λ x y z, (H _ _ _).symm) b s :=
quot.induction_on s $ λ l, coe_foldr_swap _ _ _ _

theorem foldl_swap (f : β → α → β) (H : right_commutative f) (b : β) (s : multiset α) :
  foldl f H b s = foldr (λ x y, f y x) (λ x y z, (H _ _ _).symm) b s :=
(foldr_swap _ _ _ _).symm

/-- Product of a multiset given a commutative monoid structure on `α`.
  `prod {a, b, c} = a * b * c` -/
def prod [comm_monoid α] : multiset α → α :=
foldr (*) (λ x y z, by simp [mul_left_comm]) 1
attribute [to_additive multiset.sum._proof_1] prod._proof_1
attribute [to_additive multiset.sum] prod

@[to_additive multiset.sum_eq_foldr]
theorem prod_eq_foldr [comm_monoid α] (s : multiset α) :
  prod s = foldr (*) (λ x y z, by simp [mul_left_comm]) 1 s := rfl

@[to_additive multiset.sum_eq_foldl]
theorem prod_eq_foldl [comm_monoid α] (s : multiset α) :
  prod s = foldl (*) (λ x y z, by simp [mul_right_comm]) 1 s :=
(foldr_swap _ _ _ _).trans (by simp [mul_comm])

@[simp, to_additive multiset.coe_sum]
theorem coe_prod [comm_monoid α] (l : list α) : prod ↑l = l.prod :=
prod_eq_foldl _

@[simp, to_additive multiset.sum_zero]
theorem prod_zero [comm_monoid α] : @prod α _ 0 = 1 := rfl

@[simp, to_additive multiset.sum_cons]
theorem prod_cons [comm_monoid α] (a : α) (s) : prod (a :: s) = a * prod s :=
foldr_cons _ _ _ _ _

@[to_additive multiset.sum_singleton]
theorem prod_singleton [comm_monoid α] (a : α) : prod (a :: 0) = a := by simp

@[simp, to_additive multiset.sum_add]
theorem prod_add [comm_monoid α] (s t : multiset α) : prod (s + t) = prod s * prod t :=
quotient.induction_on₂ s t $ λ l₁ l₂, by simp

@[simp] theorem prod_repeat [comm_monoid α] (a : α) (n : ℕ) : prod (multiset.repeat a n) = a ^ n :=
by simp [repeat, list.prod_repeat]
@[simp] theorem sum_repeat [add_comm_monoid α] : ∀ (a : α) (n : ℕ), sum (multiset.repeat a n) = n • a :=
@prod_repeat (multiplicative α) _
attribute [to_additive multiset.sum_repeat] prod_repeat

@[simp] lemma prod_map_one [comm_monoid γ] {m : multiset α} :
  prod (m.map (λa, (1 : γ))) = (1 : γ) :=
multiset.induction_on m (by simp) (by simp)
@[simp] lemma sum_map_zero [add_comm_monoid γ] {m : multiset α} :
  sum (m.map (λa, (0 : γ))) = (0 : γ) :=
multiset.induction_on m (by simp) (by simp)
attribute [to_additive multiset.sum_map_zero] prod_map_one

@[simp, to_additive multiset.sum_map_add]
lemma prod_map_mul [comm_monoid γ] {m : multiset α} {f g : α → γ} :
  prod (m.map $ λa, f a * g a) = prod (m.map f) * prod (m.map g) :=
multiset.induction_on m (by simp) (assume a m ih, by simp [ih]; cc)

lemma prod_map_prod_map [comm_monoid γ] (m : multiset α) (n : multiset β) {f : α → β → γ} :
  prod (m.map $ λa, prod $ n.map $ λb, f a b) = prod (n.map $ λb, prod $ m.map $ λa, f a b) :=
multiset.induction_on m (by simp) (assume a m ih, by simp [ih])

lemma sum_map_sum_map [add_comm_monoid γ] : ∀ (m : multiset α) (n : multiset β) {f : α → β → γ},
  sum (m.map $ λa, sum $ n.map $ λb, f a b) = sum (n.map $ λb, sum $ m.map $ λa, f a b) :=
@prod_map_prod_map _ _ (multiplicative γ) _
attribute [to_additive multiset.sum_map_sum_map] prod_map_prod_map

lemma sum_map_mul_left [semiring β] {b : β} {s : multiset α} {f : α → β} :
  sum (s.map (λa, b * f a)) = b * sum (s.map f) :=
multiset.induction_on s (by simp) (assume a s ih, by simp [ih, mul_add])

lemma sum_map_mul_right [semiring β] {b : β} {s : multiset α} {f : α → β} :
  sum (s.map (λa, f a * b)) = sum (s.map f) * b :=
multiset.induction_on s (by simp) (assume a s ih, by simp [ih, add_mul])

/- join -/

/-- `join S`, where `S` is a multiset of multisets, is the lift of the list join
  operation, that is, the union of all the sets.

     join {{1, 2}, {1, 2}, {0, 1}} = {0, 1, 1, 1, 2, 2} -/
def join : multiset (multiset α) → multiset α := sum

theorem coe_join : ∀ L : list (list α),
  join (L.map (@coe _ (multiset α) _) : multiset (multiset α)) = L.join
| []       := rfl
| (l :: L) := congr_arg (λ s : multiset α, ↑l + s) (coe_join L)

@[simp] theorem join_zero : @join α 0 = 0 := rfl

@[simp] theorem join_cons (s S) : @join α (s :: S) = s + join S :=
sum_cons _ _

@[simp] theorem join_add (S T) : @join α (S + T) = join S + join T :=
sum_add _ _

@[simp] theorem mem_join {a S} : a ∈ @join α S ↔ ∃ s ∈ S, a ∈ s :=
multiset.induction_on S (by simp) $
  by simp [or_and_distrib_right, exists_or_distrib] {contextual := tt}

@[simp] theorem card_join (S) : card (@join α S) = sum (map card S) :=
multiset.induction_on S (by simp) (by simp)

/- bind -/

/-- `bind s f` is the monad bind operation, defined as `join (map f s)`.
  It is the union of `f a` as `a` ranges over `s`. -/
def bind (s : multiset α) (f : α → multiset β) : multiset β :=
join (map f s)

@[simp] theorem coe_bind (l : list α) (f : α → list β) :
  @bind α β l (λ a, f a) = l.bind f :=
by rw [list.bind, ← coe_join, list.map_map]; refl

@[simp] theorem zero_bind (f : α → multiset β) : bind 0 f = 0 := rfl

@[simp] theorem cons_bind (a s) (f : α → multiset β) : bind (a::s) f = f a + bind s f :=
by simp [bind]

@[simp] theorem add_bind (s t) (f : α → multiset β) : bind (s + t) f = bind s f + bind t f :=
by simp [bind]

@[simp] theorem bind_zero (s : multiset α) : bind s (λa, 0 : α → multiset β) = 0 :=
by simp [bind, -map_const, join]

@[simp] theorem bind_add (s : multiset α) (f g : α → multiset β) :
  bind s (λa, f a + g a) = bind s f + bind s g :=
by simp [bind, join]

@[simp] theorem bind_cons (s : multiset α) (f : α → β) (g : α → multiset β) :
  bind s (λa, f a :: g a) = map f s + bind s g :=
multiset.induction_on s (by simp) (by simp {contextual := tt})

@[simp] theorem mem_bind {b s} {f : α → multiset β} : b ∈ bind s f ↔ ∃ a ∈ s, b ∈ f a :=
by simp [bind]; simp [-exists_and_distrib_right, exists_and_distrib_right.symm];
   rw exists_swap; simp [and_assoc]

@[simp] theorem card_bind (s) (f : α → multiset β) : card (bind s f) = sum (map (card ∘ f) s) :=
by simp [bind]

lemma bind_congr {f g : α → multiset β} {m : multiset α} : (∀a∈m, f a = g a) → bind m f = bind m g :=
by simp [bind] {contextual := tt}

lemma bind_hcongr {β' : Type*} {m : multiset α} {f : α → multiset β} {f' : α → multiset β'}
  (h : β = β') (hf : ∀a∈m, f a == f' a) : bind m f == bind m f' :=
begin subst h, simp at hf, simp [bind_congr hf] end

lemma map_bind (m : multiset α) (n : α → multiset β) (f : β → γ) :
  map f (bind m n) = bind m (λa, map f (n a)) :=
multiset.induction_on m (by simp) (by simp {contextual := tt})

lemma bind_map (m : multiset α) (n : β → multiset γ) (f : α → β) :
  bind (map f m) n = bind m (λa, n (f a)) :=
multiset.induction_on m (by simp) (by simp {contextual := tt})

lemma bind_assoc {s : multiset α} {f : α → multiset β} {g : β → multiset γ} :
  (s.bind f).bind g = s.bind (λa, (f a).bind g) :=
multiset.induction_on s (by simp) (by simp {contextual := tt})

lemma bind_bind (m : multiset α) (n : multiset β) {f : α → β → multiset γ} :
  (bind m $ λa, bind n $ λb, f a b) = (bind n $ λb, bind m $ λa, f a b) :=
multiset.induction_on m (by simp) (by simp {contextual := tt})

lemma bind_map_comm (m : multiset α) (n : multiset β) {f : α → β → γ} :
  (bind m $ λa, n.map $ λb, f a b) = (bind n $ λb, m.map $ λa, f a b) :=
multiset.induction_on m (by simp) (by simp {contextual := tt})

@[simp, to_additive multiset.sum_bind]
lemma prod_bind [comm_monoid β] (s : multiset α) (t : α → multiset β) :
  prod (bind s t) = prod (s.map $ λa, prod (t a)) :=
multiset.induction_on s (by simp) (assume a s ih, by simp [ih, cons_bind])

/- product -/

/-- The multiplicity of `(a, b)` in `product s t` is
  the product of the multiplicity of `a` in `s` and `b` in `t`. -/
def product (s : multiset α) (t : multiset β) : multiset (α × β) :=
s.bind $ λ a, t.map $ prod.mk a

@[simp] theorem coe_product (l₁ : list α) (l₂ : list β) :
  @product α β l₁ l₂ = l₁.product l₂ :=
by rw [product, list.product, ← coe_bind]; simp

@[simp] theorem zero_product (t) : @product α β 0 t = 0 := rfl

@[simp] theorem cons_product (a : α) (s : multiset α) (t : multiset β) :
  product (a :: s) t = map (prod.mk a) t + product s t :=
by simp [product]

@[simp] theorem product_singleton (a : α) (b : β) : product (a::0) (b::0) = (a,b)::0 := rfl

@[simp] theorem add_product (s t : multiset α) (u : multiset β) :
  product (s + t) u = product s u + product t u :=
by simp [product]

@[simp] theorem product_add (s : multiset α) : ∀ t u : multiset β,
  product s (t + u) = product s t + product s u :=
multiset.induction_on s (λ t u, rfl) $ λ a s IH t u,
  by rw [cons_product, IH]; simp

@[simp] theorem mem_product {s t} : ∀ {p : α × β}, p ∈ @product α β s t ↔ p.1 ∈ s ∧ p.2 ∈ t
| (a, b) := by simp [product, and.left_comm]

@[simp] theorem card_product (s : multiset α) (t : multiset β) : card (product s t) = card s * card t :=
by simp [product, repeat, (∘), mul_comm]

/- sigma -/
section
variable {σ : α → Type*}

/-- `sigma s t` is the dependent version of `product`. It is the sum of
  `(a, b)` as `a` ranges over `s` and `b` ranges over `t a`. -/
protected def sigma (s : multiset α) (t : Π a, multiset (σ a)) : multiset (Σ a, σ a) :=
s.bind $ λ a, (t a).map $ sigma.mk a

@[simp] theorem coe_sigma (l₁ : list α) (l₂ : Π a, list (σ a)) :
  @multiset.sigma α σ l₁ (λ a, l₂ a) = l₁.sigma l₂ :=
by rw [multiset.sigma, list.sigma, ← coe_bind]; simp

@[simp] theorem zero_sigma (t) : @multiset.sigma α σ 0 t = 0 := rfl

@[simp] theorem cons_sigma (a : α) (s : multiset α) (t : Π a, multiset (σ a)) :
  (a :: s).sigma t = map (sigma.mk a) (t a) + s.sigma t :=
by simp [multiset.sigma]

@[simp] theorem sigma_singleton (a : α) (b : α → β) :
  (a::0).sigma (λ a, b a::0) = ⟨a, b a⟩::0 := rfl

@[simp] theorem add_sigma (s t : multiset α) (u : Π a, multiset (σ a)) :
  (s + t).sigma u = s.sigma u + t.sigma u :=
by simp [multiset.sigma]

@[simp] theorem sigma_add (s : multiset α) : ∀ t u : Π a, multiset (σ a),
  s.sigma (λ a, t a + u a) = s.sigma t + s.sigma u :=
multiset.induction_on s (λ t u, rfl) $ λ a s IH t u,
  by rw [cons_sigma, IH]; simp

@[simp] theorem mem_sigma {s t} : ∀ {p : Σ a, σ a},
  p ∈ @multiset.sigma α σ s t ↔ p.1 ∈ s ∧ p.2 ∈ t p.1
| ⟨a, b⟩ := by simp [multiset.sigma, and_assoc, and.left_comm]

@[simp] theorem card_sigma (s : multiset α) (t : Π a, multiset (σ a)) :
  card (s.sigma t) = sum (map (λ a, card (t a)) s) :=
by simp [multiset.sigma, (∘)]

end

/- map for partial functions -/

/-- Lift of the list `pmap` operation. Map a partial function `f` over a multiset
  `s` whose elements are all in the domain of `f`. -/
def pmap {p : α → Prop} (f : Π a, p a → β) (s : multiset α) : (∀ a ∈ s, p a) → multiset β :=
quot.rec_on s (λ l H, ↑(pmap f l H)) $ λ l₁ l₂ (pp : l₁ ~ l₂),
funext $ λ (H₂ : ∀ a ∈ l₂, p a),
have H₁ : ∀ a ∈ l₁, p a, from λ a h, H₂ a ((mem_of_perm pp).1 h),
have ∀ {s₂ e H}, @eq.rec (multiset α) l₁
  (λ s, (∀ a ∈ s, p a) → multiset β) (λ _, ↑(pmap f l₁ H₁))
  s₂ e H = ↑(pmap f l₁ H₁), by intros s₂ e _; subst e,
this.trans $ quot.sound $ perm_pmap f pp

@[simp] theorem coe_pmap {p : α → Prop} (f : Π a, p a → β)
  (l : list α) (H : ∀ a ∈ l, p a) : pmap f l H = l.pmap f H := rfl

@[simp] lemma pmap_zero {p : α → Prop} (f : Π a, p a → β) (h : ∀a∈(0:multiset α), p a) :
  pmap f 0 h = 0 := rfl

@[simp] lemma pmap_cons {p : α → Prop} (f : Π a, p a → β) (a : α) (m : multiset α) :
  ∀(h : ∀b∈a::m, p b), pmap f (a :: m) h =
    f a (h a (mem_cons_self a m)) :: pmap f m (λa ha, h a $ mem_cons_of_mem ha) :=
quotient.induction_on m $ assume l h, rfl

/-- "Attach" a proof that `a ∈ s` to each element `a` in `s` to produce
  a multiset on `{x // x ∈ s}`. -/
def attach (s : multiset α) : multiset {x // x ∈ s} := pmap subtype.mk s (λ a, id)

@[simp] theorem coe_attach (l : list α) :
 @eq (multiset {x // x ∈ l}) (@attach α l) l.attach := rfl

theorem pmap_eq_map (p : α → Prop) (f : α → β) (s : multiset α) :
  ∀ H, @pmap _ _ p (λ a _, f a) s H = map f s :=
quot.induction_on s $ λ l H, congr_arg coe $ pmap_eq_map p f l H

theorem pmap_congr {p q : α → Prop} {f : Π a, p a → β} {g : Π a, q a → β}
  (s : multiset α) {H₁ H₂} (h : ∀ a h₁ h₂, f a h₁ = g a h₂) :
  pmap f s H₁ = pmap g s H₂ :=
quot.induction_on s (λ l H₁ H₂, congr_arg coe $ pmap_congr l h) H₁ H₂

theorem map_pmap {p : α → Prop} (g : β → γ) (f : Π a, p a → β)
  (s) : ∀ H, map g (pmap f s H) = pmap (λ a h, g (f a h)) s H :=
quot.induction_on s $ λ l H, congr_arg coe $ map_pmap g f l H

theorem pmap_eq_map_attach {p : α → Prop} (f : Π a, p a → β)
  (s) : ∀ H, pmap f s H = s.attach.map (λ x, f x.1 (H _ x.2)) :=
quot.induction_on s $ λ l H, congr_arg coe $ pmap_eq_map_attach f l H

theorem attach_map_val (s : multiset α) : s.attach.map subtype.val = s :=
quot.induction_on s $ λ l, congr_arg coe $ attach_map_val l

@[simp] theorem mem_attach (s : multiset α) : ∀ x, x ∈ s.attach :=
quot.induction_on s $ λ l, mem_attach _

@[simp] theorem mem_pmap {p : α → Prop} {f : Π a, p a → β}
  {s H b} : b ∈ pmap f s H ↔ ∃ a (h : a ∈ s), f a (H a h) = b :=
quot.induction_on s (λ l H, mem_pmap) H

@[simp] theorem card_pmap {p : α → Prop} (f : Π a, p a → β)
  (s H) : card (pmap f s H) = card s :=
quot.induction_on s (λ l H, length_pmap) H

@[simp] theorem card_attach {m : multiset α} : card (attach m) = card m := card_pmap _ _ _

@[simp] lemma attach_zero : (0 : multiset α).attach = 0 := rfl

lemma attach_cons (a : α) (m : multiset α) :
  (a :: m).attach = ⟨a, mem_cons_self a m⟩ :: (m.attach.map $ λp, ⟨p.1, mem_cons_of_mem p.2⟩) :=
quotient.induction_on m $ assume l, congr_arg coe $ congr_arg (list.cons _) $
  by rw [list.map_pmap]; exact list.pmap_congr _ (assume a' h₁ h₂, subtype.eq rfl)

section decidable_pi_exists
variables {m : multiset α}

protected def decidable_forall_multiset {p : α → Prop} [hp : ∀a, decidable (p a)] :
  decidable (∀a∈m, p a) :=
quotient.rec_on_subsingleton m (λl, decidable_of_iff (∀a∈l, p a) $ by simp)

instance decidable_dforall_multiset {p : Πa∈m, Prop} [hp : ∀a (h : a ∈ m), decidable (p a h)] :
  decidable (∀a (h : a ∈ m), p a h) :=
decidable_of_decidable_of_iff
  (@multiset.decidable_forall_multiset {a // a ∈ m} m.attach (λa, p a.1 a.2) _)
  (iff.intro (assume h a ha, h ⟨a, ha⟩ (mem_attach _ _)) (assume h ⟨a, ha⟩ _, h _ _))

/-- decidable equality for functions whose domain is bounded by multisets -/
instance decidable_eq_pi_multiset {β : α → Type*} [h : ∀a, decidable_eq (β a)] :
  decidable_eq (Πa∈m, β a) :=
assume f g, decidable_of_iff (∀a (h : a ∈ m), f a h = g a h) (by simp [function.funext_iff])

def decidable_exists_multiset {p : α → Prop} [decidable_pred p] :
  decidable (∃ x ∈ m, p x) :=
quotient.rec_on_subsingleton m list.decidable_exists_mem

instance decidable_dexists_multiset {p : Πa∈m, Prop} [hp : ∀a (h : a ∈ m), decidable (p a h)] :
  decidable (∃a (h : a ∈ m), p a h) :=
decidable_of_decidable_of_iff
  (@multiset.decidable_exists_multiset {a // a ∈ m} m.attach (λa, p a.1 a.2) _)
  (iff.intro (λ ⟨⟨a, ha₁⟩, _, ha₂⟩, ⟨a, ha₁, ha₂⟩) 
    (λ ⟨a, ha₁, ha₂⟩, ⟨⟨a, ha₁⟩, mem_attach _ _, ha₂⟩))

end decidable_pi_exists

/- subtraction -/
section
variables [decidable_eq α] {s t u : multiset α} {a b : α}

/-- `s - t` is the multiset such that
  `count a (s - t) = count a s - count a t` for all `a`. -/
protected def sub (s t : multiset α) : multiset α :=
quotient.lift_on₂ s t (λ l₁ l₂, (l₁.diff l₂ : multiset α)) $ λ v₁ v₂ w₁ w₂ p₁ p₂,
  quot.sound $ perm_diff_right w₁ p₂ ▸ perm_diff_left _ p₁

instance : has_sub (multiset α) := ⟨multiset.sub⟩

@[simp] theorem coe_sub (s t : list α) : (s - t : multiset α) = (s.diff t : list α) := rfl

theorem sub_eq_fold_erase (s t : multiset α) : s - t = foldl erase erase_comm s t :=
quotient.induction_on₂ s t $ λ l₁ l₂,
show ↑(l₁.diff l₂) = foldl erase erase_comm ↑l₁ ↑l₂,
by rw diff_eq_foldl l₁ l₂; exact foldl_hom _ _ _ _ (λ x y, rfl) _

@[simp] theorem sub_zero (s : multiset α) : s - 0 = s :=
quot.induction_on s $ λ l, rfl

@[simp] theorem sub_cons (a : α) (s t : multiset α) : s - a::t = s.erase a - t :=
quotient.induction_on₂ s t $ λ l₁ l₂, congr_arg coe $ diff_cons _ _ _

theorem add_sub_of_le (h : s ≤ t) : s + (t - s) = t :=
begin
  revert t,
  refine multiset.induction_on s (by simp) (λ a s IH t h, _),
  have := cons_erase (mem_of_le h (mem_cons_self _ _)),
  rw [cons_add, sub_cons, IH, this],
  exact (cons_le_cons_iff a).1 (this.symm ▸ h)
end

theorem sub_add' : s - (t + u) = s - t - u :=
quotient.induction_on₃ s t u $
λ l₁ l₂ l₃, congr_arg coe $ diff_append _ _ _

theorem sub_add_cancel (h : t ≤ s) : s - t + t = s :=
by rw [add_comm, add_sub_of_le h]

theorem add_sub_cancel_left (s : multiset α) : ∀ t, s + t - s = t :=
multiset.induction_on s (by simp)
  (λ a s IH t, by rw [cons_add, sub_cons, erase_cons_head, IH])

theorem add_sub_cancel (s t : multiset α) : s + t - t = s :=
by rw [add_comm, add_sub_cancel_left]

theorem sub_le_sub_right (h : s ≤ t) (u) : s - u ≤ t - u :=
by revert s t h; exact
multiset.induction_on u (by simp {contextual := tt})
  (λ a u IH s t h, by simp [IH, erase_le_erase a h])

theorem sub_le_sub_left (h : s ≤ t) : ∀ u, u - t ≤ u - s :=
le_induction_on h $ λ l₁ l₂ h, begin
  induction h with l₁ l₂ a s IH l₁ l₂ a s IH; intro u,
  { refl },
  { rw [← cons_coe, sub_cons],
    exact le_trans (sub_le_sub_right (erase_le _ _) _) (IH u) },
  { rw [← cons_coe, sub_cons, ← cons_coe, sub_cons],
    exact IH _ }
end

theorem sub_le_iff_le_add : s - t ≤ u ↔ s ≤ u + t :=
by revert s; exact
multiset.induction_on t (by simp)
  (λ a t IH s, by simp [IH, erase_le_iff_le_cons])

theorem le_sub_add (s t : multiset α) : s ≤ s - t + t :=
sub_le_iff_le_add.1 (le_refl _)

theorem sub_le_self (s t : multiset α) : s - t ≤ s :=
sub_le_iff_le_add.2 (le_add_right _ _)

@[simp] theorem card_sub {s t : multiset α} (h : t ≤ s) : card (s - t) = card s - card t :=
(nat.sub_eq_of_eq_add $ by rw [add_comm, ← card_add, sub_add_cancel h]).symm

/- union -/

/-- `s ∪ t` is the lattice join operation with respect to the
  multiset `≤`. The multiplicity of `a` in `s ∪ t` is the maximum
  of the multiplicities in `s` and `t`. -/
def union (s t : multiset α) : multiset α := s - t + t

instance : has_union (multiset α) := ⟨union⟩

theorem union_def (s t : multiset α) : s ∪ t = s - t + t := rfl

theorem le_union_left (s t : multiset α) : s ≤ s ∪ t := le_sub_add _ _

theorem le_union_right (s t : multiset α) : t ≤ s ∪ t := le_add_left _ _

theorem eq_union_left : t ≤ s → s ∪ t = s := sub_add_cancel

theorem union_le_union_right (h : s ≤ t) (u) : s ∪ u ≤ t ∪ u :=
add_le_add_right (sub_le_sub_right h _) u

theorem union_le (h₁ : s ≤ u) (h₂ : t ≤ u) : s ∪ t ≤ u :=
by rw ← eq_union_left h₂; exact union_le_union_right h₁ t

@[simp] theorem mem_union : a ∈ s ∪ t ↔ a ∈ s ∨ a ∈ t :=
⟨λ h, (mem_add.1 h).imp_left (mem_of_le $ sub_le_self _ _),
 or.rec (mem_of_le $ le_union_left _ _) (mem_of_le $ le_union_right _ _)⟩

@[simp] theorem map_union [decidable_eq β] {f : α → β} (finj : function.injective f) {s t : multiset α} :
  map f (s ∪ t) = map f s ∪ map f t :=
quotient.induction_on₂ s t $ λ l₁ l₂,
congr_arg coe (by rw [list.map_append f, list.map_diff finj])

/- inter -/

/-- `s ∩ t` is the lattice meet operation with respect to the
  multiset `≤`. The multiplicity of `a` in `s ∩ t` is the minimum
  of the multiplicities in `s` and `t`. -/
def inter (s t : multiset α) : multiset α :=
quotient.lift_on₂ s t (λ l₁ l₂, (l₁.bag_inter l₂ : multiset α)) $ λ v₁ v₂ w₁ w₂ p₁ p₂,
  quot.sound $ perm_bag_inter_right w₁ p₂ ▸ perm_bag_inter_left _ p₁

instance : has_inter (multiset α) := ⟨inter⟩

@[simp] theorem inter_zero (s : multiset α) : s ∩ 0 = 0 :=
quot.induction_on s $ λ l, congr_arg coe l.bag_inter_nil

@[simp] theorem zero_inter (s : multiset α) : 0 ∩ s = 0 :=
quot.induction_on s $ λ l, congr_arg coe l.nil_bag_inter

@[simp] theorem cons_inter_of_pos {a} (s : multiset α) {t} :
  a ∈ t → (a :: s) ∩ t = a :: s ∩ t.erase a :=
quotient.induction_on₂ s t $ λ l₁ l₂ h,
congr_arg coe $ cons_bag_inter_of_pos _ h

@[simp] theorem cons_inter_of_neg {a} (s : multiset α) {t} :
  a ∉ t → (a :: s) ∩ t = s ∩ t :=
quotient.induction_on₂ s t $ λ l₁ l₂ h,
congr_arg coe $ cons_bag_inter_of_neg _ h

theorem inter_le_left (s t : multiset α) : s ∩ t ≤ s :=
quotient.induction_on₂ s t $ λ l₁ l₂,
subperm_of_sublist $ bag_inter_sublist_left _ _

theorem inter_le_right (s : multiset α) : ∀ t, s ∩ t ≤ t :=
multiset.induction_on s (λ t, (zero_inter t).symm ▸ zero_le _) $
λ a s IH t, if h : a ∈ t
  then by simpa [h] using cons_le_cons a (IH (t.erase a))
  else by simp [h, IH]

theorem le_inter (h₁ : s ≤ t) (h₂ : s ≤ u) : s ≤ t ∩ u :=
begin
  revert s u, refine multiset.induction_on t _ (λ a t IH, _); intros,
  { simp [h₁] },
  by_cases a ∈ u,
  { rw [cons_inter_of_pos _ h, ← erase_le_iff_le_cons],
    exact IH (erase_le_iff_le_cons.2 h₁) (erase_le_erase _ h₂) },
  { rw cons_inter_of_neg _ h,
    exact IH ((le_cons_of_not_mem $ mt (mem_of_le h₂) h).1 h₁) h₂ }
end

@[simp] theorem mem_inter : a ∈ s ∩ t ↔ a ∈ s ∧ a ∈ t :=
⟨λ h, ⟨mem_of_le (inter_le_left _ _) h, mem_of_le (inter_le_right _ _) h⟩,
 λ ⟨h₁, h₂⟩, by rw [← cons_erase h₁, cons_inter_of_pos _ h₂]; apply mem_cons_self⟩

instance : lattice (multiset α) :=
{ sup          := (∪),
  sup_le       := @union_le _ _,
  le_sup_left  := le_union_left,
  le_sup_right := le_union_right,
  inf          := (∩),
  le_inf       := @le_inter _ _,
  inf_le_left  := inter_le_left,
  inf_le_right := inter_le_right,
  ..@multiset.partial_order α }

@[simp] theorem sup_eq_union (s t : multiset α) : s ⊔ t = s ∪ t := rfl
@[simp] theorem inf_eq_inter (s t : multiset α) : s ⊓ t = s ∩ t := rfl

@[simp] theorem le_inter_iff : s ≤ t ∩ u ↔ s ≤ t ∧ s ≤ u := le_inf_iff
@[simp] theorem union_le_iff : s ∪ t ≤ u ↔ s ≤ u ∧ t ≤ u := sup_le_iff

instance : semilattice_inf_bot (multiset α) :=
{ bot := 0, bot_le := zero_le, ..multiset.lattice.lattice }

theorem union_comm (s t : multiset α) : s ∪ t = t ∪ s := sup_comm
theorem inter_comm (s t : multiset α) : s ∩ t = t ∩ s := inf_comm

theorem eq_union_right (h : s ≤ t) : s ∪ t = t :=
by rw [union_comm, eq_union_left h]

theorem union_le_union_left (h : s ≤ t) (u) : u ∪ s ≤ u ∪ t :=
sup_le_sup_left h _

theorem union_le_add (s t : multiset α) : s ∪ t ≤ s + t :=
union_le (le_add_right _ _) (le_add_left _ _)

theorem union_add_distrib (s t u : multiset α) : (s ∪ t) + u = (s + u) ∪ (t + u) :=
by simpa [(∪), union, eq_comm] using show s + u - (t + u) = s - t,
by rw [add_comm t, sub_add', add_sub_cancel]

theorem add_union_distrib (s t u : multiset α) : s + (t ∪ u) = (s + t) ∪ (s + u) :=
by rw [add_comm, union_add_distrib, add_comm s, add_comm s]

theorem cons_union_distrib (a : α) (s t : multiset α) : a :: (s ∪ t) = (a :: s) ∪ (a :: t) :=
by simpa using add_union_distrib (a::0) s t

theorem inter_add_distrib (s t u : multiset α) : (s ∩ t) + u = (s + u) ∩ (t + u) :=
begin
  by_contra h,
  cases lt_iff_cons_le.1 (lt_of_le_of_ne (le_inter
    (add_le_add_right (inter_le_left s t) u)
    (add_le_add_right (inter_le_right s t) u)) h) with a hl,
  rw ← cons_add at hl,
  exact not_le_of_lt (lt_cons_self (s ∩ t) a) (le_inter
    (le_of_add_le_add_right (le_trans hl (inter_le_left _ _)))
    (le_of_add_le_add_right (le_trans hl (inter_le_right _ _))))
end

theorem add_inter_distrib (s t u : multiset α) : s + (t ∩ u) = (s + t) ∩ (s + u) :=
by rw [add_comm, inter_add_distrib, add_comm s, add_comm s]

theorem cons_inter_distrib (a : α) (s t : multiset α) : a :: (s ∩ t) = (a :: s) ∩ (a :: t) :=
by simp

theorem union_add_inter (s t : multiset α) : s ∪ t + s ∩ t = s + t :=
begin
  apply le_antisymm,
  { rw union_add_distrib,
    refine union_le (add_le_add_left (inter_le_right _ _) _) _,
    rw add_comm, exact add_le_add_right (inter_le_left _ _) _ },
  { rw [add_comm, add_inter_distrib],
    refine le_inter (add_le_add_right (le_union_right _ _) _) _,
    rw add_comm, exact add_le_add_right (le_union_left _ _) _ }
end

theorem sub_add_inter (s t : multiset α) : s - t + s ∩ t = s :=
begin
  rw [inter_comm],
  revert s, refine multiset.induction_on t (by simp) (λ a t IH s, _),
  by_cases a ∈ s,
  { rw [cons_inter_of_pos _ h, sub_cons, add_cons, IH, cons_erase h] },
  { rw [cons_inter_of_neg _ h, sub_cons, erase_of_not_mem h, IH] }
end

theorem sub_inter (s t : multiset α) : s - (s ∩ t) = s - t :=
add_right_cancel $
by rw [sub_add_inter s t, sub_add_cancel (inter_le_left _ _)]

end


/- filter -/
section
variables {p : α → Prop} [decidable_pred p]

/-- `filter p s` returns the elements in `s` (with the same multiplicities)
  which satisfy `p`, and removes the rest. -/
def filter (p : α → Prop) [h : decidable_pred p] (s : multiset α) : multiset α :=
quot.lift_on s (λ l, (filter p l : multiset α))
  (λ l₁ l₂ h, quot.sound $ perm_filter p h)

@[simp] theorem coe_filter (p : α → Prop) [h : decidable_pred p]
  (l : list α) : filter p (↑l) = l.filter p := rfl

@[simp] theorem filter_zero (p : α → Prop) [h : decidable_pred p] : filter p 0 = 0 := rfl

@[simp] theorem filter_cons_of_pos {a : α} (s) : p a → filter p (a::s) = a :: filter p s :=
quot.induction_on s $ λ l h, congr_arg coe $ filter_cons_of_pos l h

@[simp] theorem filter_cons_of_neg {a : α} (s) : ¬ p a → filter p (a::s) = filter p s :=
quot.induction_on s $ λ l h, @congr_arg _ _ _ _ coe $ filter_cons_of_neg l h

@[simp] theorem filter_add (s t : multiset α) :
  filter p (s + t) = filter p s + filter p t :=
quotient.induction_on₂ s t $ λ l₁ l₂, congr_arg coe $ filter_append _ _

@[simp] theorem filter_le (s : multiset α) : filter p s ≤ s :=
quot.induction_on s $ λ l, subperm_of_sublist $ filter_sublist _

@[simp] theorem filter_subset (s : multiset α) : filter p s ⊆ s :=
subset_of_le $ filter_le _

@[simp] theorem mem_filter {a : α} {s} : a ∈ filter p s ↔ a ∈ s ∧ p a :=
quot.induction_on s $ λ l, mem_filter

theorem of_mem_filter {a : α} {s} (h : a ∈ filter p s) : p a :=
(mem_filter.1 h).2

theorem mem_of_mem_filter {a : α} {s} (h : a ∈ filter p s) : a ∈ s :=
(mem_filter.1 h).1

theorem mem_filter_of_mem {a : α} {l} (m : a ∈ l) (h : p a) : a ∈ filter p l :=
mem_filter.2 ⟨m, h⟩

theorem filter_eq_self {s} : filter p s = s ↔ ∀ a ∈ s, p a :=
quot.induction_on s $ λ l, iff.trans ⟨λ h,
  eq_of_sublist_of_length_eq (filter_sublist _) (@congr_arg _ _ _ _ card h),
  congr_arg coe⟩ filter_eq_self

theorem filter_eq_nil {s} : filter p s = 0 ↔ ∀ a ∈ s, ¬p a :=
quot.induction_on s $ λ l, iff.trans ⟨λ h,
  eq_nil_of_length_eq_zero (@congr_arg _ _ _ _ card h),
  congr_arg coe⟩ filter_eq_nil

theorem filter_le_filter {s t} (h : s ≤ t) : filter p s ≤ filter p t :=
le_induction_on h $ λ l₁ l₂ h, subperm_of_sublist $ filter_sublist_filter h

theorem le_filter {s t} : s ≤ filter p t ↔ s ≤ t ∧ ∀ a ∈ s, p a :=
⟨λ h, ⟨le_trans h (filter_le _), λ a m, of_mem_filter (mem_of_le h m)⟩,
 λ ⟨h, al⟩, filter_eq_self.2 al ▸ filter_le_filter h⟩

@[simp] theorem filter_sub [decidable_eq α] (s t : multiset α) :
  filter p (s - t) = filter p s - filter p t :=
begin
  revert s, refine multiset.induction_on t (by simp) (λ a t IH s, _),
  rw [sub_cons, IH],
  by_cases p a,
  { rw [filter_cons_of_pos _ h, sub_cons], congr,
    by_cases m : a ∈ s,
    { rw [← cons_inj_right a, ← filter_cons_of_pos _ h,
          cons_erase (mem_filter_of_mem m h), cons_erase m] },
    { rw [erase_of_not_mem m, erase_of_not_mem (mt mem_of_mem_filter m)] } },
  { rw [filter_cons_of_neg _ h],
    by_cases m : a ∈ s,
    { rw [(by rw filter_cons_of_neg _ h : filter p (erase s a) = filter p (a :: erase s a)),
          cons_erase m] },
    { rw [erase_of_not_mem m] } }
end

@[simp] theorem filter_union [decidable_eq α] (s t : multiset α) :
  filter p (s ∪ t) = filter p s ∪ filter p t :=
by simp [(∪), union]

@[simp] theorem filter_inter [decidable_eq α] (s t : multiset α) :
  filter p (s ∩ t) = filter p s ∩ filter p t :=
le_antisymm (le_inter
    (filter_le_filter $ inter_le_left _ _)
    (filter_le_filter $ inter_le_right _ _)) $ le_filter.2
⟨inf_le_inf (filter_le _) (filter_le _),
  λ a h, of_mem_filter (mem_of_le (inter_le_left _ _) h)⟩

/- filter_map -/

/-- `filter_map f s` is a combination filter/map operation on `s`.
  The function `f : α → option β` is applied to each element of `s`;
  if `f a` is `some b` then `b` is added to the result, otherwise
  `a` is removed from the resulting multiset. -/
def filter_map (f : α → option β) (s : multiset α) : multiset β :=
quot.lift_on s (λ l, (filter_map f l : multiset β))
  (λ l₁ l₂ h, quot.sound $perm_filter_map f h)

@[simp] theorem coe_filter_map (f : α → option β) (l : list α) : filter_map f l = l.filter_map f := rfl

@[simp] theorem filter_map_zero (f : α → option β) : filter_map f 0 = 0 := rfl

@[simp] theorem filter_map_cons_none {f : α → option β} (a : α) (s : multiset α) (h : f a = none) :
  filter_map f (a :: s) = filter_map f s :=
quot.induction_on s $ λ l, @congr_arg _ _ _ _ coe $ filter_map_cons_none a l h

@[simp] theorem filter_map_cons_some (f : α → option β)
  (a : α) (s : multiset α) {b : β} (h : f a = some b) :
  filter_map f (a :: s) = b :: filter_map f s :=
quot.induction_on s $ λ l, @congr_arg _ _ _ _ coe $ filter_map_cons_some f a l h

theorem filter_map_eq_map (f : α → β) : filter_map (some ∘ f) = map f :=
funext $ λ s, quot.induction_on s $ λ l,
@congr_arg _ _ _ _ coe $ congr_fun (filter_map_eq_map f) l

theorem filter_map_eq_filter (p : α → Prop) [decidable_pred p] :
  filter_map (option.guard p) = filter p :=
funext $ λ s, quot.induction_on s $ λ l,
@congr_arg _ _ _ _ coe $ congr_fun (filter_map_eq_filter p) l

theorem filter_map_filter_map (f : α → option β) (g : β → option γ) (s : multiset α) :
  filter_map g (filter_map f s) = filter_map (λ x, (f x).bind g) s :=
quot.induction_on s $ λ l, congr_arg coe $ filter_map_filter_map f g l

theorem map_filter_map (f : α → option β) (g : β → γ) (s : multiset α) :
  map g (filter_map f s) = filter_map (λ x, (f x).map g) s :=
quot.induction_on s $ λ l, congr_arg coe $ map_filter_map f g l

theorem filter_map_map (f : α → β) (g : β → option γ) (s : multiset α) :
  filter_map g (map f s) = filter_map (g ∘ f) s :=
quot.induction_on s $ λ l, congr_arg coe $ filter_map_map f g l

theorem filter_filter_map (f : α → option β) (p : β → Prop) [decidable_pred p] (s : multiset α) :
  filter p (filter_map f s) = filter_map (λ x, (f x).filter p) s :=
quot.induction_on s $ λ l, congr_arg coe $ filter_filter_map f p l

theorem filter_map_filter (p : α → Prop) [decidable_pred p] (f : α → option β) (s : multiset α) :
  filter_map f (filter p s) = filter_map (λ x, if p x then f x else none) s :=
quot.induction_on s $ λ l, congr_arg coe $ filter_map_filter p f l

@[simp] theorem filter_map_some (s : multiset α) : filter_map some s = s :=
quot.induction_on s $ λ l, congr_arg coe $ filter_map_some l

@[simp] theorem mem_filter_map (f : α → option β) (s : multiset α) {b : β} :
  b ∈ filter_map f s ↔ ∃ a, a ∈ s ∧ f a = some b :=
quot.induction_on s $ λ l, mem_filter_map f l

theorem map_filter_map_of_inv (f : α → option β) (g : β → α)
  (H : ∀ x : α, (f x).map g = some x) (s : multiset α) :
  map g (filter_map f s) = s :=
quot.induction_on s $ λ l, congr_arg coe $ map_filter_map_of_inv f g H l

theorem filter_map_le_filter_map (f : α → option β) {s t : multiset α}
  (h : s ≤ t) : filter_map f s ≤ filter_map f t :=
le_induction_on h $ λ l₁ l₂ h,
subperm_of_sublist $ filter_map_sublist_filter_map _ h

/- powerset -/

def powerset_aux (l : list α) : list (multiset α) :=
0 :: sublists_aux l (λ x y, x :: y)

theorem powerset_aux_eq_map_coe {l : list α} :
  powerset_aux l = (sublists l).map coe :=
by simp [powerset_aux, sublists];
   rw [← show @sublists_aux₁ α (multiset α) l (λ x, [↑x]) =
              sublists_aux l (λ x, list.cons ↑x),
         from sublists_aux₁_eq_sublists_aux _ _,
       sublists_aux_cons_eq_sublists_aux₁,
       ← bind_ret_eq_map, sublists_aux₁_bind]; refl

def powerset_aux' (l : list α) : list (multiset α) := (sublists' l).map coe

theorem powerset_aux_perm_powerset_aux' {l : list α} :
  powerset_aux l ~ powerset_aux' l :=
by rw powerset_aux_eq_map_coe; exact
perm_map _ (sublists_perm_sublists' _)

@[simp] theorem powerset_aux'_nil : powerset_aux' (@nil α) = [0] := rfl

@[simp] theorem powerset_aux'_cons (a : α) (l : list α) :
  powerset_aux' (a::l) = powerset_aux' l ++ list.map (cons a) (powerset_aux' l) :=
by simp [powerset_aux']; refl

theorem powerset_aux'_perm {l₁ l₂ : list α} (p : l₁ ~ l₂) :
  powerset_aux' l₁ ~ powerset_aux' l₂ :=
begin
  induction p with a l₁ l₂ p IH a b l l₁ l₂ l₃ p₁ p₂ IH₁ IH₂, {simp},
  { simp, exact perm_app IH (perm_map _ IH) },
  { simp, apply perm_app_right,
    rw [← append_assoc, ← append_assoc,
        (by funext s; simp [cons_swap] : cons b ∘ cons a = cons a ∘ cons b)],
    exact perm_app_left _ perm_app_comm },
  { exact IH₁.trans IH₂ }
end

theorem powerset_aux_perm {l₁ l₂ : list α} (p : l₁ ~ l₂) :
  powerset_aux l₁ ~ powerset_aux l₂ :=
powerset_aux_perm_powerset_aux'.trans $
(powerset_aux'_perm p).trans powerset_aux_perm_powerset_aux'.symm

def powerset (s : multiset α) : multiset (multiset α) :=
quot.lift_on s
  (λ l, (powerset_aux l : multiset (multiset α)))
  (λ l₁ l₂ h, quot.sound (powerset_aux_perm h))

theorem powerset_coe (l : list α) :
  @powerset α l = ((sublists l).map coe : list (multiset α)) :=
congr_arg coe powerset_aux_eq_map_coe

@[simp] theorem powerset_coe' (l : list α) :
  @powerset α l = ((sublists' l).map coe : list (multiset α)) :=
quot.sound powerset_aux_perm_powerset_aux'

@[simp] theorem mem_powerset {s t : multiset α} :
  s ∈ powerset t ↔ s ≤ t :=
quotient.induction_on₂ s t $ by simp [subperm, and.comm]

theorem map_single_le_powerset (s : multiset α) :
  s.map (λ a, a::0) ≤ powerset s :=
quotient.induction_on s $ λ l, begin
  simp [powerset_coe],
  show l.map (coe ∘ list.ret) <+~ (sublists l).map coe,
  rw ← list.map_map,
  exact subperm_of_sublist
    (map_sublist_map _ (map_ret_sublist_sublists _))
end

@[simp] theorem card_powerset (s : multiset α) :
  card (powerset s) = 2 ^ card s :=
quotient.induction_on s $ by simp

/- countp -/

/-- `countp p s` counts the number of elements of `s` (with multiplicity) that
  satisfy `p`. -/
def countp (p : α → Prop) [decidable_pred p] (s : multiset α) : ℕ :=
quot.lift_on s (countp p) (λ l₁ l₂, perm_countp p)

@[simp] theorem coe_countp (l : list α) : countp p l = l.countp p := rfl

@[simp] theorem countp_zero (p : α → Prop) [decidable_pred p] : countp p 0 = 0 := rfl

@[simp] theorem countp_cons_of_pos {a : α} (s) : p a → countp p (a::s) = countp p s + 1 :=
quot.induction_on s countp_cons_of_pos

@[simp] theorem countp_cons_of_neg {a : α} (s) : ¬ p a → countp p (a::s) = countp p s :=
quot.induction_on s countp_cons_of_neg

theorem countp_eq_card_filter (s) : countp p s = card (filter p s) :=
quot.induction_on s $ λ l, countp_eq_length_filter _

@[simp] theorem countp_add (s t) : countp p (s + t) = countp p s + countp p t :=
by simp [countp_eq_card_filter]

theorem countp_pos {s} : 0 < countp p s ↔ ∃ a ∈ s, p a :=
by simp [countp_eq_card_filter, card_pos_iff_exists_mem]

@[simp] theorem countp_sub [decidable_eq α] {s t : multiset α} (h : t ≤ s) :
  countp p (s - t) = countp p s - countp p t :=
by simp [countp_eq_card_filter, h, filter_le_filter]

theorem countp_pos_of_mem {s a} (h : a ∈ s) (pa : p a) : 0 < countp p s :=
countp_pos.2 ⟨_, h, pa⟩

theorem countp_le_of_le {s t} (h : s ≤ t) : countp p s ≤ countp p t :=
by simpa [countp_eq_card_filter] using card_le_of_le (filter_le_filter h)
end

/- count -/

section
variable [decidable_eq α]

/-- `count a s` is the multiplicity of `a` in `s`. -/
def count (a : α) : multiset α → ℕ := countp (eq a)

@[simp] theorem coe_count (a : α) (l : list α) : count a (↑l) = l.count a := coe_countp _

@[simp] theorem count_zero (a : α) : count a 0 = 0 := rfl

@[simp] theorem count_cons_self (a : α) (s : multiset α) : count a (a::s) = succ (count a s) :=
countp_cons_of_pos _ rfl

@[simp] theorem count_cons_of_ne {a b : α} (h : a ≠ b) (s : multiset α) : count a (b::s) = count a s :=
countp_cons_of_neg _ h

theorem count_le_of_le (a : α) {s t} : s ≤ t → count a s ≤ count a t :=
countp_le_of_le

theorem count_le_count_cons (a b : α) (s : multiset α) : count a s ≤ count a (b :: s) :=
count_le_of_le _ (le_cons_self _ _)

theorem count_singleton (a : α) : count a (a::0) = 1 :=
by simp

@[simp] theorem count_add (a : α) : ∀ s t, count a (s + t) = count a s + count a t :=
countp_add

@[simp] theorem count_smul (a : α) (n s) : count a (n • s) = n * count a s :=
by induction n; simp [*, succ_smul', succ_mul]

theorem count_pos {a : α} {s : multiset α} : 0 < count a s ↔ a ∈ s :=
by simp [count, countp_pos]

@[simp] theorem count_eq_zero_of_not_mem {a : α} {s : multiset α} (h : a ∉ s) : count a s = 0 :=
by_contradiction $ λ h', h $ count_pos.1 (nat.pos_of_ne_zero h')

theorem count_eq_zero {a : α} {s : multiset α} : count a s = 0 ↔ a ∉ s :=
iff_not_comm.1 $ count_pos.symm.trans pos_iff_ne_zero

@[simp] theorem count_repeat (a : α) (n : ℕ) : count a (repeat a n) = n :=
by simp [repeat]

@[simp] theorem count_erase_self (a : α) (s : multiset α) : count a (erase s a) = pred (count a s) :=
begin
  by_cases a ∈ s,
  { rw [(by rw cons_erase h : count a s = count a (a::erase s a)),
        count_cons_self]; refl },
  { rw [erase_of_not_mem h, count_eq_zero.2 h]; refl }
end

@[simp] theorem count_erase_of_ne {a b : α} (ab : a ≠ b) (s : multiset α) : count a (erase s b) = count a s :=
begin
  by_cases b ∈ s,
  { rw [← count_cons_of_ne ab, cons_erase h] },
  { rw [erase_of_not_mem h] }
end

@[simp] theorem count_sub (a : α) (s t : multiset α) : count a (s - t) = count a s - count a t :=
begin
  revert s, refine multiset.induction_on t (by simp) (λ b t IH s, _),
  rw [sub_cons, IH],
  by_cases ab : a = b,
  { subst b, rw [count_erase_self, count_cons_self, sub_succ, pred_sub] },
  { rw [count_erase_of_ne ab, count_cons_of_ne ab] }
end

@[simp] theorem count_union (a : α) (s t : multiset α) : count a (s ∪ t) = max (count a s) (count a t) :=
by simp [(∪), union, sub_add_eq_max, -add_comm]

@[simp] theorem count_inter (a : α) (s t : multiset α) : count a (s ∩ t) = min (count a s) (count a t) :=
begin
  apply @nat.add_left_cancel (count a (s - t)),
  rw [← count_add, sub_add_inter, count_sub, sub_add_min],
end

lemma count_bind {m : multiset β} {f : β → multiset α} {a : α} :
  count a (bind m f) = sum (m.map $ λb, count a $ f b) :=
multiset.induction_on m (by simp) (by simp)

theorem le_count_iff_repeat_le {a : α} {s : multiset α} {n : ℕ} : n ≤ count a s ↔ repeat a n ≤ s :=
quot.induction_on s $ λ l, le_count_iff_repeat_sublist.trans repeat_le_coe.symm

theorem ext {s t : multiset α} : s = t ↔ ∀ a, count a s = count a t :=
quotient.induction_on₂ s t $ λ l₁ l₂, quotient.eq.trans perm_iff_count

@[extensionality]
theorem ext' {s t : multiset α} : (∀ a, count a s = count a t) → s = t :=
ext.2

theorem le_iff_count {s t : multiset α} : s ≤ t ↔ ∀ a, count a s ≤ count a t :=
⟨λ h a, count_le_of_le a h, λ al,
 by rw ← (ext.2 (λ a, by simp [max_eq_right (al a)]) : s ∪ t = t);
    apply le_union_left⟩

instance : distrib_lattice (multiset α) :=
{ le_sup_inf := λ s t u, le_of_eq $ eq.symm $
    ext.2 $ λ a, by simp [max_min_distrib_left],
  ..multiset.lattice.lattice }

instance : semilattice_sup_bot (multiset α) :=
{ bot := 0,
  bot_le := zero_le,
  ..multiset.lattice.lattice }

end

/- relator -/

section rel

/-- `rel r s t` -- lift the relation `r` between two elements to a relation between `s` and `t`,
s.t. there is a one-to-one mapping betweem elements in `s` and `t` following `r`. -/
inductive rel (r : α → β → Prop) : multiset α → multiset β → Prop
| zero {} : rel 0 0
| cons {a b as bs} : r a b → rel as bs → rel (a :: as) (b :: bs)

run_cmd tactic.mk_iff_of_inductive_prop `multiset.rel `multiset.rel_iff

variables {δ : Type*} {r : α → β → Prop} {p : γ → δ → Prop}

private lemma rel_flip_aux {s t} (h : rel r s t) : rel (flip r) t s :=
rel.rec_on h rel.zero (assume _ _ _ _ h₀ h₁ ih, rel.cons h₀ ih)

lemma rel_flip {s t} : rel (flip r) s t ↔ rel r t s :=
⟨rel_flip_aux, rel_flip_aux⟩

lemma rel_eq_refl {s : multiset α} : rel (=) s s :=
multiset.induction_on s rel.zero (assume a s, rel.cons rfl)

lemma rel_eq {s t : multiset α} : rel (=) s t ↔ s = t :=
begin
  split,
  { assume h, induction h; simp * },
  { assume h, subst h, exact rel_eq_refl }
end

lemma rel.mono {p : α → β → Prop} {s t} (h : ∀a b, r a b → p a b) (hst : rel r s t) : rel p s t :=
begin
  induction hst,
  case rel.zero { exact rel.zero },
  case rel.cons : a b s t hab hst ih { exact ih.cons (h a b hab) }
end

lemma rel.add {s t u v} (hst : rel r s t) (huv : rel r u v) : rel r (s + u) (t + v) :=
begin
  induction hst,
  case rel.zero { simpa using huv },
  case rel.cons : a b s t hab hst ih { simpa using ih.cons hab }
end

lemma rel_flip_eq  {s t : multiset α} : rel (λa b, b = a) s t ↔ s = t :=
show rel (flip (=)) s t ↔ s = t, by rw [rel_flip, rel_eq, eq_comm]

@[simp] lemma rel_zero_left {b : multiset β} : rel r 0 b ↔ b = 0 :=
by rw [rel_iff]; simp

@[simp] lemma rel_zero_right {a : multiset α} : rel r a 0 ↔ a = 0 :=
by rw [rel_iff]; simp

lemma rel_cons_left {a as bs} :
  rel r (a :: as) bs ↔ (∃b bs', r a b ∧ rel r as bs' ∧ bs = b :: bs') :=
begin
  split,
  { generalize hm : a :: as = m,
    assume h,
    induction h generalizing as,
    case rel.zero { simp at hm, contradiction },
    case rel.cons : a' b as' bs ha'b h ih {
      rcases cons_eq_cons.1 hm with ⟨eq₁, eq₂⟩ | ⟨h, cs, eq₁, eq₂⟩,
      { subst eq₁, subst eq₂, exact ⟨b, bs, ha'b, h, rfl⟩ },
      { rcases ih eq₂.symm with ⟨b', bs', h₁, h₂, eq⟩,
        exact ⟨b', b::bs', h₁, eq₁.symm ▸ rel.cons ha'b h₂, eq.symm ▸ cons_swap _ _ _⟩  }
    } },
  { exact assume ⟨b, bs', hab, h, eq⟩, eq.symm ▸ rel.cons hab h }
end

lemma rel_cons_right {as b bs} :
  rel r as (b :: bs) ↔ (∃a as', r a b ∧ rel r as' bs ∧ as = a :: as') :=
begin
  rw [← rel_flip, rel_cons_left],
  apply exists_congr, assume a,
  apply exists_congr, assume as',
  rw [rel_flip, flip]
end

lemma rel_add_left {as₀ as₁} :
  ∀{bs}, rel r (as₀ + as₁) bs ↔ (∃bs₀ bs₁, rel r as₀ bs₀ ∧ rel r as₁ bs₁ ∧ bs = bs₀ + bs₁) :=
multiset.induction_on as₀ (by simp)
  begin
    assume a s ih bs,
    simp only [ih, cons_add, rel_cons_left],
    split,
    { assume h,
      rcases h with ⟨b, bs', hab, h, rfl⟩,
      rcases h with ⟨bs₀, bs₁, h₀, h₁, rfl⟩,
      exact ⟨b :: bs₀, bs₁, ⟨b, bs₀, hab, h₀, rfl⟩, h₁, by simp⟩ },
    { assume h,
      rcases h with ⟨bs₀, bs₁, h, h₁, rfl⟩,
      rcases h with ⟨b, bs, hab, h₀, rfl⟩,
      exact ⟨b, bs + bs₁, hab, ⟨bs, bs₁, h₀, h₁, rfl⟩, by simp⟩ }
  end

lemma rel_add_right {as bs₀ bs₁} :
  rel r as (bs₀ + bs₁) ↔ (∃as₀ as₁, rel r as₀ bs₀ ∧ rel r as₁ bs₁ ∧ as = as₀ + as₁) :=
by rw [← rel_flip, rel_add_left]; simp [rel_flip]

lemma rel_map_left {s : multiset γ} {f : γ → α} :
  ∀{t}, rel r (s.map f) t ↔ rel (λa b, r (f a) b) s t :=
multiset.induction_on s (by simp) (by simp [rel_cons_left] {contextual := tt})

lemma rel_map_right {s : multiset α} {t : multiset γ} {f : γ → β} :
  rel r s (t.map f) ↔ rel (λa b, r a (f b)) s t :=
by rw [← rel_flip, rel_map_left, ← rel_flip]; refl

lemma rel_join {s t} (h : rel (rel r) s t) : rel r s.join t.join :=
begin
  induction h,
  case rel.zero { simp },
  case rel.cons : a b s t hab hst ih { simpa using hab.add ih }
end

lemma rel_map {p : γ → δ → Prop} {s t} {f : α → γ} {g : β → δ} (h : (r ⇒ p) f g) (hst : rel r s t) :
  rel p (s.map f) (t.map g) :=
by rw [rel_map_left, rel_map_right]; exact hst.mono (assume a b, h)

lemma rel_bind {p : γ → δ → Prop} {s t} {f : α → multiset γ} {g : β → multiset δ}
  (h : (r ⇒ rel p) f g) (hst : rel r s t) :
  rel p (s.bind f) (t.bind g) :=
by apply rel_join; apply rel_map; assumption

lemma card_eq_card_of_rel {r : α → β → Prop} {s : multiset α} {t : multiset β} (h : rel r s t) :
  card s = card t :=
by induction h; simp [*]

end rel


/- disjoint -/

/-- `disjoint s t` means that `s` and `t` have no elements in common. -/
def disjoint (s t : multiset α) : Prop := ∀ ⦃a⦄, a ∈ s → a ∈ t → false

@[simp] theorem coe_disjoint (l₁ l₂ : list α) : @disjoint α l₁ l₂ ↔ l₁.disjoint l₂ := iff.rfl

theorem disjoint.symm {s t : multiset α} (d : disjoint s t) : disjoint t s
| a i₂ i₁ := d i₁ i₂

@[simp] theorem disjoint_comm {s t : multiset α} : disjoint s t ↔ disjoint t s :=
⟨disjoint.symm, disjoint.symm⟩

theorem disjoint_left {s t : multiset α} : disjoint s t ↔ ∀ {a}, a ∈ s → a ∉ t := iff.rfl

theorem disjoint_right {s t : multiset α} : disjoint s t ↔ ∀ {a}, a ∈ t → a ∉ s :=
disjoint_comm

theorem disjoint_iff_ne {s t : multiset α} : disjoint s t ↔ ∀ a ∈ s, ∀ b ∈ t, a ≠ b :=
by simp [disjoint_left, imp_not_comm]

theorem disjoint_of_subset_left {s t u : multiset α} (h : s ⊆ u) (d : disjoint u t) : disjoint s t
| x m₁ := d (h m₁)

theorem disjoint_of_subset_right {s t u : multiset α} (h : t ⊆ u) (d : disjoint s u) : disjoint s t
| x m m₁ := d m (h m₁)

theorem disjoint_of_le_left {s t u : multiset α} (h : s ≤ u) : disjoint u t → disjoint s t :=
disjoint_of_subset_left (subset_of_le h)

theorem disjoint_of_le_right {s t u : multiset α} (h : t ≤ u) : disjoint s u → disjoint s t :=
disjoint_of_subset_right (subset_of_le h)

@[simp] theorem zero_disjoint (l : multiset α) : disjoint 0 l
| a := (not_mem_nil a).elim

@[simp] theorem singleton_disjoint {l : multiset α} {a : α} : disjoint (a::0) l ↔ a ∉ l :=
by simp [disjoint]; refl

@[simp] theorem disjoint_singleton {l : multiset α} {a : α} : disjoint l (a::0) ↔ a ∉ l :=
by rw disjoint_comm; simp

@[simp] theorem disjoint_add_left {s t u : multiset α} :
  disjoint (s + t) u ↔ disjoint s u ∧ disjoint t u :=
by simp [disjoint, or_imp_distrib, forall_and_distrib]

@[simp] theorem disjoint_add_right {s t u : multiset α} :
  disjoint s (t + u) ↔ disjoint s t ∧ disjoint s u :=
disjoint_comm.trans $ by simp [disjoint_append_left]

@[simp] theorem disjoint_cons_left {a : α} {s t : multiset α} :
  disjoint (a::s) t ↔ a ∉ t ∧ disjoint s t :=
(@disjoint_add_left _ (a::0) s t).trans $ by simp

@[simp] theorem disjoint_cons_right {a : α} {s t : multiset α} :
  disjoint s (a::t) ↔ a ∉ s ∧ disjoint s t :=
disjoint_comm.trans $ by simp [disjoint_cons_left]

theorem inter_eq_zero_iff_disjoint [decidable_eq α] {s t : multiset α} : s ∩ t = 0 ↔ disjoint s t :=
by rw ← subset_zero; simp [subset_iff, disjoint]

@[simp] theorem disjoint_union_left [decidable_eq α] {s t u : multiset α} :
  disjoint (s ∪ t) u ↔ disjoint s u ∧ disjoint t u :=
by simp [disjoint, or_imp_distrib, forall_and_distrib]

@[simp] theorem disjoint_union_right [decidable_eq α] {s t u : multiset α} :
  disjoint s (t ∪ u) ↔ disjoint s t ∧ disjoint s u :=
by simp [disjoint, or_imp_distrib, forall_and_distrib]

lemma disjoint_map_map {f : α → γ} {g : β → γ} {s : multiset α} {t : multiset β} :
  disjoint (s.map f) (t.map g) ↔ (∀a∈s, ∀b∈t, f a ≠ g b) :=
begin
  simp [disjoint],
  split,
  from assume h a ha b hb eq, h _ ha rfl _ hb eq.symm,
  from assume h c a ha eq₁ b hb eq₂, h _ ha _ hb (eq₂.symm ▸ eq₁)
end

/-- `pairwise r m` states that there exists a list of the elements s.t. `r` holds pairwise on this list. -/
def pairwise (r : α → α → Prop) (m : multiset α) : Prop :=
∃l:list α, m = l ∧ l.pairwise r

lemma pairwise_coe_iff_pairwise {r : α → α → Prop} (hr : symmetric r) {l : list α} :
  multiset.pairwise r l ↔ l.pairwise r :=
iff.intro
  (assume ⟨l', eq, h⟩, (list.perm_pairwise hr (quotient.exact eq)).2 h)
  (assume h, ⟨l, rfl, h⟩)

/- nodup -/

/-- `nodup s` means that `s` has no duplicates, i.e. the multiplicity of
  any element is at most 1. -/
def nodup (s : multiset α) : Prop :=
quot.lift_on s nodup (λ s t p, propext $ perm_nodup p)

@[simp] theorem coe_nodup {l : list α} : @nodup α l ↔ l.nodup := iff.rfl

@[simp] theorem forall_mem_ne {a : α} {l : list α} : (∀ (a' : α), a' ∈ l → ¬a = a') ↔ a ∉ l :=
⟨λ h m, h _ m rfl, λ h a' m e, h (e.symm ▸ m)⟩

@[simp] theorem nodup_zero : @nodup α 0 := pairwise.nil _

@[simp] theorem nodup_cons {a : α} {s : multiset α} : nodup (a::s) ↔ a ∉ s ∧ nodup s :=
quot.induction_on s $ λ l, nodup_cons

theorem nodup_cons_of_nodup {a : α} {s : multiset α} (m : a ∉ s) (n : nodup s) : nodup (a::s) :=
nodup_cons.2 ⟨m, n⟩

theorem nodup_singleton : ∀ a : α, nodup (a::0) := nodup_singleton

theorem nodup_of_nodup_cons {a : α} {s : multiset α} (h : nodup (a::s)) : nodup s :=
(nodup_cons.1 h).2

theorem not_mem_of_nodup_cons {a : α} {s : multiset α} (h : nodup (a::s)) : a ∉ s :=
(nodup_cons.1 h).1

theorem nodup_of_le {s t : multiset α} (h : s ≤ t) : nodup t → nodup s :=
le_induction_on h $ λ l₁ l₂, nodup_of_sublist

theorem not_nodup_pair : ∀ a : α, ¬ nodup (a::a::0) := not_nodup_pair

theorem nodup_iff_le {s : multiset α} : nodup s ↔ ∀ a : α, ¬ a::a::0 ≤ s :=
quot.induction_on s $ λ l, nodup_iff_sublist.trans $ forall_congr $ λ a,
not_congr (@repeat_le_coe _ a 2 _).symm

theorem nodup_iff_count_le_one [decidable_eq α] {s : multiset α} : nodup s ↔ ∀ a, count a s ≤ 1 :=
quot.induction_on s $ λ l, nodup_iff_count_le_one

@[simp] theorem count_eq_one_of_mem [decidable_eq α] {a : α} {s : multiset α}
  (d : nodup s) (h : a ∈ s) : count a s = 1 :=
le_antisymm (nodup_iff_count_le_one.1 d a) (count_pos.2 h)

lemma pairwise_of_nodup {r : α → α → Prop} {s : multiset α} :
  (∀a∈s, ∀b∈s, a ≠ b → r a b) → nodup s → pairwise r s :=
quotient.induction_on s $ assume l h hl, ⟨l, rfl, hl.imp_of_mem $ assume a b ha hb, h a ha b hb⟩

theorem nodup_add {s t : multiset α} : nodup (s + t) ↔ nodup s ∧ nodup t ∧ disjoint s t :=
quotient.induction_on₂ s t $ λ l₁ l₂, nodup_append

theorem disjoint_of_nodup_add {s t : multiset α} (d : nodup (s + t)) : disjoint s t :=
(nodup_add.1 d).2.2

theorem nodup_add_of_nodup {s t : multiset α} (d₁ : nodup s) (d₂ : nodup t) : nodup (s + t) ↔ disjoint s t :=
by simp [nodup_add, d₁, d₂]

theorem nodup_of_nodup_map (f : α → β) {s : multiset α} : nodup (map f s) → nodup s :=
quot.induction_on s $ λ l, nodup_of_nodup_map f

theorem nodup_map_on {f : α → β} {s : multiset α} : (∀x∈s, ∀y∈s, f x = f y → x = y) →
  nodup s → nodup (map f s) :=
quot.induction_on s $ λ l, nodup_map_on

theorem nodup_map {f : α → β} {s : multiset α} (hf : function.injective f) : nodup s → nodup (map f s) :=
nodup_map_on (λ x _ y _ h, hf h)

theorem nodup_filter (p : α → Prop) [decidable_pred p] {s} : nodup s → nodup (filter p s) :=
quot.induction_on s $ λ l, nodup_filter p

@[simp] theorem nodup_attach {s : multiset α} : nodup (attach s) ↔ nodup s :=
quot.induction_on s $ λ l, nodup_attach

theorem nodup_pmap {p : α → Prop} {f : Π a, p a → β} {s : multiset α} {H}
  (hf : ∀ a ha b hb, f a ha = f b hb → a = b) : nodup s → nodup (pmap f s H) :=
quot.induction_on s (λ l H, nodup_pmap hf) H

instance nodup_decidable [decidable_eq α] (s : multiset α) : decidable (nodup s) :=
quotient.rec_on_subsingleton s $ λ l, l.nodup_decidable

theorem nodup_erase_eq_filter [decidable_eq α] (a : α) {s} : nodup s → s.erase a = filter (≠ a) s :=
quot.induction_on s $ λ l d, congr_arg coe $ nodup_erase_eq_filter a d

theorem nodup_erase_of_nodup [decidable_eq α] (a : α) {l} : nodup l → nodup (l.erase a) :=
nodup_of_le (erase_le _ _)

theorem mem_erase_iff_of_nodup [decidable_eq α] {a b : α} {l} (d : nodup l) :
  a ∈ l.erase b ↔ a ≠ b ∧ a ∈ l :=
by rw nodup_erase_eq_filter b d; simp [and_comm]

theorem mem_erase_of_nodup [decidable_eq α] {a : α} {l} (h : nodup l) : a ∉ l.erase a :=
by rw mem_erase_iff_of_nodup h; simp

theorem nodup_product {s : multiset α} {t : multiset β} : nodup s → nodup t → nodup (product s t) :=
quotient.induction_on₂ s t $ λ l₁ l₂ d₁ d₂, by simp [nodup_product d₁ d₂]

theorem nodup_sigma {σ : α → Type*} {s : multiset α} {t : Π a, multiset (σ a)} :
  nodup s → (∀ a, nodup (t a)) → nodup (s.sigma t) :=
quot.induction_on s $ λ l₁,
let l₂ (a) : list (σ a) := classical.some (quotient.exists_rep (t a)) in
have t = λ a, l₂ a, from eq.symm $ funext $ λ a,
  classical.some_spec (quotient.exists_rep (t a)),
by rw [this]; simpa using nodup_sigma

theorem nodup_filter_map (f : α → option β) {s : multiset α}
  (H : ∀ (a a' : α) (b : β), b ∈ f a → b ∈ f a' → a = a') :
  nodup s → nodup (filter_map f s) :=
quot.induction_on s $ λ l, nodup_filter_map H

theorem nodup_range (n : ℕ) : nodup (range n) := nodup_range _

theorem nodup_inter_left [decidable_eq α] {s : multiset α} (t) : nodup s → nodup (s ∩ t) :=
nodup_of_le $ inter_le_left _ _

theorem nodup_inter_right [decidable_eq α] (s) {t : multiset α} : nodup t → nodup (s ∩ t) :=
nodup_of_le $ inter_le_right _ _

@[simp] theorem nodup_union [decidable_eq α] {s t : multiset α} : nodup (s ∪ t) ↔ nodup s ∧ nodup t :=
⟨λ h, ⟨nodup_of_le (le_union_left _ _) h, nodup_of_le (le_union_right _ _) h⟩,
 λ ⟨h₁, h₂⟩, nodup_iff_count_le_one.2 $ λ a, by rw [count_union]; exact
   max_le (nodup_iff_count_le_one.1 h₁ a) (nodup_iff_count_le_one.1 h₂ a)⟩

@[simp] theorem nodup_powerset {s : multiset α} : nodup (powerset s) ↔ nodup s :=
⟨λ h, nodup_of_nodup_map _ (nodup_of_le (map_single_le_powerset _) h),
  quotient.induction_on s $ λ l h,
  by simp; refine list.nodup_map_on _ (nodup_sublists'.2 h); exact
  λ x sx y sy e,
    (perm_ext_sublist_nodup h (mem_sublists'.1 sx) (mem_sublists'.1 sy)).1
      (quotient.exact e)⟩

@[simp] lemma nodup_bind {s : multiset α} {t : α → multiset β} :
  nodup (bind s t) ↔ ((∀a∈s, nodup (t a)) ∧ (s.pairwise (λa b, disjoint (t a) (t b)))) :=
have h₁ : ∀a, ∃l:list β, t a = l, from
  assume a, quot.induction_on (t a) $ assume l, ⟨l, rfl⟩,
let ⟨t', h'⟩ := classical.axiom_of_choice h₁ in
have t = λa, t' a, from funext h',
have hd : symmetric (λa b, list.disjoint (t' a) (t' b)), from assume a b h, h.symm,
quot.induction_on s $ by simp [this, list.nodup_bind, pairwise_coe_iff_pairwise hd]

theorem nodup_ext {s t : multiset α} : nodup s → nodup t → (s = t ↔ ∀ a, a ∈ s ↔ a ∈ t) :=
quotient.induction_on₂ s t $ λ l₁ l₂ d₁ d₂, quotient.eq.trans $ perm_ext d₁ d₂

theorem le_iff_subset {s t : multiset α} : nodup s → (s ≤ t ↔ s ⊆ t) :=
quotient.induction_on₂ s t $ λ l₁ l₂ d, ⟨subset_of_le, subperm_of_subset_nodup d⟩

theorem range_le {m n : ℕ} : range m ≤ range n ↔ m ≤ n :=
(le_iff_subset (nodup_range _)).trans range_subset

theorem mem_sub_of_nodup [decidable_eq α] {a : α} {s t : multiset α} (d : nodup s) :
  a ∈ s - t ↔ a ∈ s ∧ a ∉ t :=
⟨λ h, ⟨mem_of_le (sub_le_self _ _) h, λ h',
  by refine count_eq_zero.1 _ h; rw [count_sub a s t, nat.sub_eq_zero_iff_le];
     exact le_trans (nodup_iff_count_le_one.1 d _) (count_pos.2 h')⟩,
 λ ⟨h₁, h₂⟩, or.resolve_right (mem_add.1 $ mem_of_le (le_sub_add _ _) h₁) h₂⟩

section
variable [decidable_eq α]

/- erase_dup -/

/-- `erase_dup s` removes duplicates from `s`, yielding a `nodup` multiset. -/
def erase_dup (s : multiset α) : multiset α :=
quot.lift_on s (λ l, (l.erase_dup : multiset α))
  (λ s t p, quot.sound (perm_erase_dup_of_perm p))

@[simp] theorem coe_erase_dup (l : list α) : @erase_dup α _ l = l.erase_dup := rfl

@[simp] theorem erase_dup_zero : @erase_dup α _ 0 = 0 := rfl

@[simp] theorem mem_erase_dup {a : α} {s : multiset α} : a ∈ erase_dup s ↔ a ∈ s :=
quot.induction_on s $ λ l, mem_erase_dup

@[simp] theorem erase_dup_cons_of_mem {a : α} {s : multiset α} : a ∈ s →
  erase_dup (a::s) = erase_dup s :=
quot.induction_on s $ λ l m, @congr_arg _ _ _ _ coe $ erase_dup_cons_of_mem m

@[simp] theorem erase_dup_cons_of_not_mem {a : α} {s : multiset α} : a ∉ s →
  erase_dup (a::s) = a :: erase_dup s :=
quot.induction_on s $ λ l m, congr_arg coe $ erase_dup_cons_of_not_mem m

theorem erase_dup_le (s : multiset α) : erase_dup s ≤ s :=
quot.induction_on s $ λ l, subperm_of_sublist $ erase_dup_sublist _

theorem erase_dup_subset (s : multiset α) : erase_dup s ⊆ s :=
subset_of_le $ erase_dup_le _

theorem subset_erase_dup (s : multiset α) : s ⊆ erase_dup s :=
λ a, mem_erase_dup.2

@[simp] theorem erase_dup_subset' {s t : multiset α} : erase_dup s ⊆ t ↔ s ⊆ t :=
⟨subset.trans (subset_erase_dup _), subset.trans (erase_dup_subset _)⟩

@[simp] theorem subset_erase_dup' {s t : multiset α} : s ⊆ erase_dup t ↔ s ⊆ t :=
⟨λ h, subset.trans h (erase_dup_subset _), λ h, subset.trans h (subset_erase_dup _)⟩

@[simp] theorem nodup_erase_dup (s : multiset α) : nodup (erase_dup s) :=
quot.induction_on s nodup_erase_dup

theorem erase_dup_eq_self {s : multiset α} : erase_dup s = s ↔ nodup s :=
⟨λ e, e ▸ nodup_erase_dup s,
 quot.induction_on s $ λ l h, congr_arg coe $ erase_dup_eq_self.2 h⟩

theorem le_erase_dup {s t : multiset α} : s ≤ erase_dup t ↔ s ≤ t ∧ nodup s :=
⟨λ h, ⟨le_trans h (erase_dup_le _), nodup_of_le h (nodup_erase_dup _)⟩,
 λ ⟨l, d⟩, (le_iff_subset d).2 $ subset.trans (subset_of_le l) (subset_erase_dup _)⟩

theorem erase_dup_ext {s t : multiset α} : erase_dup s = erase_dup t ↔ ∀ a, a ∈ s ↔ a ∈ t :=
by simp [nodup_ext]

theorem erase_dup_map_erase_dup_eq [decidable_eq β] (f : α → β) (s : multiset α) :
  erase_dup (map f (erase_dup s)) = erase_dup (map f s) := by simp [erase_dup_ext]

/- finset insert -/

/-- `ndinsert a s` is the lift of the list `insert` operation. This operation
  does not respect multiplicities, unlike `cons`, but it is suitable as
  an insert operation on `finset`. -/
def ndinsert (a : α) (s : multiset α) : multiset α :=
quot.lift_on s (λ l, (l.insert a : multiset α))
  (λ s t p, quot.sound (perm_insert a p))

@[simp] theorem coe_ndinsert (a : α) (l : list α) : ndinsert a l = (insert a l : list α) := rfl

@[simp] theorem ndinsert_zero (a : α) : ndinsert a 0 = a::0 := rfl

@[simp] theorem ndinsert_of_mem {a : α} {s : multiset α} : a ∈ s → ndinsert a s = s :=
quot.induction_on s $ λ l h, congr_arg coe $ insert_of_mem h

@[simp] theorem ndinsert_of_not_mem {a : α} {s : multiset α} : a ∉ s → ndinsert a s = a :: s :=
quot.induction_on s $ λ l h, congr_arg coe $ insert_of_not_mem h

@[simp] theorem mem_ndinsert {a b : α} {s : multiset α} : a ∈ ndinsert b s ↔ a = b ∨ a ∈ s :=
quot.induction_on s $ λ l, mem_insert_iff

@[simp] theorem le_ndinsert_self (a : α) (s : multiset α) : s ≤ ndinsert a s :=
quot.induction_on s $ λ l, subperm_of_sublist $ sublist_of_suffix $ suffix_insert _ _

@[simp] theorem mem_ndinsert_self (a : α) (s : multiset α) : a ∈ ndinsert a s :=
mem_ndinsert.2 (or.inl rfl)

@[simp] theorem mem_ndinsert_of_mem {a b : α} {s : multiset α} (h : a ∈ s) : a ∈ ndinsert b s :=
mem_ndinsert.2 (or.inr h)

@[simp] theorem length_ndinsert_of_mem {a : α} [decidable_eq α] {s : multiset α} (h : a ∈ s) :
  card (ndinsert a s) = card s :=
by simp [h]

@[simp] theorem length_ndinsert_of_not_mem {a : α} [decidable_eq α] {s : multiset α} (h : a ∉ s) :
  card (ndinsert a s) = card s + 1 :=
by simp [h]

theorem erase_dup_cons {a : α} {s : multiset α} :
  erase_dup (a::s) = ndinsert a (erase_dup s) :=
by by_cases a ∈ s; simp [h]

theorem nodup_ndinsert (a : α) {s : multiset α} : nodup s → nodup (ndinsert a s) :=
quot.induction_on s $ λ l, nodup_insert

theorem ndinsert_le {a : α} {s t : multiset α} : ndinsert a s ≤ t ↔ s ≤ t ∧ a ∈ t :=
⟨λ h, ⟨le_trans (le_ndinsert_self _ _) h, mem_of_le h (mem_ndinsert_self _ _)⟩,
 λ ⟨l, m⟩, if h : a ∈ s then by simp [h, l] else
   by rw [ndinsert_of_not_mem h, ← cons_erase m, cons_le_cons_iff,
          ← le_cons_of_not_mem h, cons_erase m]; exact l⟩

lemma attach_ndinsert (a : α) (s : multiset α) :
  (s.ndinsert a).attach =
    ndinsert ⟨a, mem_ndinsert_self a s⟩ (s.attach.map $ λp, ⟨p.1, mem_ndinsert_of_mem p.2⟩) :=
have eq : ∀h : ∀(p : {x // x ∈ s}), p.1 ∈ s,
    (λ (p : {x // x ∈ s}), ⟨p.val, h p⟩ : {x // x ∈ s} → {x // x ∈ s}) = id, from
  assume h, funext $ assume p, subtype.eq rfl,
have ∀t (eq : s.ndinsert a = t), t.attach = ndinsert ⟨a, eq ▸ mem_ndinsert_self a s⟩
  (s.attach.map $ λp, ⟨p.1, eq ▸ mem_ndinsert_of_mem p.2⟩),
begin
  intros t ht,
  by_cases a ∈ s,
  { rw [ndinsert_of_mem h] at ht,
    subst ht,
    rw [eq, map_id, ndinsert_of_mem (mem_attach _ _)] },
  { rw [ndinsert_of_not_mem h] at ht,
    subst ht,
    simp [attach_cons, h] }
end,
this _ rfl

@[simp] theorem disjoint_ndinsert_left {a : α} {s t : multiset α} :
  disjoint (ndinsert a s) t ↔ a ∉ t ∧ disjoint s t :=
iff.trans (by simp [disjoint]) disjoint_cons_left

@[simp] theorem disjoint_ndinsert_right {a : α} {s t : multiset α} :
  disjoint s (ndinsert a t) ↔ a ∉ s ∧ disjoint s t :=
disjoint_comm.trans $ by simp

/- finset union -/

/-- `ndunion s t` is the lift of the list `union` operation. This operation
  does not respect multiplicities, unlike `s ∪ t`, but it is suitable as
  a union operation on `finset`. (`s ∪ t` would also work as a union operation
  on finset, but this is more efficient.) -/
def ndunion (s t : multiset α) : multiset α :=
quotient.lift_on₂ s t (λ l₁ l₂, (l₁.union l₂ : multiset α)) $ λ v₁ v₂ w₁ w₂ p₁ p₂,
  quot.sound $ perm_union p₁ p₂

@[simp] theorem coe_ndunion (l₁ l₂ : list α) : @ndunion α _ l₁ l₂ = (l₁ ∪ l₂ : list α) := rfl

@[simp] theorem zero_ndunion (s : multiset α) : ndunion 0 s = s :=
quot.induction_on s $ λ l, rfl

@[simp] theorem cons_ndunion (s t : multiset α) (a : α) : ndunion (a :: s) t = ndinsert a (ndunion s t) :=
quotient.induction_on₂ s t $ λ l₁ l₂, rfl

@[simp] theorem mem_ndunion {s t : multiset α} {a : α} : a ∈ ndunion s t ↔ a ∈ s ∨ a ∈ t :=
quotient.induction_on₂ s t $ λ l₁ l₂, list.mem_union

theorem le_ndunion_right (s t : multiset α) : t ≤ ndunion s t :=
quotient.induction_on₂ s t $ λ l₁ l₂,
subperm_of_sublist $ sublist_of_suffix $ suffix_union_right _ _

theorem ndunion_le_add (s t : multiset α) : ndunion s t ≤ s + t :=
quotient.induction_on₂ s t $ λ l₁ l₂, subperm_of_sublist $ union_sublist_append _ _

theorem ndunion_le {s t u : multiset α} : ndunion s t ≤ u ↔ s ⊆ u ∧ t ≤ u :=
multiset.induction_on s (by simp) (by simp [ndinsert_le, and_comm, and.left_comm] {contextual := tt})

theorem subset_ndunion_left (s t : multiset α) : s ⊆ ndunion s t :=
λ a h, mem_ndunion.2 $ or.inl h

theorem le_ndunion_left {s} (t : multiset α) (d : nodup s) : s ≤ ndunion s t :=
(le_iff_subset d).2 $ subset_ndunion_left _ _

theorem ndunion_le_union (s t : multiset α) : ndunion s t ≤ s ∪ t :=
ndunion_le.2 ⟨subset_of_le (le_union_left _ _), le_union_right _ _⟩

theorem nodup_ndunion (s : multiset α) {t : multiset α} : nodup t → nodup (ndunion s t) :=
quotient.induction_on₂ s t $ λ l₁ l₂, list.nodup_union _

@[simp] theorem ndunion_eq_union {s t : multiset α} (d : nodup s) : ndunion s t = s ∪ t :=
le_antisymm (ndunion_le_union _ _) $ union_le (le_ndunion_left _ d) (le_ndunion_right _ _)

theorem erase_dup_add (s t : multiset α) : erase_dup (s + t) = ndunion s (erase_dup t) :=
quotient.induction_on₂ s t $ λ l₁ l₂, congr_arg coe $ erase_dup_append _ _

/- finset inter -/

/-- `ndinter s t` is the lift of the list `∩` operation. This operation
  does not respect multiplicities, unlike `s ∩ t`, but it is suitable as
  an intersection operation on `finset`. (`s ∩ t` would also work as a union operation
  on finset, but this is more efficient.) -/
def ndinter (s t : multiset α) : multiset α := filter (∈ t) s

@[simp] theorem coe_ndinter (l₁ l₂ : list α) : @ndinter α _ l₁ l₂ = (l₁ ∩ l₂ : list α) := rfl

@[simp] theorem zero_ndinter (s : multiset α) : ndinter 0 s = 0 := rfl

@[simp] theorem cons_ndinter_of_mem {a : α} (s : multiset α) {t : multiset α} (h : a ∈ t) :
  ndinter (a::s) t = a :: (ndinter s t) := by simp [ndinter, h]

@[simp] theorem ndinter_cons_of_not_mem {a : α} (s : multiset α) {t : multiset α} (h : a ∉ t) :
  ndinter (a::s) t = ndinter s t := by simp [ndinter, h]

@[simp] theorem mem_ndinter {s t : multiset α} {a : α} : a ∈ ndinter s t ↔ a ∈ s ∧ a ∈ t :=
mem_filter

theorem nodup_ndinter {s : multiset α} (t : multiset α) : nodup s → nodup (ndinter s t) :=
nodup_filter _

theorem le_ndinter {s t u : multiset α} : s ≤ ndinter t u ↔ s ≤ t ∧ s ⊆ u :=
by simp [ndinter, le_filter, subset_iff]

theorem ndinter_le_left (s t : multiset α) : ndinter s t ≤ s :=
(le_ndinter.1 (le_refl _)).1

theorem ndinter_subset_right (s t : multiset α) : ndinter s t ⊆ t :=
(le_ndinter.1 (le_refl _)).2

theorem ndinter_le_right {s} (t : multiset α) (d : nodup s) : ndinter s t ≤ t :=
(le_iff_subset $ nodup_ndinter _ d).2 (ndinter_subset_right _ _)

theorem inter_le_ndinter (s t : multiset α) : s ∩ t ≤ ndinter s t :=
le_ndinter.2 ⟨inter_le_left _ _, subset_of_le $ inter_le_right _ _⟩

@[simp] theorem ndinter_eq_inter {s t : multiset α} (d : nodup s) : ndinter s t = s ∩ t :=
le_antisymm (le_inter (ndinter_le_left _ _) (ndinter_le_right _ d)) (inter_le_ndinter _ _)

theorem ndinter_eq_zero_iff_disjoint {s t : multiset α} : ndinter s t = 0 ↔ disjoint s t :=
by rw ← subset_zero; simp [subset_iff, disjoint]

end

/- fold -/
section fold
variables (op : α → α → α) [hc : is_commutative α op] [ha : is_associative α op]
local notation a * b := op a b
include hc ha

/-- `fold op b s` folds a commutative associative operation `op` over
  the multiset `s`. -/
def fold : α → multiset α → α := foldr op (left_comm _ hc.comm ha.assoc)

theorem fold_eq_foldr (b : α) (s : multiset α) : fold op b s = foldr op (left_comm _ hc.comm ha.assoc) b s := rfl

@[simp] theorem coe_fold_r (b : α) (l : list α) : fold op b l = l.foldr op b := rfl

theorem coe_fold_l (b : α) (l : list α) : fold op b l = l.foldl op b :=
(coe_foldr_swap op _ b l).trans $ by simp [hc.comm]

theorem fold_eq_foldl (b : α) (s : multiset α) : fold op b s = foldl op (right_comm _ hc.comm ha.assoc) b s :=
quot.induction_on s $ λ l, coe_fold_l _ _ _

@[simp] theorem fold_zero (b : α) : (0 : multiset α).fold op b = b := rfl

@[simp] theorem fold_cons_left : ∀ (b a : α) (s : multiset α),
  (a :: s).fold op b = a * s.fold op b := foldr_cons _ _

theorem fold_cons_right (b a : α) (s : multiset α) : (a :: s).fold op b = s.fold op b * a :=
by simp [hc.comm]

theorem fold_cons'_right (b a : α) (s : multiset α) : (a :: s).fold op b = s.fold op (b * a) :=
by rw [fold_eq_foldl, foldl_cons, ← fold_eq_foldl]

theorem fold_cons'_left (b a : α) (s : multiset α) : (a :: s).fold op b = s.fold op (a * b) :=
by rw [fold_cons'_right, hc.comm]

theorem fold_add (b₁ b₂ : α) (s₁ s₂ : multiset α) : (s₁ + s₂).fold op (b₁ * b₂) = s₁.fold op b₁ * s₂.fold op b₂ :=
multiset.induction_on s₂
  (by rw [add_zero, fold_zero, ← fold_cons'_right, ← fold_cons_right op])
  (by simp {contextual := tt}; cc)

theorem fold_singleton (b a : α) : (a::0 : multiset α).fold op b = a * b := by simp

theorem fold_distrib {f g : β → α} (u₁ u₂ : α) (s : multiset β) :
  (s.map (λx, f x * g x)).fold op (u₁ * u₂) = (s.map f).fold op u₁ * (s.map g).fold op u₂ :=
multiset.induction_on s (by simp) (by simp {contextual := tt}; cc)

theorem fold_hom {op' : β → β → β} [is_commutative β op'] [is_associative β op']
  {m : α → β} (hm : ∀x y, m (op x y) = op' (m x) (m y)) (b : α) (s : multiset α) :
  (s.map m).fold op' (m b) = m (s.fold op b) :=
multiset.induction_on s (by simp) (by simp [hm] {contextual := tt})

theorem fold_union_inter [decidable_eq α] (s₁ s₂ : multiset α) (b₁ b₂ : α) :
  (s₁ ∪ s₂).fold op b₁ * (s₁ ∩ s₂).fold op b₂ = s₁.fold op b₁ * s₂.fold op b₂ :=
by rw [← fold_add op, union_add_inter, fold_add op]

@[simp] theorem fold_erase_dup_idem [decidable_eq α] [hi : is_idempotent α op] (s : multiset α) (b : α) :
  (erase_dup s).fold op b = s.fold op b :=
multiset.induction_on s (by simp) $ λ a s IH, begin
  by_cases a ∈ s; simp [IH, h],
  show fold op b s = op a (fold op b s),
  rw [← cons_erase h, fold_cons_left, ← ha.assoc, hi.idempotent],
end

end fold

theorem le_smul_erase_dup [decidable_eq α] (s : multiset α) :
  ∃ n : ℕ, s ≤ n • erase_dup s :=
⟨(s.map (λ a, count a s)).fold max 0, le_iff_count.2 $ λ a, begin
  rw count_smul, by_cases a ∈ s,
  { refine le_trans _ (mul_le_mul_left _ $ count_pos.2 $ mem_erase_dup.2 h),
    have : count a s ≤ fold max 0 (map (λ a, count a s) (a :: erase s a));
    [simp [le_max_left], simpa [cons_erase h]] },
  { simp [count_eq_zero.2 h, nat.zero_le] }
end⟩

section sup
variables [semilattice_sup_bot α]

/-- Supremum of a multiset: `sup {a, b, c} = a ⊔ b ⊔ c` -/
def sup (s : multiset α) : α := s.fold (⊔) ⊥

@[simp] lemma sup_zero : (0 : multiset α).sup = ⊥ :=
fold_zero _ _

@[simp] lemma sup_cons (a : α) (s : multiset α) :
  (a :: s).sup = a ⊔ s.sup :=
fold_cons_left _ _ _ _

@[simp] lemma sup_singleton {a : α} : (a::0).sup = a := by simp

@[simp] lemma sup_add (s₁ s₂ : multiset α) : (s₁ + s₂).sup = s₁.sup ⊔ s₂.sup :=
eq.trans (by simp [sup]) (fold_add _ _ _ _ _)

variables [decidable_eq α]

@[simp] lemma sup_erase_dup (s : multiset α) : (erase_dup s).sup = s.sup :=
fold_erase_dup_idem _ _ _

@[simp] lemma sup_ndunion (s₁ s₂ : multiset α) :
  (ndunion s₁ s₂).sup = s₁.sup ⊔ s₂.sup :=
by rw [← sup_erase_dup, erase_dup_ext.2, sup_erase_dup, sup_add]; simp

@[simp] lemma sup_union (s₁ s₂ : multiset α) :
  (s₁ ∪ s₂).sup = s₁.sup ⊔ s₂.sup :=
by rw [← sup_erase_dup, erase_dup_ext.2, sup_erase_dup, sup_add]; simp

@[simp] lemma sup_ndinsert (a : α) (s : multiset α) :
  (ndinsert a s).sup = a ⊔ s.sup :=
by rw [← sup_erase_dup, erase_dup_ext.2, sup_erase_dup, sup_cons]; simp

lemma sup_le {s : multiset α} {a : α} : s.sup ≤ a ↔ (∀b ∈ s, b ≤ a) :=
multiset.induction_on s (by simp)
  (by simp [or_imp_distrib, forall_and_distrib] {contextual := tt})

lemma le_sup {s : multiset α} {a : α} (h : a ∈ s) : a ≤ s.sup :=
sup_le.1 (le_refl _) _ h

lemma sup_mono {s₁ s₂ : multiset α} (h : s₁ ⊆ s₂) : s₁.sup ≤ s₂.sup :=
sup_le.2 $ assume b hb, le_sup (h hb)

end sup

section inf
variables [semilattice_inf_top α]

/-- Infimum of a multiset: `inf {a, b, c} = a ⊓ b ⊓ c` -/
def inf (s : multiset α) : α := s.fold (⊓) ⊤

@[simp] lemma inf_zero : (0 : multiset α).inf = ⊤ :=
fold_zero _ _

@[simp] lemma inf_cons (a : α) (s : multiset α) :
  (a :: s).inf = a ⊓ s.inf :=
fold_cons_left _ _ _ _

@[simp] lemma inf_singleton {a : α} : (a::0).inf = a := by simp

@[simp] lemma inf_add (s₁ s₂ : multiset α) : (s₁ + s₂).inf = s₁.inf ⊓ s₂.inf :=
eq.trans (by simp [inf]) (fold_add _ _ _ _ _)

variables [decidable_eq α]

@[simp] lemma inf_erase_dup (s : multiset α) : (erase_dup s).inf = s.inf :=
fold_erase_dup_idem _ _ _

@[simp] lemma inf_ndunion (s₁ s₂ : multiset α) :
  (ndunion s₁ s₂).inf = s₁.inf ⊓ s₂.inf :=
by rw [← inf_erase_dup, erase_dup_ext.2, inf_erase_dup, inf_add]; simp

@[simp] lemma inf_union (s₁ s₂ : multiset α) :
  (s₁ ∪ s₂).inf = s₁.inf ⊓ s₂.inf :=
by rw [← inf_erase_dup, erase_dup_ext.2, inf_erase_dup, inf_add]; simp

@[simp] lemma inf_ndinsert (a : α) (s : multiset α) :
  (ndinsert a s).inf = a ⊓ s.inf :=
by rw [← inf_erase_dup, erase_dup_ext.2, inf_erase_dup, inf_cons]; simp

lemma le_inf {s : multiset α} {a : α} : a ≤ s.inf ↔ (∀b ∈ s, a ≤ b) :=
multiset.induction_on s (by simp)
  (by simp [or_imp_distrib, forall_and_distrib] {contextual := tt})

lemma inf_le {s : multiset α} {a : α} (h : a ∈ s) : s.inf ≤ a :=
le_inf.1 (le_refl _) _ h

lemma inf_mono {s₁ s₂ : multiset α} (h : s₁ ⊆ s₂) : s₂.inf ≤ s₁.inf :=
le_inf.2 $ assume b hb, inf_le (h hb)

end inf

section sort
variables (r : α → α → Prop) [decidable_rel r]
  [is_trans α r] [is_antisymm α r] [is_total α r]

/-- `sort s` constructs a sorted list from the multiset `s`.
  (Uses merge sort algorithm.) -/
def sort (s : multiset α) : list α :=
quot.lift_on s (merge_sort r) $ λ a b h,
eq_of_sorted_of_perm
  ((perm_merge_sort _ _).trans $ h.trans (perm_merge_sort _ _).symm)
  (sorted_merge_sort r _)
  (sorted_merge_sort r _)

@[simp] theorem coe_sort (l : list α) : sort r l = merge_sort r l := rfl

@[simp] theorem sort_sorted (s : multiset α) : sorted r (sort r s) :=
quot.induction_on s $ λ l, sorted_merge_sort r _

@[simp] theorem sort_eq (s : multiset α) : ↑(sort r s) = s :=
quot.induction_on s $ λ l, quot.sound $ perm_merge_sort _ _

end sort

instance [has_repr α] : has_repr (multiset α) :=
⟨λ s, "{" ++ string.intercalate ", " ((s.map repr).sort (≤)) ++ "}"⟩

section sections

def sections (s : multiset (multiset α)) : multiset (multiset α) :=
multiset.rec_on s {0} (λs _ c, s.bind $ λa, c.map ((::) a))
  (assume a₀ a₁ s pi, by simp [map_bind, bind_bind a₀ a₁, cons_swap])

@[simp] lemma sections_zero : sections (0 : multiset (multiset α)) = 0::0 :=
rfl

@[simp] lemma sections_cons (s : multiset (multiset α)) (m : multiset α) :
  sections (m :: s) = m.bind (λa, (sections s).map ((::) a)) :=
rec_on_cons m s

lemma coe_sections : ∀(l : list (list α)),
  sections ((l.map (λl:list α, (l : multiset α))) : multiset (multiset α)) =
    ((l.sections.map (λl:list α, (l : multiset α))) : multiset (multiset α))
| [] := rfl
| (a :: l) :=
  begin
    simp,
    rw [← cons_coe, sections_cons, bind_map_comm, coe_sections l],
    simp [list.sections, (∘), list.bind]
  end

@[simp] lemma sections_add (s t : multiset (multiset α)) :
  sections (s + t) = (sections s).bind (λm, (sections t).map ((+) m)) :=
multiset.induction_on s (by simp)
  (assume a s ih, by simp [ih, bind_assoc, map_bind, bind_map, -add_comm])

lemma mem_sections {s : multiset (multiset α)} :
  ∀{a}, a ∈ sections s ↔ s.rel (λs a, a ∈ s) a :=
multiset.induction_on s (by simp)
  (assume a s ih a',
    by simp [ih, rel_cons_left, -exists_and_distrib_left, exists_and_distrib_left.symm, eq_comm])

lemma card_sections {s : multiset (multiset α)} : card (sections s) = prod (s.map card) :=
multiset.induction_on s (by simp) (by simp {contextual := tt})

lemma prod_map_sum [comm_semiring α] {s : multiset (multiset α)} :
  prod (s.map sum) = sum ((sections s).map prod) :=
multiset.induction_on s (by simp)
  (assume a s ih, by simp [ih, map_bind, sum_map_mul_left, sum_map_mul_right])

end sections

section pi
variables [decidable_eq α] {δ : α → Type*}
open function

def pi.cons (m : multiset α) (a : α) (b : δ a) (f : Πa∈m, δ a) : Πa'∈a::m, δ a' :=
λa' ha', if h : a' = a then eq.rec b h.symm else f a' $ (mem_cons.1 ha').resolve_left h

def pi.empty (δ : α → Type*) : (Πa∈(0:multiset α), δ a) .

lemma pi.cons_same {m : multiset α} {a : α} {b : δ a} {f : Πa∈m, δ a} (h : a ∈ a :: m) :
  pi.cons m a b f a h = b :=
dif_pos rfl

lemma pi.cons_ne {m : multiset α} {a a' : α} {b : δ a} {f : Πa∈m, δ a} (h' : a' ∈ a :: m) (h : a' ≠ a) :
  pi.cons m a b f a' h' = f a' ((mem_cons.1 h').resolve_left h) :=
dif_neg h

lemma pi.cons_swap {a a' : α} {b : δ a} {b' : δ a'} {m : multiset α} {f : Πa∈m, δ a} (h : a ≠ a') :
  pi.cons (a' :: m) a b (pi.cons m a' b' f) == pi.cons (a :: m) a' b' (pi.cons m a b f) :=
begin
  apply hfunext, { refl }, intros a'' _ h, subst h,
  apply hfunext, { rw [cons_swap] }, intros ha₁ ha₂ h,
  by_cases h₁ : a'' = a; by_cases h₂ : a'' = a';
    simp [*, pi.cons_same, pi.cons_ne] at *,
  { subst h₁, rw [pi.cons_same, pi.cons_same] },
  { subst h₂, rw [pi.cons_same, pi.cons_same] }
end

/-- `pi m t` constructs the Cartesian product over `t` indexed by `m`. -/
def pi (m : multiset α) (t : Πa, multiset (δ a)) : multiset (Πa∈m, δ a) :=
m.rec_on {pi.empty δ} (λa m (p : multiset (Πa∈m, δ a)), (t a).bind $ λb, p.map $ pi.cons m a b)
begin
  intros a a' m n,
  by_cases eq : a = a',
  { subst eq },
  { simp [map_bind, bind_bind (t a') (t a)],
    apply bind_hcongr, { rw [cons_swap a a'] },
    intros b hb,
    apply bind_hcongr, { rw [cons_swap a a'] },
    intros b' hb',
    apply map_hcongr, { rw [cons_swap a a'] },
    intros f hf,
    exact pi.cons_swap eq }
end

@[simp] lemma pi_zero (t : Πa, multiset (δ a)) : pi 0 t = pi.empty δ :: 0 := rfl

@[simp] lemma pi_cons (m : multiset α) (t : Πa, multiset (δ a)) (a : α) :
  pi (a :: m) t = ((t a).bind $ λb, (pi m t).map $ pi.cons m a b) :=
rec_on_cons a m

lemma injective_pi_cons {a : α} {b : δ a} {s : multiset α} (hs : a ∉ s) :
  function.injective (pi.cons s a b) :=
assume f₁ f₂ eq, funext $ assume a', funext $ assume h',
have ne : a ≠ a', from assume h, hs $ h.symm ▸ h',
have a' ∈ a :: s, from mem_cons_of_mem h',
calc f₁ a' h' = pi.cons s a b f₁ a' this : by rw [pi.cons_ne this ne.symm]
  ... = pi.cons s a b f₂ a' this : by rw [eq]
  ... = f₂ a' h' : by rw [pi.cons_ne this ne.symm]

lemma card_pi (m : multiset α) (t : Πa, multiset (δ a)) :
  card (pi m t) = prod (m.map $ λa, card (t a)) :=
multiset.induction_on m (by simp) (by simp [mul_comm] {contextual := tt})

lemma nodup_pi {s : multiset α} {t : Πa, multiset (δ a)} :
  nodup s → (∀a∈s, nodup (t a)) → nodup (pi s t) :=
multiset.induction_on s (assume _ _, nodup_singleton _)
begin
  assume a s ih hs ht,
  have has : a ∉ s, by simp at hs; exact hs.1,
  have hs : nodup s, by simp at hs; exact hs.2,
  simp,
  split,
  { assume b hb,
    from nodup_map (injective_pi_cons has) (ih hs $ assume a' h', ht a' $ mem_cons_of_mem h') },
  { apply pairwise_of_nodup _ (ht a $ mem_cons_self _ _),
    from assume b₁ hb₁ b₂ hb₂ neb, disjoint_map_map.2 (assume f hf g hg eq,
      have pi.cons s a b₁ f a (mem_cons_self _ _) = pi.cons s a b₂ g a (mem_cons_self _ _),
        by rw [eq],
      neb $ show b₁ = b₂, by rwa [pi.cons_same, pi.cons_same] at this) }
end

lemma mem_pi (m : multiset α) (t : Πa, multiset (δ a)) :
  ∀f:Πa∈m, δ a, (f ∈ pi m t) ↔ (∀a (h : a ∈ m), f a h ∈ t a) :=
begin
  refine multiset.induction_on m (λ f, _) (λ a m ih f, _),
  { simpa using show f = pi.empty δ, by funext a ha; exact ha.elim },
  simp, split,
  { rintro ⟨b, hb, f', hf', rfl⟩ a' ha',
    rw [ih] at hf',
    by_cases a' = a,
    { subst h, rwa [pi.cons_same] },
    { rw [pi.cons_ne _ h], apply hf' } },
  { intro hf,
    refine ⟨_, hf a (mem_cons_self a _), λa ha, f a (mem_cons_of_mem ha),
      (ih _).2 (λ a' h', hf _ _), _⟩,
    funext a' h',
    by_cases a' = a,
    { subst h, rw [pi.cons_same] },
    { rw [pi.cons_ne _ h] } }
end

end pi

end multiset<|MERGE_RESOLUTION|>--- conflicted
+++ resolved
@@ -338,11 +338,7 @@
 theorem card_pos_iff_exists_mem {s : multiset α} : 0 < card s ↔ ∃ a, a ∈ s :=
 quot.induction_on s $ λ l, length_pos_iff_exists_mem
 
-<<<<<<< HEAD
-@[elab_as_eliminator] definition strong_induction_on {p : multiset α → Sort*} :
-=======
 @[elab_as_eliminator] def strong_induction_on {p : multiset α → Sort*} :
->>>>>>> cecbf2b9
   ∀ (s : multiset α), (∀ s, (∀t < s, p t) → p s) → p s
 | s := λ ih, ih s $ λ t h,
   have card t < card s, from card_lt_of_lt h,

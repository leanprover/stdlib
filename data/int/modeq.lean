--- conflicted
+++ resolved
@@ -77,7 +77,6 @@
 theorem modeq_mul (h₁ : a ≡ b [ZMOD n]) (h₂ : c ≡ d [ZMOD n]) : a * c ≡ b * d [ZMOD n] :=
 (modeq_mul_left _ h₂).trans (modeq_mul_right _ h₁)
 
-<<<<<<< HEAD
 theorem modeq_add_fac {a b n : ℤ} (c : ℤ) (ha : a ≡ b [ZMOD n]) : a + n*c ≡ b [ZMOD n] :=
 calc a + n*c ≡ b + n*c [ZMOD n] : int.modeq.modeq_add ha (int.modeq.refl _) 
          ... ≡ b + 0 [ZMOD n] : int.modeq.modeq_add (int.modeq.refl _) (int.modeq.modeq_zero_iff.2 (dvd_mul_right _ _))
@@ -100,7 +99,7 @@
 lemma exists_unique_equiv_nat (a : ℤ) {b : ℤ} (hb : b > 0) : ∃ z : ℕ, ↑z < b ∧ ↑z ≡ a [ZMOD b] :=
 let ⟨z, hz1, hz2, hz3⟩ := exists_unique_equiv a hb in 
 ⟨z.nat_abs, by split; rw [←int.of_nat_eq_coe, int.of_nat_nat_abs_eq_of_nonneg hz1]; assumption⟩
-=======
+
 theorem modeq_of_modeq_mul_left (m : ℤ) (h : a ≡ b [ZMOD m * n]) : a ≡ b [ZMOD n] :=
 by rw [modeq_iff_dvd] at *; exact dvd.trans (dvd_mul_left n m) h
 
@@ -121,7 +120,6 @@
 lemma gcd_a_modeq (a b : ℕ) : (a : ℤ) * nat.gcd_a a b ≡ nat.gcd a b [ZMOD b] :=
 by rw [← add_zero ((a : ℤ) * _), nat.gcd_eq_gcd_ab];
   exact int.modeq.modeq_add rfl (int.modeq.modeq_zero_iff.2 (dvd_mul_right _ _)).symm
->>>>>>> dbb3ff0b
 
 end modeq
 

/-
Copyright (c) 2017 Johannes Hölzl. All rights reserved.
Released under Apache 2.0 license as described in the file LICENSE.
Authors: Johannes Hölzl, Mario Carneiro
-/
import measure_theory.measure_space_def
import measure_theory.measurable_space

/-!
# Measure spaces

The definition of a measure and a measure space are in `measure_theory.measure_space_def`, with
only a few basic properties. This file provides many more properties of these objects.
This separation allows the measurability tactic to import only the file `measure_space_def`, and to
be available in `measure_space` (through `measurable_space`).

Given a measurable space `α`, a measure on `α` is a function that sends measurable sets to the
extended nonnegative reals that satisfies the following conditions:
1. `μ ∅ = 0`;
2. `μ` is countably additive. This means that the measure of a countable union of pairwise disjoint
   sets is equal to the measure of the individual sets.

Every measure can be canonically extended to an outer measure, so that it assigns values to
all subsets, not just the measurable subsets. On the other hand, a measure that is countably
additive on measurable sets can be restricted to measurable sets to obtain a measure.
In this file a measure is defined to be an outer measure that is countably additive on
measurable sets, with the additional assumption that the outer measure is the canonical
extension of the restricted measure.

Measures on `α` form a complete lattice, and are closed under scalar multiplication with `ℝ≥0∞`.

We introduce the following typeclasses for measures:

* `probability_measure μ`: `μ univ = 1`;
* `finite_measure μ`: `μ univ < ∞`;
* `sigma_finite μ`: there exists a countable collection of measurable sets that cover `univ`
  where `μ` is finite;
* `locally_finite_measure μ` : `∀ x, ∃ s ∈ 𝓝 x, μ s < ∞`;
* `has_no_atoms μ` : `∀ x, μ {x} = 0`; possibly should be redefined as
  `∀ s, 0 < μ s → ∃ t ⊆ s, 0 < μ t ∧ μ t < μ s`.

Given a measure, the null sets are the sets where `μ s = 0`, where `μ` denotes the corresponding
outer measure (so `s` might not be measurable). We can then define the completion of `μ` as the
measure on the least `σ`-algebra that also contains all null sets, by defining the measure to be `0`
on the null sets.

## Main statements

* `completion` is the completion of a measure to all null measurable sets.
* `measure.of_measurable` and `outer_measure.to_measure` are two important ways to define a measure.

## Implementation notes

Given `μ : measure α`, `μ s` is the value of the *outer measure* applied to `s`.
This conveniently allows us to apply the measure to sets without proving that they are measurable.
We get countable subadditivity for all sets, but only countable additivity for measurable sets.

You often don't want to define a measure via its constructor.
Two ways that are sometimes more convenient:
* `measure.of_measurable` is a way to define a measure by only giving its value on measurable sets
  and proving the properties (1) and (2) mentioned above.
* `outer_measure.to_measure` is a way of obtaining a measure from an outer measure by showing that
  all measurable sets in the measurable space are Carathéodory measurable.

To prove that two measures are equal, there are multiple options:
* `ext`: two measures are equal if they are equal on all measurable sets.
* `ext_of_generate_from_of_Union`: two measures are equal if they are equal on a π-system generating
  the measurable sets, if the π-system contains a spanning increasing sequence of sets where the
  measures take finite value (in particular the measures are σ-finite). This is a special case of
  the more general `ext_of_generate_from_of_cover`
* `ext_of_generate_finite`: two finite measures are equal if they are equal on a π-system
  generating the measurable sets. This is a special case of `ext_of_generate_from_of_Union` using
  `C ∪ {univ}`, but is easier to work with.

A `measure_space` is a class that is a measurable space with a canonical measure.
The measure is denoted `volume`.

## References

* <https://en.wikipedia.org/wiki/Measure_(mathematics)>
* <https://en.wikipedia.org/wiki/Complete_measure>
* <https://en.wikipedia.org/wiki/Almost_everywhere>

## Tags

measure, almost everywhere, measure space, completion, null set, null measurable set
-/

noncomputable theory

open classical set filter (hiding map) function measurable_space
open_locale classical topological_space big_operators filter ennreal nnreal

variables {α β γ δ ι : Type*}

namespace measure_theory

section

variables [measurable_space α] {μ μ₁ μ₂ : measure α} {s s₁ s₂ t : set α}

instance ae_is_measurably_generated : is_measurably_generated μ.ae :=
⟨λ s hs, let ⟨t, hst, htm, htμ⟩ := exists_measurable_superset_of_null hs in
  ⟨tᶜ, compl_mem_ae_iff.2 htμ, htm.compl, compl_subset_comm.1 hst⟩⟩

lemma measure_Union [encodable β] {f : β → set α}
  (hn : pairwise (disjoint on f)) (h : ∀ i, measurable_set (f i)) :
  μ (⋃ i, f i) = ∑' i, μ (f i) :=
begin
  rw [measure_eq_extend (measurable_set.Union h),
    extend_Union measurable_set.empty _ measurable_set.Union _ hn h],
  { simp [measure_eq_extend, h] },
  { exact μ.empty },
  { exact μ.m_Union }
end

lemma measure_union (hd : disjoint s₁ s₂) (h₁ : measurable_set s₁) (h₂ : measurable_set s₂) :
  μ (s₁ ∪ s₂) = μ s₁ + μ s₂ :=
begin
  rw [union_eq_Union, measure_Union, tsum_fintype, fintype.sum_bool, cond, cond],
  exacts [pairwise_disjoint_on_bool.2 hd, λ b, bool.cases_on b h₂ h₁]
end

lemma measure_add_measure_compl (h : measurable_set s) :
  μ s + μ sᶜ = μ univ :=
by { rw [← union_compl_self s, measure_union _ h h.compl], exact disjoint_compl_right }

lemma measure_bUnion {s : set β} {f : β → set α} (hs : countable s)
  (hd : pairwise_on s (disjoint on f)) (h : ∀ b ∈ s, measurable_set (f b)) :
  μ (⋃ b ∈ s, f b) = ∑' p : s, μ (f p) :=
begin
  haveI := hs.to_encodable,
  rw bUnion_eq_Union,
  exact measure_Union (hd.on_injective subtype.coe_injective $ λ x, x.2) (λ x, h x x.2)
end

lemma measure_sUnion {S : set (set α)} (hs : countable S)
  (hd : pairwise_on S disjoint) (h : ∀ s ∈ S, measurable_set s) :
  μ (⋃₀ S) = ∑' s : S, μ s :=
by rw [sUnion_eq_bUnion, measure_bUnion hs hd h]

lemma measure_bUnion_finset {s : finset ι} {f : ι → set α} (hd : pairwise_on ↑s (disjoint on f))
  (hm : ∀ b ∈ s, measurable_set (f b)) :
  μ (⋃ b ∈ s, f b) = ∑ p in s, μ (f p) :=
begin
  rw [← finset.sum_attach, finset.attach_eq_univ, ← tsum_fintype],
  exact measure_bUnion s.countable_to_set hd hm
end

/-- If `s` is a countable set, then the measure of its preimage can be found as the sum of measures
of the fibers `f ⁻¹' {y}`. -/
lemma tsum_measure_preimage_singleton {s : set β} (hs : countable s) {f : α → β}
  (hf : ∀ y ∈ s, measurable_set (f ⁻¹' {y})) :
  ∑' b : s, μ (f ⁻¹' {↑b}) = μ (f ⁻¹' s) :=
by rw [← set.bUnion_preimage_singleton, measure_bUnion hs (pairwise_on_disjoint_fiber _ _) hf]

/-- If `s` is a `finset`, then the measure of its preimage can be found as the sum of measures
of the fibers `f ⁻¹' {y}`. -/
lemma sum_measure_preimage_singleton (s : finset β) {f : α → β}
  (hf : ∀ y ∈ s, measurable_set (f ⁻¹' {y})) :
  ∑ b in s, μ (f ⁻¹' {b}) = μ (f ⁻¹' ↑s) :=
by simp only [← measure_bUnion_finset (pairwise_on_disjoint_fiber _ _) hf,
  finset.set_bUnion_preimage_singleton]

lemma measure_diff_null' (h : μ (s₁ ∩ s₂) = 0) : μ (s₁ \ s₂) = μ s₁ :=
measure_congr $ diff_ae_eq_self.2 h

lemma measure_diff_null (h : μ s₂ = 0) : μ (s₁ \ s₂) = μ s₁ :=
measure_diff_null' $ measure_mono_null (inter_subset_right _ _) h

lemma measure_diff (h : s₂ ⊆ s₁) (h₁ : measurable_set s₁) (h₂ : measurable_set s₂)
  (h_fin : μ s₂ < ∞) :
  μ (s₁ \ s₂) = μ s₁ - μ s₂ :=
begin
  refine (ennreal.add_sub_self' h_fin).symm.trans _,
  rw [← measure_union disjoint_diff h₂ (h₁.diff h₂), union_diff_cancel h]
end

lemma measure_compl (h₁ : measurable_set s) (h_fin : μ s < ∞) : μ (sᶜ) = μ univ - μ s :=
by { rw compl_eq_univ_diff, exact measure_diff (subset_univ s) measurable_set.univ h₁ h_fin }

lemma sum_measure_le_measure_univ {s : finset ι} {t : ι → set α} (h : ∀ i ∈ s, measurable_set (t i))
  (H : pairwise_on ↑s (disjoint on t)) :
  ∑ i in s, μ (t i) ≤ μ (univ : set α) :=
by { rw ← measure_bUnion_finset H h, exact measure_mono (subset_univ _) }

lemma tsum_measure_le_measure_univ {s : ι → set α} (hs : ∀ i, measurable_set (s i))
  (H : pairwise (disjoint on s)) :
  ∑' i, μ (s i) ≤ μ (univ : set α) :=
begin
  rw [ennreal.tsum_eq_supr_sum],
  exact supr_le (λ s, sum_measure_le_measure_univ (λ i hi, hs i) (λ i hi j hj hij, H i j hij))
end

/-- Pigeonhole principle for measure spaces: if `∑' i, μ (s i) > μ univ`, then
one of the intersections `s i ∩ s j` is not empty. -/
lemma exists_nonempty_inter_of_measure_univ_lt_tsum_measure (μ : measure α) {s : ι → set α}
  (hs : ∀ i, measurable_set (s i)) (H : μ (univ : set α) < ∑' i, μ (s i)) :
  ∃ i j (h : i ≠ j), (s i ∩ s j).nonempty :=
begin
  contrapose! H,
  apply tsum_measure_le_measure_univ hs,
  exact λ i j hij x hx, H i j hij ⟨x, hx⟩
end

/-- Pigeonhole principle for measure spaces: if `s` is a `finset` and
`∑ i in s, μ (t i) > μ univ`, then one of the intersections `t i ∩ t j` is not empty. -/
lemma exists_nonempty_inter_of_measure_univ_lt_sum_measure (μ : measure α) {s : finset ι}
  {t : ι → set α} (h : ∀ i ∈ s, measurable_set (t i)) (H : μ (univ : set α) < ∑ i in s, μ (t i)) :
  ∃ (i ∈ s) (j ∈ s) (h : i ≠ j), (t i ∩ t j).nonempty :=
begin
  contrapose! H,
  apply sum_measure_le_measure_univ h,
  exact λ i hi j hj hij x hx, H i hi j hj hij ⟨x, hx⟩
end

/-- Continuity from below: the measure of the union of a directed sequence of measurable sets
is the supremum of the measures. -/
lemma measure_Union_eq_supr [encodable ι] {s : ι → set α} (h : ∀ i, measurable_set (s i))
  (hd : directed (⊆) s) : μ (⋃ i, s i) = ⨆ i, μ (s i) :=
begin
  by_cases hι : nonempty ι, swap,
  { simp only [supr_of_empty hι, Union], exact measure_empty },
  resetI,
  refine le_antisymm _ (supr_le $ λ i, measure_mono $ subset_Union _ _),
  have : ∀ n, measurable_set (disjointed (λ n, ⋃ b ∈ encodable.decode₂ ι n, s b) n) :=
    measurable_set.disjointed (measurable_set.bUnion_decode₂ h),
  rw [← encodable.Union_decode₂, ← Union_disjointed, measure_Union disjoint_disjointed this,
    ennreal.tsum_eq_supr_nat],
  simp only [← measure_bUnion_finset (disjoint_disjointed.pairwise_on _) (λ n _, this n)],
  refine supr_le (λ n, _),
  refine le_trans (_ : _ ≤ μ (⋃ (k ∈ finset.range n) (i ∈ encodable.decode₂ ι k), s i)) _,
  exact measure_mono (bUnion_subset_bUnion_right (λ k hk, disjointed_subset)),
  simp only [← finset.set_bUnion_option_to_finset, ← finset.set_bUnion_bUnion],
  generalize : (finset.range n).bUnion (λ k, (encodable.decode₂ ι k).to_finset) = t,
  rcases hd.finset_le t with ⟨i, hi⟩,
  exact le_supr_of_le i (measure_mono $ bUnion_subset hi)
end

lemma measure_bUnion_eq_supr {s : ι → set α} {t : set ι} (ht : countable t)
  (h : ∀ i ∈ t, measurable_set (s i)) (hd : directed_on ((⊆) on s) t) :
  μ (⋃ i ∈ t, s i) = ⨆ i ∈ t, μ (s i) :=
begin
  haveI := ht.to_encodable,
  rw [bUnion_eq_Union, measure_Union_eq_supr (set_coe.forall'.1 h) hd.directed_coe,
    supr_subtype'],
  refl
end

/-- Continuity from above: the measure of the intersection of a decreasing sequence of measurable
sets is the infimum of the measures. -/
lemma measure_Inter_eq_infi [encodable ι] {s : ι → set α}
  (h : ∀ i, measurable_set (s i)) (hd : directed (⊇) s)
  (hfin : ∃ i, μ (s i) < ∞) :
  μ (⋂ i, s i) = (⨅ i, μ (s i)) :=
begin
  rcases hfin with ⟨k, hk⟩,
  rw [← ennreal.sub_sub_cancel (by exact hk) (infi_le _ k), ennreal.sub_infi,
    ← ennreal.sub_sub_cancel (by exact hk) (measure_mono (Inter_subset _ k)),
    ← measure_diff (Inter_subset _ k) (h k) (measurable_set.Inter h)
      (lt_of_le_of_lt (measure_mono (Inter_subset _ k)) hk),
    diff_Inter, measure_Union_eq_supr],
  { congr' 1,
    refine le_antisymm (supr_le_supr2 $ λ i, _) (supr_le_supr $ λ i, _),
    { rcases hd i k with ⟨j, hji, hjk⟩,
      use j,
      rw [← measure_diff hjk (h _) (h _) ((measure_mono hjk).trans_lt hk)],
      exact measure_mono (diff_subset_diff_right hji) },
    { rw [ennreal.sub_le_iff_le_add, ← measure_union disjoint_diff.symm ((h k).diff (h i)) (h i),
        set.union_comm],
      exact measure_mono (diff_subset_iff.1 $ subset.refl _) } },
  { exact λ i, (h k).diff (h i) },
  { exact hd.mono_comp _ (λ _ _, diff_subset_diff_right) }
end

lemma measure_eq_inter_diff (hs : measurable_set s) (ht : measurable_set t) :
  μ s = μ (s ∩ t) + μ (s \ t) :=
have hd : disjoint (s ∩ t) (s \ t) := assume a ⟨⟨_, hs⟩, _, hns⟩, hns hs ,
by rw [← measure_union hd (hs.inter ht) (hs.diff ht), inter_union_diff s t]

lemma measure_union_add_inter (hs : measurable_set s) (ht : measurable_set t) :
  μ (s ∪ t) + μ (s ∩ t) = μ s + μ t :=
by { rw [measure_eq_inter_diff (hs.union ht) ht, set.union_inter_cancel_right,
  union_diff_right, measure_eq_inter_diff hs ht], ac_refl }

/-- Continuity from below: the measure of the union of an increasing sequence of measurable sets
is the limit of the measures. -/
lemma tendsto_measure_Union {s : ℕ → set α} (hs : ∀ n, measurable_set (s n)) (hm : monotone s) :
  tendsto (μ ∘ s) at_top (𝓝 (μ (⋃ n, s n))) :=
begin
  rw measure_Union_eq_supr hs (directed_of_sup hm),
  exact tendsto_at_top_supr (assume n m hnm, measure_mono $ hm hnm)
end

/-- Continuity from above: the measure of the intersection of a decreasing sequence of measurable
sets is the limit of the measures. -/
lemma tendsto_measure_Inter {s : ℕ → set α}
  (hs : ∀ n, measurable_set (s n)) (hm : ∀ ⦃n m⦄, n ≤ m → s m ⊆ s n) (hf : ∃ i, μ (s i) < ∞) :
  tendsto (μ ∘ s) at_top (𝓝 (μ (⋂ n, s n))) :=
begin
  rw measure_Inter_eq_infi hs (directed_of_sup hm) hf,
  exact tendsto_at_top_infi (assume n m hnm, measure_mono $ hm hnm),
end

/-- One direction of the Borel-Cantelli lemma: if (sᵢ) is a sequence of measurable sets such that
  ∑ μ sᵢ exists, then the limit superior of the sᵢ is a null set. -/
lemma measure_limsup_eq_zero {s : ℕ → set α} (hs : ∀ i, measurable_set (s i))
  (hs' : ∑' i, μ (s i) ≠ ∞) : μ (limsup at_top s) = 0 :=
begin
  rw limsup_eq_infi_supr_of_nat',
  -- We will show that both `μ (⨅ n, ⨆ i, s (i + n))` and `0` are the limit of `μ (⊔ i, s (i + n))`
  -- as `n` tends to infinity. For the former, we use continuity from above.
  refine tendsto_nhds_unique
    (tendsto_measure_Inter (λ i, measurable_set.Union (λ b, hs (b + i))) _
      ⟨0, lt_of_le_of_lt (measure_Union_le s) (ennreal.lt_top_iff_ne_top.2 hs')⟩) _,
  { intros n m hnm x,
    simp only [set.mem_Union],
    exact λ ⟨i, hi⟩, ⟨i + (m - n), by simpa only [add_assoc, nat.sub_add_cancel hnm] using hi⟩ },
  { -- For the latter, notice that, `μ (⨆ i, s (i + n)) ≤ ∑' s (i + n)`. Since the right hand side
    -- converges to `0` by hypothesis, so does the former and the proof is complete.
    exact (tendsto_of_tendsto_of_tendsto_of_le_of_le' tendsto_const_nhds
      (ennreal.tendsto_sum_nat_add (μ ∘ s) hs')
      (eventually_of_forall (by simp only [forall_const, zero_le]))
      (eventually_of_forall (λ i, measure_Union_le _))) }
end

lemma measure_if {x : β} {t : set β} {s : set α} {μ : measure α} :
  μ (if x ∈ t then s else ∅) = indicator t (λ _, μ s) x :=
by { split_ifs; simp [h] }

end

section outer_measure

variables [ms : measurable_space α] {s t : set α}
include ms

/-- Obtain a measure by giving an outer measure where all sets in the σ-algebra are
  Carathéodory measurable. -/
def outer_measure.to_measure (m : outer_measure α) (h : ms ≤ m.caratheodory) : measure α :=
measure.of_measurable (λ s _, m s) m.empty
  (λ f hf hd, m.Union_eq_of_caratheodory (λ i, h _ (hf i)) hd)

lemma le_to_outer_measure_caratheodory (μ : measure α) : ms ≤ μ.to_outer_measure.caratheodory :=
begin
  assume s hs,
  rw to_outer_measure_eq_induced_outer_measure,
  refine outer_measure.of_function_caratheodory (λ t, le_infi $ λ ht, _),
  rw [← measure_eq_extend (ht.inter hs),
    ← measure_eq_extend (ht.diff hs),
    ← measure_union _ (ht.inter hs) (ht.diff hs),
    inter_union_diff],
  exact le_refl _,
  exact λ x ⟨⟨_, h₁⟩, _, h₂⟩, h₂ h₁
end

@[simp] lemma to_measure_to_outer_measure (m : outer_measure α) (h : ms ≤ m.caratheodory) :
  (m.to_measure h).to_outer_measure = m.trim := rfl

@[simp] lemma to_measure_apply (m : outer_measure α) (h : ms ≤ m.caratheodory)
  {s : set α} (hs : measurable_set s) : m.to_measure h s = m s :=
m.trim_eq hs

lemma le_to_measure_apply (m : outer_measure α) (h : ms ≤ m.caratheodory) (s : set α) :
  m s ≤ m.to_measure h s :=
m.le_trim s

@[simp] lemma to_outer_measure_to_measure {μ : measure α} :
  μ.to_outer_measure.to_measure (le_to_outer_measure_caratheodory _) = μ :=
measure.ext $ λ s, μ.to_outer_measure.trim_eq

end outer_measure

variables [measurable_space α] [measurable_space β] [measurable_space γ]
variables {μ μ₁ μ₂ μ₃ ν ν' ν₁ ν₂ : measure α} {s s' t : set α}

namespace measure

protected lemma caratheodory (μ : measure α) (hs : measurable_set s) :
  μ (t ∩ s) + μ (t \ s) = μ t :=
(le_to_outer_measure_caratheodory μ s hs t).symm

/-! ### The `ℝ≥0∞`-module of measures -/

instance : has_zero (measure α) :=
⟨{ to_outer_measure := 0,
   m_Union := λ f hf hd, tsum_zero.symm,
   trimmed := outer_measure.trim_zero }⟩

@[simp] theorem zero_to_outer_measure : (0 : measure α).to_outer_measure = 0 := rfl

@[simp, norm_cast] theorem coe_zero : ⇑(0 : measure α) = 0 := rfl

lemma eq_zero_of_not_nonempty (h : ¬nonempty α) (μ : measure α) : μ = 0 :=
ext $ λ s hs, by simp only [eq_empty_of_not_nonempty h s, measure_empty]

instance : inhabited (measure α) := ⟨0⟩

instance : has_add (measure α) :=
⟨λ μ₁ μ₂, {
  to_outer_measure := μ₁.to_outer_measure + μ₂.to_outer_measure,
  m_Union := λ s hs hd,
    show μ₁ (⋃ i, s i) + μ₂ (⋃ i, s i) = ∑' i, (μ₁ (s i) + μ₂ (s i)),
    by rw [ennreal.tsum_add, measure_Union hd hs, measure_Union hd hs],
  trimmed := by rw [outer_measure.trim_add, μ₁.trimmed, μ₂.trimmed] }⟩

@[simp] theorem add_to_outer_measure (μ₁ μ₂ : measure α) :
  (μ₁ + μ₂).to_outer_measure = μ₁.to_outer_measure + μ₂.to_outer_measure := rfl

@[simp, norm_cast] theorem coe_add (μ₁ μ₂ : measure α) : ⇑(μ₁ + μ₂) = μ₁ + μ₂ := rfl

theorem add_apply (μ₁ μ₂ : measure α) (s : set α) : (μ₁ + μ₂) s = μ₁ s + μ₂ s := rfl

instance add_comm_monoid : add_comm_monoid (measure α) :=
to_outer_measure_injective.add_comm_monoid to_outer_measure zero_to_outer_measure
  add_to_outer_measure

instance : has_scalar ℝ≥0∞ (measure α) :=
⟨λ c μ,
  { to_outer_measure := c • μ.to_outer_measure,
    m_Union := λ s hs hd, by simp [measure_Union, *, ennreal.tsum_mul_left],
    trimmed := by rw [outer_measure.trim_smul, μ.trimmed] }⟩

@[simp] theorem smul_to_outer_measure (c : ℝ≥0∞) (μ : measure α) :
  (c • μ).to_outer_measure = c • μ.to_outer_measure :=
rfl

@[simp, norm_cast] theorem coe_smul (c : ℝ≥0∞) (μ : measure α) : ⇑(c • μ) = c • μ :=
rfl

theorem smul_apply (c : ℝ≥0∞) (μ : measure α) (s : set α) : (c • μ) s = c * μ s :=
rfl

instance : module ℝ≥0∞ (measure α) :=
injective.module ℝ≥0∞ ⟨to_outer_measure, zero_to_outer_measure, add_to_outer_measure⟩
  to_outer_measure_injective smul_to_outer_measure

/-! ### The complete lattice of measures -/

instance : partial_order (measure α) :=
{ le          := λ m₁ m₂, ∀ s, measurable_set s → m₁ s ≤ m₂ s,
  le_refl     := assume m s hs, le_refl _,
  le_trans    := assume m₁ m₂ m₃ h₁ h₂ s hs, le_trans (h₁ s hs) (h₂ s hs),
  le_antisymm := assume m₁ m₂ h₁ h₂, ext $
    assume s hs, le_antisymm (h₁ s hs) (h₂ s hs) }

theorem le_iff : μ₁ ≤ μ₂ ↔ ∀ s, measurable_set s → μ₁ s ≤ μ₂ s := iff.rfl

theorem to_outer_measure_le : μ₁.to_outer_measure ≤ μ₂.to_outer_measure ↔ μ₁ ≤ μ₂ :=
by rw [← μ₂.trimmed, outer_measure.le_trim_iff]; refl

theorem le_iff' : μ₁ ≤ μ₂ ↔ ∀ s, μ₁ s ≤ μ₂ s :=
to_outer_measure_le.symm

theorem lt_iff : μ < ν ↔ μ ≤ ν ∧ ∃ s, measurable_set s ∧ μ s < ν s :=
lt_iff_le_not_le.trans $ and_congr iff.rfl $ by simp only [le_iff, not_forall, not_le, exists_prop]

theorem lt_iff' : μ < ν ↔ μ ≤ ν ∧ ∃ s, μ s < ν s :=
lt_iff_le_not_le.trans $ and_congr iff.rfl $ by simp only [le_iff', not_forall, not_le]

-- TODO: add typeclasses for `∀ c, monotone ((*) c)` and `∀ c, monotone ((+) c)`

protected lemma add_le_add_left (ν : measure α) (hμ : μ₁ ≤ μ₂) : ν + μ₁ ≤ ν + μ₂ :=
λ s hs, add_le_add_left (hμ s hs) _

protected lemma add_le_add_right (hμ : μ₁ ≤ μ₂) (ν : measure α) : μ₁ + ν ≤ μ₂ + ν :=
λ s hs, add_le_add_right (hμ s hs) _

protected lemma add_le_add (hμ : μ₁ ≤ μ₂) (hν : ν₁ ≤ ν₂) :
  μ₁ + ν₁ ≤ μ₂ + ν₂ :=
λ s hs, add_le_add (hμ s hs) (hν s hs)

protected lemma le_add_left (h : μ ≤ ν) : μ ≤ ν' + ν :=
λ s hs, le_add_left (h s hs)

protected lemma le_add_right (h : μ ≤ ν) : μ ≤ ν + ν' :=
λ s hs, le_add_right (h s hs)

section Inf
variables {m : set (measure α)}

lemma Inf_caratheodory (s : set α) (hs : measurable_set s) :
  (Inf (to_outer_measure '' m)).caratheodory.measurable_set' s :=
begin
  rw [outer_measure.Inf_eq_bounded_by_Inf_gen],
  refine outer_measure.bounded_by_caratheodory (λ t, _),
  simp only [outer_measure.Inf_gen, le_infi_iff, ball_image_iff, coe_to_outer_measure,
    measure_eq_infi t],
  intros μ hμ u htu hu,
  have hm : ∀ {s t}, s ⊆ t → outer_measure.Inf_gen (to_outer_measure '' m) s ≤ μ t,
  { intros s t hst,
    rw [outer_measure.Inf_gen_def],
    refine infi_le_of_le (μ.to_outer_measure) (infi_le_of_le (mem_image_of_mem _ hμ) _),
    rw [to_outer_measure_apply],
    refine measure_mono hst },
  rw [measure_eq_inter_diff hu hs],
  refine add_le_add (hm $ inter_subset_inter_left _ htu) (hm $ diff_subset_diff_left htu)
end

instance : has_Inf (measure α) :=
⟨λ m, (Inf (to_outer_measure '' m)).to_measure $ Inf_caratheodory⟩

lemma Inf_apply (hs : measurable_set s) : Inf m s = Inf (to_outer_measure '' m) s :=
to_measure_apply _ _ hs

private lemma measure_Inf_le (h : μ ∈ m) : Inf m ≤ μ :=
have Inf (to_outer_measure '' m) ≤ μ.to_outer_measure := Inf_le (mem_image_of_mem _ h),
assume s hs, by rw [Inf_apply hs, ← to_outer_measure_apply]; exact this s

private lemma measure_le_Inf (h : ∀ μ' ∈ m, μ ≤ μ') : μ ≤ Inf m :=
have μ.to_outer_measure ≤ Inf (to_outer_measure '' m) :=
  le_Inf $ ball_image_of_ball $ assume μ hμ, to_outer_measure_le.2 $ h _ hμ,
assume s hs, by rw [Inf_apply hs, ← to_outer_measure_apply]; exact this s

instance : complete_semilattice_Inf (measure α) :=
{ Inf_le := λ s a, measure_Inf_le,
  le_Inf := λ s a, measure_le_Inf,
  ..(by apply_instance : partial_order (measure α)),
  ..(by apply_instance : has_Inf (measure α)), }

instance : complete_lattice (measure α) :=
{ bot := 0,
  bot_le := assume a s hs, by exact bot_le,
/- Adding an explicit `top` makes `leanchecker` fail, see lean#364, disable for now

  top := (⊤ : outer_measure α).to_measure (by rw [outer_measure.top_caratheodory]; exact le_top),
  le_top := assume a s hs,
    by cases s.eq_empty_or_nonempty with h  h;
      simp [h, to_measure_apply ⊤ _ hs, outer_measure.top_apply],
-/
  .. complete_lattice_of_complete_semilattice_Inf (measure α) }

end Inf

protected lemma zero_le (μ : measure α) : 0 ≤ μ := bot_le

lemma nonpos_iff_eq_zero' : μ ≤ 0 ↔ μ = 0 :=
μ.zero_le.le_iff_eq

@[simp] lemma measure_univ_eq_zero : μ univ = 0 ↔ μ = 0 :=
⟨λ h, bot_unique $ λ s hs, trans_rel_left (≤) (measure_mono (subset_univ s)) h, λ h, h.symm ▸ rfl⟩

/-! ### Pushforward and pullback -/

/-- Lift a linear map between `outer_measure` spaces such that for each measure `μ` every measurable
set is caratheodory-measurable w.r.t. `f μ` to a linear map between `measure` spaces. -/
def lift_linear (f : outer_measure α →ₗ[ℝ≥0∞] outer_measure β)
  (hf : ∀ μ : measure α, ‹_› ≤ (f μ.to_outer_measure).caratheodory) :
  measure α →ₗ[ℝ≥0∞] measure β :=
{ to_fun := λ μ, (f μ.to_outer_measure).to_measure (hf μ),
  map_add' := λ μ₁ μ₂, ext $ λ s hs, by simp [hs],
  map_smul' := λ c μ, ext $ λ s hs, by simp [hs] }

@[simp] lemma lift_linear_apply {f : outer_measure α →ₗ[ℝ≥0∞] outer_measure β} (hf)
  {s : set β} (hs : measurable_set s) : lift_linear f hf μ s = f μ.to_outer_measure s :=
to_measure_apply _ _ hs

lemma le_lift_linear_apply {f : outer_measure α →ₗ[ℝ≥0∞] outer_measure β} (hf) (s : set β) :
  f μ.to_outer_measure s ≤ lift_linear f hf μ s :=
le_to_measure_apply _ _ s

/-- The pushforward of a measure. It is defined to be `0` if `f` is not a measurable function. -/
def map (f : α → β) : measure α →ₗ[ℝ≥0∞] measure β :=
if hf : measurable f then
  lift_linear (outer_measure.map f) $ λ μ s hs t,
    le_to_outer_measure_caratheodory μ _ (hf hs) (f ⁻¹' t)
else 0

/-- We can evaluate the pushforward on measurable sets. For non-measurable sets, see
  `measure_theory.measure.le_map_apply` and `measurable_equiv.map_apply`. -/
@[simp] theorem map_apply {f : α → β} (hf : measurable f) {s : set β} (hs : measurable_set s) :
  map f μ s = μ (f ⁻¹' s) :=
by simp [map, dif_pos hf, hs]

theorem map_of_not_measurable {f : α → β} (hf : ¬measurable f) :
  map f μ = 0 :=
by rw [map, dif_neg hf, linear_map.zero_apply]

@[simp] lemma map_id : map id μ = μ :=
ext $ λ s, map_apply measurable_id

lemma map_map {g : β → γ} {f : α → β} (hg : measurable g) (hf : measurable f) :
  map g (map f μ) = map (g ∘ f) μ :=
ext $ λ s hs,
by simp [hf, hg, hs, hg hs, hg.comp hf, ← preimage_comp]

@[mono] lemma map_mono (f : α → β) (h : μ ≤ ν) : map f μ ≤ map f ν :=
if hf : measurable f then λ s hs, by simp only [map_apply hf hs, h _ (hf hs)]
else by simp only [map_of_not_measurable hf, le_rfl]

/-- Even if `s` is not measurable, we can bound `map f μ s` from below.
  See also `measurable_equiv.map_apply`. -/
theorem le_map_apply {f : α → β} (hf : measurable f) (s : set β) : μ (f ⁻¹' s) ≤ map f μ s :=
begin
  rw [measure_eq_infi' (map f μ)], refine le_infi _, rintro ⟨t, hst, ht⟩,
  convert measure_mono (preimage_mono hst),
  exact map_apply hf ht
end

/-- Even if `s` is not measurable, `map f μ s = 0` implies that `μ (f ⁻¹' s) = 0`. -/
lemma preimage_null_of_map_null {f : α → β} (hf : measurable f) {s : set β}
  (hs : map f μ s = 0) : μ (f ⁻¹' s) = 0 :=
nonpos_iff_eq_zero.mp $ (le_map_apply hf s).trans_eq hs

lemma tendsto_ae_map {f : α → β} (hf : measurable f) : tendsto f μ.ae (map f μ).ae :=
λ s hs, preimage_null_of_map_null hf hs

/-- Pullback of a `measure`. If `f` sends each `measurable` set to a `measurable` set, then for each
measurable set `s` we have `comap f μ s = μ (f '' s)`. -/
def comap (f : α → β) : measure β →ₗ[ℝ≥0∞] measure α :=
if hf : injective f ∧ ∀ s, measurable_set s → measurable_set (f '' s) then
  lift_linear (outer_measure.comap f) $ λ μ s hs t,
  begin
    simp only [coe_to_outer_measure, outer_measure.comap_apply, ← image_inter hf.1,
      image_diff hf.1],
    apply le_to_outer_measure_caratheodory,
    exact hf.2 s hs
  end
else 0

lemma comap_apply (f : α → β) (hfi : injective f)
  (hf : ∀ s, measurable_set s → measurable_set (f '' s)) (μ : measure β) (hs : measurable_set s) :
  comap f μ s = μ (f '' s) :=
begin
  rw [comap, dif_pos, lift_linear_apply _ hs, outer_measure.comap_apply, coe_to_outer_measure],
  exact ⟨hfi, hf⟩
end

/-! ### Restricting a measure -/

/-- Restrict a measure `μ` to a set `s` as an `ℝ≥0∞`-linear map. -/
def restrictₗ (s : set α) : measure α →ₗ[ℝ≥0∞] measure α :=
lift_linear (outer_measure.restrict s) $ λ μ s' hs' t,
begin
  suffices : μ (s ∩ t) = μ (s ∩ t ∩ s') + μ (s ∩ t \ s'),
  { simpa [← set.inter_assoc, set.inter_comm _ s, ← inter_diff_assoc] },
  exact le_to_outer_measure_caratheodory _ _ hs' _,
end

/-- Restrict a measure `μ` to a set `s`. -/
def restrict (μ : measure α) (s : set α) : measure α := restrictₗ s μ

@[simp] lemma restrictₗ_apply (s : set α) (μ : measure α) :
  restrictₗ s μ = μ.restrict s :=
rfl

/-- If `t` is a measurable set, then the measure of `t` with respect to the restriction of
  the measure to `s` equals the outer measure of `t ∩ s`. An alternate version requiring that `s`
  be measurable instead of `t` exists as `measure.restrict_apply'`. -/
@[simp] lemma restrict_apply (ht : measurable_set t) : μ.restrict s t = μ (t ∩ s) :=
by simp [← restrictₗ_apply, restrictₗ, ht]

lemma restrict_eq_self (h_meas_t : measurable_set t) (h : t ⊆ s) : μ.restrict s t = μ t :=
by rw [restrict_apply h_meas_t, inter_eq_left_iff_subset.mpr h]

lemma restrict_apply_self (μ:measure α) (h_meas_s : measurable_set s) :
  (μ.restrict s) s = μ s := (restrict_eq_self h_meas_s (set.subset.refl _))

lemma restrict_apply_univ (s : set α) : μ.restrict s univ = μ s :=
by rw [restrict_apply measurable_set.univ, set.univ_inter]

lemma le_restrict_apply (s t : set α) :
  μ (t ∩ s) ≤ μ.restrict s t :=
by { rw [restrict, restrictₗ], convert le_lift_linear_apply _ t, simp }

@[simp] lemma restrict_add (μ ν : measure α) (s : set α) :
  (μ + ν).restrict s = μ.restrict s + ν.restrict s :=
(restrictₗ s).map_add μ ν

@[simp] lemma restrict_zero (s : set α) : (0 : measure α).restrict s = 0 :=
(restrictₗ s).map_zero

@[simp] lemma restrict_smul (c : ℝ≥0∞) (μ : measure α) (s : set α) :
  (c • μ).restrict s = c • μ.restrict s :=
(restrictₗ s).map_smul c μ

@[simp] lemma restrict_restrict (hs : measurable_set s) :
  (μ.restrict t).restrict s = μ.restrict (s ∩ t) :=
ext $ λ u hu, by simp [*, set.inter_assoc]

<<<<<<< HEAD
lemma rectrict_comm (hs : measurable_set s) (ht : measurable_set t) :
=======
lemma restrict_comm (hs : measurable_set s) (ht : measurable_set t) :
>>>>>>> 079b8a11
  (μ.restrict t).restrict s = (μ.restrict s).restrict t :=
by rw [restrict_restrict hs, restrict_restrict ht, inter_comm]

lemma restrict_apply_eq_zero (ht : measurable_set t) : μ.restrict s t = 0 ↔ μ (t ∩ s) = 0 :=
by rw [restrict_apply ht]

lemma measure_inter_eq_zero_of_restrict (h : μ.restrict s t = 0) : μ (t ∩ s) = 0 :=
nonpos_iff_eq_zero.1 (h ▸ le_restrict_apply _ _)

lemma restrict_apply_eq_zero' (hs : measurable_set s) : μ.restrict s t = 0 ↔ μ (t ∩ s) = 0 :=
begin
  refine ⟨measure_inter_eq_zero_of_restrict, λ h, _⟩,
  rcases exists_measurable_superset_of_null h with ⟨t', htt', ht', ht'0⟩,
  apply measure_mono_null ((inter_subset _ _ _).1 htt'),
  rw [restrict_apply (hs.compl.union ht'), union_inter_distrib_right, compl_inter_self,
    set.empty_union],
  exact measure_mono_null (inter_subset_left _ _) ht'0
end

@[simp] lemma restrict_eq_zero : μ.restrict s = 0 ↔ μ s = 0 :=
by rw [← measure_univ_eq_zero, restrict_apply_univ]

@[simp] lemma restrict_empty : μ.restrict ∅ = 0 := ext $ λ s hs, by simp [hs]

@[simp] lemma restrict_univ : μ.restrict univ = μ := ext $ λ s hs, by simp [hs]

lemma restrict_eq_self_of_measurable_subset (ht : measurable_set t) (t_subset : t ⊆ s) :
  μ.restrict s t = μ t :=
by rw [measure.restrict_apply ht, set.inter_eq_self_of_subset_left t_subset]

lemma restrict_union_apply (h : disjoint (t ∩ s) (t ∩ s')) (hs : measurable_set s)
  (hs' : measurable_set s') (ht : measurable_set t) :
  μ.restrict (s ∪ s') t = μ.restrict s t + μ.restrict s' t :=
begin
  simp only [restrict_apply, ht, set.inter_union_distrib_left],
  exact measure_union h (ht.inter hs) (ht.inter hs'),
end

lemma restrict_union (h : disjoint s t) (hs : measurable_set s) (ht : measurable_set t) :
  μ.restrict (s ∪ t) = μ.restrict s + μ.restrict t :=
ext $ λ t' ht', restrict_union_apply (h.mono inf_le_right inf_le_right) hs ht ht'

lemma restrict_union_add_inter (hs : measurable_set s) (ht : measurable_set t) :
  μ.restrict (s ∪ t) + μ.restrict (s ∩ t) = μ.restrict s + μ.restrict t :=
begin
  ext1 u hu,
  simp only [add_apply, restrict_apply hu, inter_union_distrib_left],
  convert measure_union_add_inter (hu.inter hs) (hu.inter ht) using 3,
  rw [set.inter_left_comm (u ∩ s), set.inter_assoc, ← set.inter_assoc u u, set.inter_self]
end

@[simp] lemma restrict_add_restrict_compl (hs : measurable_set s) :
  μ.restrict s + μ.restrict sᶜ = μ :=
by rw [← restrict_union (@disjoint_compl_right (set α) _ _) hs hs.compl,
    union_compl_self, restrict_univ]

@[simp] lemma restrict_compl_add_restrict (hs : measurable_set s) :
  μ.restrict sᶜ + μ.restrict s = μ :=
by rw [add_comm, restrict_add_restrict_compl hs]

lemma restrict_union_le (s s' : set α) : μ.restrict (s ∪ s') ≤ μ.restrict s + μ.restrict s' :=
begin
  intros t ht,
  suffices : μ (t ∩ s ∪ t ∩ s') ≤ μ (t ∩ s) + μ (t ∩ s'),
    by simpa [ht, inter_union_distrib_left],
  apply measure_union_le
end

lemma restrict_Union_apply [encodable ι] {s : ι → set α} (hd : pairwise (disjoint on s))
  (hm : ∀ i, measurable_set (s i)) {t : set α} (ht : measurable_set t) :
  μ.restrict (⋃ i, s i) t = ∑' i, μ.restrict (s i) t :=
begin
  simp only [restrict_apply, ht, inter_Union],
  exact measure_Union (λ i j hij, (hd i j hij).mono inf_le_right inf_le_right)
    (λ i, ht.inter (hm i))
end

lemma restrict_Union_apply_eq_supr [encodable ι] {s : ι → set α}
  (hm : ∀ i, measurable_set (s i)) (hd : directed (⊆) s) {t : set α} (ht : measurable_set t) :
  μ.restrict (⋃ i, s i) t = ⨆ i, μ.restrict (s i) t :=
begin
  simp only [restrict_apply ht, inter_Union],
  rw [measure_Union_eq_supr],
  exacts [λ i, ht.inter (hm i), hd.mono_comp _ (λ s₁ s₂, inter_subset_inter_right _)]
end

lemma restrict_map {f : α → β} (hf : measurable f) {s : set β} (hs : measurable_set s) :
  (map f μ).restrict s = map f (μ.restrict $ f ⁻¹' s) :=
ext $ λ t ht, by simp [*, hf ht]

lemma map_comap_subtype_coe (hs : measurable_set s) :
  (map (coe : s → α)).comp (comap coe) = restrictₗ s :=
linear_map.ext $ λ μ, ext $ λ t ht,
by rw [restrictₗ_apply, restrict_apply ht, linear_map.comp_apply,
  map_apply measurable_subtype_coe ht,
  comap_apply (coe : s → α) subtype.val_injective (λ _, hs.subtype_image) _
    (measurable_subtype_coe ht), subtype.image_preimage_coe]

/-- Restriction of a measure to a subset is monotone both in set and in measure. -/
lemma restrict_mono' ⦃s s' : set α⦄ ⦃μ ν : measure α⦄ (hs : s ≤ᵐ[μ] s') (hμν : μ ≤ ν) :
  μ.restrict s ≤ ν.restrict s' :=
assume t ht,
calc μ.restrict s t = μ (t ∩ s) : restrict_apply ht
... ≤ μ (t ∩ s') : measure_mono_ae $ hs.mono $ λ x hx ⟨hxt, hxs⟩, ⟨hxt, hx hxs⟩
... ≤ ν (t ∩ s') : le_iff'.1 hμν (t ∩ s')
... = ν.restrict s' t : (restrict_apply ht).symm

/-- Restriction of a measure to a subset is monotone both in set and in measure. -/
@[mono] lemma restrict_mono ⦃s s' : set α⦄ (hs : s ⊆ s') ⦃μ ν : measure α⦄ (hμν : μ ≤ ν) :
  μ.restrict s ≤ ν.restrict s' :=
restrict_mono' (ae_of_all _ hs) hμν

lemma restrict_le_self : μ.restrict s ≤ μ :=
assume t ht,
calc μ.restrict s t = μ (t ∩ s) : restrict_apply ht
... ≤ μ t : measure_mono $ inter_subset_left t s

lemma restrict_congr_meas (hs : measurable_set s) :
  μ.restrict s = ν.restrict s ↔ ∀ t ⊆ s, measurable_set t → μ t = ν t :=
⟨λ H t hts ht,
   by rw [← inter_eq_self_of_subset_left hts, ← restrict_apply ht, H, restrict_apply ht],
 λ H, ext $ λ t ht,
   by rw [restrict_apply ht, restrict_apply ht, H _ (inter_subset_right _ _) (ht.inter hs)]⟩

lemma restrict_congr_mono (hs : s ⊆ t) (hm : measurable_set s) (h : μ.restrict t = ν.restrict t) :
  μ.restrict s = ν.restrict s :=
by rw [← inter_eq_self_of_subset_left hs, ← restrict_restrict hm, h, restrict_restrict hm]

/-- If two measures agree on all measurable subsets of `s` and `t`, then they agree on all
measurable subsets of `s ∪ t`. -/
lemma restrict_union_congr (hsm : measurable_set s) (htm : measurable_set t) :
  μ.restrict (s ∪ t) = ν.restrict (s ∪ t) ↔
    μ.restrict s = ν.restrict s ∧ μ.restrict t = ν.restrict t :=
begin
  refine ⟨λ h, ⟨restrict_congr_mono (subset_union_left _ _) hsm h,
    restrict_congr_mono (subset_union_right _ _) htm h⟩, _⟩,
  simp only [restrict_congr_meas, hsm, htm, hsm.union htm],
  rintros ⟨hs, ht⟩ u hu hum,
  rw [measure_eq_inter_diff hum hsm, measure_eq_inter_diff hum hsm,
    hs _ (inter_subset_right _ _) (hum.inter hsm),
    ht _ (diff_subset_iff.2 hu) (hum.diff hsm)]
end

lemma restrict_finset_bUnion_congr {s : finset ι} {t : ι → set α}
  (htm : ∀ i ∈ s, measurable_set (t i)) :
  μ.restrict (⋃ i ∈ s, t i) = ν.restrict (⋃ i ∈ s, t i) ↔
    ∀ i ∈ s, μ.restrict (t i) = ν.restrict (t i) :=
begin
  induction s using finset.induction_on with i s hi hs, { simp },
  simp only [finset.mem_insert, or_imp_distrib, forall_and_distrib, forall_eq] at htm ⊢,
  simp only [finset.set_bUnion_insert, ← hs htm.2],
  exact restrict_union_congr htm.1 (s.measurable_set_bUnion htm.2)
end

lemma restrict_Union_congr [encodable ι] {s : ι → set α} (hm : ∀ i, measurable_set (s i)) :
  μ.restrict (⋃ i, s i) = ν.restrict (⋃ i, s i) ↔
    ∀ i, μ.restrict (s i) = ν.restrict (s i) :=
begin
  refine ⟨λ h i, restrict_congr_mono (subset_Union _ _) (hm i) h, λ h, _⟩,
  ext1 t ht,
  have M : ∀ t : finset ι, measurable_set (⋃ i ∈ t, s i) :=
    λ t, t.measurable_set_bUnion (λ i _, hm i),
  have D : directed (⊆) (λ t : finset ι, ⋃ i ∈ t, s i) :=
    directed_of_sup (λ t₁ t₂ ht, bUnion_subset_bUnion_left ht),
  rw [Union_eq_Union_finset],
  simp only [restrict_Union_apply_eq_supr M D ht,
    (restrict_finset_bUnion_congr (λ i hi, hm i)).2 (λ i hi, h i)],
end

lemma restrict_bUnion_congr {s : set ι} {t : ι → set α} (hc : countable s)
  (htm : ∀ i ∈ s, measurable_set (t i)) :
  μ.restrict (⋃ i ∈ s, t i) = ν.restrict (⋃ i ∈ s, t i) ↔
    ∀ i ∈ s, μ.restrict (t i) = ν.restrict (t i) :=
begin
  simp only [bUnion_eq_Union, set_coe.forall'] at htm ⊢,
  haveI := hc.to_encodable,
  exact restrict_Union_congr htm
end

lemma restrict_sUnion_congr {S : set (set α)} (hc : countable S) (hm : ∀ s ∈ S, measurable_set s) :
  μ.restrict (⋃₀ S) = ν.restrict (⋃₀ S) ↔ ∀ s ∈ S, μ.restrict s = ν.restrict s :=
by rw [sUnion_eq_bUnion, restrict_bUnion_congr hc hm]

/-- This lemma shows that `restrict` and `to_outer_measure` commute. Note that the LHS has a
restrict on measures and the RHS has a restrict on outer measures. -/
lemma restrict_to_outer_measure_eq_to_outer_measure_restrict (h : measurable_set s) :
    (μ.restrict s).to_outer_measure = outer_measure.restrict s μ.to_outer_measure :=
by simp_rw [restrict, restrictₗ, lift_linear, linear_map.coe_mk, to_measure_to_outer_measure,
  outer_measure.restrict_trim h, μ.trimmed]

/-- This lemma shows that `Inf` and `restrict` commute for measures. -/
lemma restrict_Inf_eq_Inf_restrict {m : set (measure α)} (hm : m.nonempty) (ht : measurable_set t) :
  (Inf m).restrict t = Inf ((λ μ : measure α, μ.restrict t) '' m) :=
begin
  ext1 s hs,
  simp_rw [Inf_apply hs, restrict_apply hs, Inf_apply (measurable_set.inter hs ht), set.image_image,
    restrict_to_outer_measure_eq_to_outer_measure_restrict ht, ← set.image_image _ to_outer_measure,
    ← outer_measure.restrict_Inf_eq_Inf_restrict _ (hm.image _),
    outer_measure.restrict_apply]
end

/-- If `s` is a measurable set, then the outer measure of `t` with respect to the restriction of
the measure to `s` equals the outer measure of `t ∩ s`. This is an alternate version of
`measure.restrict_apply`, requiring that `s` is measurable instead of `t`. -/
lemma restrict_apply' (hs : measurable_set s) : μ.restrict s t = μ (t ∩ s) :=
by rw [← coe_to_outer_measure, measure.restrict_to_outer_measure_eq_to_outer_measure_restrict hs,
      outer_measure.restrict_apply s t _, coe_to_outer_measure]

lemma restrict_eq_self_of_subset_of_measurable (hs : measurable_set s) (t_subset : t ⊆ s) :
  μ.restrict s t = μ t :=
by rw [restrict_apply' hs, set.inter_eq_self_of_subset_left t_subset]

/-! ### Extensionality results -/

/-- Two measures are equal if they have equal restrictions on a spanning collection of sets
  (formulated using `Union`). -/
lemma ext_iff_of_Union_eq_univ [encodable ι] {s : ι → set α}
  (hm : ∀ i, measurable_set (s i)) (hs : (⋃ i, s i) = univ) :
  μ = ν ↔ ∀ i, μ.restrict (s i) = ν.restrict (s i) :=
by rw [← restrict_Union_congr hm, hs, restrict_univ, restrict_univ]

alias ext_iff_of_Union_eq_univ ↔ _ measure_theory.measure.ext_of_Union_eq_univ

/-- Two measures are equal if they have equal restrictions on a spanning collection of sets
  (formulated using `bUnion`). -/
lemma ext_iff_of_bUnion_eq_univ {S : set ι} {s : ι → set α} (hc : countable S)
  (hm : ∀ i ∈ S, measurable_set (s i)) (hs : (⋃ i ∈ S, s i) = univ) :
  μ = ν ↔ ∀ i ∈ S, μ.restrict (s i) = ν.restrict (s i) :=
by rw [← restrict_bUnion_congr hc hm, hs, restrict_univ, restrict_univ]

alias ext_iff_of_bUnion_eq_univ ↔ _ measure_theory.measure.ext_of_bUnion_eq_univ

/-- Two measures are equal if they have equal restrictions on a spanning collection of sets
  (formulated using `sUnion`). -/
lemma ext_iff_of_sUnion_eq_univ {S : set (set α)} (hc : countable S)
  (hm : ∀ s ∈ S, measurable_set s) (hs : (⋃₀ S) = univ) :
  μ = ν ↔ ∀ s ∈ S, μ.restrict s = ν.restrict s :=
ext_iff_of_bUnion_eq_univ hc hm $ by rwa ← sUnion_eq_bUnion

alias ext_iff_of_sUnion_eq_univ ↔ _ measure_theory.measure.ext_of_sUnion_eq_univ

lemma ext_of_generate_from_of_cover {S T : set (set α)}
  (h_gen : ‹_› = generate_from S) (hc : countable T)
  (h_inter : is_pi_system S)
  (hm : ∀ t ∈ T, measurable_set t) (hU : ⋃₀ T = univ) (htop : ∀ t ∈ T, μ t < ∞)
  (ST_eq : ∀ (t ∈ T) (s ∈ S), μ (s ∩ t) = ν (s ∩ t)) (T_eq : ∀ t ∈ T, μ t = ν t) :
  μ = ν :=
begin
  refine ext_of_sUnion_eq_univ hc hm hU (λ t ht, _),
  ext1 u hu,
  simp only [restrict_apply hu],
  refine induction_on_inter h_gen h_inter _ (ST_eq t ht) _ _ hu,
  { simp only [set.empty_inter, measure_empty] },
  { intros v hv hvt,
    have := T_eq t ht,
    rw [set.inter_comm] at hvt ⊢,
    rwa [measure_eq_inter_diff (hm _ ht) hv, measure_eq_inter_diff (hm _ ht) hv, ← hvt,
      ennreal.add_right_inj] at this,
    exact (measure_mono $ set.inter_subset_left _ _).trans_lt (htop t ht) },
  { intros f hfd hfm h_eq,
    have : pairwise (disjoint on λ n, f n ∩ t) :=
      λ m n hmn, (hfd m n hmn).mono (inter_subset_left _ _) (inter_subset_left _ _),
    simp only [Union_inter, measure_Union this (λ n, (hfm n).inter (hm t ht)), h_eq] }
end

/-- Two measures are equal if they are equal on the π-system generating the σ-algebra,
  and they are both finite on a increasing spanning sequence of sets in the π-system.
  This lemma is formulated using `sUnion`. -/
lemma ext_of_generate_from_of_cover_subset {S T : set (set α)}
  (h_gen : ‹_› = generate_from S)
  (h_inter : is_pi_system S)
  (h_sub : T ⊆ S) (hc : countable T) (hU : ⋃₀ T = univ) (htop : ∀ s ∈ T, μ s < ∞)
  (h_eq : ∀ s ∈ S, μ s = ν s) :
  μ = ν :=
begin
  refine ext_of_generate_from_of_cover h_gen hc h_inter _ hU htop _ (λ t ht, h_eq t (h_sub ht)),
  { intros t ht, rw [h_gen], exact generate_measurable.basic _ (h_sub ht) },
  { intros t ht s hs, cases (s ∩ t).eq_empty_or_nonempty with H H,
    { simp only [H, measure_empty] },
    { exact h_eq _ (h_inter _ _ hs (h_sub ht) H) } }
end

/-- Two measures are equal if they are equal on the π-system generating the σ-algebra,
  and they are both finite on a increasing spanning sequence of sets in the π-system.
  This lemma is formulated using `Union`.
  `finite_spanning_sets_in.ext` is a reformulation of this lemma. -/
lemma ext_of_generate_from_of_Union (C : set (set α)) (B : ℕ → set α)
  (hA : ‹_› = generate_from C) (hC : is_pi_system C) (h1B : (⋃ i, B i) = univ)
  (h2B : ∀ i, B i ∈ C) (hμB : ∀ i, μ (B i) < ∞) (h_eq : ∀ s ∈ C, μ s = ν s) : μ = ν :=
begin
  refine ext_of_generate_from_of_cover_subset hA hC _ (countable_range B) h1B _ h_eq,
  { rintro _ ⟨i, rfl⟩, apply h2B },
  { rintro _ ⟨i, rfl⟩, apply hμB }
end

/-- The dirac measure. -/
def dirac (a : α) : measure α :=
(outer_measure.dirac a).to_measure (by simp)

lemma le_dirac_apply {a} : s.indicator 1 a ≤ dirac a s :=
outer_measure.dirac_apply a s ▸ le_to_measure_apply _ _ _

@[simp] lemma dirac_apply' (a : α) (hs : measurable_set s) :
  dirac a s = s.indicator 1 a :=
to_measure_apply _ _ hs

@[simp] lemma dirac_apply_of_mem {a : α} (h : a ∈ s) :
  dirac a s = 1 :=
begin
  have : ∀ t : set α, a ∈ t → t.indicator (1 : α → ℝ≥0∞) a = 1,
    from λ t ht, indicator_of_mem ht 1,
  refine le_antisymm (this univ trivial ▸ _) (this s h ▸ le_dirac_apply),
  rw [← dirac_apply' a measurable_set.univ],
  exact measure_mono (subset_univ s)
end

@[simp] lemma dirac_apply [measurable_singleton_class α] (a : α) (s : set α) :
  dirac a s = s.indicator 1 a :=
begin
  by_cases h : a ∈ s, by rw [dirac_apply_of_mem h, indicator_of_mem h, pi.one_apply],
  rw [indicator_of_not_mem h, ← nonpos_iff_eq_zero],
  calc dirac a s ≤ dirac a {a}ᶜ : measure_mono (subset_compl_comm.1 $ singleton_subset_iff.2 h)
             ... = 0            : by simp [dirac_apply' _ (measurable_set_singleton _).compl]
end

lemma map_dirac {f : α → β} (hf : measurable f) (a : α) :
  map f (dirac a) = dirac (f a) :=
ext $ assume s hs, by simp [hs, map_apply hf hs, hf hs, indicator_apply]

/-- Sum of an indexed family of measures. -/
def sum (f : ι → measure α) : measure α :=
(outer_measure.sum (λ i, (f i).to_outer_measure)).to_measure $
le_trans
  (by exact le_infi (λ i, le_to_outer_measure_caratheodory _))
  (outer_measure.le_sum_caratheodory _)

lemma le_sum_apply (f : ι → measure α) (s : set α) :
  (∑' i, f i s) ≤ sum f s :=
le_to_measure_apply _ _ _

@[simp] lemma sum_apply (f : ι → measure α) {s : set α} (hs : measurable_set s) :
  sum f s = ∑' i, f i s :=
to_measure_apply _ _ hs

lemma le_sum (μ : ι → measure α) (i : ι) : μ i ≤ sum μ :=
λ s hs, by simp only [sum_apply μ hs, ennreal.le_tsum i]

lemma restrict_Union [encodable ι] {s : ι → set α} (hd : pairwise (disjoint on s))
  (hm : ∀ i, measurable_set (s i)) :
  μ.restrict (⋃ i, s i) = sum (λ i, μ.restrict (s i)) :=
ext $ λ t ht, by simp only [sum_apply _ ht, restrict_Union_apply hd hm ht]

lemma restrict_Union_le [encodable ι] {s : ι → set α} :
  μ.restrict (⋃ i, s i) ≤ sum (λ i, μ.restrict (s i)) :=
begin
  intros t ht,
  suffices : μ (⋃ i, t ∩ s i) ≤ ∑' i, μ (t ∩ s i), by simpa [ht, inter_Union],
  apply measure_Union_le
end

@[simp] lemma sum_bool (f : bool → measure α) : sum f = f tt + f ff :=
ext $ λ s hs, by simp [hs, tsum_fintype]

@[simp] lemma sum_cond (μ ν : measure α) : sum (λ b, cond b μ ν) = μ + ν :=
sum_bool _

@[simp] lemma restrict_sum (μ : ι → measure α) {s : set α} (hs : measurable_set s) :
  (sum μ).restrict s = sum (λ i, (μ i).restrict s) :=
ext $ λ t ht, by simp only [sum_apply, restrict_apply, ht, ht.inter hs]

/-- Counting measure on any measurable space. -/
def count : measure α := sum dirac

lemma le_count_apply : (∑' i : s, 1 : ℝ≥0∞) ≤ count s :=
calc (∑' i : s, 1 : ℝ≥0∞) = ∑' i, indicator s 1 i : tsum_subtype s 1
... ≤ ∑' i, dirac i s : ennreal.tsum_le_tsum $ λ x, le_dirac_apply
... ≤ count s : le_sum_apply _ _

lemma count_apply (hs : measurable_set s) : count s = ∑' i : s, 1 :=
by simp only [count, sum_apply, hs, dirac_apply', ← tsum_subtype s 1, pi.one_apply]

@[simp] lemma count_apply_finset [measurable_singleton_class α] (s : finset α) :
  count (↑s : set α) = s.card :=
calc count (↑s : set α) = ∑' i : (↑s : set α), 1 : count_apply s.measurable_set
                    ... = ∑ i in s, 1 : s.tsum_subtype 1
                    ... = s.card : by simp

lemma count_apply_finite [measurable_singleton_class α] (s : set α) (hs : finite s) :
  count s = hs.to_finset.card :=
by rw [← count_apply_finset, finite.coe_to_finset]

/-- `count` measure evaluates to infinity at infinite sets. -/
lemma count_apply_infinite (hs : s.infinite) : count s = ∞ :=
begin
  refine top_unique (le_of_tendsto' ennreal.tendsto_nat_nhds_top $ λ n, _),
  rcases hs.exists_subset_card_eq n with ⟨t, ht, rfl⟩,
  calc (t.card : ℝ≥0∞) = ∑ i in t, 1 : by simp
  ... = ∑' i : (t : set α), 1 : (t.tsum_subtype 1).symm
  ... ≤ count (t : set α) : le_count_apply
  ... ≤ count s : measure_mono ht
end

@[simp] lemma count_apply_eq_top [measurable_singleton_class α] : count s = ∞ ↔ s.infinite :=
begin
  by_cases hs : s.finite,
  { simp [set.infinite, hs, count_apply_finite] },
  { change s.infinite at hs,
    simp [hs, count_apply_infinite] }
end

@[simp] lemma count_apply_lt_top [measurable_singleton_class α] : count s < ∞ ↔ s.finite :=
calc count s < ∞ ↔ count s ≠ ∞ : lt_top_iff_ne_top
             ... ↔ ¬s.infinite : not_congr count_apply_eq_top
             ... ↔ s.finite    : not_not

/-! ### Absolute continuity -/

/-- We say that `μ` is absolutely continuous with respect to `ν`, or that `μ` is dominated by `ν`,
  if `ν(A) = 0` implies that `μ(A) = 0`. -/
def absolutely_continuous (μ ν : measure α) : Prop :=
∀ ⦃s : set α⦄, ν s = 0 → μ s = 0

infix ` ≪ `:50 := absolutely_continuous

lemma absolutely_continuous_of_le (h : μ ≤ ν) : μ ≪ ν :=
λ s hs, nonpos_iff_eq_zero.1 $ hs ▸ le_iff'.1 h s

alias absolutely_continuous_of_le ← has_le.le.absolutely_continuous

lemma absolutely_continuous_of_eq (h : μ = ν) : μ ≪ ν :=
h.le.absolutely_continuous

alias absolutely_continuous_of_eq ← eq.absolutely_continuous

namespace absolutely_continuous

lemma mk (h : ∀ ⦃s : set α⦄, measurable_set s → ν s = 0 → μ s = 0) : μ ≪ ν :=
begin
  intros s hs,
  rcases exists_measurable_superset_of_null hs with ⟨t, h1t, h2t, h3t⟩,
  exact measure_mono_null h1t (h h2t h3t),
end

@[refl] protected lemma refl (μ : measure α) : μ ≪ μ := rfl.absolutely_continuous

protected lemma rfl : μ ≪ μ := λ s hs, hs

@[trans] protected lemma trans (h1 : μ₁ ≪ μ₂) (h2 : μ₂ ≪ μ₃) : μ₁ ≪ μ₃ :=
λ s hs, h1 $ h2 hs

@[mono] protected lemma map (h : μ ≪ ν) (f : α → β) : map f μ ≪ map f ν :=
if hf : measurable f then absolutely_continuous.mk $ λ s hs, by simpa [hf, hs] using @h _
else by simp only [map_of_not_measurable hf]

end absolutely_continuous

lemma ae_le_iff_absolutely_continuous : μ.ae ≤ ν.ae ↔ μ ≪ ν :=
⟨λ h s, by { rw [measure_zero_iff_ae_nmem, measure_zero_iff_ae_nmem], exact λ hs, h hs },
  λ h s hs, h hs⟩

alias ae_le_iff_absolutely_continuous ↔ has_le.le.absolutely_continuous_of_ae
  measure_theory.measure.absolutely_continuous.ae_le
alias absolutely_continuous.ae_le ← ae_mono'

lemma absolutely_continuous.ae_eq (h : μ ≪ ν) {f g : α → δ} (h' : f =ᵐ[ν] g) : f =ᵐ[μ] g :=
h.ae_le h'

/-! ### Quasi measure preserving maps (a.k.a. non-singular maps) -/

/-- A map `f : α → β` is said to be *quasi measure preserving* (a.k.a. non-singular) w.r.t. measures
`μa` and `μb` if it is measurable and `μb s = 0` implies `μa (f ⁻¹' s) = 0`. -/
@[protect_proj]
structure quasi_measure_preserving (f : α → β) (μa : measure α . volume_tac)
  (μb : measure β . volume_tac) : Prop :=
(measurable : measurable f)
(absolutely_continuous : map f μa ≪ μb)

namespace quasi_measure_preserving

protected lemma id (μ : measure α) : quasi_measure_preserving id μ μ :=
⟨measurable_id, map_id.absolutely_continuous⟩

variables {μa μa' : measure α} {μb μb' : measure β} {μc : measure γ} {f : α → β}

lemma mono_left (h : quasi_measure_preserving f μa μb)
  (ha : μa' ≪ μa) : quasi_measure_preserving f μa' μb :=
⟨h.1, (ha.map f).trans h.2⟩

lemma mono_right (h : quasi_measure_preserving f μa μb)
  (ha : μb ≪ μb') : quasi_measure_preserving f μa μb' :=
⟨h.1, h.2.trans ha⟩

@[mono] lemma mono (ha : μa' ≪ μa) (hb : μb ≪ μb') (h : quasi_measure_preserving f μa μb) :
  quasi_measure_preserving f μa' μb' :=
(h.mono_left ha).mono_right hb

protected lemma comp {g : β → γ} {f : α → β} (hg : quasi_measure_preserving g μb μc)
  (hf : quasi_measure_preserving f μa μb) :
  quasi_measure_preserving (g ∘ f) μa μc :=
⟨hg.measurable.comp hf.measurable, by { rw ← map_map hg.1 hf.1, exact (hf.2.map g).trans hg.2 }⟩

protected lemma iterate {f : α → α} (hf : quasi_measure_preserving f μa μa) :
  ∀ n, quasi_measure_preserving (f^[n]) μa μa
| 0 := quasi_measure_preserving.id μa
| (n + 1) := (iterate n).comp hf

lemma ae_map_le (h : quasi_measure_preserving f μa μb) : (map f μa).ae ≤ μb.ae :=
h.2.ae_le

lemma tendsto_ae (h : quasi_measure_preserving f μa μb) : tendsto f μa.ae μb.ae :=
(tendsto_ae_map h.1).mono_right h.ae_map_le

lemma ae (h : quasi_measure_preserving f μa μb) {p : β → Prop} (hg : ∀ᵐ x ∂μb, p x) :
  ∀ᵐ x ∂μa, p (f x) :=
h.tendsto_ae hg

lemma ae_eq (h : quasi_measure_preserving f μa μb) {g₁ g₂ : β → δ} (hg : g₁ =ᵐ[μb] g₂) :
  g₁ ∘ f =ᵐ[μa] g₂ ∘ f :=
h.ae hg

end quasi_measure_preserving

/-! ### The `cofinite` filter -/

/-- The filter of sets `s` such that `sᶜ` has finite measure. -/
def cofinite (μ : measure α) : filter α :=
{ sets := {s | μ sᶜ < ∞},
  univ_sets := by simp,
  inter_sets := λ s t hs ht, by { simp only [compl_inter, mem_set_of_eq],
    calc μ (sᶜ ∪ tᶜ) ≤ μ sᶜ + μ tᶜ : measure_union_le _ _
                ... < ∞ : ennreal.add_lt_top.2 ⟨hs, ht⟩ },
  sets_of_superset := λ s t hs hst, lt_of_le_of_lt (measure_mono $ compl_subset_compl.2 hst) hs }

lemma mem_cofinite : s ∈ μ.cofinite ↔ μ sᶜ < ∞ := iff.rfl

lemma compl_mem_cofinite : sᶜ ∈ μ.cofinite ↔ μ s < ∞ :=
by rw [mem_cofinite, compl_compl]

lemma eventually_cofinite {p : α → Prop} : (∀ᶠ x in μ.cofinite, p x) ↔ μ {x | ¬p x} < ∞ := iff.rfl

end measure
open measure

@[simp] lemma ae_eq_bot : μ.ae = ⊥ ↔ μ = 0 :=
by rw [← empty_in_sets_eq_bot, mem_ae_iff, compl_empty, measure_univ_eq_zero]

@[simp] lemma ae_ne_bot : μ.ae.ne_bot ↔ μ ≠ 0 :=
ne_bot_iff.trans (not_congr ae_eq_bot)

@[simp] lemma ae_zero : (0 : measure α).ae = ⊥ := ae_eq_bot.2 rfl

@[mono] lemma ae_mono {μ ν : measure α} (h : μ ≤ ν) : μ.ae ≤ ν.ae :=
h.absolutely_continuous.ae_le

lemma mem_ae_map_iff {f : α → β} (hf : measurable f) {s : set β} (hs : measurable_set s) :
  s ∈ (map f μ).ae ↔ (f ⁻¹' s) ∈ μ.ae :=
by simp only [mem_ae_iff, map_apply hf hs.compl, preimage_compl]

lemma mem_ae_of_mem_ae_map {f : α → β} (hf : measurable f) {s : set β} (hs : s ∈ (map f μ).ae) :
  f ⁻¹' s ∈ μ.ae :=
begin
  apply le_antisymm _ bot_le,
  calc μ (f ⁻¹' sᶜ) ≤ (map f μ) sᶜ : le_map_apply hf sᶜ
  ... = 0 : hs
end

lemma ae_map_iff {f : α → β} (hf : measurable f) {p : β → Prop} (hp : measurable_set {x | p x}) :
  (∀ᵐ y ∂ (map f μ), p y) ↔ ∀ᵐ x ∂ μ, p (f x) :=
mem_ae_map_iff hf hp

lemma ae_of_ae_map {f : α → β} (hf : measurable f) {p : β → Prop} (h : ∀ᵐ y ∂ (map f μ), p y) :
  ∀ᵐ x ∂ μ, p (f x) :=
mem_ae_of_mem_ae_map hf h

lemma ae_map_mem_range (f : α → β) (hf : measurable_set (range f)) (μ : measure α) :
  ∀ᵐ x ∂(map f μ), x ∈ range f :=
begin
  by_cases h : measurable f,
  { change range f ∈ (map f μ).ae,
    rw mem_ae_map_iff h hf,
    apply eventually_of_forall,
    exact mem_range_self },
  { simp [map_of_not_measurable h] }
end

lemma ae_restrict_iff {p : α → Prop} (hp : measurable_set {x | p x}) :
  (∀ᵐ x ∂(μ.restrict s), p x) ↔ ∀ᵐ x ∂μ, x ∈ s → p x :=
begin
  simp only [ae_iff, ← compl_set_of, restrict_apply hp.compl],
  congr' with x, simp [and_comm]
end

lemma ae_imp_of_ae_restrict {s : set α} {p : α → Prop} (h : ∀ᵐ x ∂(μ.restrict s), p x) :
  ∀ᵐ x ∂μ, x ∈ s → p x :=
begin
  simp only [ae_iff] at h ⊢,
  simpa [set_of_and, inter_comm] using measure_inter_eq_zero_of_restrict h
end

lemma ae_restrict_iff' {s : set α} {p : α → Prop} (hp : measurable_set s) :
  (∀ᵐ x ∂(μ.restrict s), p x) ↔ ∀ᵐ x ∂μ, x ∈ s → p x :=
begin
  simp only [ae_iff, ← compl_set_of, restrict_apply_eq_zero' hp],
  congr' with x, simp [and_comm]
end

lemma ae_restrict_of_ae {s : set α} {p : α → Prop} (h : ∀ᵐ x ∂μ, p x) :
  (∀ᵐ x ∂(μ.restrict s), p x) :=
eventually.filter_mono (ae_mono measure.restrict_le_self) h

lemma ae_restrict_of_ae_restrict_of_subset {s t : set α} {p : α → Prop} (hst : s ⊆ t)
  (h : ∀ᵐ x ∂(μ.restrict t), p x) :
  (∀ᵐ x ∂(μ.restrict s), p x) :=
h.filter_mono (ae_mono $ measure.restrict_mono hst (le_refl μ))

lemma ae_smul_measure {p : α → Prop} (h : ∀ᵐ x ∂μ, p x) (c : ℝ≥0∞) : ∀ᵐ x ∂(c • μ), p x :=
ae_iff.2 $ by rw [smul_apply, ae_iff.1 h, mul_zero]

lemma ae_smul_measure_iff {p : α → Prop} {c : ℝ≥0∞} (hc : c ≠ 0) :
  (∀ᵐ x ∂(c • μ), p x) ↔ ∀ᵐ x ∂μ, p x :=
by simp [ae_iff, hc]

lemma ae_add_measure_iff {p : α → Prop} {ν} : (∀ᵐ x ∂μ + ν, p x) ↔ (∀ᵐ x ∂μ, p x) ∧ ∀ᵐ x ∂ν, p x :=
add_eq_zero_iff

lemma ae_eq_comp' {ν : measure β} {f : α → β} {g g' : β → δ} (hf : measurable f)
  (h : g =ᵐ[ν] g') (h2 : map f μ ≪ ν) : g ∘ f =ᵐ[μ] g' ∘ f :=
(quasi_measure_preserving.mk hf h2).ae_eq h

lemma ae_eq_comp {f : α → β} {g g' : β → δ} (hf : measurable f)
  (h : g =ᵐ[measure.map f μ] g') : g ∘ f =ᵐ[μ] g' ∘ f :=
ae_eq_comp' hf h absolutely_continuous.rfl

lemma le_ae_restrict : μ.ae ⊓ 𝓟 s ≤ (μ.restrict s).ae :=
λ s hs, eventually_inf_principal.2 (ae_imp_of_ae_restrict hs)

@[simp] lemma ae_restrict_eq (hs : measurable_set s) : (μ.restrict s).ae = μ.ae ⊓ 𝓟 s :=
begin
  ext t,
  simp only [mem_inf_principal, mem_ae_iff, restrict_apply_eq_zero' hs, compl_set_of,
    not_imp, and_comm (_ ∈ s)],
  refl
end

@[simp] lemma ae_restrict_eq_bot {s} : (μ.restrict s).ae = ⊥ ↔ μ s = 0 :=
ae_eq_bot.trans restrict_eq_zero

@[simp] lemma ae_restrict_ne_bot {s} : (μ.restrict s).ae.ne_bot ↔ 0 < μ s :=
ne_bot_iff.trans $ (not_congr ae_restrict_eq_bot).trans pos_iff_ne_zero.symm

lemma self_mem_ae_restrict {s} (hs : measurable_set s) : s ∈ (μ.restrict s).ae :=
by simp only [ae_restrict_eq hs, exists_prop, mem_principal_sets, mem_inf_sets];
  exact ⟨_, univ_mem_sets, s, by rw [univ_inter, and_self]⟩

/-- A version of the Borel-Cantelli lemma: if `sᵢ` is a sequence of measurable sets such that
`∑ μ sᵢ` exists, then for almost all `x`, `x` does not belong to almost all `sᵢ`. -/
lemma ae_eventually_not_mem {s : ℕ → set α} (hs : ∀ i, measurable_set (s i))
  (hs' : ∑' i, μ (s i) ≠ ∞) : ∀ᵐ x ∂ μ, ∀ᶠ n in at_top, x ∉ s n :=
begin
  refine measure_mono_null _ (measure_limsup_eq_zero hs hs'),
  rw ←set.le_eq_subset,
  refine le_Inf (λ t ht x hx, _),
  simp only [le_eq_subset, not_exists, eventually_map, exists_prop, ge_iff_le, mem_set_of_eq,
    eventually_at_top, mem_compl_eq, not_forall, not_not_mem] at hx ht,
  rcases ht with ⟨i, hi⟩,
  rcases hx i with ⟨j, ⟨hj, hj'⟩⟩,
  exact hi j hj hj'
end

lemma mem_ae_dirac_iff {a : α} (hs : measurable_set s) : s ∈ (dirac a).ae ↔ a ∈ s :=
by by_cases a ∈ s; simp [mem_ae_iff, dirac_apply', hs.compl, indicator_apply, *]

lemma ae_dirac_iff {a : α} {p : α → Prop} (hp : measurable_set {x | p x}) :
  (∀ᵐ x ∂(dirac a), p x) ↔ p a :=
mem_ae_dirac_iff hp

@[simp] lemma ae_dirac_eq [measurable_singleton_class α] (a : α) : (dirac a).ae = pure a :=
by { ext s, simp [mem_ae_iff, imp_false] }

lemma ae_eq_dirac' [measurable_singleton_class β] {a : α} {f : α → β} (hf : measurable f) :
  f =ᵐ[dirac a] const α (f a) :=
(ae_dirac_iff $ show measurable_set (f ⁻¹' {f a}), from hf $ measurable_set_singleton _).2 rfl

lemma ae_eq_dirac [measurable_singleton_class α] {a : α} (f : α → δ) :
  f =ᵐ[dirac a] const α (f a) :=
by simp [filter.eventually_eq]

lemma restrict_mono_ae (h : s ≤ᵐ[μ] t) : μ.restrict s ≤ μ.restrict t :=
begin
  intros u hu,
  simp only [restrict_apply hu],
  exact measure_mono_ae (h.mono $ λ x hx, and.imp id hx)
end

lemma restrict_congr_set (H : s =ᵐ[μ] t) : μ.restrict s = μ.restrict t :=
le_antisymm (restrict_mono_ae H.le) (restrict_mono_ae H.symm.le)

/-- A measure `μ` is called a probability measure if `μ univ = 1`. -/
class probability_measure (μ : measure α) : Prop := (measure_univ : μ univ = 1)

instance measure.dirac.probability_measure {x : α} : probability_measure (dirac x) :=
⟨dirac_apply_of_mem $ mem_univ x⟩

/-- A measure `μ` is called finite if `μ univ < ∞`. -/
class finite_measure (μ : measure α) : Prop := (measure_univ_lt_top : μ univ < ∞)

instance restrict.finite_measure (μ : measure α) [hs : fact (μ s < ∞)] :
  finite_measure (μ.restrict s) :=
⟨by simp [hs.elim]⟩

/-- Measure `μ` *has no atoms* if the measure of each singleton is zero.

NB: Wikipedia assumes that for any measurable set `s` with positive `μ`-measure,
there exists a measurable `t ⊆ s` such that `0 < μ t < μ s`. While this implies `μ {x} = 0`,
the converse is not true. -/
class has_no_atoms (μ : measure α) : Prop :=
(measure_singleton : ∀ x, μ {x} = 0)

export probability_measure (measure_univ) has_no_atoms (measure_singleton)

attribute [simp] measure_singleton

lemma measure_lt_top (μ : measure α) [finite_measure μ] (s : set α) : μ s < ∞ :=
(measure_mono (subset_univ s)).trans_lt finite_measure.measure_univ_lt_top

lemma measure_ne_top (μ : measure α) [finite_measure μ] (s : set α) : μ s ≠ ∞ :=
ne_of_lt (measure_lt_top μ s)

/-- The measure of the whole space with respect to a finite measure, considered as `ℝ≥0`. -/
def measure_univ_nnreal (μ : measure α) : ℝ≥0 := (μ univ).to_nnreal

@[simp] lemma coe_measure_univ_nnreal (μ : measure α) [finite_measure μ] :
  ↑(measure_univ_nnreal μ) = μ univ :=
ennreal.coe_to_nnreal (measure_ne_top μ univ)

instance finite_measure_zero : finite_measure (0 : measure α) := ⟨by simp⟩

@[simp] lemma measure_univ_nnreal_zero : measure_univ_nnreal (0 : measure α) = 0 := rfl

@[simp] lemma measure_univ_nnreal_eq_zero [finite_measure μ] : measure_univ_nnreal μ = 0 ↔ μ = 0 :=
begin
  rw [← measure_theory.measure.measure_univ_eq_zero, ← coe_measure_univ_nnreal],
  norm_cast
end

lemma measure_univ_nnreal_pos [finite_measure μ] (hμ : μ ≠ 0) : 0 < measure_univ_nnreal μ :=
begin
  contrapose! hμ,
  simpa [measure_univ_nnreal_eq_zero, le_zero_iff] using hμ
end

/-- `le_of_add_le_add_left` is normally applicable to `ordered_cancel_add_comm_monoid`,
but it holds for measures with the additional assumption that μ is finite. -/
lemma measure.le_of_add_le_add_left {μ ν₁ ν₂ : measure α} [finite_measure μ]
  (A2 : μ + ν₁ ≤ μ + ν₂) : ν₁ ≤ ν₂ :=
λ S B1, ennreal.le_of_add_le_add_left (measure_theory.measure_lt_top μ S) (A2 S B1)

@[priority 100]
instance probability_measure.to_finite_measure (μ : measure α) [probability_measure μ] :
  finite_measure μ :=
⟨by simp only [measure_univ, ennreal.one_lt_top]⟩

lemma probability_measure.ne_zero (μ : measure α) [probability_measure μ] : μ ≠ 0 :=
mt measure_univ_eq_zero.2 $ by simp [measure_univ]

section no_atoms

variables [has_no_atoms μ]

instance (s : set α) : has_no_atoms (μ.restrict s) :=
begin
  refine ⟨λ x, _⟩,
  obtain ⟨t, hxt, ht1, ht2⟩ := exists_measurable_superset_of_null (measure_singleton x : μ {x} = 0),
  apply measure_mono_null hxt,
  rw measure.restrict_apply ht1,
  apply measure_mono_null (inter_subset_left t s) ht2
end

lemma _root_.set.countable.measure_zero (h : countable s) : μ s = 0 :=
begin
  rw [← bUnion_of_singleton s, ← nonpos_iff_eq_zero],
  refine le_trans (measure_bUnion_le h _) _,
  simp
end

lemma _root_.set.finite.measure_zero (h : s.finite) : μ s = 0 :=
h.countable.measure_zero

lemma _root_.finset.measure_zero (s : finset α) : μ ↑s = 0 :=
s.finite_to_set.measure_zero

lemma insert_ae_eq_self (a : α) (s : set α) :
  (insert a s : set α) =ᵐ[μ] s :=
union_ae_eq_right.2 $ measure_mono_null (diff_subset _ _) (measure_singleton _)

variables [partial_order α] {a b : α}

lemma Iio_ae_eq_Iic : Iio a =ᵐ[μ] Iic a :=
by simp only [← Iic_diff_right, diff_ae_eq_self,
  measure_mono_null (set.inter_subset_right _ _) (measure_singleton a)]

lemma Ioi_ae_eq_Ici : Ioi a =ᵐ[μ] Ici a :=
@Iio_ae_eq_Iic (order_dual α) ‹_› ‹_› _ _ _

lemma Ioo_ae_eq_Ioc : Ioo a b =ᵐ[μ] Ioc a b :=
(ae_eq_refl _).inter Iio_ae_eq_Iic

lemma Ioc_ae_eq_Icc : Ioc a b =ᵐ[μ] Icc a b :=
Ioi_ae_eq_Ici.inter (ae_eq_refl _)

lemma Ioo_ae_eq_Ico : Ioo a b =ᵐ[μ] Ico a b :=
Ioi_ae_eq_Ici.inter (ae_eq_refl _)

lemma Ioo_ae_eq_Icc : Ioo a b =ᵐ[μ] Icc a b :=
Ioi_ae_eq_Ici.inter Iio_ae_eq_Iic

lemma Ico_ae_eq_Icc : Ico a b =ᵐ[μ] Icc a b :=
(ae_eq_refl _).inter Iio_ae_eq_Iic

lemma Ico_ae_eq_Ioc : Ico a b =ᵐ[μ] Ioc a b :=
Ioo_ae_eq_Ico.symm.trans Ioo_ae_eq_Ioc

end no_atoms

lemma ite_ae_eq_of_measure_zero {γ} (f : α → γ) (g : α → γ) (s : set α) (hs_zero : μ s = 0) :
  (λ x, ite (x ∈ s) (f x) (g x)) =ᵐ[μ] g :=
begin
  have h_ss : sᶜ ⊆ {a : α | ite (a ∈ s) (f a) (g a) = g a},
    from λ x hx, by simp [(set.mem_compl_iff _ _).mp hx],
  refine measure_mono_null _ hs_zero,
  nth_rewrite 0 ←compl_compl s,
  rwa set.compl_subset_compl,
end

lemma ite_ae_eq_of_measure_compl_zero {γ} (f : α → γ) (g : α → γ) (s : set α) (hs_zero : μ sᶜ = 0) :
  (λ x, ite (x ∈ s) (f x) (g x)) =ᵐ[μ] f :=
by { filter_upwards [hs_zero], intros, split_ifs, refl }

namespace measure

/-- A measure is called finite at filter `f` if it is finite at some set `s ∈ f`.
Equivalently, it is eventually finite at `s` in `f.lift' powerset`. -/
def finite_at_filter (μ : measure α) (f : filter α) : Prop := ∃ s ∈ f, μ s < ∞

lemma finite_at_filter_of_finite (μ : measure α) [finite_measure μ] (f : filter α) :
  μ.finite_at_filter f :=
⟨univ, univ_mem_sets, measure_lt_top μ univ⟩

lemma finite_at_filter.exists_mem_basis {μ : measure α} {f : filter α} (hμ : finite_at_filter μ f)
  {p : ι → Prop} {s : ι → set α} (hf : f.has_basis p s) :
  ∃ i (hi : p i), μ (s i) < ∞ :=
(hf.exists_iff (λ s t hst ht, (measure_mono hst).trans_lt ht)).1 hμ

lemma finite_at_bot (μ : measure α) : μ.finite_at_filter ⊥ :=
⟨∅, mem_bot_sets, by simp only [measure_empty, with_top.zero_lt_top]⟩

/-- `μ` has finite spanning sets in `C` if there is a countable sequence of sets in `C` that have
  finite measures. This structure is a type, which is useful if we want to record extra properties
  about the sets, such as that they are monotone.
  `sigma_finite` is defined in terms of this: `μ` is σ-finite if there exists a sequence of
  finite spanning sets in the collection of all measurable sets. -/
@[protect_proj, nolint has_inhabited_instance]
structure finite_spanning_sets_in (μ : measure α) (C : set (set α)) :=
(set : ℕ → set α)
(set_mem : ∀ i, set i ∈ C)
(finite : ∀ i, μ (set i) < ∞)
(spanning : (⋃ i, set i) = univ)

end measure
open measure

/-- A measure `μ` is called σ-finite if there is a countable collection of sets
  `{ A i | i ∈ ℕ }` such that `μ (A i) < ∞` and `⋃ i, A i = s`. -/
class sigma_finite (μ : measure α) : Prop :=
(out' : nonempty (μ.finite_spanning_sets_in {s | measurable_set s}))

theorem sigma_finite_iff {μ : measure α} : sigma_finite μ ↔
  nonempty (μ.finite_spanning_sets_in {s | measurable_set s}) :=
⟨λ h, h.1, λ h, ⟨h⟩⟩

theorem sigma_finite.out {μ : measure α} (h : sigma_finite μ) :
  nonempty (μ.finite_spanning_sets_in {s | measurable_set s}) := h.1

/-- If `μ` is σ-finite it has finite spanning sets in the collection of all measurable sets. -/
def measure.to_finite_spanning_sets_in (μ : measure α) [h : sigma_finite μ] :
  μ.finite_spanning_sets_in {s | measurable_set s} :=
classical.choice h.out

/-- A noncomputable way to get a monotone collection of sets that span `univ` and have finite
  measure using `classical.some`. This definition satisfies monotonicity in addition to all other
  properties in `sigma_finite`. -/
def spanning_sets (μ : measure α) [sigma_finite μ] (i : ℕ) : set α :=
accumulate μ.to_finite_spanning_sets_in.set i

lemma monotone_spanning_sets (μ : measure α) [sigma_finite μ] :
  monotone (spanning_sets μ) :=
monotone_accumulate

lemma measurable_spanning_sets (μ : measure α) [sigma_finite μ] (i : ℕ) :
  measurable_set (spanning_sets μ i) :=
measurable_set.Union $ λ j, measurable_set.Union_Prop $
  λ hij, μ.to_finite_spanning_sets_in.set_mem j

lemma measure_spanning_sets_lt_top (μ : measure α) [sigma_finite μ] (i : ℕ) :
  μ (spanning_sets μ i) < ∞ :=
measure_bUnion_lt_top (finite_le_nat i) $ λ j _, μ.to_finite_spanning_sets_in.finite j

lemma Union_spanning_sets (μ : measure α) [sigma_finite μ] :
  (⋃ i : ℕ, spanning_sets μ i) = univ :=
by simp_rw [spanning_sets, Union_accumulate, μ.to_finite_spanning_sets_in.spanning]

lemma is_countably_spanning_spanning_sets (μ : measure α) [sigma_finite μ] :
  is_countably_spanning (range (spanning_sets μ)) :=
⟨spanning_sets μ, mem_range_self, Union_spanning_sets μ⟩

namespace measure

lemma supr_restrict_spanning_sets [sigma_finite μ] (hs : measurable_set s) :
  (⨆ i, μ.restrict (spanning_sets μ i) s) = μ s :=
begin
  convert (restrict_Union_apply_eq_supr (measurable_spanning_sets μ) _ hs).symm,
  { simp [Union_spanning_sets] },
  { exact directed_of_sup (monotone_spanning_sets μ) }
end

namespace finite_spanning_sets_in

variables {C D : set (set α)}

/-- If `μ` has finite spanning sets in `C` and `C ⊆ D` then `μ` has finite spanning sets in `D`. -/
protected def mono (h : μ.finite_spanning_sets_in C) (hC : C ⊆ D) : μ.finite_spanning_sets_in D :=
⟨h.set, λ i, hC (h.set_mem i), h.finite, h.spanning⟩

/-- If `μ` has finite spanning sets in the collection of measurable sets `C`, then `μ` is σ-finite.
-/
protected lemma sigma_finite (h : μ.finite_spanning_sets_in C) (hC : ∀ s ∈ C, measurable_set s) :
  sigma_finite μ :=
⟨⟨h.mono hC⟩⟩

/-- An extensionality for measures. It is `ext_of_generate_from_of_Union` formulated in terms of
`finite_spanning_sets_in`. -/
protected lemma ext {ν : measure α} {C : set (set α)} (hA : ‹_› = generate_from C)
  (hC : is_pi_system C) (h : μ.finite_spanning_sets_in C) (h_eq : ∀ s ∈ C, μ s = ν s) : μ = ν :=
ext_of_generate_from_of_Union C _ hA hC h.spanning h.set_mem h.finite h_eq

protected lemma is_countably_spanning (h : μ.finite_spanning_sets_in C) : is_countably_spanning C :=
⟨_, h.set_mem, h.spanning⟩

end finite_spanning_sets_in

lemma sigma_finite_of_not_nonempty (μ : measure α) (hα : ¬ nonempty α) : sigma_finite μ :=
⟨⟨⟨λ _, ∅, λ n, measurable_set.empty, λ n, by simp, by simp [eq_empty_of_not_nonempty hα univ]⟩⟩⟩

lemma sigma_finite_of_countable {S : set (set α)} (hc : countable S)
  (hμ : ∀ s ∈ S, μ s < ∞) (hU : ⋃₀ S = univ) :
  sigma_finite μ :=
begin
  obtain ⟨s, hμ, hs⟩ : ∃ s : ℕ → set α, (∀ n, μ (s n) < ∞) ∧ (⋃ n, s n) = univ,
    from (exists_seq_cover_iff_countable ⟨∅, by simp⟩).2 ⟨S, hc, hμ, hU⟩,
  refine ⟨⟨⟨λ n, to_measurable μ (s n), λ n, measurable_set_to_measurable _ _, by simpa, _⟩⟩⟩,
  exact eq_univ_of_subset (Union_subset_Union $ λ n, subset_to_measurable μ (s n)) hs
end

end measure

/-- Every finite measure is σ-finite. -/
@[priority 100]
instance finite_measure.to_sigma_finite (μ : measure α) [finite_measure μ] : sigma_finite μ :=
⟨⟨⟨λ _, univ, λ _, measurable_set.univ, λ _, measure_lt_top μ _, Union_const _⟩⟩⟩

instance restrict.sigma_finite (μ : measure α) [sigma_finite μ] (s : set α) :
  sigma_finite (μ.restrict s) :=
begin
  refine ⟨⟨⟨spanning_sets μ, measurable_spanning_sets μ, λ i, _, Union_spanning_sets μ⟩⟩⟩,
  rw [restrict_apply (measurable_spanning_sets μ i)],
  exact (measure_mono $ inter_subset_left _ _).trans_lt (measure_spanning_sets_lt_top μ i)
end

instance sum.sigma_finite {ι} [fintype ι] (μ : ι → measure α) [∀ i, sigma_finite (μ i)] :
  sigma_finite (sum μ) :=
begin
  haveI : encodable ι := (encodable.trunc_encodable_of_fintype ι).out,
  have : ∀ n, measurable_set (⋂ (i : ι), spanning_sets (μ i) n) :=
    λ n, measurable_set.Inter (λ i, measurable_spanning_sets (μ i) n),
  refine ⟨⟨⟨λ n, ⋂ i, spanning_sets (μ i) n, this, λ n, _, _⟩⟩⟩,
  { rw [sum_apply _ (this n), tsum_fintype, ennreal.sum_lt_top_iff],
    rintro i -,
    exact (measure_mono $ Inter_subset _ i).trans_lt (measure_spanning_sets_lt_top (μ i) n) },
  { rw [Union_Inter_of_monotone], simp_rw [Union_spanning_sets, Inter_univ],
    exact λ i, monotone_spanning_sets (μ i), }
end

instance add.sigma_finite (μ ν : measure α) [sigma_finite μ] [sigma_finite ν] :
  sigma_finite (μ + ν) :=
by { rw [← sum_cond], refine @sum.sigma_finite _ _ _ _ _ (bool.rec _ _); simpa }

lemma sigma_finite.of_map (μ : measure α) {f : α → β} (hf : measurable f)
  (h : sigma_finite (map f μ)) :
  sigma_finite μ :=
⟨⟨⟨λ n, f ⁻¹' (spanning_sets (map f μ) n),
   λ n, hf $ measurable_spanning_sets _ _,
   λ n, by simp only [← map_apply hf, measurable_spanning_sets, measure_spanning_sets_lt_top],
   by rw [← preimage_Union, Union_spanning_sets, preimage_univ]⟩⟩⟩

/-- A measure is called locally finite if it is finite in some neighborhood of each point. -/
class locally_finite_measure [topological_space α] (μ : measure α) : Prop :=
(finite_at_nhds : ∀ x, μ.finite_at_filter (𝓝 x))

@[priority 100] -- see Note [lower instance priority]
instance finite_measure.to_locally_finite_measure [topological_space α] (μ : measure α)
  [finite_measure μ] :
  locally_finite_measure μ :=
⟨λ x, finite_at_filter_of_finite _ _⟩

lemma measure.finite_at_nhds [topological_space α] (μ : measure α)
  [locally_finite_measure μ] (x : α) :
  μ.finite_at_filter (𝓝 x) :=
locally_finite_measure.finite_at_nhds x

lemma measure.smul_finite {α : Type*} [measurable_space α] (μ : measure α) [finite_measure μ]
  {c : ℝ≥0∞} (hc : c < ∞) :
  finite_measure (c • μ) :=
begin
  refine ⟨_⟩,
  rw measure.smul_apply,
  exact ennreal.mul_lt_top hc (measure_lt_top μ set.univ),
end

lemma measure.exists_is_open_measure_lt_top [topological_space α] (μ : measure α)
  [locally_finite_measure μ] (x : α) :
  ∃ s : set α, x ∈ s ∧ is_open s ∧ μ s < ∞ :=
by simpa only [exists_prop, and.assoc]
  using (μ.finite_at_nhds x).exists_mem_basis (nhds_basis_opens x)

@[priority 100] -- see Note [lower instance priority]
instance sigma_finite_of_locally_finite [topological_space α]
  [topological_space.second_countable_topology α]
  {μ : measure α} [locally_finite_measure μ] :
  sigma_finite μ :=
begin
  choose s hsx hsμ using μ.finite_at_nhds,
  rcases topological_space.countable_cover_nhds hsx with ⟨t, htc, htU⟩,
  refine measure.sigma_finite_of_countable (htc.image s) (ball_image_iff.2 $ λ x hx, hsμ x) _,
  rwa sUnion_image
end

/-- If two finite measures give the same mass to the whole space and coincide on a π-system made
of measurable sets, then they coincide on all sets in the σ-algebra generated by the π-system. -/
lemma ext_on_measurable_space_of_generate_finite {α} (m₀ : measurable_space α)
  {μ ν : measure α} [finite_measure μ]
  (C : set (set α)) (hμν : ∀ s ∈ C, μ s = ν s) {m : measurable_space α}
  (h : m ≤ m₀) (hA : m = measurable_space.generate_from C) (hC : is_pi_system C)
  (h_univ : μ set.univ = ν set.univ) {s : set α} (hs : m.measurable_set' s) :
  μ s = ν s :=
begin
  haveI : @finite_measure _ m₀ ν := begin
     constructor,
     rw ← h_univ,
     apply finite_measure.measure_univ_lt_top,
  end,
  refine induction_on_inter hA hC (by simp) hμν _ _ hs,
  { intros t h1t h2t,
    have h1t_ : @measurable_set α m₀ t, from h _ h1t,
    rw [@measure_compl α m₀ μ t h1t_ (@measure_lt_top α m₀ μ _ t),
      @measure_compl α m₀ ν t h1t_ (@measure_lt_top α m₀ ν _ t), h_univ, h2t], },
  { intros f h1f h2f h3f,
    have h2f_ : ∀ (i : ℕ), @measurable_set α m₀ (f i), from (λ i, h _ (h2f i)),
    have h_Union : @measurable_set α m₀ (⋃ (i : ℕ), f i),from @measurable_set.Union α ℕ m₀ _ f h2f_,
    simp [measure_Union, h_Union, h1f, h3f, h2f_], },
end

/-- Two finite measures are equal if they are equal on the π-system generating the σ-algebra
  (and `univ`). -/
lemma ext_of_generate_finite (C : set (set α)) (hA : _inst_1 = generate_from C)
  (hC : is_pi_system C) {μ ν : measure α} [finite_measure μ]
  (hμν : ∀ s ∈ C, μ s = ν s) (h_univ : μ univ = ν univ) :
  μ = ν :=
measure.ext (λ s hs,
  ext_on_measurable_space_of_generate_finite _inst_1 C hμν (le_refl _inst_1) hA hC h_univ hs)

namespace measure

namespace finite_at_filter

variables {f g : filter α}

lemma filter_mono (h : f ≤ g) : μ.finite_at_filter g → μ.finite_at_filter f :=
λ ⟨s, hs, hμ⟩, ⟨s, h hs, hμ⟩

lemma inf_of_left (h : μ.finite_at_filter f) : μ.finite_at_filter (f ⊓ g) :=
h.filter_mono inf_le_left

lemma inf_of_right (h : μ.finite_at_filter g) : μ.finite_at_filter (f ⊓ g) :=
h.filter_mono inf_le_right

@[simp] lemma inf_ae_iff : μ.finite_at_filter (f ⊓ μ.ae) ↔ μ.finite_at_filter f :=
begin
  refine ⟨_, λ h, h.filter_mono inf_le_left⟩,
  rintros ⟨s, ⟨t, ht, u, hu, hs⟩, hμ⟩,
  suffices : μ t ≤ μ s, from ⟨t, ht, this.trans_lt hμ⟩,
  exact measure_mono_ae (mem_sets_of_superset hu (λ x hu ht, hs ⟨ht, hu⟩))
end

alias inf_ae_iff ↔ measure_theory.measure.finite_at_filter.of_inf_ae _

lemma filter_mono_ae (h : f ⊓ μ.ae ≤ g) (hg : μ.finite_at_filter g) : μ.finite_at_filter f :=
inf_ae_iff.1 (hg.filter_mono h)

protected lemma measure_mono (h : μ ≤ ν) : ν.finite_at_filter f → μ.finite_at_filter f :=
λ ⟨s, hs, hν⟩, ⟨s, hs, (measure.le_iff'.1 h s).trans_lt hν⟩

@[mono] protected lemma mono (hf : f ≤ g) (hμ : μ ≤ ν) :
  ν.finite_at_filter g → μ.finite_at_filter f :=
λ h, (h.filter_mono hf).measure_mono hμ

protected lemma eventually (h : μ.finite_at_filter f) : ∀ᶠ s in f.lift' powerset, μ s < ∞ :=
(eventually_lift'_powerset' $ λ s t hst ht, (measure_mono hst).trans_lt ht).2 h

lemma filter_sup : μ.finite_at_filter f → μ.finite_at_filter g → μ.finite_at_filter (f ⊔ g) :=
λ ⟨s, hsf, hsμ⟩ ⟨t, htg, htμ⟩,
 ⟨s ∪ t, union_mem_sup hsf htg, (measure_union_le s t).trans_lt (ennreal.add_lt_top.2 ⟨hsμ, htμ⟩)⟩

end finite_at_filter

lemma finite_at_nhds_within [topological_space α] (μ : measure α) [locally_finite_measure μ]
  (x : α) (s : set α) :
  μ.finite_at_filter (𝓝[s] x) :=
(finite_at_nhds μ x).inf_of_left

@[simp] lemma finite_at_principal : μ.finite_at_filter (𝓟 s) ↔ μ s < ∞ :=
⟨λ ⟨t, ht, hμ⟩, (measure_mono ht).trans_lt hμ, λ h, ⟨s, mem_principal_self s, h⟩⟩

/-! ### Subtraction of measures -/

/-- The measure `μ - ν` is defined to be the least measure `τ` such that `μ ≤ τ + ν`.
It is the equivalent of `(μ - ν) ⊔ 0` if `μ` and `ν` were signed measures.
Compare with `ennreal.has_sub`.
Specifically, note that if you have `α = {1,2}`, and  `μ {1} = 2`, `μ {2} = 0`, and
`ν {2} = 2`, `ν {1} = 0`, then `(μ - ν) {1, 2} = 2`. However, if `μ ≤ ν`, and
`ν univ ≠ ∞`, then `(μ - ν) + ν = μ`. -/
noncomputable instance has_sub {α : Type*} [measurable_space α] : has_sub (measure α) :=
⟨λ μ ν, Inf {τ | μ ≤ τ + ν} ⟩

section measure_sub

lemma sub_def : μ - ν = Inf {d | μ ≤ d + ν} := rfl

lemma sub_eq_zero_of_le (h : μ ≤ ν) : μ - ν = 0 :=
begin
  rw [← nonpos_iff_eq_zero', measure.sub_def],
  apply @Inf_le (measure α) _ _,
  simp [h],
end

/-- This application lemma only works in special circumstances. Given knowledge of
when `μ ≤ ν` and `ν ≤ μ`, a more general application lemma can be written. -/
lemma sub_apply [finite_measure ν] (h₁ : measurable_set s) (h₂ : ν ≤ μ) : (μ - ν) s = μ s - ν s :=
begin
  -- We begin by defining `measure_sub`, which will be equal to `(μ - ν)`.
  let measure_sub : measure α := @measure_theory.measure.of_measurable α _
    (λ (t : set α) (h_t_measurable_set : measurable_set t), (μ t - ν t))
    begin
      simp
    end
    begin
      intros g h_meas h_disj, simp only, rw ennreal.tsum_sub,
      repeat { rw ← measure_theory.measure_Union h_disj h_meas },
      apply measure_theory.measure_lt_top, intro i, apply h₂, apply h_meas
    end,
  -- Now, we demonstrate `μ - ν = measure_sub`, and apply it.
  begin
    have h_measure_sub_add : (ν + measure_sub = μ),
    { ext t h_t_measurable_set,
      simp only [pi.add_apply, coe_add],
      rw [measure_theory.measure.of_measurable_apply _ h_t_measurable_set, add_comm,
        ennreal.sub_add_cancel_of_le (h₂ t h_t_measurable_set)] },
    have h_measure_sub_eq : (μ - ν) = measure_sub,
    { rw measure_theory.measure.sub_def, apply le_antisymm,
      { apply @Inf_le (measure α) measure.complete_semilattice_Inf,
        simp [le_refl, add_comm, h_measure_sub_add] },
      apply @le_Inf (measure α) measure.complete_semilattice_Inf,
      intros d h_d, rw [← h_measure_sub_add, mem_set_of_eq, add_comm d] at h_d,
      apply measure.le_of_add_le_add_left h_d },
    rw h_measure_sub_eq,
    apply measure.of_measurable_apply _ h₁,
  end
end

lemma sub_add_cancel_of_le [finite_measure ν] (h₁ : ν ≤ μ) : μ - ν + ν = μ :=
begin
  ext s h_s_meas,
  rw [add_apply, sub_apply h_s_meas h₁, ennreal.sub_add_cancel_of_le (h₁ s h_s_meas)],
end

end measure_sub

lemma restrict_sub_eq_restrict_sub_restrict (h_meas_s : measurable_set s) :
  (μ - ν).restrict s = (μ.restrict s) - (ν.restrict s) :=
begin
  repeat {rw sub_def},
  have h_nonempty : {d | μ ≤ d + ν}.nonempty,
  { apply @set.nonempty_of_mem _ _ μ, rw mem_set_of_eq, intros t h_meas,
    exact le_self_add },
  rw restrict_Inf_eq_Inf_restrict h_nonempty h_meas_s,
  apply le_antisymm,
  { apply @Inf_le_Inf_of_forall_exists_le (measure α) _,
    intros ν' h_ν'_in, rw mem_set_of_eq at h_ν'_in, apply exists.intro (ν'.restrict s),
    split,
    { rw mem_image, apply exists.intro (ν' + (⊤ : measure_theory.measure α).restrict sᶜ),
      rw mem_set_of_eq,
      split,
      { rw [add_assoc, add_comm _ ν, ← add_assoc, measure_theory.measure.le_iff],
        intros t h_meas_t,
        have h_inter_inter_eq_inter : ∀ t' : set α , t ∩ t' ∩ t' = t ∩ t',
        { intro t', rw set.inter_eq_self_of_subset_left, apply set.inter_subset_right t t' },
        have h_meas_t_inter_s : measurable_set (t ∩ s) :=
           h_meas_t.inter h_meas_s,
        repeat {rw measure_eq_inter_diff h_meas_t h_meas_s, rw set.diff_eq},
        refine add_le_add _ _,
        { rw add_apply,
          apply le_add_right _,
          rw add_apply,
          rw ← @restrict_eq_self _ _ μ s _ h_meas_t_inter_s (set.inter_subset_right _ _),
          rw ← @restrict_eq_self _ _ ν s _ h_meas_t_inter_s (set.inter_subset_right _ _),
          apply h_ν'_in _ h_meas_t_inter_s },
        cases (@set.eq_empty_or_nonempty _ (t ∩ sᶜ)) with h_inter_empty h_inter_nonempty,
        { simp [h_inter_empty] },
        { rw add_apply,
          have h_meas_inter_compl :=
            h_meas_t.inter (measurable_set.compl h_meas_s),
          rw [restrict_apply h_meas_inter_compl, h_inter_inter_eq_inter sᶜ],
          have h_mu_le_add_top : μ ≤ ν' + ν + ⊤,
          { rw add_comm,
            have h_le_top : μ ≤ ⊤ := le_top,
            apply (λ t₂ h_meas, le_add_right (h_le_top t₂ h_meas)) },
          apply h_mu_le_add_top _ h_meas_inter_compl } },
      { ext1 t h_meas_t,
        simp [restrict_apply h_meas_t,
              restrict_apply (h_meas_t.inter h_meas_s),
              set.inter_assoc] } },
    { apply restrict_le_self } },
  { apply @Inf_le_Inf_of_forall_exists_le (measure α) _,
    intros s h_s_in, cases h_s_in with t h_t, cases h_t with h_t_in h_t_eq, subst s,
    apply exists.intro (t.restrict s), split,
    { rw [set.mem_set_of_eq, ← restrict_add],
      apply restrict_mono (set.subset.refl _) h_t_in },
    { apply le_refl _ } },
end

lemma sub_apply_eq_zero_of_restrict_le_restrict
  (h_le : μ.restrict s ≤ ν.restrict s) (h_meas_s : measurable_set s) :
  (μ - ν) s = 0 :=
begin
  rw [← restrict_apply_self _ h_meas_s, restrict_sub_eq_restrict_sub_restrict,
      sub_eq_zero_of_le],
  repeat {simp [*]},
end

end measure

end measure_theory

open measure_theory measure_theory.measure

namespace measurable_equiv

/-! Interactions of measurable equivalences and measures -/

open equiv measure_theory.measure

variables [measurable_space α] [measurable_space β] {μ : measure α} {ν : measure β}

/-- If we map a measure along a measurable equivalence, we can compute the measure on all sets
  (not just the measurable ones). -/
protected theorem map_apply (f : α ≃ᵐ β) (s : set β) : map f μ s = μ (f ⁻¹' s) :=
begin
  refine le_antisymm _ (le_map_apply f.measurable s),
  rw [measure_eq_infi' μ],
  refine le_infi _, rintro ⟨t, hst, ht⟩,
  rw [subtype.coe_mk],
  have := f.symm.to_equiv.image_eq_preimage,
  simp only [←coe_eq, symm_symm, symm_to_equiv] at this,
  rw [← this, image_subset_iff] at hst,
  convert measure_mono hst,
  rw [map_apply, preimage_preimage],
  { refine congr_arg μ (eq.symm _), convert preimage_id, exact funext f.left_inv },
  exacts [f.measurable, f.measurable_inv_fun ht]
end

@[simp] lemma map_symm_map (e : α ≃ᵐ β) : map e.symm (map e μ) = μ :=
by simp [map_map e.symm.measurable e.measurable]

@[simp] lemma map_map_symm (e : α ≃ᵐ β) : map e (map e.symm ν) = ν :=
by simp [map_map e.measurable e.symm.measurable]

lemma map_measurable_equiv_injective (e : α ≃ᵐ β) : injective (map e) :=
by { intros μ₁ μ₂ hμ, apply_fun map e.symm at hμ, simpa [map_symm_map e] using hμ }

lemma map_apply_eq_iff_map_symm_apply_eq (e : α ≃ᵐ β) : map e μ = ν ↔ map e.symm ν = μ :=
by rw [← (map_measurable_equiv_injective e).eq_iff, map_map_symm, eq_comm]


end measurable_equiv

section is_complete

/-- A measure is complete if every null set is also measurable.
  A null set is a subset of a measurable set with measure `0`.
  Since every measure is defined as a special case of an outer measure, we can more simply state
  that a set `s` is null if `μ s = 0`. -/
class measure_theory.measure.is_complete {_ : measurable_space α} (μ : measure α) : Prop :=
(out' : ∀ s, μ s = 0 → measurable_set s)

theorem measure_theory.measure.is_complete_iff {_ : measurable_space α} {μ : measure α} :
  μ.is_complete ↔ ∀ s, μ s = 0 → measurable_set s := ⟨λ h, h.1, λ h, ⟨h⟩⟩
theorem measure_theory.measure.is_complete.out {_ : measurable_space α} {μ : measure α}
  (h : μ.is_complete) : ∀ s, μ s = 0 → measurable_set s := h.1

variables [measurable_space α] {μ : measure α} {s t z : set α}

/-- A set is null measurable if it is the union of a null set and a measurable set. -/
def null_measurable_set (μ : measure α) (s : set α) : Prop :=
∃ t z, s = t ∪ z ∧ measurable_set t ∧ μ z = 0

theorem null_measurable_set_iff : null_measurable_set μ s ↔
  ∃ t, t ⊆ s ∧ measurable_set t ∧ μ (s \ t) = 0 :=
begin
  split,
  { rintro ⟨t, z, rfl, ht, hz⟩,
    refine ⟨t, set.subset_union_left _ _, ht, measure_mono_null _ hz⟩,
    simp [union_diff_left, diff_subset] },
  { rintro ⟨t, st, ht, hz⟩,
    exact ⟨t, _, (union_diff_cancel st).symm, ht, hz⟩ }
end

theorem null_measurable_set_measure_eq (st : t ⊆ s) (hz : μ (s \ t) = 0) : μ s = μ t :=
begin
  refine le_antisymm _ (measure_mono st),
  have := measure_union_le t (s \ t),
  rw [union_diff_cancel st, hz] at this, simpa
end

theorem measurable_set.null_measurable_set (μ : measure α) (hs : measurable_set s) :
  null_measurable_set μ s :=
⟨s, ∅, by simp, hs, μ.empty⟩

theorem null_measurable_set_of_complete (μ : measure α) [c : μ.is_complete] :
  null_measurable_set μ s ↔ measurable_set s :=
⟨by rintro ⟨t, z, rfl, ht, hz⟩; exact
  measurable_set.union ht (c.out _ hz),
 λ h, h.null_measurable_set _⟩

theorem null_measurable_set.union_null (hs : null_measurable_set μ s) (hz : μ z = 0) :
  null_measurable_set μ (s ∪ z) :=
begin
  rcases hs with ⟨t, z', rfl, ht, hz'⟩,
  exact ⟨t, z' ∪ z, set.union_assoc _ _ _, ht, nonpos_iff_eq_zero.1
    (le_trans (measure_union_le _ _) $ by simp [hz, hz'])⟩
end

theorem null_null_measurable_set (hz : μ z = 0) : null_measurable_set μ z :=
by simpa using (measurable_set.empty.null_measurable_set _).union_null hz

theorem null_measurable_set.Union_nat {s : ℕ → set α} (hs : ∀ i, null_measurable_set μ (s i)) :
  null_measurable_set μ (Union s) :=
begin
  choose t ht using assume i, null_measurable_set_iff.1 (hs i),
  simp [forall_and_distrib] at ht,
  rcases ht with ⟨st, ht, hz⟩,
  refine null_measurable_set_iff.2
    ⟨Union t, Union_subset_Union st, measurable_set.Union ht,
      measure_mono_null _ (measure_Union_null hz)⟩,
  rw [diff_subset_iff, ← Union_union_distrib],
  exact Union_subset_Union (λ i, by rw ← diff_subset_iff)
end

theorem measurable_set.diff_null (hs : measurable_set s) (hz : μ z = 0) :
  null_measurable_set μ (s \ z) :=
begin
  rw measure_eq_infi at hz,
  choose f hf using show ∀ q : {q : ℚ // q > 0}, ∃ t : set α,
    z ⊆ t ∧ measurable_set t ∧ μ t < (real.to_nnreal q.1 : ℝ≥0∞),
  { rintro ⟨ε, ε0⟩,
    have : 0 < (real.to_nnreal ε : ℝ≥0∞), { simpa using ε0 },
    rw ← hz at this, simpa [infi_lt_iff] },
  refine null_measurable_set_iff.2 ⟨s \ Inter f,
    diff_subset_diff_right (subset_Inter (λ i, (hf i).1)),
    hs.diff (measurable_set.Inter (λ i, (hf i).2.1)),
    measure_mono_null _ (nonpos_iff_eq_zero.1 $ le_of_not_lt $ λ h, _)⟩,
  { exact Inter f },
  { rw [diff_subset_iff, diff_union_self],
    exact subset.trans (diff_subset _ _) (subset_union_left _ _) },
  rcases ennreal.lt_iff_exists_rat_btwn.1 h with ⟨ε, ε0', ε0, h⟩,
  simp at ε0,
  apply not_le_of_lt (lt_trans (hf ⟨ε, ε0⟩).2.2 h),
  exact measure_mono (Inter_subset _ _)
end

theorem null_measurable_set.diff_null (hs : null_measurable_set μ s) (hz : μ z = 0) :
  null_measurable_set μ (s \ z) :=
begin
  rcases hs with ⟨t, z', rfl, ht, hz'⟩,
  rw [set.union_diff_distrib],
  exact (ht.diff_null hz).union_null (measure_mono_null (diff_subset _ _) hz')
end

theorem null_measurable_set.compl (hs : null_measurable_set μ s) : null_measurable_set μ sᶜ :=
begin
  rcases hs with ⟨t, z, rfl, ht, hz⟩,
  rw compl_union,
  exact ht.compl.diff_null hz
end

theorem null_measurable_set_iff_ae {s : set α} :
  null_measurable_set μ s ↔ ∃ t, measurable_set t ∧ s =ᵐ[μ] t :=
begin
  simp only [ae_eq_set],
  split,
  { assume h,
    rcases null_measurable_set_iff.1 h with ⟨t, ts, tmeas, ht⟩,
    refine ⟨t, tmeas, ht, _⟩,
    rw [diff_eq_empty.2 ts, measure_empty] },
  { rintros ⟨t, tmeas, h₁, h₂⟩,
    have : null_measurable_set μ (t ∪ (s \ t)) :=
      null_measurable_set.union_null (tmeas.null_measurable_set _) h₁,
    have A : null_measurable_set μ ((t ∪ (s \ t)) \ (t \ s)) :=
      null_measurable_set.diff_null this h₂,
    have : (t ∪ (s \ t)) \ (t \ s) = s,
    { apply subset.antisymm,
      { assume x hx,
        simp only [mem_union_eq, not_and, mem_diff, not_not_mem] at hx,
        cases hx.1, { exact hx.2 h }, { exact h.1 } },
      { assume x hx,
        simp [hx, classical.em (x ∈ t)] } },
    rwa this at A }
end

theorem null_measurable_set_iff_sandwich {s : set α} :
  null_measurable_set μ s ↔
  ∃ (t u : set α), measurable_set t ∧ measurable_set u ∧ t ⊆ s ∧ s ⊆ u ∧ μ (u \ t) = 0 :=
begin
  split,
  { assume h,
    rcases null_measurable_set_iff.1 h with ⟨t, ts, tmeas, ht⟩,
    rcases null_measurable_set_iff.1 h.compl with ⟨u', u's, u'meas, hu'⟩,
    have A : s ⊆ u'ᶜ := subset_compl_comm.mp u's,
    refine ⟨t, u'ᶜ, tmeas, u'meas.compl, ts, A, _⟩,
    have : sᶜ \ u' = u'ᶜ \ s, by simp [compl_eq_univ_diff, diff_diff, union_comm],
    rw this at hu',
    apply le_antisymm _ bot_le,
    calc μ (u'ᶜ \ t) ≤ μ ((u'ᶜ \ s) ∪ (s \ t)) :
    begin
      apply measure_mono,
      assume x hx,
      simp at hx,
      simp [hx, or_comm, classical.em],
    end
    ... ≤ μ (u'ᶜ \ s) + μ (s \ t) : measure_union_le _ _
    ... = 0 : by rw [ht, hu', zero_add] },
  { rintros ⟨t, u, tmeas, umeas, ts, su, hμ⟩,
    refine null_measurable_set_iff.2 ⟨t, ts, tmeas, _⟩,
    apply le_antisymm _ bot_le,
    calc μ (s \ t) ≤ μ (u \ t) : measure_mono (diff_subset_diff_left su)
    ... = 0 : hμ }
end

lemma restrict_apply_of_null_measurable_set {s t : set α}
  (ht : null_measurable_set (μ.restrict s) t) : μ.restrict s t = μ (t ∩ s) :=
begin
  rcases null_measurable_set_iff_sandwich.1 ht with ⟨u, v, umeas, vmeas, ut, tv, huv⟩,
  apply le_antisymm _ (le_restrict_apply _ _),
  calc μ.restrict s t ≤ μ.restrict s v : measure_mono tv
  ... = μ (v ∩ s) : restrict_apply vmeas
  ... ≤ μ ((u ∩ s) ∪ ((v \ u) ∩ s)) : measure_mono $
    by { assume x hx, simp at hx, simp [hx, classical.em] }
  ... ≤ μ (u ∩ s) + μ ((v \ u) ∩ s) : measure_union_le _ _
  ... = μ (u ∩ s) + μ.restrict s (v \ u) : by rw measure.restrict_apply (vmeas.diff umeas)
  ... = μ (u ∩ s) : by rw [huv, add_zero]
  ... ≤ μ (t ∩ s) : measure_mono $ inter_subset_inter_left s ut
end

/-- The measurable space of all null measurable sets. -/
def null_measurable (μ : measure α) : measurable_space α :=
{ measurable_set' := null_measurable_set μ,
  measurable_set_empty := measurable_set.empty.null_measurable_set _,
  measurable_set_compl := λ s hs, hs.compl,
  measurable_set_Union := λ f, null_measurable_set.Union_nat }

/-- Given a measure we can complete it to a (complete) measure on all null measurable sets. -/
def completion (μ : measure α) : @measure_theory.measure α (null_measurable μ) :=
{ to_outer_measure := μ.to_outer_measure,
  m_Union := λ s hs hd, show μ (Union s) = ∑' i, μ (s i), begin
    choose t ht using assume i, null_measurable_set_iff.1 (hs i),
    simp [forall_and_distrib] at ht, rcases ht with ⟨st, ht, hz⟩,
    rw null_measurable_set_measure_eq (Union_subset_Union st),
    { rw measure_Union _ ht,
      { congr, funext i,
        exact (null_measurable_set_measure_eq (st i) (hz i)).symm },
      { rintro i j ij x ⟨h₁, h₂⟩,
        exact hd i j ij ⟨st i h₁, st j h₂⟩ } },
    { refine measure_mono_null _ (measure_Union_null hz),
      rw [diff_subset_iff, ← Union_union_distrib],
      exact Union_subset_Union (λ i, by rw ← diff_subset_iff) }
  end,
  trimmed := begin
    letI := null_measurable μ,
    refine le_antisymm (λ s, _) (outer_measure.le_trim _),
    rw outer_measure.trim_eq_infi,
    dsimp,
    clear _inst,
    resetI,
    rw measure_eq_infi s,
    exact infi_le_infi (λ t, infi_le_infi $ λ st,
      infi_le_infi2 $ λ ht, ⟨ht.null_measurable_set _, le_refl _⟩)
  end }

instance completion.is_complete (μ : measure α) : (completion μ).is_complete :=
⟨λ z hz, null_null_measurable_set hz⟩

lemma measurable.ae_eq {α β} [measurable_space α] [measurable_space β] {μ : measure α}
  [hμ : μ.is_complete] {f g : α → β} (hf : measurable f) (hfg : f =ᵐ[μ] g) :
  measurable g :=
begin
  intros s hs,
  let t := {x | f x = g x},
  have ht_compl : μ tᶜ = 0, by rwa [filter.eventually_eq, ae_iff] at hfg,
  rw (set.inter_union_compl (g ⁻¹' s) t).symm,
  refine measurable_set.union _ _,
  { have h_g_to_f : (g ⁻¹' s) ∩ t = (f ⁻¹' s) ∩ t,
    { ext,
      simp only [set.mem_inter_iff, set.mem_preimage, and.congr_left_iff, set.mem_set_of_eq],
      exact λ hx, by rw hx, },
    rw h_g_to_f,
    exact measurable_set.inter (hf hs) (measurable_set.compl_iff.mp (hμ.out tᶜ ht_compl)), },
  { exact hμ.out (g ⁻¹' s ∩ tᶜ) (measure_mono_null (set.inter_subset_right _ _) ht_compl), },
end

end is_complete

/-!
# Almost everywhere measurable functions

A function is almost everywhere measurable if it coincides almost everywhere with a measurable
function. This property, called `ae_measurable f μ`, is defined in the file `measure_space_def`.
We discuss several of its properties that are analogous to properties of measurable functions.
-/

section
open measure_theory

variables [measurable_space α] [measurable_space β]
{f g : α → β} {μ ν : measure α}

@[nontriviality, measurability]
lemma subsingleton.ae_measurable [subsingleton α] : ae_measurable f μ :=
subsingleton.measurable.ae_measurable

@[simp, measurability] lemma ae_measurable_zero_measure : ae_measurable f 0 :=
begin
  nontriviality α, inhabit α,
  exact ⟨λ x, f (default α), measurable_const, rfl⟩
end

lemma ae_measurable_iff_measurable [μ.is_complete] :
  ae_measurable f μ ↔ measurable f :=
begin
  split; intro h,
  { rcases h with ⟨g, hg_meas, hfg⟩,
    exact hg_meas.ae_eq hfg.symm, },
  { exact h.ae_measurable, },
end

namespace ae_measurable

lemma mono_measure (h : ae_measurable f μ) (h' : ν ≤ μ) : ae_measurable f ν :=
⟨h.mk f, h.measurable_mk, eventually.filter_mono (ae_mono h') h.ae_eq_mk⟩

lemma mono_set {s t} (h : s ⊆ t) (ht : ae_measurable f (μ.restrict t)) :
  ae_measurable f (μ.restrict s) :=
ht.mono_measure (restrict_mono h le_rfl)

protected lemma mono' (h : ae_measurable f μ) (h' : ν ≪ μ) : ae_measurable f ν :=
⟨h.mk f, h.measurable_mk, h' h.ae_eq_mk⟩

lemma ae_mem_imp_eq_mk {s} (h : ae_measurable f (μ.restrict s)) :
  ∀ᵐ x ∂μ, x ∈ s → f x = h.mk f x :=
ae_imp_of_ae_restrict h.ae_eq_mk

lemma ae_inf_principal_eq_mk {s} (h : ae_measurable f (μ.restrict s)) :
  f =ᶠ[μ.ae ⊓ 𝓟 s] h.mk f :=
le_ae_restrict h.ae_eq_mk

@[measurability]
lemma add_measure {f : α → β} (hμ : ae_measurable f μ) (hν : ae_measurable f ν) :
  ae_measurable f (μ + ν) :=
begin
  let s := {x | f x ≠ hμ.mk f x},
  have : μ s = 0 := hμ.ae_eq_mk,
  obtain ⟨t, st, t_meas, μt⟩ : ∃ t, s ⊆ t ∧ measurable_set t ∧ μ t = 0 :=
    exists_measurable_superset_of_null this,
  let g : α → β := t.piecewise (hν.mk f) (hμ.mk f),
  refine ⟨g, measurable.piecewise t_meas hν.measurable_mk hμ.measurable_mk, _⟩,
  change μ {x | f x ≠ g x} + ν {x | f x ≠ g x} = 0,
  suffices : μ {x | f x ≠ g x} = 0 ∧ ν {x | f x ≠ g x} = 0, by simp [this.1, this.2],
  have ht : {x | f x ≠ g x} ⊆ t,
  { assume x hx,
    by_contra h,
    simp only [g, h, mem_set_of_eq, ne.def, not_false_iff, piecewise_eq_of_not_mem] at hx,
    exact h (st hx) },
  split,
  { have : μ {x | f x ≠ g x} ≤ μ t := measure_mono ht,
    rw μt at this,
    exact le_antisymm this bot_le },
  { have : {x | f x ≠ g x} ⊆ {x | f x ≠ hν.mk f x},
    { assume x hx,
      simpa [ht hx, g] using hx },
    apply le_antisymm _ bot_le,
    calc ν {x | f x ≠ g x} ≤ ν {x | f x ≠ hν.mk f x} : measure_mono this
    ... = 0 : hν.ae_eq_mk }
end

@[measurability]
lemma smul_measure (h : ae_measurable f μ) (c : ℝ≥0∞) :
  ae_measurable f (c • μ) :=
⟨h.mk f, h.measurable_mk, ae_smul_measure h.ae_eq_mk c⟩

lemma comp_measurable [measurable_space δ] {f : α → δ} {g : δ → β}
  (hg : ae_measurable g (map f μ)) (hf : measurable f) : ae_measurable (g ∘ f) μ :=
⟨hg.mk g ∘ f, hg.measurable_mk.comp hf, ae_eq_comp hf hg.ae_eq_mk⟩

lemma comp_measurable' {δ} [measurable_space δ] {ν : measure δ} {f : α → δ} {g : δ → β}
  (hg : ae_measurable g ν) (hf : measurable f) (h : map f μ ≪ ν) : ae_measurable (g ∘ f) μ :=
(hg.mono' h).comp_measurable hf

@[measurability]
lemma prod_mk {γ : Type*} [measurable_space γ] {f : α → β} {g : α → γ}
  (hf : ae_measurable f μ) (hg : ae_measurable g μ) : ae_measurable (λ x, (f x, g x)) μ :=
⟨λ a, (hf.mk f a, hg.mk g a), hf.measurable_mk.prod_mk hg.measurable_mk,
  eventually_eq.prod_mk hf.ae_eq_mk hg.ae_eq_mk⟩

protected lemma null_measurable_set (h : ae_measurable f μ) {s : set β} (hs : measurable_set s) :
  null_measurable_set μ (f ⁻¹' s) :=
begin
  apply null_measurable_set_iff_ae.2,
  refine ⟨(h.mk f) ⁻¹' s, h.measurable_mk hs, _⟩,
  filter_upwards [h.ae_eq_mk],
  assume x hx,
  change (f x ∈ s) = ((h.mk f) x ∈ s),
  rwa hx
end

end ae_measurable

@[simp] lemma ae_measurable_add_measure_iff :
  ae_measurable f (μ + ν) ↔ ae_measurable f μ ∧ ae_measurable f ν :=
⟨λ h, ⟨h.mono_measure (measure.le_add_right (le_refl _)),
         h.mono_measure (measure.le_add_left (le_refl _))⟩,
  λ h, h.1.add_measure h.2⟩

@[simp, to_additive] lemma ae_measurable_one [has_one β] : ae_measurable (λ a : α, (1 : β)) μ :=
measurable_one.ae_measurable

@[simp] lemma ae_measurable_smul_measure_iff {c : ℝ≥0∞} (hc : c ≠ 0) :
  ae_measurable f (c • μ) ↔ ae_measurable f μ :=
⟨λ h, ⟨h.mk f, h.measurable_mk, (ae_smul_measure_iff hc).1 h.ae_eq_mk⟩,
  λ h, ⟨h.mk f, h.measurable_mk, (ae_smul_measure_iff hc).2 h.ae_eq_mk⟩⟩

end

namespace is_compact

variables [topological_space α] [measurable_space α] {μ : measure α} {s : set α}

lemma finite_measure_of_nhds_within (hs : is_compact s) :
  (∀ a ∈ s, μ.finite_at_filter (𝓝[s] a)) → μ s < ∞ :=
by simpa only [← measure.compl_mem_cofinite, measure.finite_at_filter]
  using hs.compl_mem_sets_of_nhds_within

lemma finite_measure [locally_finite_measure μ] (hs : is_compact s) : μ s < ∞ :=
hs.finite_measure_of_nhds_within $ λ a ha, μ.finite_at_nhds_within _ _

lemma measure_zero_of_nhds_within (hs : is_compact s) :
  (∀ a ∈ s, ∃ t ∈ 𝓝[s] a, μ t = 0) → μ s = 0 :=
by simpa only [← compl_mem_ae_iff] using hs.compl_mem_sets_of_nhds_within

end is_compact

lemma metric.bounded.finite_measure [metric_space α] [proper_space α]
  [measurable_space α] {μ : measure α} [locally_finite_measure μ] {s : set α}
  (hs : metric.bounded s) :
  μ s < ∞ :=
(measure_mono subset_closure).trans_lt (metric.compact_iff_closed_bounded.2
  ⟨is_closed_closure, metric.bounded_closure_of_bounded hs⟩).finite_measure<|MERGE_RESOLUTION|>--- conflicted
+++ resolved
@@ -678,11 +678,7 @@
   (μ.restrict t).restrict s = μ.restrict (s ∩ t) :=
 ext $ λ u hu, by simp [*, set.inter_assoc]
 
-<<<<<<< HEAD
-lemma rectrict_comm (hs : measurable_set s) (ht : measurable_set t) :
-=======
 lemma restrict_comm (hs : measurable_set s) (ht : measurable_set t) :
->>>>>>> 079b8a11
   (μ.restrict t).restrict s = (μ.restrict s).restrict t :=
 by rw [restrict_restrict hs, restrict_restrict ht, inter_comm]
 

--- conflicted
+++ resolved
@@ -2084,15 +2084,9 @@
         ennreal.sub_add_cancel_of_le (h₂ t h_t_measurable_set)] },
     have h_measure_sub_eq : (μ - ν) = measure_sub,
     { rw measure_theory.measure.sub_def, apply le_antisymm,
-<<<<<<< HEAD
-      { apply @Inf_le (measure α) (measure.complete_semilattice_Inf), simp [le_refl, add_comm,
-          h_measure_sub_add] },
-      apply @le_Inf (measure α) (measure.complete_semilattice_Inf),
-=======
       { apply @Inf_le (measure α) measure.complete_semilattice_Inf, simp [le_refl, add_comm,
           h_measure_sub_add] },
       apply @le_Inf (measure α) measure.complete_semilattice_Inf,
->>>>>>> 879cb474
       intros d h_d, rw [← h_measure_sub_add, mem_set_of_eq, add_comm d] at h_d,
       apply measure.le_of_add_le_add_left h_d },
     rw h_measure_sub_eq,

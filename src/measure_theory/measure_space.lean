/-
Copyright (c) 2017 Johannes Hölzl. All rights reserved.
Released under Apache 2.0 license as described in the file LICENSE.
Authors: Johannes Hölzl, Mario Carneiro
-/
import measure_theory.outer_measure
import order.filter.countable_Inter
import data.set.accumulate

/-!
# Measure spaces

Given a measurable space `α`, a measure on `α` is a function that sends measurable sets to the
extended nonnegative reals that satisfies the following conditions:
1. `μ ∅ = 0`;
2. `μ` is countably additive. This means that the measure of a countable union of pairwise disjoint
   sets is equal to the measure of the individual sets.

Every measure can be canonically extended to an outer measure, so that it assigns values to
all subsets, not just the measurable subsets. On the other hand, a measure that is countably
additive on measurable sets can be restricted to measurable sets to obtain a measure.
In this file a measure is defined to be an outer measure that is countably additive on
measurable sets, with the additional assumption that the outer measure is the canonical
extension of the restricted measure.

Measures on `α` form a complete lattice, and are closed under scalar multiplication with `ennreal`.

We introduce the following typeclasses for measures:

* `probability_measure μ`: `μ univ = 1`;
* `finite_measure μ`: `μ univ < ⊤`;
* `sigma_finite μ`: there exists a countable collection of measurable sets that cover `univ`
  where `μ` is finite;
* `locally_finite_measure μ` : `∀ x, ∃ s ∈ 𝓝 x, μ s < ⊤`;
* `has_no_atoms μ` : `∀ x, μ {x} = 0`; possibly should be redefined as
  `∀ s, 0 < μ s → ∃ t ⊆ s, 0 < μ t ∧ μ t < μ s`.

Given a measure, the null sets are the sets where `μ s = 0`, where `μ` denotes the corresponding
outer measure (so `s` might not be measurable). We can then define the completion of `μ` as the
measure on the least `σ`-algebra that also contains all null sets, by defining the measure to be `0`
on the null sets.

## Main statements

* `completion` is the completion of a measure to all null measurable sets.
* `measure.of_measurable` and `outer_measure.to_measure` are two important ways to define a measure.

## Implementation notes

Given `μ : measure α`, `μ s` is the value of the *outer measure* applied to `s`.
This conveniently allows us to apply the measure to sets without proving that they are measurable.
We get countable subadditivity for all sets, but only countable additivity for measurable sets.

You often don't want to define a measure via its constructor.
Two ways that are sometimes more convenient:
* `measure.of_measurable` is a way to define a measure by only giving its value on measurable sets
  and proving the properties (1) and (2) mentioned above.
* `outer_measure.to_measure` is a way of obtaining a measure from an outer measure by showing that
  all measurable sets in the measurable space are Carathéodory measurable.

To prove that two measures are equal, there are multiple options:
* `ext`: two measures are equal if they are equal on all measurable sets.
* `ext_of_generate_from_of_Union`: two measures are equal if they are equal on a π-system generating
  the measurable sets, if the π-system contains a spanning increasing sequence of sets where the
  measures take finite value (in particular the measures are σ-finite). This is a special case of the
  more general `ext_of_generate_from_of_cover`
* `ext_of_generate_finite`: two finite measures are equal if they are equal on a π-system
  generating the measurable sets. This is a special case of `ext_of_generate_from_of_Union` using
  `C ∪ {univ}`, but is easier to work with.

A `measure_space` is a class that is a measurable space with a canonical measure.
The measure is denoted `volume`.

## References

* <https://en.wikipedia.org/wiki/Measure_(mathematics)>
* <https://en.wikipedia.org/wiki/Complete_measure>
* <https://en.wikipedia.org/wiki/Almost_everywhere>

## Tags

measure, almost everywhere, measure space, completion, null set, null measurable set
-/

noncomputable theory

open classical set filter function measurable_space
open_locale classical topological_space big_operators filter

variables {α β γ δ ι : Type*}

namespace measure_theory

/-- A measure is defined to be an outer measure that is countably additive on
measurable sets, with the additional assumption that the outer measure is the canonical
extension of the restricted measure. -/
structure measure (α : Type*) [measurable_space α] extends outer_measure α :=
(m_Union ⦃f : ℕ → set α⦄ :
  (∀ i, is_measurable (f i)) → pairwise (disjoint on f) →
  measure_of (⋃ i, f i) = (∑' i, measure_of (f i)))
(trimmed : to_outer_measure.trim = to_outer_measure)

/-- Measure projections for a measure space.

For measurable sets this returns the measure assigned by the `measure_of` field in `measure`.
But we can extend this to _all_ sets, but using the outer measure. This gives us monotonicity and
subadditivity for all sets.
-/
instance measure.has_coe_to_fun [measurable_space α] : has_coe_to_fun (measure α) :=
⟨λ _, set α → ennreal, λ m, m.to_outer_measure⟩

section

variables [measurable_space α] {μ μ₁ μ₂ : measure α} {s s₁ s₂ t : set α}

namespace measure

/-! ### General facts about measures -/

/-- Obtain a measure by giving a countably additive function that sends `∅` to `0`. -/
def of_measurable (m : Π (s : set α), is_measurable s → ennreal)
  (m0 : m ∅ is_measurable.empty = 0)
  (mU : ∀ {{f : ℕ → set α}} (h : ∀ i, is_measurable (f i)), pairwise (disjoint on f) →
    m (⋃ i, f i) (is_measurable.Union h) = (∑' i, m (f i) (h i))) : measure α :=
{ m_Union := λ f hf hd,
  show induced_outer_measure m _ m0 (Union f) =
      ∑' i, induced_outer_measure m _ m0 (f i), begin
    rw [induced_outer_measure_eq m0 mU, mU hf hd],
    congr, funext n, rw induced_outer_measure_eq m0 mU
  end,
  trimmed :=
  show (induced_outer_measure m _ m0).trim = induced_outer_measure m _ m0, begin
    unfold outer_measure.trim,
    congr, funext s hs,
    exact induced_outer_measure_eq m0 mU hs
  end,
  ..induced_outer_measure m _ m0 }

lemma of_measurable_apply {m : Π (s : set α), is_measurable s → ennreal}
  {m0 : m ∅ is_measurable.empty = 0}
  {mU : ∀ {{f : ℕ → set α}} (h : ∀ i, is_measurable (f i)), pairwise (disjoint on f) →
    m (⋃ i, f i) (is_measurable.Union h) = (∑' i, m (f i) (h i))}
  (s : set α) (hs : is_measurable s) : of_measurable m m0 mU s = m s hs :=
induced_outer_measure_eq m0 mU hs

lemma to_outer_measure_injective : injective (to_outer_measure : measure α → outer_measure α) :=
λ ⟨m₁, u₁, h₁⟩ ⟨m₂, u₂, h₂⟩ h, by { congr, exact h }

@[ext] lemma ext (h : ∀ s, is_measurable s → μ₁ s = μ₂ s) : μ₁ = μ₂ :=
to_outer_measure_injective $ by rw [← trimmed, outer_measure.trim_congr h, trimmed]

lemma ext_iff : μ₁ = μ₂ ↔ ∀ s, is_measurable s → μ₁ s = μ₂ s :=
⟨by { rintro rfl s hs, refl }, measure.ext⟩

end measure

@[simp] lemma coe_to_outer_measure : ⇑μ.to_outer_measure = μ := rfl

lemma to_outer_measure_apply (s : set α) : μ.to_outer_measure s = μ s := rfl

lemma measure_eq_trim (s : set α) : μ s = μ.to_outer_measure.trim s :=
by rw μ.trimmed; refl

lemma measure_eq_infi (s : set α) : μ s = ⨅ t (st : s ⊆ t) (ht : is_measurable t), μ t :=
by rw [measure_eq_trim, outer_measure.trim_eq_infi]; refl

/-- A variant of `measure_eq_infi` which has a single `infi`. This is useful when applying a
  lemma next that only works for non-empty infima, in which case you can use
  `nonempty_measurable_superset`. -/
lemma measure_eq_infi' (μ : measure α) (s : set α) :
  μ s = ⨅ t : { t // s ⊆ t ∧ is_measurable t}, μ t :=
by simp_rw [infi_subtype, infi_and, subtype.coe_mk, ← measure_eq_infi]

lemma measure_eq_induced_outer_measure :
  μ s = induced_outer_measure (λ s _, μ s) is_measurable.empty μ.empty s :=
measure_eq_trim _

lemma to_outer_measure_eq_induced_outer_measure :
  μ.to_outer_measure = induced_outer_measure (λ s _, μ s) is_measurable.empty μ.empty :=
μ.trimmed.symm

lemma measure_eq_extend (hs : is_measurable s) :
  μ s = extend (λ t (ht : is_measurable t), μ t) s :=
by { rw [measure_eq_induced_outer_measure, induced_outer_measure_eq_extend _ _ hs],
  exact μ.m_Union }

@[simp] lemma measure_empty : μ ∅ = 0 := μ.empty

lemma nonempty_of_measure_ne_zero (h : μ s ≠ 0) : s.nonempty :=
ne_empty_iff_nonempty.1 $ λ h', h $ h'.symm ▸ measure_empty

lemma measure_mono (h : s₁ ⊆ s₂) : μ s₁ ≤ μ s₂ := μ.mono h

lemma measure_mono_null (h : s₁ ⊆ s₂) (h₂ : μ s₂ = 0) : μ s₁ = 0 :=
nonpos_iff_eq_zero.1 $ h₂ ▸ measure_mono h

lemma measure_mono_top (h : s₁ ⊆ s₂) (h₁ : μ s₁ = ⊤) : μ s₂ = ⊤ :=
top_unique $ h₁ ▸ measure_mono h

lemma exists_is_measurable_superset_of_null (h : μ s = 0) :
  ∃ t, s ⊆ t ∧ is_measurable t ∧ μ t = 0 :=
outer_measure.exists_is_measurable_superset_of_trim_eq_zero (by rw [← measure_eq_trim, h])

lemma exists_is_measurable_superset_iff_measure_eq_zero :
  (∃ t, s ⊆ t ∧ is_measurable t ∧ μ t = 0) ↔ μ s = 0 :=
⟨λ ⟨t, hst, _, ht⟩, measure_mono_null hst ht, exists_is_measurable_superset_of_null⟩

theorem measure_Union_le [encodable β] (s : β → set α) : μ (⋃ i, s i) ≤ (∑' i, μ (s i)) :=
μ.to_outer_measure.Union _

lemma measure_bUnion_le {s : set β} (hs : countable s) (f : β → set α) :
  μ (⋃ b ∈ s, f b) ≤ ∑' p : s, μ (f p) :=
begin
  haveI := hs.to_encodable,
  rw [bUnion_eq_Union],
  apply measure_Union_le
end

lemma measure_bUnion_finset_le (s : finset β) (f : β → set α) :
  μ (⋃ b ∈ s, f b) ≤ ∑ p in s, μ (f p) :=
begin
  rw [← finset.sum_attach, finset.attach_eq_univ, ← tsum_fintype],
  exact measure_bUnion_le s.countable_to_set f
end

lemma measure_bUnion_lt_top {s : set β} {f : β → set α} (hs : finite s)
  (hfin : ∀ i ∈ s, μ (f i) < ⊤) : μ (⋃ i ∈ s, f i) < ⊤ :=
begin
  convert (measure_bUnion_finset_le hs.to_finset f).trans_lt _,
  { ext, rw [finite.mem_to_finset] },
  apply ennreal.sum_lt_top, simpa only [finite.mem_to_finset]
end

lemma measure_Union_null [encodable β] {s : β → set α} :
  (∀ i, μ (s i) = 0) → μ (⋃ i, s i) = 0 :=
μ.to_outer_measure.Union_null

lemma measure_Union_null_iff [encodable ι] {s : ι → set α} :
  μ (⋃ i, s i) = 0 ↔ ∀ i, μ (s i) = 0 :=
⟨λ h i, measure_mono_null (subset_Union _ _) h, measure_Union_null⟩

theorem measure_union_le (s₁ s₂ : set α) : μ (s₁ ∪ s₂) ≤ μ s₁ + μ s₂ :=
μ.to_outer_measure.union _ _

lemma measure_union_null : μ s₁ = 0 → μ s₂ = 0 → μ (s₁ ∪ s₂) = 0 :=
μ.to_outer_measure.union_null

lemma measure_union_null_iff : μ (s₁ ∪ s₂) = 0 ↔ μ s₁ = 0 ∧ μ s₂ = 0:=
⟨λ h, ⟨measure_mono_null (subset_union_left _ _) h, measure_mono_null (subset_union_right _ _) h⟩,
  λ h, measure_union_null h.1 h.2⟩

lemma measure_Union [encodable β] {f : β → set α}
  (hn : pairwise (disjoint on f)) (h : ∀ i, is_measurable (f i)) :
  μ (⋃ i, f i) = (∑' i, μ (f i)) :=
begin
  rw [measure_eq_extend (is_measurable.Union h),
    extend_Union is_measurable.empty _ is_measurable.Union _ hn h],
  { simp [measure_eq_extend, h] },
  { exact μ.empty },
  { exact μ.m_Union }
end

lemma measure_union (hd : disjoint s₁ s₂) (h₁ : is_measurable s₁) (h₂ : is_measurable s₂) :
  μ (s₁ ∪ s₂) = μ s₁ + μ s₂ :=
begin
  rw [union_eq_Union, measure_Union, tsum_fintype, fintype.sum_bool, cond, cond],
  exacts [pairwise_disjoint_on_bool.2 hd, λ b, bool.cases_on b h₂ h₁]
end

lemma measure_bUnion {s : set β} {f : β → set α} (hs : countable s)
  (hd : pairwise_on s (disjoint on f)) (h : ∀ b ∈ s, is_measurable (f b)) :
  μ (⋃ b ∈ s, f b) = ∑' p : s, μ (f p) :=
begin
  haveI := hs.to_encodable,
  rw bUnion_eq_Union,
  exact measure_Union (hd.on_injective subtype.coe_injective $ λ x, x.2) (λ x, h x x.2)
end

lemma measure_sUnion {S : set (set α)} (hs : countable S)
  (hd : pairwise_on S disjoint) (h : ∀ s ∈ S, is_measurable s) :
  μ (⋃₀ S) = ∑' s : S, μ s :=
by rw [sUnion_eq_bUnion, measure_bUnion hs hd h]

lemma measure_bUnion_finset {s : finset ι} {f : ι → set α} (hd : pairwise_on ↑s (disjoint on f))
  (hm : ∀ b ∈ s, is_measurable (f b)) :
  μ (⋃ b ∈ s, f b) = ∑ p in s, μ (f p) :=
begin
  rw [← finset.sum_attach, finset.attach_eq_univ, ← tsum_fintype],
  exact measure_bUnion s.countable_to_set hd hm
end

/-- If `s` is a countable set, then the measure of its preimage can be found as the sum of measures
of the fibers `f ⁻¹' {y}`. -/
lemma tsum_measure_preimage_singleton {s : set β} (hs : countable s) {f : α → β}
  (hf : ∀ y ∈ s, is_measurable (f ⁻¹' {y})) :
  (∑' b : s, μ (f ⁻¹' {↑b})) = μ (f ⁻¹' s) :=
by rw [← set.bUnion_preimage_singleton, measure_bUnion hs (pairwise_on_disjoint_fiber _ _) hf]

/-- If `s` is a `finset`, then the measure of its preimage can be found as the sum of measures
of the fibers `f ⁻¹' {y}`. -/
lemma sum_measure_preimage_singleton (s : finset β) {f : α → β}
  (hf : ∀ y ∈ s, is_measurable (f ⁻¹' {y})) :
  ∑ b in s, μ (f ⁻¹' {b}) = μ (f ⁻¹' ↑s) :=
by simp only [← measure_bUnion_finset (pairwise_on_disjoint_fiber _ _) hf,
  finset.bUnion_preimage_singleton]

lemma measure_diff (h : s₂ ⊆ s₁) (h₁ : is_measurable s₁) (h₂ : is_measurable s₂)
  (h_fin : μ s₂ < ⊤) :
  μ (s₁ \ s₂) = μ s₁ - μ s₂ :=
begin
  refine (ennreal.add_sub_self' h_fin).symm.trans _,
  rw [← measure_union disjoint_diff h₂ (h₁.diff h₂), union_diff_cancel h]
end

lemma measure_compl (h₁ : is_measurable s) (h_fin : μ s < ⊤) : μ (sᶜ) = μ univ - μ s :=
by { rw compl_eq_univ_diff, exact measure_diff (subset_univ s) is_measurable.univ h₁ h_fin }

lemma sum_measure_le_measure_univ {s : finset ι} {t : ι → set α} (h : ∀ i ∈ s, is_measurable (t i))
  (H : pairwise_on ↑s (disjoint on t)) :
  ∑ i in s, μ (t i) ≤ μ (univ : set α) :=
by { rw ← measure_bUnion_finset H h, exact measure_mono (subset_univ _) }

lemma tsum_measure_le_measure_univ {s : ι → set α} (hs : ∀ i, is_measurable (s i))
  (H : pairwise (disjoint on s)) :
  (∑' i, μ (s i)) ≤ μ (univ : set α) :=
begin
  rw [ennreal.tsum_eq_supr_sum],
  exact supr_le (λ s, sum_measure_le_measure_univ (λ i hi, hs i) (λ i hi j hj hij, H i j hij))
end

/-- Pigeonhole principle for measure spaces: if `∑' i, μ (s i) > μ univ`, then
one of the intersections `s i ∩ s j` is not empty. -/
lemma exists_nonempty_inter_of_measure_univ_lt_tsum_measure (μ : measure α) {s : ι → set α}
  (hs : ∀ i, is_measurable (s i)) (H : μ (univ : set α) < ∑' i, μ (s i)) :
  ∃ i j (h : i ≠ j), (s i ∩ s j).nonempty :=
begin
  contrapose! H,
  apply tsum_measure_le_measure_univ hs,
  exact λ i j hij x hx, H i j hij ⟨x, hx⟩
end

/-- Pigeonhole principle for measure spaces: if `s` is a `finset` and
`∑ i in s, μ (t i) > μ univ`, then one of the intersections `t i ∩ t j` is not empty. -/
lemma exists_nonempty_inter_of_measure_univ_lt_sum_measure (μ : measure α) {s : finset ι}
  {t : ι → set α} (h : ∀ i ∈ s, is_measurable (t i)) (H : μ (univ : set α) < ∑ i in s, μ (t i)) :
  ∃ (i ∈ s) (j ∈ s) (h : i ≠ j), (t i ∩ t j).nonempty :=
begin
  contrapose! H,
  apply sum_measure_le_measure_univ h,
  exact λ i hi j hj hij x hx, H i hi j hj hij ⟨x, hx⟩
end

/-- Continuity from below: the measure of the union of a directed sequence of measurable sets
is the supremum of the measures. -/
lemma measure_Union_eq_supr [encodable ι] {s : ι → set α} (h : ∀ i, is_measurable (s i))
  (hd : directed (⊆) s) : μ (⋃ i, s i) = ⨆ i, μ (s i) :=
begin
  by_cases hι : nonempty ι, swap,
  { simp only [supr_of_empty hι, Union], exact measure_empty },
  resetI,
  refine le_antisymm _ (supr_le $ λ i, measure_mono $ subset_Union _ _),
  have : ∀ n, is_measurable (disjointed (λ n, ⋃ b ∈ encodable.decode2 ι n, s b) n) :=
    is_measurable.disjointed (is_measurable.bUnion_decode2 h),
  rw [← encodable.Union_decode2, ← Union_disjointed, measure_Union disjoint_disjointed this,
    ennreal.tsum_eq_supr_nat],
  simp only [← measure_bUnion_finset (disjoint_disjointed.pairwise_on _) (λ n _, this n)],
  refine supr_le (λ n, _),
  refine le_trans (_ : _ ≤ μ (⋃ (k ∈ finset.range n) (i ∈ encodable.decode2 ι k), s i)) _,
  exact measure_mono (bUnion_subset_bUnion_right (λ k hk, disjointed_subset)),
  simp only [← finset.bUnion_option_to_finset, ← finset.bUnion_bind],
  generalize : (finset.range n).bind (λ k, (encodable.decode2 ι k).to_finset) = t,
  rcases hd.finset_le t with ⟨i, hi⟩,
  exact le_supr_of_le i (measure_mono $ bUnion_subset hi)
end

lemma measure_bUnion_eq_supr {s : ι → set α} {t : set ι} (ht : countable t)
  (h : ∀ i ∈ t, is_measurable (s i)) (hd : directed_on ((⊆) on s) t) :
  μ (⋃ i ∈ t, s i) = ⨆ i ∈ t, μ (s i) :=
begin
  haveI := ht.to_encodable,
  rw [bUnion_eq_Union, measure_Union_eq_supr (set_coe.forall'.1 h) hd.directed_coe,
    supr_subtype'],
  refl
end

/-- Continuity from above: the measure of the intersection of a decreasing sequence of measurable
sets is the infimum of the measures. -/
lemma measure_Inter_eq_infi [encodable ι] {s : ι → set α}
  (h : ∀ i, is_measurable (s i)) (hd : directed (⊇) s)
  (hfin : ∃ i, μ (s i) < ⊤) :
  μ (⋂ i, s i) = (⨅ i, μ (s i)) :=
begin
  rcases hfin with ⟨k, hk⟩,
  rw [← ennreal.sub_sub_cancel (by exact hk) (infi_le _ k), ennreal.sub_infi,
    ← ennreal.sub_sub_cancel (by exact hk) (measure_mono (Inter_subset _ k)),
    ← measure_diff (Inter_subset _ k) (h k) (is_measurable.Inter h)
      (lt_of_le_of_lt (measure_mono (Inter_subset _ k)) hk),
    diff_Inter, measure_Union_eq_supr],
  { congr' 1,
    refine le_antisymm (supr_le_supr2 $ λ i, _) (supr_le_supr $ λ i, _),
    { rcases hd i k with ⟨j, hji, hjk⟩,
      use j,
      rw [← measure_diff hjk (h _) (h _) ((measure_mono hjk).trans_lt hk)],
      exact measure_mono (diff_subset_diff_right hji) },
    { rw [ennreal.sub_le_iff_le_add, ← measure_union disjoint_diff.symm ((h k).diff (h i)) (h i),
        set.union_comm],
      exact measure_mono (diff_subset_iff.1 $ subset.refl _) } },
  { exact λ i, (h k).diff (h i) },
  { exact hd.mono_comp _ (λ _ _, diff_subset_diff_right) }
end

lemma measure_eq_inter_diff (hs : is_measurable s) (ht : is_measurable t) :
  μ s = μ (s ∩ t) + μ (s \ t) :=
have hd : disjoint (s ∩ t) (s \ t) := assume a ⟨⟨_, hs⟩, _, hns⟩, hns hs ,
by rw [← measure_union hd (hs.inter ht) (hs.diff ht), inter_union_diff s t]

lemma measure_union_add_inter (hs : is_measurable s) (ht : is_measurable t) :
  μ (s ∪ t) + μ (s ∩ t) = μ s + μ t :=
by { rw [measure_eq_inter_diff (hs.union ht) ht, set.union_inter_cancel_right,
  union_diff_right, measure_eq_inter_diff hs ht], ac_refl }

/-- Continuity from below: the measure of the union of an increasing sequence of measurable sets
is the limit of the measures. -/
lemma tendsto_measure_Union {s : ℕ → set α} (hs : ∀ n, is_measurable (s n)) (hm : monotone s) :
  tendsto (μ ∘ s) at_top (𝓝 (μ (⋃ n, s n))) :=
begin
  rw measure_Union_eq_supr hs (directed_of_sup hm),
  exact tendsto_at_top_supr (assume n m hnm, measure_mono $ hm hnm)
end

/-- Continuity from above: the measure of the intersection of a decreasing sequence of measurable
sets is the limit of the measures. -/
lemma tendsto_measure_Inter {s : ℕ → set α}
  (hs : ∀ n, is_measurable (s n)) (hm : ∀ ⦃n m⦄, n ≤ m → s m ⊆ s n) (hf : ∃ i, μ (s i) < ⊤) :
  tendsto (μ ∘ s) at_top (𝓝 (μ (⋂ n, s n))) :=
begin
  rw measure_Inter_eq_infi hs (directed_of_sup hm) hf,
  exact tendsto_at_top_infi (assume n m hnm, measure_mono $ hm hnm),
end

/-- One direction of the Borel-Cantelli lemma: if (sᵢ) is a sequence of measurable sets such that
  ∑ μ sᵢ exists, then the limit superior of the sᵢ is a null set. -/
lemma measure_limsup_eq_zero {s : ℕ → set α} (hs : ∀ i, is_measurable (s i))
  (hs' : (∑' i, μ (s i)) ≠ ⊤) : μ (limsup at_top s) = 0 :=
begin
  rw limsup_eq_infi_supr_of_nat',
  -- We will show that both `μ (⨅ n, ⨆ i, s (i + n))` and `0` are the limit of `μ (⊔ i, s (i + n))`
  -- as `n` tends to infinity. For the former, we use continuity from above.
  refine tendsto_nhds_unique
    (tendsto_measure_Inter (λ i, is_measurable.Union (λ b, hs (b + i))) _
      ⟨0, lt_of_le_of_lt (measure_Union_le s) (ennreal.lt_top_iff_ne_top.2 hs')⟩) _,
  { intros n m hnm x,
    simp only [set.mem_Union],
    exact λ ⟨i, hi⟩, ⟨i + (m - n), by simpa only [add_assoc, nat.sub_add_cancel hnm] using hi⟩ },
  { -- For the latter, notice that, `μ (⨆ i, s (i + n)) ≤ ∑' s (i + n)`. Since the right hand side
    -- converges to `0` by hypothesis, so does the former and the proof is complete.
    exact (tendsto_of_tendsto_of_tendsto_of_le_of_le' tendsto_const_nhds
      (ennreal.tendsto_sum_nat_add (μ ∘ s) hs')
      (eventually_of_forall (by simp only [forall_const, zero_le]))
      (eventually_of_forall (λ i, measure_Union_le _))) }
end

lemma measure_if {x : β} {t : set β} {s : set α} {μ : measure α} :
  μ (if x ∈ t then s else ∅) = indicator t (λ _, μ s) x :=
by { split_ifs; simp [h] }

end

section outer_measure

variables [ms : measurable_space α] {s t : set α}
include ms

/-- Obtain a measure by giving an outer measure where all sets in the σ-algebra are
  Carathéodory measurable. -/
def outer_measure.to_measure (m : outer_measure α) (h : ms ≤ m.caratheodory) : measure α :=
measure.of_measurable (λ s _, m s) m.empty
  (λ f hf hd, m.Union_eq_of_caratheodory (λ i, h _ (hf i)) hd)

lemma le_to_outer_measure_caratheodory (μ : measure α) : ms ≤ μ.to_outer_measure.caratheodory :=
begin
  assume s hs,
  rw to_outer_measure_eq_induced_outer_measure,
  refine outer_measure.of_function_caratheodory (λ t, le_infi $ λ ht, _),
  rw [← measure_eq_extend (ht.inter hs),
    ← measure_eq_extend (ht.diff hs),
    ← measure_union _ (ht.inter hs) (ht.diff hs),
    inter_union_diff],
  exact le_refl _,
  exact λ x ⟨⟨_, h₁⟩, _, h₂⟩, h₂ h₁
end

@[simp] lemma to_measure_to_outer_measure (m : outer_measure α) (h : ms ≤ m.caratheodory) :
  (m.to_measure h).to_outer_measure = m.trim := rfl

@[simp] lemma to_measure_apply (m : outer_measure α) (h : ms ≤ m.caratheodory)
  {s : set α} (hs : is_measurable s) : m.to_measure h s = m s :=
m.trim_eq hs

lemma le_to_measure_apply (m : outer_measure α) (h : ms ≤ m.caratheodory) (s : set α) :
  m s ≤ m.to_measure h s :=
m.le_trim s

@[simp] lemma to_outer_measure_to_measure {μ : measure α} :
  μ.to_outer_measure.to_measure (le_to_outer_measure_caratheodory _) = μ :=
measure.ext $ λ s, μ.to_outer_measure.trim_eq

end outer_measure

variables [measurable_space α] [measurable_space β] [measurable_space γ]
variables {μ μ₁ μ₂ ν ν' ν₁ ν₂ : measure α} {s s' t : set α}

namespace measure

protected lemma caratheodory (μ : measure α) (hs : is_measurable s) : μ (t ∩ s) + μ (t \ s) = μ t :=
(le_to_outer_measure_caratheodory μ s hs t).symm

/-! ### The `ennreal`-module of measures -/

instance : has_zero (measure α) :=
⟨{ to_outer_measure := 0,
   m_Union := λ f hf hd, tsum_zero.symm,
   trimmed := outer_measure.trim_zero }⟩

@[simp] theorem zero_to_outer_measure : (0 : measure α).to_outer_measure = 0 := rfl

@[simp, norm_cast] theorem coe_zero : ⇑(0 : measure α) = 0 := rfl

lemma eq_zero_of_not_nonempty (h : ¬nonempty α) (μ : measure α) : μ = 0 :=
ext $ λ s hs, by simp only [eq_empty_of_not_nonempty h s, measure_empty]

instance : inhabited (measure α) := ⟨0⟩

instance : has_add (measure α) :=
⟨λ μ₁ μ₂, {
  to_outer_measure := μ₁.to_outer_measure + μ₂.to_outer_measure,
  m_Union := λ s hs hd,
    show μ₁ (⋃ i, s i) + μ₂ (⋃ i, s i) = ∑' i, μ₁ (s i) + μ₂ (s i),
    by rw [ennreal.tsum_add, measure_Union hd hs, measure_Union hd hs],
  trimmed := by rw [outer_measure.trim_add, μ₁.trimmed, μ₂.trimmed] }⟩

@[simp] theorem add_to_outer_measure (μ₁ μ₂ : measure α) :
  (μ₁ + μ₂).to_outer_measure = μ₁.to_outer_measure + μ₂.to_outer_measure := rfl

@[simp, norm_cast] theorem coe_add (μ₁ μ₂ : measure α) : ⇑(μ₁ + μ₂) = μ₁ + μ₂ := rfl

theorem add_apply (μ₁ μ₂ : measure α) (s : set α) : (μ₁ + μ₂) s = μ₁ s + μ₂ s := rfl

instance add_comm_monoid : add_comm_monoid (measure α) :=
to_outer_measure_injective.add_comm_monoid to_outer_measure zero_to_outer_measure
  add_to_outer_measure

instance : has_scalar ennreal (measure α) :=
⟨λ c μ,
  { to_outer_measure := c • μ.to_outer_measure,
    m_Union := λ s hs hd, by simp [measure_Union, *, ennreal.tsum_mul_left],
    trimmed := by rw [outer_measure.trim_smul, μ.trimmed] }⟩

@[simp] theorem smul_to_outer_measure (c : ennreal) (μ : measure α) :
  (c • μ).to_outer_measure = c • μ.to_outer_measure :=
rfl

@[simp, norm_cast] theorem coe_smul (c : ennreal) (μ : measure α) : ⇑(c • μ) = c • μ :=
rfl

theorem smul_apply (c : ennreal) (μ : measure α) (s : set α) : (c • μ) s = c * μ s :=
rfl

instance : semimodule ennreal (measure α) :=
injective.semimodule ennreal ⟨to_outer_measure, zero_to_outer_measure, add_to_outer_measure⟩
  to_outer_measure_injective smul_to_outer_measure

/-! ### The complete lattice of measures -/

instance : partial_order (measure α) :=
{ le          := λ m₁ m₂, ∀ s, is_measurable s → m₁ s ≤ m₂ s,
  le_refl     := assume m s hs, le_refl _,
  le_trans    := assume m₁ m₂ m₃ h₁ h₂ s hs, le_trans (h₁ s hs) (h₂ s hs),
  le_antisymm := assume m₁ m₂ h₁ h₂, ext $
    assume s hs, le_antisymm (h₁ s hs) (h₂ s hs) }

theorem le_iff : μ₁ ≤ μ₂ ↔ ∀ s, is_measurable s → μ₁ s ≤ μ₂ s := iff.rfl

theorem to_outer_measure_le : μ₁.to_outer_measure ≤ μ₂.to_outer_measure ↔ μ₁ ≤ μ₂ :=
by rw [← μ₂.trimmed, outer_measure.le_trim_iff]; refl

theorem le_iff' : μ₁ ≤ μ₂ ↔ ∀ s, μ₁ s ≤ μ₂ s :=
to_outer_measure_le.symm

theorem lt_iff : μ < ν ↔ μ ≤ ν ∧ ∃ s, is_measurable s ∧ μ s < ν s :=
lt_iff_le_not_le.trans $ and_congr iff.rfl $ by simp only [le_iff, not_forall, not_le, exists_prop]

theorem lt_iff' : μ < ν ↔ μ ≤ ν ∧ ∃ s, μ s < ν s :=
lt_iff_le_not_le.trans $ and_congr iff.rfl $ by simp only [le_iff', not_forall, not_le]

-- TODO: add typeclasses for `∀ c, monotone ((*) c)` and `∀ c, monotone ((+) c)`

protected lemma add_le_add_left (ν : measure α) (hμ : μ₁ ≤ μ₂) : ν + μ₁ ≤ ν + μ₂ :=
λ s hs, add_le_add_left (hμ s hs) _

protected lemma add_le_add_right (hμ : μ₁ ≤ μ₂) (ν : measure α) : μ₁ + ν ≤ μ₂ + ν :=
λ s hs, add_le_add_right (hμ s hs) _

protected lemma add_le_add (hμ : μ₁ ≤ μ₂) (hν : ν₁ ≤ ν₂) :
  μ₁ + ν₁ ≤ μ₂ + ν₂ :=
λ s hs, add_le_add (hμ s hs) (hν s hs)

protected lemma le_add_left (h : μ ≤ ν) : μ ≤ ν' + ν :=
λ s hs, le_add_left (h s hs)

protected lemma le_add_right (h : μ ≤ ν) : μ ≤ ν + ν' :=
λ s hs, le_add_right (h s hs)

section Inf
variables {m : set (measure α)}

lemma Inf_caratheodory (s : set α) (hs : is_measurable s) :
  (Inf (to_outer_measure '' m)).caratheodory.is_measurable' s :=
begin
  rw [outer_measure.Inf_eq_bounded_by_Inf_gen],
  refine outer_measure.bounded_by_caratheodory (λ t, _),
  simp only [outer_measure.Inf_gen, le_infi_iff, ball_image_iff, coe_to_outer_measure,
    measure_eq_infi t],
  intros μ hμ u htu hu,
  have hm : ∀ {s t}, s ⊆ t → outer_measure.Inf_gen (to_outer_measure '' m) s ≤ μ t,
  { intros s t hst,
    rw [outer_measure.Inf_gen_def],
    refine infi_le_of_le (μ.to_outer_measure) (infi_le_of_le (mem_image_of_mem _ hμ) _),
    rw [to_outer_measure_apply],
    refine measure_mono hst },
  rw [measure_eq_inter_diff hu hs],
  refine add_le_add (hm $ inter_subset_inter_left _ htu) (hm $ diff_subset_diff_left htu)
end

instance : has_Inf (measure α) :=
⟨λ m, (Inf (to_outer_measure '' m)).to_measure $ Inf_caratheodory⟩

lemma Inf_apply (hs : is_measurable s) : Inf m s = Inf (to_outer_measure '' m) s :=
to_measure_apply _ _ hs

private lemma measure_Inf_le (h : μ ∈ m) : Inf m ≤ μ :=
have Inf (to_outer_measure '' m) ≤ μ.to_outer_measure := Inf_le (mem_image_of_mem _ h),
assume s hs, by rw [Inf_apply hs, ← to_outer_measure_apply]; exact this s

private lemma measure_le_Inf (h : ∀ μ' ∈ m, μ ≤ μ') : μ ≤ Inf m :=
have μ.to_outer_measure ≤ Inf (to_outer_measure '' m) :=
  le_Inf $ ball_image_of_ball $ assume μ hμ, to_outer_measure_le.2 $ h _ hμ,
assume s hs, by rw [Inf_apply hs, ← to_outer_measure_apply]; exact this s

instance : complete_lattice (measure α) :=
{ bot := 0,
  bot_le := assume a s hs, by exact bot_le,
/- Adding an explicit `top` makes `leanchecker` fail, see lean#364, disable for now

  top := (⊤ : outer_measure α).to_measure (by rw [outer_measure.top_caratheodory]; exact le_top),
  le_top := assume a s hs,
    by cases s.eq_empty_or_nonempty with h  h;
      simp [h, to_measure_apply ⊤ _ hs, outer_measure.top_apply],
-/
  .. complete_lattice_of_Inf (measure α) (λ ms, ⟨λ _, measure_Inf_le, λ _, measure_le_Inf⟩) }

end Inf

protected lemma zero_le (μ : measure α) : 0 ≤ μ := bot_le

lemma nonpos_iff_eq_zero' : μ ≤ 0 ↔ μ = 0 :=
μ.zero_le.le_iff_eq

@[simp] lemma measure_univ_eq_zero : μ univ = 0 ↔ μ = 0 :=
⟨λ h, bot_unique $ λ s hs, trans_rel_left (≤) (measure_mono (subset_univ s)) h, λ h, h.symm ▸ rfl⟩

/-! ### Pushforward and pullback -/

/-- Lift a linear map between `outer_measure` spaces such that for each measure `μ` every measurable
set is caratheodory-measurable w.r.t. `f μ` to a linear map between `measure` spaces. -/
def lift_linear (f : outer_measure α →ₗ[ennreal] outer_measure β)
  (hf : ∀ μ : measure α, ‹_› ≤ (f μ.to_outer_measure).caratheodory) :
  measure α →ₗ[ennreal] measure β :=
{ to_fun := λ μ, (f μ.to_outer_measure).to_measure (hf μ),
  map_add' := λ μ₁ μ₂, ext $ λ s hs, by simp [hs],
  map_smul' := λ c μ, ext $ λ s hs, by simp [hs] }

@[simp] lemma lift_linear_apply {f : outer_measure α →ₗ[ennreal] outer_measure β} (hf)
  {s : set β} (hs : is_measurable s) : lift_linear f hf μ s = f μ.to_outer_measure s :=
to_measure_apply _ _ hs

lemma le_lift_linear_apply {f : outer_measure α →ₗ[ennreal] outer_measure β} (hf) (s : set β) :
  f μ.to_outer_measure s ≤ lift_linear f hf μ s :=
le_to_measure_apply _ _ s

/-- The pushforward of a measure. It is defined to be `0` if `f` is not a measurable function. -/
def map (f : α → β) : measure α →ₗ[ennreal] measure β :=
if hf : measurable f then
  lift_linear (outer_measure.map f) $ λ μ s hs t,
    le_to_outer_measure_caratheodory μ _ (hf hs) (f ⁻¹' t)
else 0

/-- We can evaluate the pushforward on measurable sets. For non-measurable sets, see
  `measure_theory.measure.le_map_apply` and `measurable_equiv.map_apply`. -/
@[simp] theorem map_apply {f : α → β} (hf : measurable f) {s : set β} (hs : is_measurable s) :
  map f μ s = μ (f ⁻¹' s) :=
by simp [map, dif_pos hf, hs]

@[simp] lemma map_id : map id μ = μ :=
ext $ λ s, map_apply measurable_id

lemma map_map {g : β → γ} {f : α → β} (hg : measurable g) (hf : measurable f) :
  map g (map f μ) = map (g ∘ f) μ :=
ext $ λ s hs,
by simp [hf, hg, hs, hg hs, hg.comp hf, ← preimage_comp]

lemma map_mono {f : α → β} (hf : measurable f) (h : μ ≤ ν) : map f μ ≤ map f ν :=
λ s hs, by simp [hf, hs, h _ (hf hs)]

/-- Even if `s` is not measurable, we can bound `map f μ s` from below.
  See also `measurable_equiv.map_apply`. -/
theorem le_map_apply {f : α → β} (hf : measurable f) (s : set β) : μ (f ⁻¹' s) ≤ map f μ s :=
begin
  rw [measure_eq_infi' (map f μ)], refine le_infi _, rintro ⟨t, hst, ht⟩,
  convert measure_mono (preimage_mono hst),
  exact map_apply hf ht
end

/-- Pullback of a `measure`. If `f` sends each `measurable` set to a `measurable` set, then for each
measurable set `s` we have `comap f μ s = μ (f '' s)`. -/
def comap (f : α → β) : measure β →ₗ[ennreal] measure α :=
if hf : injective f ∧ ∀ s, is_measurable s → is_measurable (f '' s) then
  lift_linear (outer_measure.comap f) $ λ μ s hs t,
  begin
    simp only [coe_to_outer_measure, outer_measure.comap_apply, ← image_inter hf.1,
      image_diff hf.1],
    apply le_to_outer_measure_caratheodory,
    exact hf.2 s hs
  end
else 0

lemma comap_apply (f : α → β) (hfi : injective f)
  (hf : ∀ s, is_measurable s → is_measurable (f '' s)) (μ : measure β) (hs : is_measurable s) :
  comap f μ s = μ (f '' s) :=
begin
  rw [comap, dif_pos, lift_linear_apply _ hs, outer_measure.comap_apply, coe_to_outer_measure],
  exact ⟨hfi, hf⟩
end

/-! ### Restricting a measure -/

/-- Restrict a measure `μ` to a set `s` as an `ennreal`-linear map. -/
def restrictₗ (s : set α) : measure α →ₗ[ennreal] measure α :=
lift_linear (outer_measure.restrict s) $ λ μ s' hs' t,
begin
  suffices : μ (s ∩ t) = μ (s ∩ t ∩ s') + μ (s ∩ t \ s'),
  { simpa [← set.inter_assoc, set.inter_comm _ s, ← inter_diff_assoc] },
  exact le_to_outer_measure_caratheodory _ _ hs' _,
end

/-- Restrict a measure `μ` to a set `s`. -/
def restrict (μ : measure α) (s : set α) : measure α := restrictₗ s μ

@[simp] lemma restrictₗ_apply (s : set α) (μ : measure α) :
  restrictₗ s μ = μ.restrict s :=
rfl

@[simp] lemma restrict_apply (ht : is_measurable t) : μ.restrict s t = μ (t ∩ s) :=
by simp [← restrictₗ_apply, restrictₗ, ht]

lemma restrict_apply_univ (s : set α) : μ.restrict s univ = μ s :=
by rw [restrict_apply is_measurable.univ, set.univ_inter]

lemma le_restrict_apply (s t : set α) :
  μ (t ∩ s) ≤ μ.restrict s t :=
by { rw [restrict, restrictₗ], convert le_lift_linear_apply _ t, simp }

@[simp] lemma restrict_add (μ ν : measure α) (s : set α) :
  (μ + ν).restrict s = μ.restrict s + ν.restrict s :=
(restrictₗ s).map_add μ ν

@[simp] lemma restrict_zero (s : set α) : (0 : measure α).restrict s = 0 :=
(restrictₗ s).map_zero

@[simp] lemma restrict_smul (c : ennreal) (μ : measure α) (s : set α) :
  (c • μ).restrict s = c • μ.restrict s :=
(restrictₗ s).map_smul c μ

@[simp] lemma restrict_restrict (hs : is_measurable s) :
  (μ.restrict t).restrict s = μ.restrict (s ∩ t) :=
ext $ λ u hu, by simp [*, set.inter_assoc]

lemma restrict_apply_eq_zero (ht : is_measurable t) : μ.restrict s t = 0 ↔ μ (t ∩ s) = 0 :=
by rw [restrict_apply ht]

lemma restrict_apply_eq_zero' (hs : is_measurable s) : μ.restrict s t = 0 ↔ μ (t ∩ s) = 0 :=
begin
<<<<<<< HEAD
  refine ⟨λ h, nonpos_iff_eq_zero.1 (h ▸ le_restrict_apply _ _), λ h, _⟩,
  rcases exists_is_measurable_superset_of_measure_eq_zero h with ⟨t', htt', ht', ht'0⟩,
=======
  refine ⟨λ h, le_zero_iff_eq.1 (h ▸ le_restrict_apply _ _), λ h, _⟩,
  rcases exists_is_measurable_superset_of_null h with ⟨t', htt', ht', ht'0⟩,
>>>>>>> 7500b242
  apply measure_mono_null ((inter_subset _ _ _).1 htt'),
  rw [restrict_apply (hs.compl.union ht'), union_inter_distrib_right, compl_inter_self,
    set.empty_union],
  exact measure_mono_null (inter_subset_left _ _) ht'0
end

@[simp] lemma restrict_eq_zero : μ.restrict s = 0 ↔ μ s = 0 :=
by rw [← measure_univ_eq_zero, restrict_apply_univ]

@[simp] lemma restrict_empty : μ.restrict ∅ = 0 := ext $ λ s hs, by simp [hs]

@[simp] lemma restrict_univ : μ.restrict univ = μ := ext $ λ s hs, by simp [hs]

lemma restrict_union_apply (h : disjoint (t ∩ s) (t ∩ s')) (hs : is_measurable s)
  (hs' : is_measurable s') (ht : is_measurable t) :
  μ.restrict (s ∪ s') t = μ.restrict s t + μ.restrict s' t :=
begin
  simp only [restrict_apply, ht, set.inter_union_distrib_left],
  exact measure_union h (ht.inter hs) (ht.inter hs'),
end

lemma restrict_union (h : disjoint s t) (hs : is_measurable s) (ht : is_measurable t) :
  μ.restrict (s ∪ t) = μ.restrict s + μ.restrict t :=
ext $ λ t' ht', restrict_union_apply (h.mono inf_le_right inf_le_right) hs ht ht'

lemma restrict_union_add_inter (hs : is_measurable s) (ht : is_measurable t) :
  μ.restrict (s ∪ t) + μ.restrict (s ∩ t) = μ.restrict s + μ.restrict t :=
begin
  ext1 u hu,
  simp only [add_apply, restrict_apply hu, inter_union_distrib_left],
  convert measure_union_add_inter (hu.inter hs) (hu.inter ht) using 3,
  rw [set.inter_left_comm (u ∩ s), set.inter_assoc, ← set.inter_assoc u u, set.inter_self]
end

@[simp] lemma restrict_add_restrict_compl (hs : is_measurable s) :
  μ.restrict s + μ.restrict sᶜ = μ :=
by rw [← restrict_union disjoint_compl_right hs hs.compl, union_compl_self, restrict_univ]

@[simp] lemma restrict_compl_add_restrict (hs : is_measurable s) :
  μ.restrict sᶜ + μ.restrict s = μ :=
by rw [add_comm, restrict_add_restrict_compl hs]

lemma restrict_union_le (s s' : set α) : μ.restrict (s ∪ s') ≤ μ.restrict s + μ.restrict s' :=
begin
  intros t ht,
  suffices : μ (t ∩ s ∪ t ∩ s') ≤ μ (t ∩ s) + μ (t ∩ s'),
    by simpa [ht, inter_union_distrib_left],
  apply measure_union_le
end

lemma restrict_Union_apply [encodable ι] {s : ι → set α} (hd : pairwise (disjoint on s))
  (hm : ∀ i, is_measurable (s i)) {t : set α} (ht : is_measurable t) :
  μ.restrict (⋃ i, s i) t = ∑' i, μ.restrict (s i) t :=
begin
  simp only [restrict_apply, ht, inter_Union],
  exact measure_Union (λ i j hij, (hd i j hij).mono inf_le_right inf_le_right)
    (λ i, ht.inter (hm i))
end

lemma restrict_Union_apply_eq_supr [encodable ι] {s : ι → set α}
  (hm : ∀ i, is_measurable (s i)) (hd : directed (⊆) s) {t : set α} (ht : is_measurable t) :
  μ.restrict (⋃ i, s i) t = ⨆ i, μ.restrict (s i) t :=
begin
  simp only [restrict_apply ht, inter_Union],
  rw [measure_Union_eq_supr],
  exacts [λ i, ht.inter (hm i), hd.mono_comp _ (λ s₁ s₂, inter_subset_inter_right _)]
end

lemma restrict_map {f : α → β} (hf : measurable f) {s : set β} (hs : is_measurable s) :
  (map f μ).restrict s = map f (μ.restrict $ f ⁻¹' s) :=
ext $ λ t ht, by simp [*, hf ht]

lemma map_comap_subtype_coe (hs : is_measurable s) :
  (map (coe : s → α)).comp (comap coe) = restrictₗ s :=
linear_map.ext $ λ μ, ext $ λ t ht,
by rw [restrictₗ_apply, restrict_apply ht, linear_map.comp_apply,
  map_apply measurable_subtype_coe ht,
  comap_apply (coe : s → α) subtype.val_injective (λ _, hs.subtype_image) _
    (measurable_subtype_coe ht), subtype.image_preimage_coe]

/-- Restriction of a measure to a subset is monotone both in set and in measure. -/
@[mono] lemma restrict_mono ⦃s s' : set α⦄ (hs : s ⊆ s') ⦃μ ν : measure α⦄ (hμν : μ ≤ ν) :
  μ.restrict s ≤ ν.restrict s' :=
assume t ht,
calc μ.restrict s t = μ (t ∩ s) : restrict_apply ht
... ≤ μ (t ∩ s') : measure_mono $ inter_subset_inter_right _ hs
... ≤ ν (t ∩ s') : le_iff'.1 hμν (t ∩ s')
... = ν.restrict s' t : (restrict_apply ht).symm

lemma restrict_le_self : μ.restrict s ≤ μ :=
assume t ht,
calc μ.restrict s t = μ (t ∩ s) : restrict_apply ht
... ≤ μ t : measure_mono $ inter_subset_left t s

lemma restrict_congr_meas (hs : is_measurable s) :
  μ.restrict s = ν.restrict s ↔ ∀ t ⊆ s, is_measurable t → μ t = ν t :=
⟨λ H t hts ht,
   by rw [← inter_eq_self_of_subset_left hts, ← restrict_apply ht, H, restrict_apply ht],
 λ H, ext $ λ t ht,
   by rw [restrict_apply ht, restrict_apply ht, H _ (inter_subset_right _ _) (ht.inter hs)]⟩

lemma restrict_congr_mono (hs : s ⊆ t) (hm : is_measurable s) (h : μ.restrict t = ν.restrict t) :
  μ.restrict s = ν.restrict s :=
by rw [← inter_eq_self_of_subset_left hs, ← restrict_restrict hm, h, restrict_restrict hm]

/-- If two measures agree on all measurable subsets of `s` and `t`, then they agree on all
measurable subsets of `s ∪ t`. -/
lemma restrict_union_congr (hsm : is_measurable s) (htm : is_measurable t) :
  μ.restrict (s ∪ t) = ν.restrict (s ∪ t) ↔
    μ.restrict s = ν.restrict s ∧ μ.restrict t = ν.restrict t :=
begin
  refine ⟨λ h, ⟨restrict_congr_mono (subset_union_left _ _) hsm h,
    restrict_congr_mono (subset_union_right _ _) htm h⟩, _⟩,
  simp only [restrict_congr_meas, hsm, htm, hsm.union htm],
  rintros ⟨hs, ht⟩ u hu hum,
  rw [measure_eq_inter_diff hum hsm, measure_eq_inter_diff hum hsm,
    hs _ (inter_subset_right _ _) (hum.inter hsm),
    ht _ (diff_subset_iff.2 hu) (hum.diff hsm)]
end

lemma restrict_finset_bUnion_congr {s : finset ι} {t : ι → set α}
  (htm : ∀ i ∈ s, is_measurable (t i)) :
  μ.restrict (⋃ i ∈ s, t i) = ν.restrict (⋃ i ∈ s, t i) ↔
    ∀ i ∈ s, μ.restrict (t i) = ν.restrict (t i) :=
begin
  induction s using finset.induction_on with i s hi hs, { simp },
  simp only [finset.mem_insert, or_imp_distrib, forall_and_distrib, forall_eq] at htm ⊢,
  simp only [finset.bUnion_insert, ← hs htm.2],
  exact restrict_union_congr htm.1 (s.is_measurable_bUnion htm.2)
end

lemma restrict_Union_congr [encodable ι] {s : ι → set α} (hm : ∀ i, is_measurable (s i)) :
  μ.restrict (⋃ i, s i) = ν.restrict (⋃ i, s i) ↔
    ∀ i, μ.restrict (s i) = ν.restrict (s i) :=
begin
  refine ⟨λ h i, restrict_congr_mono (subset_Union _ _) (hm i) h, λ h, _⟩,
  ext1 t ht,
  have M : ∀ t : finset ι, is_measurable (⋃ i ∈ t, s i) :=
    λ t, t.is_measurable_bUnion (λ i _, hm i),
  have D : directed (⊆) (λ t : finset ι, ⋃ i ∈ t, s i) :=
    directed_of_sup (λ t₁ t₂ ht, bUnion_subset_bUnion_left ht),
  rw [Union_eq_Union_finset],
  simp only [restrict_Union_apply_eq_supr M D ht,
    (restrict_finset_bUnion_congr (λ i hi, hm i)).2 (λ i hi, h i)],
end

lemma restrict_bUnion_congr {s : set ι} {t : ι → set α} (hc : countable s)
  (htm : ∀ i ∈ s, is_measurable (t i)) :
  μ.restrict (⋃ i ∈ s, t i) = ν.restrict (⋃ i ∈ s, t i) ↔
    ∀ i ∈ s, μ.restrict (t i) = ν.restrict (t i) :=
begin
  simp only [bUnion_eq_Union, set_coe.forall'] at htm ⊢,
  haveI := hc.to_encodable,
  exact restrict_Union_congr htm
end

lemma restrict_sUnion_congr {S : set (set α)} (hc : countable S) (hm : ∀ s ∈ S, is_measurable s) :
  μ.restrict (⋃₀ S) = ν.restrict (⋃₀ S) ↔ ∀ s ∈ S, μ.restrict s = ν.restrict s :=
by rw [sUnion_eq_bUnion, restrict_bUnion_congr hc hm]

/-- This lemma shows that `restrict` and `to_outer_measure` commute. Note that the LHS has a
restrict on measures and the RHS has a restrict on outer measures. -/
lemma restrict_to_outer_measure_eq_to_outer_measure_restrict (h : is_measurable s) :
    (μ.restrict s).to_outer_measure = outer_measure.restrict s μ.to_outer_measure :=
by simp_rw [restrict, restrictₗ, lift_linear, linear_map.coe_mk, to_measure_to_outer_measure,
  outer_measure.restrict_trim h, μ.trimmed]

/-- This lemma shows that `Inf` and `restrict` commute for measures. -/
lemma restrict_Inf_eq_Inf_restrict {m : set (measure α)} (hm : m.nonempty) (ht : is_measurable t) :
  (Inf m).restrict t = Inf ((λ μ : measure α, μ.restrict t) '' m) :=
begin
  ext1 s hs,
  simp_rw [Inf_apply hs, restrict_apply hs, Inf_apply (is_measurable.inter hs ht), set.image_image,
    restrict_to_outer_measure_eq_to_outer_measure_restrict ht, ← set.image_image _ to_outer_measure,
    ← outer_measure.restrict_Inf_eq_Inf_restrict _ (hm.image _),
    outer_measure.restrict_apply]
end

/-! ### Extensionality results -/

/-- Two measures are equal if they have equal restrictions on a spanning collection of sets
  (formulated using `Union`). -/
lemma ext_iff_of_Union_eq_univ [encodable ι] {s : ι → set α}
  (hm : ∀ i, is_measurable (s i)) (hs : (⋃ i, s i) = univ) :
  μ = ν ↔ ∀ i, μ.restrict (s i) = ν.restrict (s i) :=
by rw [← restrict_Union_congr hm, hs, restrict_univ, restrict_univ]

alias ext_iff_of_Union_eq_univ ↔ _ measure_theory.measure.ext_of_Union_eq_univ

/-- Two measures are equal if they have equal restrictions on a spanning collection of sets
  (formulated using `bUnion`). -/
lemma ext_iff_of_bUnion_eq_univ {S : set ι} {s : ι → set α} (hc : countable S)
  (hm : ∀ i ∈ S, is_measurable (s i)) (hs : (⋃ i ∈ S, s i) = univ) :
  μ = ν ↔ ∀ i ∈ S, μ.restrict (s i) = ν.restrict (s i) :=
by rw [← restrict_bUnion_congr hc hm, hs, restrict_univ, restrict_univ]

alias ext_iff_of_bUnion_eq_univ ↔ _ measure_theory.measure.ext_of_bUnion_eq_univ

/-- Two measures are equal if they have equal restrictions on a spanning collection of sets
  (formulated using `sUnion`). -/
lemma ext_iff_of_sUnion_eq_univ {S : set (set α)} (hc : countable S)
  (hm : ∀ s ∈ S, is_measurable s) (hs : (⋃₀ S) = univ) :
  μ = ν ↔ ∀ s ∈ S, μ.restrict s = ν.restrict s :=
ext_iff_of_bUnion_eq_univ hc hm $ by rwa ← sUnion_eq_bUnion

alias ext_iff_of_sUnion_eq_univ ↔ _ measure_theory.measure.ext_of_sUnion_eq_univ

lemma ext_of_generate_from_of_cover {S T : set (set α)}
  (h_gen : ‹_› = generate_from S) (hc : countable T)
  (h_inter : is_pi_system S)
  (hm : ∀ t ∈ T, is_measurable t) (hU : ⋃₀ T = univ) (htop : ∀ t ∈ T, μ t < ⊤)
  (ST_eq : ∀ (t ∈ T) (s ∈ S), μ (s ∩ t) = ν (s ∩ t)) (T_eq : ∀ t ∈ T, μ t = ν t) :
  μ = ν :=
begin
  refine ext_of_sUnion_eq_univ hc hm hU (λ t ht, _),
  ext1 u hu,
  simp only [restrict_apply hu],
  refine induction_on_inter h_gen h_inter _ (ST_eq t ht) _ _ hu,
  { simp only [set.empty_inter, measure_empty] },
  { intros v hv hvt,
    have := T_eq t ht,
    rw [set.inter_comm] at hvt ⊢,
    rwa [measure_eq_inter_diff (hm _ ht) hv, measure_eq_inter_diff (hm _ ht) hv, ← hvt,
      ennreal.add_right_inj] at this,
    exact (measure_mono $ set.inter_subset_left _ _).trans_lt (htop t ht) },
  { intros f hfd hfm h_eq,
    have : pairwise (disjoint on λ n, f n ∩ t) :=
      λ m n hmn, (hfd m n hmn).mono (inter_subset_left _ _) (inter_subset_left _ _),
    simp only [Union_inter, measure_Union this (λ n, is_measurable.inter (hfm n) (hm t ht)), h_eq] }
end

/-- Two measures are equal if they are equal on the π-system generating the σ-algebra,
  and they are both finite on a increasing spanning sequence of sets in the π-system.
  This lemma is formulated using `sUnion`. -/
lemma ext_of_generate_from_of_cover_subset {S T : set (set α)}
  (h_gen : ‹_› = generate_from S)
  (h_inter : is_pi_system S)
  (h_sub : T ⊆ S) (hc : countable T) (hU : ⋃₀ T = univ) (htop : ∀ s ∈ T, μ s < ⊤)
  (h_eq : ∀ s ∈ S, μ s = ν s) :
  μ = ν :=
begin
  refine ext_of_generate_from_of_cover h_gen hc h_inter _ hU htop _ (λ t ht, h_eq t (h_sub ht)),
  { intros t ht, rw [h_gen], exact generate_measurable.basic _ (h_sub ht) },
  { intros t ht s hs, cases (s ∩ t).eq_empty_or_nonempty with H H,
    { simp only [H, measure_empty] },
    { exact h_eq _ (h_inter _ _ hs (h_sub ht) H) } }
end

/-- Two measures are equal if they are equal on the π-system generating the σ-algebra,
  and they are both finite on a increasing spanning sequence of sets in the π-system.
  This lemma is formulated using `Union`.
  `finite_spanning_sets_in.ext` is a reformulation of this lemma. -/
lemma ext_of_generate_from_of_Union (C : set (set α)) (B : ℕ → set α)
  (hA : ‹_› = generate_from C) (hC : is_pi_system C) (h1B : (⋃ i, B i) = univ)
  (h2B : ∀ i, B i ∈ C) (hμB : ∀ i, μ (B i) < ⊤) (h_eq : ∀ s ∈ C, μ s = ν s) : μ = ν :=
begin
  refine ext_of_generate_from_of_cover_subset hA hC _ (countable_range B) h1B _ h_eq,
  { rintro _ ⟨i, rfl⟩, apply h2B },
  { rintro _ ⟨i, rfl⟩, apply hμB }
end

/-- The dirac measure. -/
def dirac (a : α) : measure α :=
(outer_measure.dirac a).to_measure (by simp)

lemma dirac_apply' (a : α) (hs : is_measurable s) :
  dirac a s = ⨆ h : a ∈ s, 1 :=
to_measure_apply _ _ hs

@[simp] lemma dirac_apply (a : α) (hs : is_measurable s) :
  dirac a s = s.indicator 1 a :=
(dirac_apply' a hs).trans $ by { by_cases h : a ∈ s; simp [h] }

lemma dirac_apply_of_mem {a : α} (h : a ∈ s) :
  dirac a s = 1 :=
begin
  rw [measure_eq_infi, infi_subtype', infi_subtype'],
  convert infi_const,
  { ext1 ⟨⟨t, hst⟩, ht⟩,
    dsimp only [subtype.coe_mk] at *,
    simp only [dirac_apply _ ht, indicator_of_mem (hst h), pi.one_apply] },
  { exact ⟨⟨⟨set.univ, subset_univ _⟩, is_measurable.univ⟩⟩ }
end

/-- Sum of an indexed family of measures. -/
def sum (f : ι → measure α) : measure α :=
(outer_measure.sum (λ i, (f i).to_outer_measure)).to_measure $
le_trans
  (by exact le_infi (λ i, le_to_outer_measure_caratheodory _))
  (outer_measure.le_sum_caratheodory _)

@[simp] lemma sum_apply (f : ι → measure α) {s : set α} (hs : is_measurable s) :
  sum f s = ∑' i, f i s :=
to_measure_apply _ _ hs

lemma le_sum (μ : ι → measure α) (i : ι) : μ i ≤ sum μ :=
λ s hs, by simp only [sum_apply μ hs, ennreal.le_tsum i]

lemma restrict_Union [encodable ι] {s : ι → set α} (hd : pairwise (disjoint on s))
  (hm : ∀ i, is_measurable (s i)) :
  μ.restrict (⋃ i, s i) = sum (λ i, μ.restrict (s i)) :=
ext $ λ t ht, by simp only [sum_apply _ ht, restrict_Union_apply hd hm ht]

lemma restrict_Union_le [encodable ι] {s : ι → set α} :
  μ.restrict (⋃ i, s i) ≤ sum (λ i, μ.restrict (s i)) :=
begin
  intros t ht,
  suffices : μ (⋃ i, t ∩ s i) ≤ ∑' i, μ (t ∩ s i), by simpa [ht, inter_Union],
  apply measure_Union_le
end

@[simp] lemma sum_bool (f : bool → measure α) : sum f = f tt + f ff :=
ext $ λ s hs, by simp [hs, tsum_fintype]

@[simp] lemma sum_cond (μ ν : measure α) : sum (λ b, cond b μ ν) = μ + ν :=
sum_bool _

@[simp] lemma restrict_sum (μ : ι → measure α) {s : set α} (hs : is_measurable s) :
  (sum μ).restrict s = sum (λ i, (μ i).restrict s) :=
ext $ λ t ht, by simp only [sum_apply, restrict_apply, ht, ht.inter hs]

/-- Counting measure on any measurable space. -/
def count : measure α := sum dirac

lemma count_apply (hs : is_measurable s) : count s = ∑' i : s, 1 :=
by simp only [count, sum_apply, hs, dirac_apply, ← tsum_subtype s 1, pi.one_apply]

@[simp] lemma count_apply_finset [measurable_singleton_class α] (s : finset α) :
  count (↑s : set α) = s.card :=
calc count (↑s : set α) = ∑' i : (↑s : set α), (1 : α → ennreal) i : count_apply s.is_measurable
                    ... = ∑ i in s, 1 : s.tsum_subtype 1
                    ... = s.card : by simp

lemma count_apply_finite [measurable_singleton_class α] (s : set α) (hs : finite s) :
  count s = hs.to_finset.card :=
by rw [← count_apply_finset, finite.coe_to_finset]

/-- `count` measure evaluates to infinity at infinite sets. -/
lemma count_apply_infinite [measurable_singleton_class α] (hs : s.infinite) : count s = ⊤ :=
begin
  by_contra H,
  rcases ennreal.exists_nat_gt H with ⟨n, hn⟩,
  rcases hs.exists_subset_card_eq n with ⟨t, ht, rfl⟩,
  have := lt_of_le_of_lt (measure_mono ht) hn,
  simpa [lt_irrefl] using this
end

@[simp] lemma count_apply_eq_top [measurable_singleton_class α] : count s = ⊤ ↔ s.infinite :=
begin
  by_cases hs : s.finite,
  { simp [set.infinite, hs, count_apply_finite] },
  { change s.infinite at hs,
    simp [hs, count_apply_infinite] }
end

@[simp] lemma count_apply_lt_top [measurable_singleton_class α] : count s < ⊤ ↔ s.finite :=
calc count s < ⊤ ↔ count s ≠ ⊤ : lt_top_iff_ne_top
             ... ↔ ¬s.infinite : not_congr count_apply_eq_top
             ... ↔ s.finite    : not_not

/-! ### The almost everywhere filter -/

/-- The “almost everywhere” filter of co-null sets. -/
def ae (μ : measure α) : filter α :=
{ sets := {s | μ sᶜ = 0},
  univ_sets := by simp,
  inter_sets := λ s t hs ht, by simp only [compl_inter, mem_set_of_eq];
    exact measure_union_null hs ht,
  sets_of_superset := λ s t hs hst, measure_mono_null (set.compl_subset_compl.2 hst) hs }

/-- The filter of sets `s` such that `sᶜ` has finite measure. -/
def cofinite (μ : measure α) : filter α :=
{ sets := {s | μ sᶜ < ⊤},
  univ_sets := by simp,
  inter_sets := λ s t hs ht, by { simp only [compl_inter, mem_set_of_eq],
    calc μ (sᶜ ∪ tᶜ) ≤ μ sᶜ + μ tᶜ : measure_union_le _ _
                ... < ⊤ : ennreal.add_lt_top.2 ⟨hs, ht⟩ },
  sets_of_superset := λ s t hs hst, lt_of_le_of_lt (measure_mono $ compl_subset_compl.2 hst) hs }

lemma mem_cofinite : s ∈ μ.cofinite ↔ μ sᶜ < ⊤ := iff.rfl

lemma compl_mem_cofinite : sᶜ ∈ μ.cofinite ↔ μ s < ⊤ :=
by rw [mem_cofinite, compl_compl]

lemma eventually_cofinite {p : α → Prop} : (∀ᶠ x in μ.cofinite, p x) ↔ μ {x | ¬p x} < ⊤ := iff.rfl

end measure
open measure

notation `∀ᵐ` binders ` ∂` μ `, ` r:(scoped P, filter.eventually P (measure.ae μ)) := r
notation f ` =ᵐ[`:50 μ:50 `] `:0 g:50 := f =ᶠ[measure.ae μ] g
notation f ` ≤ᵐ[`:50 μ:50 `] `:0 g:50 := f ≤ᶠ[measure.ae μ] g

lemma mem_ae_iff {s : set α} : s ∈ μ.ae ↔ μ sᶜ = 0 := iff.rfl

lemma ae_iff {p : α → Prop} : (∀ᵐ a ∂ μ, p a) ↔ μ { a | ¬ p a } = 0 := iff.rfl

lemma compl_mem_ae_iff {s : set α} : sᶜ ∈ μ.ae ↔ μ s = 0 := by simp only [mem_ae_iff, compl_compl]

lemma measure_zero_iff_ae_nmem {s : set α} : μ s = 0 ↔ ∀ᵐ a ∂ μ, a ∉ s :=
compl_mem_ae_iff.symm

@[simp] lemma ae_eq_bot : μ.ae = ⊥ ↔ μ = 0 :=
by rw [← empty_in_sets_eq_bot, mem_ae_iff, compl_empty, measure_univ_eq_zero]

lemma ae_of_all {p : α → Prop} (μ : measure α) : (∀ a, p a) → ∀ᵐ a ∂ μ, p a :=
eventually_of_forall

@[mono] lemma ae_mono {μ ν : measure α} (h : μ ≤ ν) : μ.ae ≤ ν.ae :=
λ s hs, bot_unique $ trans_rel_left (≤) (measure.le_iff'.1 h _) hs

instance : countable_Inter_filter μ.ae :=
⟨begin
  intros S hSc hS,
  simp only [mem_ae_iff, compl_sInter, sUnion_image, bUnion_eq_Union] at hS ⊢,
  haveI := hSc.to_encodable,
  exact measure_Union_null (subtype.forall.2 hS)
end⟩

instance ae_is_measurably_generated : is_measurably_generated μ.ae :=
⟨λ s hs, let ⟨t, hst, htm, htμ⟩ := exists_is_measurable_superset_of_null hs in
  ⟨tᶜ, compl_mem_ae_iff.2 htμ, htm.compl, compl_subset_comm.1 hst⟩⟩

lemma ae_all_iff [encodable ι] {p : α → ι → Prop} :
  (∀ᵐ a ∂ μ, ∀ i, p a i) ↔ (∀ i, ∀ᵐ a ∂ μ, p a i) :=
eventually_countable_forall

lemma ae_ball_iff {S : set ι} (hS : countable S) {p : Π (x : α) (i ∈ S), Prop} :
  (∀ᵐ x ∂ μ, ∀ i ∈ S, p x i ‹_›) ↔ ∀ i ∈ S, ∀ᵐ x ∂ μ, p x i ‹_› :=
eventually_countable_ball hS

lemma ae_eq_refl (f : α → δ) : f =ᵐ[μ] f := eventually_eq.refl _ _

lemma ae_eq_symm {f g : α → δ} (h : f =ᵐ[μ] g) : g =ᵐ[μ] f :=
h.symm

lemma ae_eq_trans {f g h: α → δ} (h₁ : f =ᵐ[μ] g) (h₂ : g =ᵐ[μ] h) :
  f =ᵐ[μ] h :=
h₁.trans h₂

lemma ae_eq_empty : s =ᵐ[μ] (∅ : set α) ↔ μ s = 0 :=
eventually_eq_empty.trans $ by simp [ae_iff]

lemma ae_le_set : s ≤ᵐ[μ] t ↔ μ (s \ t) = 0 :=
calc s ≤ᵐ[μ] t ↔ ∀ᵐ x ∂μ, x ∈ s → x ∈ t : iff.rfl
           ... ↔ μ (s \ t) = 0          : by simp [ae_iff]; refl

lemma union_ae_eq_right : (s ∪ t : set α) =ᵐ[μ] t ↔ μ (s \ t) = 0 :=
by simp [eventually_le_antisymm_iff, ae_le_set, union_diff_right,
  diff_eq_empty.2 (set.subset_union_right _ _)]

lemma diff_ae_eq_self : (s \ t : set α) =ᵐ[μ] s ↔ μ (s ∩ t) = 0 :=
by simp [eventually_le_antisymm_iff, ae_le_set, diff_diff_right,
  diff_diff, diff_eq_empty.2 (set.subset_union_right _ _)]

lemma ae_eq_set {s t : set α} :
  s =ᵐ[μ] t ↔ μ (s \ t) = 0 ∧ μ (t \ s) = 0 :=
by simp [eventually_le_antisymm_iff, ae_le_set]

lemma mem_ae_map_iff {f : α → β} (hf : measurable f) {s : set β} (hs : is_measurable s) :
  s ∈ (map f μ).ae ↔ (f ⁻¹' s) ∈ μ.ae :=
by simp only [mem_ae_iff, map_apply hf hs.compl, preimage_compl]

lemma ae_map_iff {f : α → β} (hf : measurable f) {p : β → Prop} (hp : is_measurable {x | p x}) :
  (∀ᵐ y ∂ (map f μ), p y) ↔ ∀ᵐ x ∂ μ, p (f x) :=
mem_ae_map_iff hf hp

lemma ae_restrict_iff {p : α → Prop} (hp : is_measurable {x | p x}) :
  (∀ᵐ x ∂(μ.restrict s), p x) ↔ ∀ᵐ x ∂μ, x ∈ s → p x :=
begin
  simp only [ae_iff, ← compl_set_of, restrict_apply hp.compl],
  congr' with x, simp [and_comm]
end

lemma ae_restrict_iff' {s : set α} {p : α → Prop} (hp : is_measurable s) :
  (∀ᵐ x ∂(μ.restrict s), p x) ↔ ∀ᵐ x ∂μ, x ∈ s → p x :=
begin
  simp only [ae_iff, ← compl_set_of, restrict_apply_eq_zero' hp],
  congr' with x, simp [and_comm]
end

lemma ae_smul_measure {p : α → Prop} (h : ∀ᵐ x ∂μ, p x) (c : ennreal) : ∀ᵐ x ∂(c • μ), p x :=
ae_iff.2 $ by rw [smul_apply, ae_iff.1 h, mul_zero]

lemma ae_smul_measure_iff {p : α → Prop} {c : ennreal} (hc : c ≠ 0) :
  (∀ᵐ x ∂(c • μ), p x) ↔ ∀ᵐ x ∂μ, p x :=
by simp [ae_iff, hc]

lemma ae_add_measure_iff {p : α → Prop} {ν} : (∀ᵐ x ∂μ + ν, p x) ↔ (∀ᵐ x ∂μ, p x) ∧ ∀ᵐ x ∂ν, p x :=
add_eq_zero_iff

lemma ae_eq_comp {f : α → β} {g g' : β → δ} (hf : measurable f)
  (h : g =ᵐ[measure.map f μ] g') : g ∘ f =ᵐ[μ] g' ∘ f :=
begin
  rcases exists_is_measurable_superset_of_null h with ⟨t, ht, tmeas, tzero⟩,
  refine le_antisymm _ bot_le,
  calc μ {x | g (f x) ≠ g' (f x)} ≤ μ (f⁻¹' t) : measure_mono (λ x hx, ht hx)
  ... = 0 : by rwa ← measure.map_apply hf tmeas
end

@[simp] lemma ae_restrict_eq (hs : is_measurable s) : (μ.restrict s).ae = μ.ae ⊓ 𝓟 s :=
begin
  ext t,
  simp only [mem_inf_principal, mem_ae_iff, restrict_apply_eq_zero' hs, compl_set_of,
    not_imp, and_comm (_ ∈ s)],
  refl
end

@[simp] lemma ae_restrict_eq_bot {s} : (μ.restrict s).ae = ⊥ ↔ μ s = 0 :=
ae_eq_bot.trans restrict_eq_zero

@[simp] lemma ae_restrict_ne_bot {s} : (μ.restrict s).ae.ne_bot ↔ 0 < μ s :=
(not_congr ae_restrict_eq_bot).trans pos_iff_ne_zero.symm

/-- A version of the Borel-Cantelli lemma: if sᵢ is a sequence of measurable sets such that
∑ μ sᵢ exists, then for almost all x, x does not belong to almost all sᵢ. -/
lemma ae_eventually_not_mem {s : ℕ → set α} (hs : ∀ i, is_measurable (s i))
  (hs' : (∑' i, μ (s i)) ≠ ⊤) : ∀ᵐ x ∂ μ, ∀ᶠ n in at_top, x ∉ s n :=
begin
  refine measure_mono_null _ (measure_limsup_eq_zero hs hs'),
  rw ←set.le_eq_subset,
  refine le_Inf (λ t ht x hx, _),
  simp only [le_eq_subset, not_exists, eventually_map, exists_prop, ge_iff_le, mem_set_of_eq,
    eventually_at_top, mem_compl_eq, not_forall, not_not_mem] at hx ht,
  rcases ht with ⟨i, hi⟩,
  rcases hx i with ⟨j, ⟨hj, hj'⟩⟩,
  exact hi j hj hj'
end

lemma mem_dirac_ae_iff {a : α} (hs : is_measurable s) : s ∈ (dirac a).ae ↔ a ∈ s :=
by by_cases a ∈ s; simp [mem_ae_iff, dirac_apply, hs.compl, indicator_apply, *]

lemma eventually_dirac {a : α} {p : α → Prop} (hp : is_measurable {x | p x}) :
  (∀ᵐ x ∂(dirac a), p x) ↔ p a :=
mem_dirac_ae_iff hp

lemma eventually_eq_dirac [measurable_singleton_class β] {a : α} {f : α → β} (hf : measurable f) :
  f =ᵐ[dirac a] const α (f a) :=
(eventually_dirac $ show is_measurable (f ⁻¹' {f a}), from hf $ is_measurable_singleton _).2 rfl

lemma dirac_ae_eq [measurable_singleton_class α] (a : α) : (dirac a).ae = pure a :=
begin
  ext s,
  simp only [mem_ae_iff, mem_pure_sets],
  by_cases ha : a ∈ s,
  { simp only [ha, iff_true],
    rw [← set.singleton_subset_iff, ← compl_subset_compl] at ha,
    refine measure_mono_null ha _,
    simp [dirac_apply a (is_measurable_singleton a).compl] },
  { simp only [ha, iff_false, dirac_apply_of_mem (mem_compl ha)],
    exact one_ne_zero }
end

lemma eventually_eq_dirac' [measurable_singleton_class α] {a : α} (f : α → δ) :
  f =ᵐ[dirac a] const α (f a) :=
by { rw [dirac_ae_eq], show f a = f a, refl }

/-- If `s ⊆ t` modulo a set of measure `0`, then `μ s ≤ μ t`. -/
lemma measure_mono_ae (H : s ≤ᵐ[μ] t) : μ s ≤ μ t :=
calc μ s ≤ μ (s ∪ t)       : measure_mono $ subset_union_left s t
     ... = μ (t ∪ s \ t)   : by rw [union_diff_self, set.union_comm]
     ... ≤ μ t + μ (s \ t) : measure_union_le _ _
     ... = μ t             : by rw [ae_le_set.1 H, add_zero]

alias measure_mono_ae ← filter.eventually_le.measure_le

/-- If two sets are equal modulo a set of measure zero, then `μ s = μ t`. -/
lemma measure_congr (H : s =ᵐ[μ] t) : μ s = μ t :=
le_antisymm H.le.measure_le H.symm.le.measure_le

lemma restrict_mono_ae (h : s ≤ᵐ[μ] t) : μ.restrict s ≤ μ.restrict t :=
begin
  intros u hu,
  simp only [restrict_apply hu],
  exact measure_mono_ae (h.mono $ λ x hx, and.imp id hx)
end

lemma restrict_congr_set (H : s =ᵐ[μ] t) : μ.restrict s = μ.restrict t :=
le_antisymm (restrict_mono_ae H.le) (restrict_mono_ae H.symm.le)

/-- A measure `μ` is called a probability measure if `μ univ = 1`. -/
class probability_measure (μ : measure α) : Prop := (measure_univ : μ univ = 1)

instance measure.dirac.probability_measure {x : α} : probability_measure (dirac x) :=
⟨dirac_apply_of_mem $ mem_univ x⟩

/-- A measure `μ` is called finite if `μ univ < ⊤`. -/
class finite_measure (μ : measure α) : Prop := (measure_univ_lt_top : μ univ < ⊤)

instance restrict.finite_measure (μ : measure α) [hs : fact (μ s < ⊤)] :
  finite_measure (μ.restrict s) :=
⟨by simp [hs.elim]⟩

/-- Measure `μ` *has no atoms* if the measure of each singleton is zero.

NB: Wikipedia assumes that for any measurable set `s` with positive `μ`-measure,
there exists a measurable `t ⊆ s` such that `0 < μ t < μ s`. While this implies `μ {x} = 0`,
the converse is not true. -/
class has_no_atoms (μ : measure α) : Prop :=
(measure_singleton : ∀ x, μ {x} = 0)

export probability_measure (measure_univ) has_no_atoms (measure_singleton)

attribute [simp] measure_singleton

lemma measure_lt_top (μ : measure α) [finite_measure μ] (s : set α) : μ s < ⊤ :=
(measure_mono (subset_univ s)).trans_lt finite_measure.measure_univ_lt_top

lemma measure_ne_top (μ : measure α) [finite_measure μ] (s : set α) : μ s ≠ ⊤ :=
ne_of_lt (measure_lt_top μ s)

/-- `le_of_add_le_add_left` is normally applicable to `ordered_cancel_add_comm_monoid`,
but it holds for measures with the additional assumption that μ is finite. -/
lemma measure.le_of_add_le_add_left {μ ν₁ ν₂ : measure α} [finite_measure μ]
  (A2 : μ + ν₁ ≤ μ + ν₂) : ν₁ ≤ ν₂ :=
λ S B1, ennreal.le_of_add_le_add_left (measure_theory.measure_lt_top μ S) (A2 S B1)

@[priority 100]
instance probability_measure.to_finite_measure (μ : measure α) [probability_measure μ] :
  finite_measure μ :=
⟨by simp only [measure_univ, ennreal.one_lt_top]⟩

lemma probability_measure.ne_zero (μ : measure α) [probability_measure μ] : μ ≠ 0 :=
mt measure_univ_eq_zero.2 $ by simp [measure_univ]

section no_atoms

variables [has_no_atoms μ]

lemma measure_countable (h : countable s) : μ s = 0 :=
begin
  rw [← bUnion_of_singleton s, ← nonpos_iff_eq_zero],
  refine le_trans (measure_bUnion_le h _) _,
  simp
end

lemma measure_finite (h : s.finite) : μ s = 0 :=
measure_countable h.countable

lemma measure_finset (s : finset α) : μ ↑s = 0 :=
measure_finite s.finite_to_set

lemma insert_ae_eq_self (a : α) (s : set α) :
  (insert a s : set α) =ᵐ[μ] s :=
union_ae_eq_right.2 $ measure_mono_null (diff_subset _ _) (measure_singleton _)

variables [partial_order α] {a b : α}

lemma Iio_ae_eq_Iic : Iio a =ᵐ[μ] Iic a :=
by simp only [← Iic_diff_right, diff_ae_eq_self,
  measure_mono_null (set.inter_subset_right _ _) (measure_singleton a)]

lemma Ioi_ae_eq_Ici : Ioi a =ᵐ[μ] Ici a :=
@Iio_ae_eq_Iic (order_dual α) ‹_› ‹_› _ _ _

lemma Ioo_ae_eq_Ioc : Ioo a b =ᵐ[μ] Ioc a b :=
(ae_eq_refl _).inter Iio_ae_eq_Iic

lemma Ioc_ae_eq_Icc : Ioc a b =ᵐ[μ] Icc a b :=
Ioi_ae_eq_Ici.inter (ae_eq_refl _)

lemma Ioo_ae_eq_Ico : Ioo a b =ᵐ[μ] Ico a b :=
Ioi_ae_eq_Ici.inter (ae_eq_refl _)

lemma Ioo_ae_eq_Icc : Ioo a b =ᵐ[μ] Icc a b :=
Ioi_ae_eq_Ici.inter Iio_ae_eq_Iic

lemma Ico_ae_eq_Icc : Ico a b =ᵐ[μ] Icc a b :=
(ae_eq_refl _).inter Iio_ae_eq_Iic

lemma Ico_ae_eq_Ioc : Ico a b =ᵐ[μ] Ioc a b :=
Ioo_ae_eq_Ico.symm.trans Ioo_ae_eq_Ioc

end no_atoms

namespace measure

/-- A measure is called finite at filter `f` if it is finite at some set `s ∈ f`.
Equivalently, it is eventually finite at `s` in `f.lift' powerset`. -/
def finite_at_filter (μ : measure α) (f : filter α) : Prop := ∃ s ∈ f, μ s < ⊤

lemma finite_at_filter_of_finite (μ : measure α) [finite_measure μ] (f : filter α) :
  μ.finite_at_filter f :=
⟨univ, univ_mem_sets, measure_lt_top μ univ⟩

lemma finite_at_filter.exists_mem_basis {μ : measure α} {f : filter α} (hμ : finite_at_filter μ f)
  {p : ι → Prop} {s : ι → set α} (hf : f.has_basis p s) :
  ∃ i (hi : p i), μ (s i) < ⊤ :=
(hf.exists_iff (λ s t hst ht, (measure_mono hst).trans_lt ht)).1 hμ

lemma finite_at_bot (μ : measure α) : μ.finite_at_filter ⊥ :=
⟨∅, mem_bot_sets, by simp only [measure_empty, with_top.zero_lt_top]⟩

/-- `μ` has finite spanning sets in `C` if there is a countable sequence of sets in `C` that have
  finite measures. This structure is a type, which is useful if we want to record extra properties
  about the sets, such as that they are monotone.
  `sigma_finite` is defined in terms of this: `μ` is σ-finite if there exists a sequence of
  finite spanning sets in the collection of all measurable sets. -/
@[protect_proj, nolint has_inhabited_instance]
structure finite_spanning_sets_in (μ : measure α) (C : set (set α)) :=
(set : ℕ → set α)
(set_mem : ∀ i, set i ∈ C)
(finite : ∀ i, μ (set i) < ⊤)
(spanning : (⋃ i, set i) = univ)

end measure
open measure

/-- A measure `μ` is called σ-finite if there is a countable collection of sets
  `{ A i | i ∈ ℕ }` such that `μ (A i) < ⊤` and `⋃ i, A i = s`. -/
@[class] def sigma_finite (μ : measure α) : Prop :=
nonempty (μ.finite_spanning_sets_in {s | is_measurable s})

/-- If `μ` is σ-finite it has finite spanning sets in the collection of all measurable sets. -/
def measure.to_finite_spanning_sets_in (μ : measure α) [h : sigma_finite μ] :
  μ.finite_spanning_sets_in {s | is_measurable s} :=
classical.choice h

/-- A noncomputable way to get a monotone collection of sets that span `univ` and have finite
  measure using `classical.some`. This definition satisfies monotonicity in addition to all other
  properties in `sigma_finite`. -/
def spanning_sets (μ : measure α) [sigma_finite μ] (i : ℕ) : set α :=
accumulate μ.to_finite_spanning_sets_in.set i

lemma monotone_spanning_sets (μ : measure α) [sigma_finite μ] :
  monotone (spanning_sets μ) :=
monotone_accumulate

lemma is_measurable_spanning_sets (μ : measure α) [sigma_finite μ] (i : ℕ) :
  is_measurable (spanning_sets μ i) :=
is_measurable.Union $ λ j, is_measurable.Union_Prop $
  λ hij, μ.to_finite_spanning_sets_in.set_mem j

lemma measure_spanning_sets_lt_top (μ : measure α) [sigma_finite μ] (i : ℕ) :
  μ (spanning_sets μ i) < ⊤ :=
measure_bUnion_lt_top (finite_le_nat i) $ λ j _, μ.to_finite_spanning_sets_in.finite j

lemma Union_spanning_sets (μ : measure α) [sigma_finite μ] :
  (⋃ i : ℕ, spanning_sets μ i) = univ :=
by simp_rw [spanning_sets, Union_accumulate, μ.to_finite_spanning_sets_in.spanning]

lemma is_countably_spanning_spanning_sets (μ : measure α) [sigma_finite μ] :
  is_countably_spanning (range (spanning_sets μ)) :=
⟨spanning_sets μ, mem_range_self, Union_spanning_sets μ⟩

namespace measure

lemma supr_restrict_spanning_sets [sigma_finite μ] (hs : is_measurable s) :
  (⨆ i, μ.restrict (spanning_sets μ i) s) = μ s :=
begin
  convert (restrict_Union_apply_eq_supr (is_measurable_spanning_sets μ) _ hs).symm,
  { simp [Union_spanning_sets] },
  { exact directed_of_sup (monotone_spanning_sets μ) }
end

namespace finite_spanning_sets_in

variables {C D : set (set α)}

/-- If `μ` has finite spanning sets in `C` and `C ⊆ D` then `μ` has finite spanning sets in `D`. -/
protected def mono (h : μ.finite_spanning_sets_in C) (hC : C ⊆ D) : μ.finite_spanning_sets_in D :=
⟨h.set, λ i, hC (h.set_mem i), h.finite, h.spanning⟩

/-- If `μ` has finite spanning sets in the collection of measurable sets `C`, then `μ` is σ-finite.
-/
protected lemma sigma_finite (h : μ.finite_spanning_sets_in C) (hC : ∀ s ∈ C, is_measurable s) :
  sigma_finite μ :=
⟨h.mono hC⟩

/-- An extensionality for measures. It is `ext_of_generate_from_of_Union` formulated in terms of
`finite_spanning_sets_in`. -/
protected lemma ext {ν : measure α} {C : set (set α)} (hA : ‹_› = generate_from C)
  (hC : is_pi_system C) (h : μ.finite_spanning_sets_in C) (h_eq : ∀ s ∈ C, μ s = ν s) : μ = ν :=
ext_of_generate_from_of_Union C _ hA hC h.spanning h.set_mem h.finite h_eq

protected lemma is_countably_spanning (h : μ.finite_spanning_sets_in C) : is_countably_spanning C :=
⟨_, h.set_mem, h.spanning⟩

end finite_spanning_sets_in

lemma sigma_finite_of_not_nonempty (μ : measure α) (hα : ¬ nonempty α) : sigma_finite μ :=
⟨⟨λ _, ∅, λ n, is_measurable.empty, λ n, by simp, by simp [eq_empty_of_not_nonempty hα univ]⟩⟩

lemma sigma_finite_of_countable {S : set (set α)} (hc : countable S)
  (hm : ∀ s ∈ S, is_measurable s) (hμ : ∀ s ∈ S, μ s < ⊤)  (hU : ⋃₀ S = univ) :
  sigma_finite μ :=
begin
  by_cases hα : nonempty α,
  { resetI,
    have : S.nonempty,
    { clear hc, -- otherwise `rintro rfl` fails. TODO: why?
      rw ← ne_empty_iff_nonempty,
      rintro rfl,
      simpa [eq_comm] using hU },
    rcases (countable_iff_exists_surjective_to_subtype this).1 hc with ⟨s, hs⟩,
    refine ⟨⟨λ n, s n, λ n, hm _ (s n).coe_prop, λ n, hμ _ (s n).coe_prop, _⟩⟩,
    rw [Union, hs.supr_comp, ← hU, sUnion_eq_Union] },
  { exact sigma_finite_of_not_nonempty μ hα }
end

end measure

/-- Every finite measure is σ-finite. -/
@[priority 100]
instance finite_measure.to_sigma_finite (μ : measure α) [finite_measure μ] : sigma_finite μ :=
⟨⟨λ _, univ, λ _, is_measurable.univ, λ _, measure_lt_top μ _, Union_const _⟩⟩

instance restrict.sigma_finite (μ : measure α) [sigma_finite μ] (s : set α) :
  sigma_finite (μ.restrict s) :=
begin
  refine ⟨⟨spanning_sets μ, is_measurable_spanning_sets μ, λ i, _, Union_spanning_sets μ⟩⟩,
  rw [restrict_apply (is_measurable_spanning_sets μ i)],
  exact (measure_mono $ inter_subset_left _ _).trans_lt (measure_spanning_sets_lt_top μ i)
end

instance sum.sigma_finite {ι} [fintype ι] (μ : ι → measure α) [∀ i, sigma_finite (μ i)] :
  sigma_finite (sum μ) :=
begin
  haveI : encodable ι := (encodable.trunc_encodable_of_fintype ι).out,
  have : ∀ n, is_measurable (⋂ (i : ι), spanning_sets (μ i) n) :=
  λ n, is_measurable.Inter (λ i, is_measurable_spanning_sets (μ i) n),
  refine ⟨⟨λ n, ⋂ i, spanning_sets (μ i) n, this, λ n, _, _⟩⟩,
  { rw [sum_apply _ (this n), tsum_fintype, ennreal.sum_lt_top_iff],
    rintro i -,
    exact (measure_mono $ Inter_subset _ i).trans_lt (measure_spanning_sets_lt_top (μ i) n) },
  { rw [Union_Inter_of_monotone], simp_rw [Union_spanning_sets, Inter_univ],
    exact λ i, monotone_spanning_sets (μ i), }
end

instance add.sigma_finite (μ ν : measure α) [sigma_finite μ] [sigma_finite ν] :
  sigma_finite (μ + ν) :=
by { rw [← sum_cond], refine @sum.sigma_finite _ _ _ _ _ (bool.rec _ _); simpa }

/-- A measure is called locally finite if it is finite in some neighborhood of each point. -/
class locally_finite_measure [topological_space α] (μ : measure α) : Prop :=
(finite_at_nhds : ∀ x, μ.finite_at_filter (𝓝 x))

@[priority 100]
instance finite_measure.to_locally_finite_measure [topological_space α] (μ : measure α)
  [finite_measure μ] :
  locally_finite_measure μ :=
⟨λ x, finite_at_filter_of_finite _ _⟩

lemma measure.finite_at_nhds [topological_space α] (μ : measure α)
  [locally_finite_measure μ] (x : α) :
  μ.finite_at_filter (𝓝 x) :=
locally_finite_measure.finite_at_nhds x

lemma measure.exists_is_open_measure_lt_top [topological_space α] (μ : measure α)
  [locally_finite_measure μ] (x : α) :
  ∃ s : set α, x ∈ s ∧ is_open s ∧ μ s < ⊤ :=
by simpa only [exists_prop, and.assoc]
  using (μ.finite_at_nhds x).exists_mem_basis (nhds_basis_opens x)

/-- Two finite measures are equal if they are equal on the π-system generating the σ-algebra
  (and `univ`). -/
lemma ext_of_generate_finite (C : set (set α)) (hA : _inst_1 = generate_from C)
  (hC : is_pi_system C) {μ ν : measure α}
  [finite_measure μ] [finite_measure ν] (hμν : ∀ s ∈ C, μ s = ν s) (h_univ : μ univ = ν univ) :
  μ = ν :=
begin
  ext1 s hs,
  refine induction_on_inter hA hC (by simp) hμν _ _ hs,
  { rintros t h1t h2t, change is_measurable t at h1t, simp [measure_compl, measure_lt_top, *] },
  { rintros f h1f h2f h3f, simp [measure_Union, is_measurable.Union, *] }
end

namespace measure

namespace finite_at_filter

variables {f g : filter α}

lemma filter_mono (h : f ≤ g) : μ.finite_at_filter g → μ.finite_at_filter f :=
λ ⟨s, hs, hμ⟩, ⟨s, h hs, hμ⟩

lemma inf_of_left (h : μ.finite_at_filter f) : μ.finite_at_filter (f ⊓ g) :=
h.filter_mono inf_le_left

lemma inf_of_right (h : μ.finite_at_filter g) : μ.finite_at_filter (f ⊓ g) :=
h.filter_mono inf_le_right

@[simp] lemma inf_ae_iff : μ.finite_at_filter (f ⊓ μ.ae) ↔ μ.finite_at_filter f :=
begin
  refine ⟨_, λ h, h.filter_mono inf_le_left⟩,
  rintros ⟨s, ⟨t, ht, u, hu, hs⟩, hμ⟩,
  suffices : μ t ≤ μ s, from ⟨t, ht, this.trans_lt hμ⟩,
  exact measure_mono_ae (mem_sets_of_superset hu (λ x hu ht, hs ⟨ht, hu⟩))
end

alias inf_ae_iff ↔ measure_theory.measure.finite_at_filter.of_inf_ae _

lemma filter_mono_ae (h : f ⊓ μ.ae ≤ g) (hg : μ.finite_at_filter g) : μ.finite_at_filter f :=
inf_ae_iff.1 (hg.filter_mono h)

protected lemma measure_mono (h : μ ≤ ν) : ν.finite_at_filter f → μ.finite_at_filter f :=
λ ⟨s, hs, hν⟩, ⟨s, hs, (measure.le_iff'.1 h s).trans_lt hν⟩

@[mono] protected lemma mono (hf : f ≤ g) (hμ : μ ≤ ν) :
  ν.finite_at_filter g → μ.finite_at_filter f :=
λ h, (h.filter_mono hf).measure_mono hμ

protected lemma eventually (h : μ.finite_at_filter f) : ∀ᶠ s in f.lift' powerset, μ s < ⊤ :=
(eventually_lift'_powerset' $ λ s t hst ht, (measure_mono hst).trans_lt ht).2 h

lemma filter_sup : μ.finite_at_filter f → μ.finite_at_filter g → μ.finite_at_filter (f ⊔ g) :=
λ ⟨s, hsf, hsμ⟩ ⟨t, htg, htμ⟩,
 ⟨s ∪ t, union_mem_sup hsf htg, (measure_union_le s t).trans_lt (ennreal.add_lt_top.2 ⟨hsμ, htμ⟩)⟩

end finite_at_filter

lemma finite_at_nhds_within [topological_space α] (μ : measure α) [locally_finite_measure μ]
  (x : α) (s : set α) :
  μ.finite_at_filter (𝓝[s] x) :=
(finite_at_nhds μ x).inf_of_left

@[simp] lemma finite_at_principal : μ.finite_at_filter (𝓟 s) ↔ μ s < ⊤ :=
⟨λ ⟨t, ht, hμ⟩, (measure_mono ht).trans_lt hμ, λ h, ⟨s, mem_principal_self s, h⟩⟩

/-! ### Subtraction of measures -/

/-- The measure `μ - ν` is defined to be the least measure `τ` such that `μ ≤ τ + ν`.
It is the equivalent of `(μ - ν) ⊔ 0` if `μ` and `ν` were signed measures.
Compare with `ennreal.has_sub`.
Specifically, note that if you have `α = {1,2}`, and  `μ {1} = 2`, `μ {2} = 0`, and
`ν {2} = 2`, `ν {1} = 0`, then `(μ - ν) {1, 2} = 2`. However, if `μ ≤ ν`, and
`ν univ ≠ ⊤`, then `(μ - ν) + ν = μ`. -/
noncomputable instance has_sub {α : Type*} [measurable_space α] : has_sub (measure α) :=
⟨λ μ ν, Inf {τ | μ ≤ τ + ν} ⟩

section measure_sub

lemma sub_def : μ - ν = Inf {d | μ ≤ d + ν} := rfl

lemma sub_eq_zero_of_le (h : μ ≤ ν) : μ - ν = 0 :=
begin
  rw [← nonpos_iff_eq_zero', measure.sub_def],
  apply @Inf_le (measure α) _ _,
  simp [h],
end

/-- This application lemma only works in special circumstances. Given knowledge of
when `μ ≤ ν` and `ν ≤ μ`, a more general application lemma can be written. -/
lemma sub_apply [finite_measure ν] (h₁ : is_measurable s) (h₂ : ν ≤ μ) : (μ - ν) s = μ s - ν s :=
begin
  -- We begin by defining `measure_sub`, which will be equal to `(μ - ν)`.
  let measure_sub : measure α := @measure_theory.measure.of_measurable α _
    (λ (t : set α) (h_t_is_measurable : is_measurable t), (μ t - ν t))
    begin
      simp
    end
    begin
      intros g h_meas h_disj, simp only, rw ennreal.tsum_sub,
      repeat { rw ← measure_theory.measure_Union h_disj h_meas },
      apply measure_theory.measure_lt_top, intro i, apply h₂, apply h_meas
    end,
  -- Now, we demonstrate `μ - ν = measure_sub`, and apply it.
  begin
    have h_measure_sub_add : (ν + measure_sub = μ),
    { ext t h_t_is_measurable,
      simp only [pi.add_apply, coe_add],
      rw [measure_theory.measure.of_measurable_apply _ h_t_is_measurable, add_comm,
        ennreal.sub_add_cancel_of_le (h₂ t h_t_is_measurable)] },
    have h_measure_sub_eq : (μ - ν) = measure_sub,
    { rw measure_theory.measure.sub_def, apply le_antisymm,
      { apply @Inf_le (measure α) (measure.complete_lattice), simp [le_refl, add_comm, h_measure_sub_add] },
      apply @le_Inf (measure α) (measure.complete_lattice),
      intros d h_d, rw [← h_measure_sub_add, mem_set_of_eq, add_comm d] at h_d,
      apply measure.le_of_add_le_add_left h_d },
    rw h_measure_sub_eq,
    apply measure.of_measurable_apply _ h₁,
  end
end

lemma sub_add_cancel_of_le [finite_measure ν] (h₁ : ν ≤ μ) : μ - ν + ν = μ :=
begin
  ext s h_s_meas,
  rw [add_apply, sub_apply h_s_meas h₁, ennreal.sub_add_cancel_of_le (h₁ s h_s_meas)],
end

end measure_sub

end measure

end measure_theory

open measure_theory measure_theory.measure

namespace measurable_equiv

open equiv

variables [measurable_space α] [measurable_space β] {μ : measure α} {ν : measure β}

/-- If we map a measure along a measurable equivalence, we can compute the measure on all sets
  (not just the measurable ones). -/
protected theorem map_apply (f : α ≃ᵐ β) (s : set β) : measure.map f μ s = μ (f ⁻¹' s) :=
begin
  refine le_antisymm _ (le_map_apply f.measurable s),
  rw [measure_eq_infi' μ],
  refine le_infi _, rintro ⟨t, hst, ht⟩,
  rw [subtype.coe_mk],
  have := f.symm.to_equiv.image_eq_preimage,
  simp only [←coe_eq, symm_symm, symm_to_equiv] at this,
  rw [← this, image_subset_iff] at hst,
  convert measure_mono hst,
  rw [map_apply, preimage_preimage],
  { refine congr_arg μ (eq.symm _), convert preimage_id, exact funext f.left_inv },
  exacts [f.measurable, f.measurable_inv_fun ht]
end

end measurable_equiv

section is_complete

/-- A measure is complete if every null set is also measurable.
  A null set is a subset of a measurable set with measure `0`.
  Since every measure is defined as a special case of an outer measure, we can more simply state
  that a set `s` is null if `μ s = 0`. -/
@[class] def measure_theory.measure.is_complete {_ : measurable_space α} (μ : measure α) :
  Prop :=
∀ s, μ s = 0 → is_measurable s

variables [measurable_space α] {μ : measure α} {s t z : set α}

/-- A set is null measurable if it is the union of a null set and a measurable set. -/
def is_null_measurable (μ : measure α) (s : set α) : Prop :=
∃ t z, s = t ∪ z ∧ is_measurable t ∧ μ z = 0

theorem is_null_measurable_iff : is_null_measurable μ s ↔
  ∃ t, t ⊆ s ∧ is_measurable t ∧ μ (s \ t) = 0 :=
begin
  split,
  { rintro ⟨t, z, rfl, ht, hz⟩,
    refine ⟨t, set.subset_union_left _ _, ht, measure_mono_null _ hz⟩,
    simp [union_diff_left, diff_subset] },
  { rintro ⟨t, st, ht, hz⟩,
    exact ⟨t, _, (union_diff_cancel st).symm, ht, hz⟩ }
end

theorem is_null_measurable_measure_eq (st : t ⊆ s) (hz : μ (s \ t) = 0) : μ s = μ t :=
begin
  refine le_antisymm _ (measure_mono st),
  have := measure_union_le t (s \ t),
  rw [union_diff_cancel st, hz] at this, simpa
end

theorem is_measurable.is_null_measurable (μ : measure α) (hs : is_measurable s) :
  is_null_measurable μ s :=
⟨s, ∅, by simp, hs, μ.empty⟩

theorem is_null_measurable_of_complete (μ : measure α) [c : μ.is_complete] :
  is_null_measurable μ s ↔ is_measurable s :=
⟨by rintro ⟨t, z, rfl, ht, hz⟩; exact
  is_measurable.union ht (c _ hz),
 λ h, h.is_null_measurable _⟩

theorem is_null_measurable.union_null (hs : is_null_measurable μ s) (hz : μ z = 0) :
  is_null_measurable μ (s ∪ z) :=
begin
  rcases hs with ⟨t, z', rfl, ht, hz'⟩,
  exact ⟨t, z' ∪ z, set.union_assoc _ _ _, ht, nonpos_iff_eq_zero.1
    (le_trans (measure_union_le _ _) $ by simp [hz, hz'])⟩
end

theorem null_is_null_measurable (hz : μ z = 0) : is_null_measurable μ z :=
by simpa using (is_measurable.empty.is_null_measurable _).union_null hz

theorem is_null_measurable.Union_nat {s : ℕ → set α} (hs : ∀ i, is_null_measurable μ (s i)) :
  is_null_measurable μ (Union s) :=
begin
  choose t ht using assume i, is_null_measurable_iff.1 (hs i),
  simp [forall_and_distrib] at ht,
  rcases ht with ⟨st, ht, hz⟩,
  refine is_null_measurable_iff.2
    ⟨Union t, Union_subset_Union st, is_measurable.Union ht,
      measure_mono_null _ (measure_Union_null hz)⟩,
  rw [diff_subset_iff, ← Union_union_distrib],
  exact Union_subset_Union (λ i, by rw ← diff_subset_iff)
end

theorem is_measurable.diff_null (hs : is_measurable s) (hz : μ z = 0) :
  is_null_measurable μ (s \ z) :=
begin
  rw measure_eq_infi at hz,
  choose f hf using show ∀ q : {q : ℚ // q > 0}, ∃ t : set α,
    z ⊆ t ∧ is_measurable t ∧ μ t < (nnreal.of_real q.1 : ennreal),
  { rintro ⟨ε, ε0⟩,
    have : 0 < (nnreal.of_real ε : ennreal), { simpa using ε0 },
    rw ← hz at this, simpa [infi_lt_iff] },
  refine is_null_measurable_iff.2 ⟨s \ Inter f,
    diff_subset_diff_right (subset_Inter (λ i, (hf i).1)),
    hs.diff (is_measurable.Inter (λ i, (hf i).2.1)),
    measure_mono_null _ (nonpos_iff_eq_zero.1 $ le_of_not_lt $ λ h, _)⟩,
  { exact Inter f },
  { rw [diff_subset_iff, diff_union_self],
    exact subset.trans (diff_subset _ _) (subset_union_left _ _) },
  rcases ennreal.lt_iff_exists_rat_btwn.1 h with ⟨ε, ε0', ε0, h⟩,
  simp at ε0,
  apply not_le_of_lt (lt_trans (hf ⟨ε, ε0⟩).2.2 h),
  exact measure_mono (Inter_subset _ _)
end

theorem is_null_measurable.diff_null (hs : is_null_measurable μ s) (hz : μ z = 0) :
  is_null_measurable μ (s \ z) :=
begin
  rcases hs with ⟨t, z', rfl, ht, hz'⟩,
  rw [set.union_diff_distrib],
  exact (ht.diff_null hz).union_null (measure_mono_null (diff_subset _ _) hz')
end

theorem is_null_measurable.compl (hs : is_null_measurable μ s) : is_null_measurable μ sᶜ :=
begin
  rcases hs with ⟨t, z, rfl, ht, hz⟩,
  rw compl_union,
  exact ht.compl.diff_null hz
end

theorem is_null_measurable_iff_ae {s : set α} :
  is_null_measurable μ s ↔ ∃ t, is_measurable t ∧ s =ᵐ[μ] t :=
begin
  simp only [ae_eq_set],
  split,
  { assume h,
    rcases is_null_measurable_iff.1 h with ⟨t, ts, tmeas, ht⟩,
    refine ⟨t, tmeas, ht, _⟩,
    rw [diff_eq_empty.2 ts, measure_empty] },
  { rintros ⟨t, tmeas, h₁, h₂⟩,
    have : is_null_measurable μ (t ∪ (s \ t)) :=
      is_null_measurable.union_null (tmeas.is_null_measurable _) h₁,
    have A : is_null_measurable μ ((t ∪ (s \ t)) \ (t \ s)) :=
      is_null_measurable.diff_null this h₂,
    have : (t ∪ (s \ t)) \ (t \ s) = s,
    { apply subset.antisymm,
      { assume x hx,
        simp only [mem_union_eq, not_and, mem_diff, not_not_mem] at hx,
        cases hx.1, { exact hx.2 h }, { exact h.1 } },
      { assume x hx,
        simp [hx, classical.em (x ∈ t)] } },
    rwa this at A }
end

theorem is_null_measurable_iff_sandwich {s : set α} :
  is_null_measurable μ s ↔
  ∃ (t u : set α), is_measurable t ∧ is_measurable u ∧ t ⊆ s ∧ s ⊆ u ∧ μ (u \ t) = 0 :=
begin
  split,
  { assume h,
    rcases is_null_measurable_iff.1 h with ⟨t, ts, tmeas, ht⟩,
    rcases is_null_measurable_iff.1 h.compl with ⟨u', u's, u'meas, hu'⟩,
    have A : s ⊆ u'ᶜ := subset_compl_comm.mp u's,
    refine ⟨t, u'ᶜ, tmeas, u'meas.compl, ts, A, _⟩,
    have : sᶜ \ u' = u'ᶜ \ s, by simp [compl_eq_univ_diff, diff_diff, union_comm],
    rw this at hu',
    apply le_antisymm _ bot_le,
    calc μ (u'ᶜ \ t) ≤ μ ((u'ᶜ \ s) ∪ (s \ t)) :
    begin
      apply measure_mono,
      assume x hx,
      simp at hx,
      simp [hx, or_comm, classical.em],
    end
    ... ≤ μ (u'ᶜ \ s) + μ (s \ t) : measure_union_le _ _
    ... = 0 : by rw [ht, hu', zero_add] },
  { rintros ⟨t, u, tmeas, umeas, ts, su, hμ⟩,
    refine is_null_measurable_iff.2 ⟨t, ts, tmeas, _⟩,
    apply le_antisymm _ bot_le,
    calc μ (s \ t) ≤ μ (u \ t) : measure_mono (diff_subset_diff_left su)
    ... = 0 : hμ }
end

lemma restrict_apply_of_is_null_measurable {s t : set α}
  (ht : is_null_measurable (μ.restrict s) t) : μ.restrict s t = μ (t ∩ s) :=
begin
  rcases is_null_measurable_iff_sandwich.1 ht with ⟨u, v, umeas, vmeas, ut, tv, huv⟩,
  apply le_antisymm _ (le_restrict_apply _ _),
  calc μ.restrict s t ≤ μ.restrict s v : measure_mono tv
  ... = μ (v ∩ s) : restrict_apply vmeas
  ... ≤ μ ((u ∩ s) ∪ ((v \ u) ∩ s)) : measure_mono $
    by { assume x hx, simp at hx, simp [hx, classical.em] }
  ... ≤ μ (u ∩ s) + μ ((v \ u) ∩ s) : measure_union_le _ _
  ... = μ (u ∩ s) + μ.restrict s (v \ u) : by rw measure.restrict_apply (vmeas.diff umeas)
  ... = μ (u ∩ s) : by rw [huv, add_zero]
  ... ≤ μ (t ∩ s) : measure_mono $ inter_subset_inter_left s ut
end

/-- The measurable space of all null measurable sets. -/
def null_measurable (μ : measure α) : measurable_space α :=
{ is_measurable' := is_null_measurable μ,
  is_measurable_empty := is_measurable.empty.is_null_measurable _,
  is_measurable_compl := λ s hs, hs.compl,
  is_measurable_Union := λ f, is_null_measurable.Union_nat }

/-- Given a measure we can complete it to a (complete) measure on all null measurable sets. -/
def completion (μ : measure α) : @measure_theory.measure α (null_measurable μ) :=
{ to_outer_measure := μ.to_outer_measure,
  m_Union := λ s hs hd, show μ (Union s) = ∑' i, μ (s i), begin
    choose t ht using assume i, is_null_measurable_iff.1 (hs i),
    simp [forall_and_distrib] at ht, rcases ht with ⟨st, ht, hz⟩,
    rw is_null_measurable_measure_eq (Union_subset_Union st),
    { rw measure_Union _ ht,
      { congr, funext i,
        exact (is_null_measurable_measure_eq (st i) (hz i)).symm },
      { rintro i j ij x ⟨h₁, h₂⟩,
        exact hd i j ij ⟨st i h₁, st j h₂⟩ } },
    { refine measure_mono_null _ (measure_Union_null hz),
      rw [diff_subset_iff, ← Union_union_distrib],
      exact Union_subset_Union (λ i, by rw ← diff_subset_iff) }
  end,
  trimmed := begin
    letI := null_measurable μ,
    refine le_antisymm (λ s, _) (outer_measure.le_trim _),
    rw outer_measure.trim_eq_infi,
    dsimp,
    clear _inst,
    resetI,
    rw measure_eq_infi s,
    exact infi_le_infi (λ t, infi_le_infi $ λ st,
      infi_le_infi2 $ λ ht, ⟨ht.is_null_measurable _, le_refl _⟩)
  end }

instance completion.is_complete (μ : measure α) : (completion μ).is_complete :=
λ z hz, null_is_null_measurable hz

end is_complete

namespace measure_theory

/-- A measure space is a measurable space equipped with a
  measure, referred to as `volume`. -/
class measure_space (α : Type*) extends measurable_space α :=
(volume : measure α)

export measure_space (volume)

/-- `volume` is the canonical  measure on `α`. -/
add_decl_doc volume

section measure_space
variables [measure_space α] {s₁ s₂ : set α}

notation `∀ᵐ` binders `, ` r:(scoped P, filter.eventually P (measure.ae volume)) := r

/-- The tactic `exact volume`, to be used in optional (`auto_param`) arguments. -/
meta def volume_tac : tactic unit := `[exact measure_theory.measure_space.volume]

end measure_space

end measure_theory

/-!
# Almost everywhere measurable functions

A function is almost everywhere measurable if it coincides almost everywhere with a measurable
function. We define this property, called `ae_measurable f μ`, and discuss several of its properties
that are analogous to properties of measurable functions.
-/

section
open measure_theory

variables [measurable_space α] [measurable_space β]
{f g : α → β} {μ ν : measure α}

/-- A function is almost everywhere measurable if it coincides almost everywhere with a measurable
function. -/
def ae_measurable (f : α → β) (μ : measure α . measure_theory.volume_tac) : Prop :=
∃ g : α → β, measurable g ∧ f =ᵐ[μ] g

lemma measurable.ae_measurable (h : measurable f) : ae_measurable f μ :=
⟨f, h, ae_eq_refl f⟩

namespace ae_measurable

/-- Given an almost everywhere measurable function `f`, associate to it a measurable function
that coincides with it almost everywhere. `f` is explicit in the definition to make sure that
it shows in pretty-printing. -/
def mk (f : α → β) (h : ae_measurable f μ) : α → β := classical.some h

lemma measurable_mk (h : ae_measurable f μ) : measurable (h.mk f) :=
(classical.some_spec h).1

lemma ae_eq_mk (h : ae_measurable f μ) : f =ᵐ[μ] (h.mk f) :=
(classical.some_spec h).2

lemma congr (hf : ae_measurable f μ) (h : f =ᵐ[μ] g) : ae_measurable g μ :=
⟨hf.mk f, hf.measurable_mk, h.symm.trans hf.ae_eq_mk⟩

lemma mono_measure (h : ae_measurable f μ) (h' : ν ≤ μ) : ae_measurable f ν :=
⟨h.mk f, h.measurable_mk, eventually.filter_mono (ae_mono h') h.ae_eq_mk⟩

lemma add_measure {f : α → β} (hμ : ae_measurable f μ) (hν : ae_measurable f ν) :
  ae_measurable f (μ + ν) :=
begin
  let s := {x | f x ≠ hμ.mk f x},
  have : μ s = 0 := hμ.ae_eq_mk,
  obtain ⟨t, st, t_meas, μt⟩ : ∃ t, s ⊆ t ∧ is_measurable t ∧ μ t = 0 :=
    exists_is_measurable_superset_of_null this,
  let g : α → β := t.piecewise (hν.mk f) (hμ.mk f),
  refine ⟨g, measurable.piecewise t_meas hν.measurable_mk hμ.measurable_mk, _⟩,
  change μ {x | f x ≠ g x} + ν {x | f x ≠ g x} = 0,
  suffices : μ {x | f x ≠ g x} = 0 ∧ ν {x | f x ≠ g x} = 0, by simp [this.1, this.2],
  have ht : {x | f x ≠ g x} ⊆ t,
  { assume x hx,
    by_contra h,
    simp only [g, h, mem_set_of_eq, ne.def, not_false_iff, piecewise_eq_of_not_mem] at hx,
    exact h (st hx) },
  split,
  { have : μ {x | f x ≠ g x} ≤ μ t := measure_mono ht,
    rw μt at this,
    exact le_antisymm this bot_le },
  { have : {x | f x ≠ g x} ⊆ {x | f x ≠ hν.mk f x},
    { assume x hx,
      simpa [ht hx, g] using hx },
    apply le_antisymm _ bot_le,
    calc ν {x | f x ≠ g x} ≤ ν {x | f x ≠ hν.mk f x} : measure_mono this
    ... = 0 : hν.ae_eq_mk }
end

lemma smul_measure (h : ae_measurable f μ) (c : ennreal) :
  ae_measurable f (c • μ) :=
⟨h.mk f, h.measurable_mk, ae_smul_measure h.ae_eq_mk c⟩

lemma comp_measurable [measurable_space δ] {f : α → δ} {g : δ → β}
  (hg : ae_measurable g (measure.map f μ)) (hf : measurable f) : ae_measurable (g ∘ f) μ :=
⟨(hg.mk g) ∘ f, hg.measurable_mk.comp hf, ae_eq_comp hf hg.ae_eq_mk⟩

lemma prod_mk {γ : Type*} [measurable_space γ] {f : α → β} {g : α → γ}
  (hf : ae_measurable f μ) (hg : ae_measurable g μ) : ae_measurable (λ x, (f x, g x)) μ :=
⟨λ a, (hf.mk f a, hg.mk g a), hf.measurable_mk.prod_mk hg.measurable_mk,
  eventually_eq.prod_mk hf.ae_eq_mk hg.ae_eq_mk⟩

lemma is_null_measurable (h : ae_measurable f μ) {s : set β} (hs : is_measurable s) :
  is_null_measurable μ (f ⁻¹' s) :=
begin
  apply is_null_measurable_iff_ae.2,
  refine ⟨(h.mk f) ⁻¹' s, h.measurable_mk hs, _⟩,
  filter_upwards [h.ae_eq_mk],
  assume x hx,
  change (f x ∈ s) = ((h.mk f) x ∈ s),
  rwa hx
end

end ae_measurable

lemma ae_measurable_congr (h : f =ᵐ[μ] g) :
  ae_measurable f μ ↔ ae_measurable g μ :=
⟨λ hf, ae_measurable.congr hf h, λ hg, ae_measurable.congr hg h.symm⟩

@[simp] lemma ae_measurable_add_measure_iff :
  ae_measurable f (μ + ν) ↔ ae_measurable f μ ∧ ae_measurable f ν :=
⟨λ h, ⟨h.mono_measure (measure.le_add_right (le_refl _)),
         h.mono_measure (measure.le_add_left (le_refl _))⟩,
  λ h, h.1.add_measure h.2⟩

@[simp] lemma ae_measurable_const {b : β} : ae_measurable (λ a : α, b) μ :=
measurable_const.ae_measurable

@[simp] lemma ae_measurable_smul_measure_iff {c : ennreal} (hc : c ≠ 0) :
  ae_measurable f (c • μ) ↔ ae_measurable f μ :=
⟨λ h, ⟨h.mk f, h.measurable_mk, (ae_smul_measure_iff hc).1 h.ae_eq_mk⟩,
  λ h, ⟨h.mk f, h.measurable_mk, (ae_smul_measure_iff hc).2 h.ae_eq_mk⟩⟩

lemma measurable.comp_ae_measurable [measurable_space δ] {f : α → δ} {g : δ → β}
  (hg : measurable g) (hf : ae_measurable f μ) : ae_measurable (g ∘ f) μ :=
⟨g ∘ hf.mk f, hg.comp hf.measurable_mk, eventually_eq.fun_comp hf.ae_eq_mk _⟩

end

namespace is_compact

variables [topological_space α] [measurable_space α] {μ : measure α} {s : set α}

lemma finite_measure_of_nhds_within (hs : is_compact s) :
  (∀ a ∈ s, μ.finite_at_filter (𝓝[s] a)) → μ s < ⊤ :=
by simpa only [← measure.compl_mem_cofinite, measure.finite_at_filter]
  using hs.compl_mem_sets_of_nhds_within

lemma finite_measure [locally_finite_measure μ] (hs : is_compact s) : μ s < ⊤ :=
hs.finite_measure_of_nhds_within $ λ a ha, μ.finite_at_nhds_within _ _

lemma measure_zero_of_nhds_within (hs : is_compact s) :
  (∀ a ∈ s, ∃ t ∈ 𝓝[s] a, μ t = 0) → μ s = 0 :=
by simpa only [← compl_mem_ae_iff] using hs.compl_mem_sets_of_nhds_within

end is_compact

lemma metric.bounded.finite_measure [metric_space α] [proper_space α]
  [measurable_space α] {μ : measure α} [locally_finite_measure μ] {s : set α}
  (hs : metric.bounded s) :
  μ s < ⊤ :=
(measure_mono subset_closure).trans_lt (metric.compact_iff_closed_bounded.2
  ⟨is_closed_closure, metric.bounded_closure_of_bounded hs⟩).finite_measure<|MERGE_RESOLUTION|>--- conflicted
+++ resolved
@@ -790,13 +790,8 @@
 
 lemma restrict_apply_eq_zero' (hs : is_measurable s) : μ.restrict s t = 0 ↔ μ (t ∩ s) = 0 :=
 begin
-<<<<<<< HEAD
   refine ⟨λ h, nonpos_iff_eq_zero.1 (h ▸ le_restrict_apply _ _), λ h, _⟩,
-  rcases exists_is_measurable_superset_of_measure_eq_zero h with ⟨t', htt', ht', ht'0⟩,
-=======
-  refine ⟨λ h, le_zero_iff_eq.1 (h ▸ le_restrict_apply _ _), λ h, _⟩,
   rcases exists_is_measurable_superset_of_null h with ⟨t', htt', ht', ht'0⟩,
->>>>>>> 7500b242
   apply measure_mono_null ((inter_subset _ _ _).1 htt'),
   rw [restrict_apply (hs.compl.union ht'), union_inter_distrib_right, compl_inter_self,
     set.empty_union],

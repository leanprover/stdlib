/-
Copyright (c) 2020 Rémy Degenne. All rights reserved.
Released under Apache 2.0 license as described in the file LICENSE.
Authors: Rémy Degenne, Sébastien Gouëzel
-/
import measure_theory.ess_sup
import measure_theory.ae_eq_fun
import analysis.mean_inequalities

/-!
# ℒp space and Lp space

This file describes properties of almost everywhere measurable functions with finite seminorm,
denoted by `snorm f p μ` and defined for `p:ℝ≥0∞` as `0` if `p=0`, `(∫ ∥f a∥^p ∂μ) ^ (1/p)` for
`0 < p < ∞` and `ess_sup ∥f∥ μ` for `p=∞`.

The Prop-valued `mem_ℒp f p μ` states that a function `f : α → E` has finite seminorm.
The space `Lp α E p μ` is the subtype of elements of `α →ₘ[μ] E` (see ae_eq_fun) such that
`snorm f p μ` is finite. For `1 ≤ p`, `snorm` defines a norm and `Lp` is a metric space.

TODO: prove that Lp is complete.

## Main definitions

* `snorm' f p μ` : `(∫ ∥f a∥^p ∂μ) ^ (1/p)` for `f : α → F` and `p : ℝ`, where `α` is a  measurable
  space and `F` is a normed group.
* `snorm_ess_sup f μ` : seminorm in `ℒ∞`, equal to the essential supremum `ess_sup ∥f∥ μ`.
* `snorm f p μ` : for `p : ℝ≥0∞`, seminorm in `ℒp`, equal to `0` for `p=0`, to `snorm' f p μ`
  for `0 < p < ∞` and to `snorm_ess_sup f μ` for `p = ∞`.

* `mem_ℒp f p μ` : property that the function `f` is almost everywhere measurable and has finite
  p-seminorm for measure `μ` (`snorm f p μ < ∞`)
* `Lp E p μ` : elements of `α →ₘ[μ] E` (see ae_eq_fun) such that `snorm f p μ` is finite. Defined
  as an `add_subgroup` of `α →ₘ[μ] E`.

Lipschitz functions vanishing at zero act by composition on `Lp`. We define this action, and prove
that it is continuous. In particular,
* `continuous_linear_map.comp_Lp` defines the action on `Lp` of a continuous linear map.
* `Lp.pos_part` is the positive part of an `Lp` function.
* `Lp.neg_part` is the negative part of an `Lp` function.

## Implementation

Since `Lp` is defined as an `add_subgroup`, dot notation does not work. Use `Lp.measurable f` to
say that the coercion of `f` to a genuine function is measurable, instead of the non-working
`f.measurable`.

To prove that two `Lp` elements are equal, it suffices to show that their coercions to functions
coincide almost everywhere (this is registered as an `ext` rule). This can often be done using
`filter_upwards`. For instance, a proof from first principles that `f + (g + h) = (f + g) + h`
could read (in the `Lp` namespace)
```
example (f g h : Lp E p μ) : (f + g) + h = f + (g + h) :=
begin
  ext1,
  filter_upwards [coe_fn_add (f + g) h, coe_fn_add f g, coe_fn_add f (g + h), coe_fn_add g h],
  assume a ha1 ha2 ha3 ha4,
  simp only [ha1, ha2, ha3, ha4, add_assoc],
end
```
The lemma `coe_fn_add` states that the coercion of `f + g` coincides almost everywhere with the sum
of the coercions of `f` and `g`. All such lemmas use `coe_fn` in their name, to distinguish the
function coercion from the coercion to almost everywhere defined functions.
-/

noncomputable theory
open topological_space measure_theory
<<<<<<< HEAD
open_locale ennreal
=======
open_locale nnreal ennreal
>>>>>>> 5a2eac67

lemma fact_one_le_one_ennreal : fact ((1 : ℝ≥0∞) ≤ 1) := le_refl _

lemma fact_one_le_two_ennreal : fact ((1 : ℝ≥0∞) ≤ 2) :=
ennreal.coe_le_coe.2 (show (1 : nnreal) ≤ 2, by norm_num)

lemma fact_one_le_top_ennreal : fact ((1 : ℝ≥0∞) ≤ ∞) := le_top

local attribute [instance] fact_one_le_one_ennreal fact_one_le_two_ennreal fact_one_le_top_ennreal

variables {α E F G : Type*} [measurable_space α] {p : ℝ≥0∞} {q : ℝ} {μ : measure α}
  [measurable_space E] [normed_group E]
  [normed_group F] [normed_group G]

open_locale ennreal

namespace measure_theory

section ℒp

/-!
### ℒp seminorm

We define the ℒp seminorm, denoted by `snorm f p μ`. For real `p`, it is given by an integral
formula (for which we use the notation `snorm' f p μ`), and for `p = ∞` it is the essential
supremum (for which we use the notation `snorm_ess_sup f μ`).

We also define a predicate `mem_ℒp f p μ`, requesting that a function is almost everywhere
measurable and has finite `snorm f p μ`.

This paragraph is devoted to the basic properties of these definitions. It is constructed as
follows: for a given property, we prove it for `snorm'` and `snorm_ess_sup` when it makes sense,
deduce it for `snorm`, and translate it in terms of `mem_ℒp`.
-/

section ℒp_space_definition

/-- `(∫ ∥f a∥^q ∂μ) ^ (1/q)`, which is a seminorm on the space of measurable functions for which
this quantity is finite -/
def snorm' (f : α → F) (q : ℝ) (μ : measure α) : ℝ≥0∞ := (∫⁻ a, (nnnorm (f a))^q ∂μ) ^ (1/q)

/-- seminorm for `ℒ∞`, equal to the essential supremum of `∥f∥`. -/
def snorm_ess_sup (f : α → F) (μ : measure α) := ess_sup (λ x, (nnnorm (f x) : ℝ≥0∞)) μ

/-- `ℒp` seminorm, equal to `0` for `p=0`, to `(∫ ∥f a∥^p ∂μ) ^ (1/p)` for `0 < p < ∞` and to
`ess_sup ∥f∥ μ` for `p = ∞`. -/
<<<<<<< HEAD
def snorm (f : α → F) (q : ℝ≥0∞) (μ : measure α) : ℝ≥0∞ :=
if q = 0 then 0 else (if q = ∞ then snorm_ess_sup f μ else snorm' f (ennreal.to_real q) μ)
=======
def snorm (f : α → F) (p : ℝ≥0∞) (μ : measure α) : ℝ≥0∞ :=
if p = 0 then 0 else (if p = ∞ then snorm_ess_sup f μ else snorm' f (ennreal.to_real p) μ)
>>>>>>> 5a2eac67

lemma snorm_eq_snorm' (hp_ne_zero : p ≠ 0) (hp_ne_top : p ≠ ∞) {f : α → F} :
  snorm f p μ = snorm' f (ennreal.to_real p) μ :=
by simp [snorm, hp_ne_zero, hp_ne_top]

@[simp] lemma snorm_exponent_top {f : α → F} : snorm f ∞ μ = snorm_ess_sup f μ := by simp [snorm]

/-- The property that `f:α→E` is ae_measurable and `(∫ ∥f a∥^p ∂μ)^(1/p)` is finite if `p < ∞`, or
`ess_sup f < ∞` if `p = ∞`. -/
def mem_ℒp (f : α → E) (p : ℝ≥0∞) (μ : measure α) : Prop :=
ae_measurable f μ ∧ snorm f p μ < ∞

lemma mem_ℒp.ae_measurable {f : α → E} {p : ℝ≥0∞} {μ : measure α} (h : mem_ℒp f p μ) :
  ae_measurable f μ := h.1

lemma lintegral_rpow_nnnorm_eq_rpow_snorm' {f : α → F} (hq0_lt : 0 < q) :
  ∫⁻ a, (nnnorm (f a)) ^ q ∂μ = (snorm' f q μ) ^ q :=
begin
  rw [snorm', ←ennreal.rpow_mul, one_div, inv_mul_cancel, ennreal.rpow_one],
  exact (ne_of_lt hq0_lt).symm,
end

end ℒp_space_definition

section top

lemma mem_ℒp.snorm_lt_top {f : α → E} (hfp : mem_ℒp f p μ) : snorm f p μ < ∞ := hfp.2

lemma mem_ℒp.snorm_ne_top {f : α → E} (hfp : mem_ℒp f p μ) : snorm f p μ ≠ ∞ := ne_of_lt (hfp.2)

lemma lintegral_rpow_nnnorm_lt_top_of_snorm'_lt_top {f : α → F} (hq0_lt : 0 < q)
  (hfq : snorm' f q μ < ∞) :
  ∫⁻ a, (nnnorm (f a)) ^ q ∂μ < ∞ :=
begin
  rw lintegral_rpow_nnnorm_eq_rpow_snorm' hq0_lt,
  exact ennreal.rpow_lt_top_of_nonneg (le_of_lt hq0_lt) (ne_of_lt hfq),
end

end top

section zero

@[simp] lemma snorm'_exponent_zero {f : α → F} : snorm' f 0 μ = 1 :=
by rw [snorm', div_zero, ennreal.rpow_zero]

@[simp] lemma snorm_exponent_zero {f : α → F} : snorm f 0 μ = 0 :=
by simp [snorm]

lemma mem_ℒp_zero_iff_ae_measurable {f : α → E} : mem_ℒp f 0 μ ↔ ae_measurable f μ :=
by simp [mem_ℒp, snorm_exponent_zero]

@[simp] lemma snorm'_zero (hp0_lt : 0 < q) : snorm' (0 : α → F) q μ = 0 :=
by simp [snorm', hp0_lt]

@[simp] lemma snorm'_zero' (hq0_ne : q ≠ 0) (hμ : μ ≠ 0) : snorm' (0 : α → F) q μ = 0 :=
begin
  cases le_or_lt 0 q with hq0 hq_neg,
  { exact snorm'_zero (lt_of_le_of_ne hq0 hq0_ne.symm), },
  { simp [snorm', ennreal.rpow_eq_zero_iff, hμ, hq_neg], },
end

@[simp] lemma snorm_ess_sup_zero : snorm_ess_sup (0 : α → F) μ = 0 :=
begin
  simp_rw [snorm_ess_sup, pi.zero_apply, nnnorm_zero, ennreal.coe_zero, ←ennreal.bot_eq_zero],
  exact ess_sup_const_bot,
end

@[simp] lemma snorm_zero : snorm (0 : α → F) p μ = 0 :=
begin
  by_cases h0 : p = 0,
  { simp [h0], },
  by_cases h_top : p = ∞,
  { simp only [h_top, snorm_exponent_top, snorm_ess_sup_zero], },
  rw ←ne.def at h0,
  simp [snorm_eq_snorm' h0 h_top,
    ennreal.to_real_pos_iff.mpr ⟨lt_of_le_of_ne (zero_le _) h0.symm, h_top⟩],
end

lemma zero_mem_ℒp : mem_ℒp (0 : α → E) p μ :=
⟨measurable_zero.ae_measurable, by { rw snorm_zero, exact ennreal.coe_lt_top, } ⟩

lemma snorm'_measure_zero_of_pos {f : α → F} (hq_pos : 0 < q) : snorm' f q 0 = 0 :=
by simp [snorm', hq_pos]

lemma snorm'_measure_zero_of_exponent_zero {f : α → F} : snorm' f 0 0 = 1 := by simp [snorm']

lemma snorm'_measure_zero_of_neg {f : α → F} (hq_neg : q < 0) : snorm' f q 0 = ∞ :=
by simp [snorm', hq_neg]

@[simp] lemma snorm_ess_sup_measure_zero {f : α → F} : snorm_ess_sup f 0 = 0 :=
by simp [snorm_ess_sup]

@[simp] lemma snorm_measure_zero {f : α → F} : snorm f p 0 = 0 :=
begin
  by_cases h0 : p = 0,
  { simp [h0], },
  by_cases h_top : p = ∞,
  { simp [h_top], },
  rw ←ne.def at h0,
  simp [snorm_eq_snorm' h0 h_top, snorm',
    ennreal.to_real_pos_iff.mpr ⟨lt_of_le_of_ne (zero_le _) h0.symm, h_top⟩],
end

end zero

section const

lemma snorm'_const (c : F) (hq_pos : 0 < q) :
  snorm' (λ x : α , c) q μ = (nnnorm c : ℝ≥0∞) * (μ set.univ) ^ (1/q) :=
begin
  rw [snorm', lintegral_const, @ennreal.mul_rpow_of_nonneg _ _ (1/q) (by simp [hq_pos.le])],
  congr,
  rw ←ennreal.rpow_mul,
  suffices hq_cancel : q * (1/q) = 1, by rw [hq_cancel, ennreal.rpow_one],
  rw [one_div, mul_inv_cancel (ne_of_lt hq_pos).symm],
end

lemma snorm'_const' [finite_measure μ] (c : F) (hc_ne_zero : c ≠ 0) (hq_ne_zero : q ≠ 0) :
  snorm' (λ x : α , c) q μ = (nnnorm c : ℝ≥0∞) * (μ set.univ) ^ (1/q) :=
begin
  rw [snorm', lintegral_const, ennreal.mul_rpow_of_ne_top _ (measure_ne_top μ set.univ)],
  { congr,
    rw ←ennreal.rpow_mul,
    suffices hp_cancel : q * (1/q) = 1, by rw [hp_cancel, ennreal.rpow_one],
    rw [one_div, mul_inv_cancel hq_ne_zero], },
  { rw [ne.def, ennreal.rpow_eq_top_iff, auto.not_or_eq, auto.not_and_eq, auto.not_and_eq],
    split,
    { left,
      rwa [ennreal.coe_eq_zero, nnnorm_eq_zero], },
    { exact or.inl ennreal.coe_ne_top, }, },
end

lemma snorm_ess_sup_const (c : F) (hμ : μ ≠ 0) :
  snorm_ess_sup (λ x : α, c) μ = (nnnorm c : ℝ≥0∞) :=
by rw [snorm_ess_sup, ess_sup_const _ hμ]

lemma snorm'_const_of_probability_measure (c : F) (hq_pos : 0 < q) [probability_measure μ] :
  snorm' (λ x : α , c) q μ = (nnnorm c : ℝ≥0∞) :=
by simp [snorm'_const c hq_pos, measure_univ]

lemma snorm_const (c : F) (h0 : p ≠ 0) (hμ : μ ≠ 0) :
  snorm (λ x : α , c) p μ = (nnnorm c : ℝ≥0∞) * (μ set.univ) ^ (1/(ennreal.to_real p)) :=
begin
  by_cases h_top : p = ∞,
  { simp [h_top, snorm_ess_sup_const c hμ], },
  simp [snorm_eq_snorm' h0 h_top, snorm'_const,
    ennreal.to_real_pos_iff.mpr ⟨lt_of_le_of_ne (zero_le _) h0.symm, h_top⟩],
end

lemma snorm_const' (c : F) (h0 : p ≠ 0) (h_top: p ≠ ∞) :
  snorm (λ x : α , c) p μ = (nnnorm c : ℝ≥0∞) * (μ set.univ) ^ (1/(ennreal.to_real p)) :=
begin
  simp [snorm_eq_snorm' h0 h_top, snorm'_const,
    ennreal.to_real_pos_iff.mpr ⟨lt_of_le_of_ne (zero_le _) h0.symm, h_top⟩],
end

lemma mem_ℒp_const (c : E) [finite_measure μ] : mem_ℒp (λ a:α, c) p μ :=
begin
  refine ⟨measurable_const.ae_measurable, _⟩,
  by_cases h0 : p = 0,
  { simp [h0], },
  by_cases hμ : μ = 0,
  { simp [hμ], },
  rw snorm_const c h0 hμ,
  refine ennreal.mul_lt_top ennreal.coe_lt_top _,
  refine ennreal.rpow_lt_top_of_nonneg _ (measure_ne_top μ set.univ),
  simp,
end

end const

<<<<<<< HEAD
lemma snorm'_congr_ae {f g : α → F} (hfg : f =ᵐ[μ] g) : snorm' f q μ = snorm' g q μ :=
begin
  suffices h_no_pow : ∫⁻ a, (nnnorm (f a)) ^ q ∂μ = ∫⁻ a, (nnnorm (g a)) ^ q ∂μ,
  { simp_rw [snorm', h_no_pow], },
  exact lintegral_congr_ae (hfg.mono (λ x hx, by simp [*])),
=======
lemma snorm'_mono_ae {f : α → F} {g : α → G} (hq : 0 ≤ q) (h : ∀ᵐ x ∂μ, ∥f x∥ ≤ ∥g x∥) :
  snorm' f q μ ≤ snorm' g q μ :=
begin
  rw [snorm'],
  refine ennreal.rpow_le_rpow _ (one_div_nonneg.2 hq),
  refine lintegral_mono_ae (h.mono $ λ x hx, _),
  exact ennreal.rpow_le_rpow (ennreal.coe_le_coe.2 hx) hq
>>>>>>> 5a2eac67
end

lemma snorm'_congr_norm_ae {f g : α → F} (hfg : ∀ᵐ x ∂μ, ∥f x∥ = ∥g x∥) :
  snorm' f q μ = snorm' g q μ :=
begin
  have : (λ x, (nnnorm (f x) ^ q : ℝ≥0∞)) =ᵐ[μ] (λ x, nnnorm (g x) ^ q),
    from hfg.mono (λ x hx, by { simp only [← coe_nnnorm, nnreal.coe_eq] at hx, simp [hx] }),
  simp only [snorm', lintegral_congr_ae this]
end

lemma snorm'_congr_ae {f g : α → F} (hfg : f =ᵐ[μ] g) : snorm' f q μ = snorm' g q μ :=
snorm'_congr_norm_ae (hfg.fun_comp _)

lemma snorm_ess_sup_congr_ae {f g : α → F} (hfg : f =ᵐ[μ] g) :
  snorm_ess_sup f μ = snorm_ess_sup g μ :=
ess_sup_congr_ae (hfg.fun_comp (coe ∘ nnnorm))

<<<<<<< HEAD
lemma snorm_congr_norm_ae {f : α → F} {g : α → G} (hfg : ∀ᵐ x ∂μ, ∥f x∥ = ∥g x∥) :
  snorm f p μ = snorm g p μ :=
begin
  by_cases h0 : p = 0,
  { simp [h0], },
  by_cases h_top : p = ∞,
  { rw [h_top, snorm_exponent_top],
    exact ess_sup_congr_ae (hfg.mono (λ x hx, by simp [nnnorm, hx])) },
  { simp only [snorm_eq_snorm' h0 h_top, snorm'],
    congr' 1,
    exact lintegral_congr_ae (hfg.mono (λ x hx, by simp [nnnorm, hx])) }
end

lemma snorm_congr_ae {f g : α → F} (hfg : f =ᵐ[μ] g) : snorm f p μ = snorm g p μ :=
snorm_congr_norm_ae $ hfg.mono (λ x hx, by simp [hx])

lemma mem_ℒp.ae_eq {f g : α → E} (hfg : f =ᵐ[μ] g) (hf_Lp : mem_ℒp f p μ) : mem_ℒp g p μ :=
begin
  split,
  { cases hf_Lp.1 with f' hf',
    exact ⟨f', ⟨hf'.1, ae_eq_trans hfg.symm hf'.2⟩⟩, },
  { rw snorm_congr_ae hfg.symm,
    exact hf_Lp.2, },
end

lemma mem_ℒp_congr_ae {f g : α → E} (hfg : f =ᵐ[μ] g) : mem_ℒp f p μ ↔ mem_ℒp g p μ :=
⟨λ h, h.ae_eq hfg, λ h, h.ae_eq hfg.symm⟩
=======
lemma snorm_mono_ae {f : α → F} {g : α → G} (h : ∀ᵐ x ∂μ, ∥f x∥ ≤ ∥g x∥) :
  snorm f p μ ≤ snorm g p μ :=
begin
  simp only [snorm],
  split_ifs,
  { exact le_rfl },
  { refine ess_sup_mono_ae (h.mono $ λ x hx, _),
    exact_mod_cast hx },
  { exact snorm'_mono_ae ennreal.to_real_nonneg h }
end

lemma snorm_congr_norm_ae {f : α → F} {g : α → G} (hfg : ∀ᵐ x ∂μ, ∥f x∥ = ∥g x∥) :
  snorm f p μ = snorm g p μ :=
le_antisymm (snorm_mono_ae $ filter.eventually_eq.le hfg)
  (snorm_mono_ae $ (filter.eventually_eq.symm hfg).le)

@[simp] lemma snorm_norm (f : α → F) : snorm (λ x, ∥f x∥) p μ = snorm f p μ :=
snorm_congr_norm_ae $ filter.eventually_of_forall $ λ x, norm_norm _

lemma snorm_congr_ae {f g : α → F} (hfg : f =ᵐ[μ] g) : snorm f p μ = snorm g p μ :=
snorm_congr_norm_ae $ hfg.mono (λ x hx, hx ▸ rfl)

lemma mem_ℒp_congr_ae {f g : α → E} (hfg : f =ᵐ[μ] g) : mem_ℒp f p μ ↔ mem_ℒp g p μ :=
by simp only [mem_ℒp, snorm_congr_ae hfg, ae_measurable_congr hfg]

lemma mem_ℒp.ae_eq {f g : α → E} (hfg : f =ᵐ[μ] g) (hf_Lp : mem_ℒp f p μ) : mem_ℒp g p μ :=
(mem_ℒp_congr_ae hfg).1 hf_Lp

lemma mem_ℒp.of_le [measurable_space F] {f : α → E} {g : α → F}
  (hg : mem_ℒp g p μ) (hf : ae_measurable f μ) (hfg : ∀ᵐ x ∂μ, ∥f x∥ ≤ ∥g x∥) : mem_ℒp f p μ :=
⟨hf, (snorm_mono_ae hfg).trans_lt hg.snorm_lt_top⟩
>>>>>>> 5a2eac67

lemma snorm_mono_ae {f : α → F} {g : α → G} (h : ∀ᵐ x ∂μ, ∥f x∥ ≤ ∥g x∥) :
  snorm f p μ ≤ snorm g p μ :=
begin
  simp only [snorm],
  split_ifs,
  { exact le_refl _ },
  { refine ess_sup_mono_ae _,
    filter_upwards [h],
    assume x hx,
    exact ennreal.coe_le_coe.2 hx },
  { rw [snorm'],
    refine ennreal.rpow_le_rpow _ (by simp),
    apply lintegral_mono_ae,
    filter_upwards [h],
    assume x hx,
    exact ennreal.rpow_le_rpow (ennreal.coe_le_coe.2 hx) (by simp) }
end

lemma mem_ℒp.of_le [measurable_space F] {f : α → E} {g : α → F}
  (hg : mem_ℒp g p μ) (hf : ae_measurable f μ) (hfg : ∀ᵐ x ∂μ, ∥f x∥ ≤ ∥g x∥) : mem_ℒp f p μ :=
begin
  simp only [mem_ℒp, hf, true_and],
  exact lt_of_le_of_lt (snorm_mono_ae hfg) hg.snorm_lt_top,
end

section opens_measurable_space
variable [opens_measurable_space E]

lemma mem_ℒp.norm {f : α → E} (h : mem_ℒp f p μ) : mem_ℒp (λ x, ∥f x∥) p μ :=
h.of_le h.ae_measurable.norm (filter.eventually_of_forall (λ x, by simp))

lemma snorm'_eq_zero_of_ae_zero {f : α → F} (hq0_lt : 0 < q) (hf_zero : f =ᵐ[μ] 0) :
  snorm' f q μ = 0 :=
by rw [snorm'_congr_ae hf_zero, snorm'_zero hq0_lt]

lemma snorm'_eq_zero_of_ae_zero' (hq0_ne : q ≠ 0) (hμ : μ ≠ 0) {f : α → F} (hf_zero : f =ᵐ[μ] 0) :
  snorm' f q μ = 0 :=
by rw [snorm'_congr_ae hf_zero, snorm'_zero' hq0_ne hμ]

lemma ae_eq_zero_of_snorm'_eq_zero {f : α → E} (hq0 : 0 ≤ q) (hf : ae_measurable f μ)
  (h : snorm' f q μ = 0) : f =ᵐ[μ] 0 :=
begin
  rw [snorm', ennreal.rpow_eq_zero_iff] at h,
  cases h,
  { rw lintegral_eq_zero_iff' hf.nnnorm.ennreal_coe.ennreal_rpow_const at h,
    refine h.left.mono (λ x hx, _),
    rw [pi.zero_apply, ennreal.rpow_eq_zero_iff] at hx,
    cases hx,
    { cases hx with hx _,
      rwa [←ennreal.coe_zero, ennreal.coe_eq_coe, nnnorm_eq_zero] at hx, },
    { exact absurd hx.left ennreal.coe_ne_top, }, },
  { exfalso,
    rw [one_div, inv_lt_zero] at h,
    exact hq0.not_lt h.right },
end

lemma snorm'_eq_zero_iff (hq0_lt : 0 < q) {f : α → E} (hf : ae_measurable f μ) :
  snorm' f q μ = 0 ↔ f =ᵐ[μ] 0 :=
⟨ae_eq_zero_of_snorm'_eq_zero (le_of_lt hq0_lt) hf, snorm'_eq_zero_of_ae_zero hq0_lt⟩

lemma coe_nnnorm_ae_le_snorm_ess_sup (f : α → F) (μ : measure α) :
  ∀ᵐ x ∂μ, (nnnorm (f x) : ℝ≥0∞) ≤ snorm_ess_sup f μ :=
ennreal.ae_le_ess_sup (λ x, (nnnorm (f x) : ℝ≥0∞))

@[simp] lemma snorm_ess_sup_eq_zero_iff {f : α → F} : snorm_ess_sup f μ = 0 ↔ f =ᵐ[μ] 0 :=
by simp [filter.eventually_eq, snorm_ess_sup]

lemma snorm_eq_zero_iff {f : α → E} (hf : ae_measurable f μ) (h0 : p ≠ 0) :
  snorm f p μ = 0 ↔ f =ᵐ[μ] 0 :=
begin
  by_cases h_top : p = ∞,
  { rw [h_top, snorm_exponent_top, snorm_ess_sup_eq_zero_iff], },
  rw snorm_eq_snorm' h0 h_top,
  exact snorm'_eq_zero_iff
    (ennreal.to_real_pos_iff.mpr ⟨lt_of_le_of_ne (zero_le _) h0.symm, h_top⟩) hf,
end

end opens_measurable_space

@[simp] lemma snorm'_neg {f : α → F} : snorm' (-f) q μ = snorm' f q μ := by simp [snorm']

@[simp] lemma snorm_neg {f : α → F} : snorm (-f) p μ = snorm f p μ :=
begin
  by_cases h0 : p = 0,
  { simp [h0], },
  by_cases h_top : p = ∞,
  { simp [h_top, snorm_ess_sup], },
  simp [snorm_eq_snorm' h0 h_top],
end

section borel_space
variable [borel_space E]

lemma mem_ℒp.neg {f : α → E} (hf : mem_ℒp f p μ) : mem_ℒp (-f) p μ :=
⟨ae_measurable.neg hf.1, by simp [hf.right]⟩

lemma snorm'_le_snorm'_mul_rpow_measure_univ {p q : ℝ} (hp0_lt : 0 < p) (hpq : p ≤ q)
  {f : α → E} (hf : ae_measurable f μ) :
  snorm' f p μ ≤ snorm' f q μ * (μ set.univ) ^ (1/p - 1/q) :=
begin
  have hq0_lt : 0 < q, from lt_of_lt_of_le hp0_lt hpq,
  by_cases hpq_eq : p = q,
  { rw [hpq_eq, sub_self, ennreal.rpow_zero, mul_one],
    exact le_refl _, },
  have hpq : p < q, from lt_of_le_of_ne hpq hpq_eq,
  let g := λ a : α, (1 : ℝ≥0∞),
  have h_rw : ∫⁻ a, ↑(nnnorm (f a))^p ∂ μ = ∫⁻ a, (nnnorm (f a) * (g a))^p ∂ μ,
  from lintegral_congr (λ a, by simp),
  repeat {rw snorm'},
  rw h_rw,
  let r := p * q / (q - p),
  have hpqr : 1/p = 1/q + 1/r,
  { field_simp [(ne_of_lt hp0_lt).symm,
      (ne_of_lt hq0_lt).symm],
    ring, },
  calc (∫⁻ (a : α), (↑(nnnorm (f a)) * g a) ^ p ∂μ) ^ (1/p)
      ≤ (∫⁻ (a : α), ↑(nnnorm (f a)) ^ q ∂μ) ^ (1/q) * (∫⁻ (a : α), (g a) ^ r ∂μ) ^ (1/r) :
    ennreal.lintegral_Lp_mul_le_Lq_mul_Lr hp0_lt hpq hpqr μ hf.nnnorm.ennreal_coe
      ae_measurable_const
  ... = (∫⁻ (a : α), ↑(nnnorm (f a)) ^ q ∂μ) ^ (1/q) * μ set.univ ^ (1/p - 1/q) :
    by simp [hpqr],
end

lemma snorm'_le_snorm_ess_sup_mul_rpow_measure_univ (hq_pos : 0 < q) {f : α → F} :
  snorm' f q μ ≤ snorm_ess_sup f μ * (μ set.univ) ^ (1/q) :=
begin
  have h_le : ∫⁻ (a : α), ↑(nnnorm (f a)) ^ q ∂μ ≤ ∫⁻ (a : α), (snorm_ess_sup f μ) ^ q ∂μ,
  { refine lintegral_mono_ae _,
    have h_nnnorm_le_snorm_ess_sup := coe_nnnorm_ae_le_snorm_ess_sup f μ,
    refine h_nnnorm_le_snorm_ess_sup.mono (λ x hx, ennreal.rpow_le_rpow hx (le_of_lt hq_pos)), },
  rw [snorm', ←ennreal.rpow_one (snorm_ess_sup f μ)],
  nth_rewrite 1 ←mul_inv_cancel (ne_of_lt hq_pos).symm,
  rw [ennreal.rpow_mul, one_div,
    ←@ennreal.mul_rpow_of_nonneg _ _ q⁻¹ (by simp [hq_pos.le])],
  refine ennreal.rpow_le_rpow _ (by simp [hq_pos.le]),
  rwa lintegral_const at h_le,
end

lemma snorm'_le_snorm'_of_exponent_le {p q : ℝ} (hp0_lt : 0 < p) (hpq : p ≤ q) (μ : measure α)
  [probability_measure μ] {f : α → E} (hf : ae_measurable f μ) :
  snorm' f p μ ≤ snorm' f q μ :=
begin
  have h_le_μ := snorm'_le_snorm'_mul_rpow_measure_univ hp0_lt hpq hf,
  rwa [measure_univ, ennreal.one_rpow, mul_one] at h_le_μ,
end

lemma snorm'_le_snorm_ess_sup (hq_pos : 0 < q) {f : α → F} [probability_measure μ] :
  snorm' f q μ ≤ snorm_ess_sup f μ :=
le_trans (snorm'_le_snorm_ess_sup_mul_rpow_measure_univ hq_pos) (le_of_eq (by simp [measure_univ]))

lemma snorm_le_snorm_of_exponent_le {p q : ℝ≥0∞} (hpq : p ≤ q) [probability_measure μ]
  {f : α → E} (hf : ae_measurable f μ) :
  snorm f p μ ≤ snorm f q μ :=
begin
  by_cases hp0 : p = 0,
  { simp [hp0], },
  rw ←ne.def at hp0,
  by_cases hq_top : q = ∞,
  { by_cases hp_top : p = ∞,
    { rw [hq_top, hp_top],
      exact le_refl _, },
    { have hp_pos : 0 < p.to_real,
      from ennreal.to_real_pos_iff.mpr ⟨lt_of_le_of_ne (zero_le _) hp0.symm, hp_top⟩,
      rw [snorm_eq_snorm' hp0 hp_top, hq_top, snorm_exponent_top],
      refine le_trans (snorm'_le_snorm_ess_sup_mul_rpow_measure_univ hp_pos) (le_of_eq _),
      simp [measure_univ], }, },
  { have hp_top : p ≠ ∞,
    { by_contra hp_eq_top,
      push_neg at hp_eq_top,
      refine hq_top _,
      rwa [hp_eq_top, top_le_iff] at hpq, },
    have hp_pos : 0 < p.to_real,
    from ennreal.to_real_pos_iff.mpr ⟨lt_of_le_of_ne (zero_le _) hp0.symm, hp_top⟩,
    have hq0 : q ≠ 0,
    { by_contra hq_eq_zero,
      push_neg at hq_eq_zero,
      have hp_eq_zero : p = 0, from le_antisymm (by rwa hq_eq_zero at hpq) (zero_le _),
      rw [hp_eq_zero, ennreal.zero_to_real] at hp_pos,
      exact (lt_irrefl _) hp_pos, },
    have hpq_real : p.to_real ≤ q.to_real, by rwa ennreal.to_real_le_to_real hp_top hq_top,
    rw [snorm_eq_snorm' hp0 hp_top, snorm_eq_snorm' hq0 hq_top],
    exact snorm'_le_snorm'_of_exponent_le hp_pos hpq_real _ hf, },
end

lemma snorm'_lt_top_of_snorm'_lt_top_of_exponent_le {p q : ℝ} [finite_measure μ] {f : α → E}
  (hf : ae_measurable f μ) (hfq_lt_top : snorm' f q μ < ∞) (hp_nonneg : 0 ≤ p) (hpq : p ≤ q) :
  snorm' f p μ < ∞ :=
begin
  cases le_or_lt p 0 with hp_nonpos hp_pos,
  { rw le_antisymm hp_nonpos hp_nonneg,
    simp, },
  have hq_pos : 0 < q, from lt_of_lt_of_le hp_pos hpq,
  calc snorm' f p μ
      ≤ snorm' f q μ * (μ set.univ) ^ (1/p - 1/q) :
    snorm'_le_snorm'_mul_rpow_measure_univ hp_pos hpq hf
  ... < ∞ :
  begin
    rw ennreal.mul_lt_top_iff,
    refine or.inl ⟨hfq_lt_top, ennreal.rpow_lt_top_of_nonneg _ (measure_ne_top μ set.univ)⟩,
    rwa [le_sub, sub_zero, one_div, one_div, inv_le_inv hq_pos hp_pos],
  end
end

lemma mem_ℒp.mem_ℒp_of_exponent_le {p q : ℝ≥0∞} [finite_measure μ] {f : α → E}
  (hfq : mem_ℒp f q μ) (hpq : p ≤ q) :
  mem_ℒp f p μ :=
begin
  cases hfq with hfq_m hfq_lt_top,
  by_cases hp0 : p = 0,
  { rwa [hp0, mem_ℒp_zero_iff_ae_measurable], },
  rw ←ne.def at hp0,
  refine ⟨hfq_m, _⟩,
  by_cases hp_top : p = ∞,
  { have hq_top : q = ∞,
      by rwa [hp_top, top_le_iff] at hpq,
    rw [hp_top],
    rwa hq_top at hfq_lt_top, },
  have hp_pos : 0 < p.to_real,
    from ennreal.to_real_pos_iff.mpr ⟨lt_of_le_of_ne (zero_le _) hp0.symm, hp_top⟩,
  by_cases hq_top : q = ∞,
  { rw snorm_eq_snorm' hp0 hp_top,
    rw [hq_top, snorm_exponent_top] at hfq_lt_top,
    refine lt_of_le_of_lt (snorm'_le_snorm_ess_sup_mul_rpow_measure_univ hp_pos) _,
    refine ennreal.mul_lt_top hfq_lt_top _,
    exact ennreal.rpow_lt_top_of_nonneg (by simp [le_of_lt hp_pos]) (measure_ne_top μ set.univ), },
  have hq0 : q ≠ 0,
  { by_contra hq_eq_zero,
    push_neg at hq_eq_zero,
    have hp_eq_zero : p = 0, from le_antisymm (by rwa hq_eq_zero at hpq) (zero_le _),
    rw [hp_eq_zero, ennreal.zero_to_real] at hp_pos,
    exact (lt_irrefl _) hp_pos, },
  have hpq_real : p.to_real ≤ q.to_real, by rwa ennreal.to_real_le_to_real hp_top hq_top,
  rw snorm_eq_snorm' hp0 hp_top,
  rw snorm_eq_snorm' hq0 hq_top at hfq_lt_top,
  exact snorm'_lt_top_of_snorm'_lt_top_of_exponent_le hfq_m hfq_lt_top (le_of_lt hp_pos) hpq_real,
end

lemma snorm'_add_le {f g : α → E} (hf : ae_measurable f μ) (hg : ae_measurable g μ) (hq1 : 1 ≤ q) :
  snorm' (f + g) q μ ≤ snorm' f q μ + snorm' g q μ :=
calc (∫⁻ a, ↑(nnnorm ((f + g) a)) ^ q ∂μ) ^ (1 / q)
    ≤ (∫⁻ a, (((λ a, (nnnorm (f a) : ℝ≥0∞))
        + (λ a, (nnnorm (g a) : ℝ≥0∞))) a) ^ q ∂μ) ^ (1 / q) :
begin
  refine @ennreal.rpow_le_rpow _ _ (1/q) _ (by simp [le_trans zero_le_one hq1]),
  refine lintegral_mono (λ a, ennreal.rpow_le_rpow _ (le_trans zero_le_one hq1)),
  simp [←ennreal.coe_add, nnnorm_add_le],
end
... ≤ snorm' f q μ + snorm' g q μ :
  ennreal.lintegral_Lp_add_le hf.nnnorm.ennreal_coe hg.nnnorm.ennreal_coe hq1

lemma snorm_ess_sup_add_le {f g : α → F} :
  snorm_ess_sup (f + g) μ ≤ snorm_ess_sup f μ + snorm_ess_sup g μ :=
begin
  refine le_trans (ess_sup_mono_ae (filter.eventually_of_forall (λ x, _)))
    (ennreal.ess_sup_add_le _ _),
  simp_rw [pi.add_apply, ←ennreal.coe_add, ennreal.coe_le_coe],
  exact nnnorm_add_le _ _,
end

lemma snorm_add_le {f g : α → E} (hf : ae_measurable f μ) (hg : ae_measurable g μ) (hp1 : 1 ≤ p) :
  snorm (f + g) p μ ≤ snorm f p μ + snorm g p μ :=
begin
  by_cases hp0 : p = 0,
  { simp [hp0], },
  by_cases hp_top : p = ∞,
  { simp [hp_top, snorm_ess_sup_add_le], },
  have hp1_real : 1 ≤ p.to_real,
  by rwa [← ennreal.one_to_real, ennreal.to_real_le_to_real ennreal.one_ne_top hp_top],
  repeat { rw snorm_eq_snorm' hp0 hp_top, },
  exact snorm'_add_le hf hg hp1_real,
end

lemma snorm_add_lt_top_of_one_le {f g : α → E} (hf : mem_ℒp f p μ) (hg : mem_ℒp g p μ)
  (hq1 : 1 ≤ p) : snorm (f + g) p μ < ∞ :=
lt_of_le_of_lt (snorm_add_le hf.1 hg.1 hq1) (ennreal.add_lt_top.mpr ⟨hf.2, hg.2⟩)

lemma snorm'_add_lt_top_of_le_one {f g : α → E} (hf : ae_measurable f μ) (hg : ae_measurable g μ)
  (hf_snorm : snorm' f q μ < ∞) (hg_snorm : snorm' g q μ < ∞) (hq_pos : 0 < q) (hq1 : q ≤ 1) :
  snorm' (f + g) q μ < ∞ :=
calc (∫⁻ a, ↑(nnnorm ((f + g) a)) ^ q ∂μ) ^ (1 / q)
    ≤ (∫⁻ a, (((λ a, (nnnorm (f a) : ℝ≥0∞))
        + (λ a, (nnnorm (g a) : ℝ≥0∞))) a) ^ q ∂μ) ^ (1 / q) :
begin
  refine @ennreal.rpow_le_rpow _ _ (1/q) _ (by simp [hq_pos.le]),
  refine lintegral_mono (λ a, ennreal.rpow_le_rpow _ hq_pos.le),
  simp [←ennreal.coe_add, nnnorm_add_le],
end
... ≤ (∫⁻ a, (nnnorm (f a) : ℝ≥0∞) ^ q + (nnnorm (g a) : ℝ≥0∞) ^ q ∂μ) ^ (1 / q) :
begin
  refine @ennreal.rpow_le_rpow _ _ (1/q) (lintegral_mono (λ a, _)) (by simp [hq_pos.le]),
  exact ennreal.rpow_add_le_add_rpow _ _ hq_pos hq1,
end
... < ∞ :
begin
  refine @ennreal.rpow_lt_top_of_nonneg _ (1/q) (by simp [hq_pos.le]) _,
  rw [lintegral_add' hf.nnnorm.ennreal_coe.ennreal_rpow_const
    hg.nnnorm.ennreal_coe.ennreal_rpow_const, ennreal.add_ne_top, ←lt_top_iff_ne_top,
    ←lt_top_iff_ne_top],
  exact ⟨lintegral_rpow_nnnorm_lt_top_of_snorm'_lt_top hq_pos hf_snorm,
    lintegral_rpow_nnnorm_lt_top_of_snorm'_lt_top hq_pos hg_snorm⟩,
end

lemma snorm_add_lt_top {f g : α → E} (hf : mem_ℒp f p μ) (hg : mem_ℒp g p μ) :
  snorm (f + g) p μ < ∞ :=
begin
  by_cases h0 : p = 0,
  { simp [h0], },
  rw ←ne.def at h0,
  cases le_total 1 p with hp1 hp1,
  { exact snorm_add_lt_top_of_one_le hf hg hp1, },
  have hp_top : p ≠ ∞, from (lt_of_le_of_lt hp1 ennreal.coe_lt_top).ne,
  have hp_pos : 0 < p.to_real,
  { rw [← ennreal.zero_to_real, @ennreal.to_real_lt_to_real 0 p ennreal.coe_ne_top hp_top],
    exact ((zero_le p).lt_of_ne h0.symm), },
  have hp1_real : p.to_real ≤ 1,
  { rwa [← ennreal.one_to_real, @ennreal.to_real_le_to_real p 1 hp_top ennreal.coe_ne_top], },
  rw snorm_eq_snorm' h0 hp_top,
  rw [mem_ℒp, snorm_eq_snorm' h0 hp_top] at hf hg,
  exact snorm'_add_lt_top_of_le_one hf.1 hg.1 hf.2 hg.2 hp_pos hp1_real,
end

section second_countable_topology
variable [second_countable_topology E]

lemma mem_ℒp.add {f g : α → E} (hf : mem_ℒp f p μ) (hg : mem_ℒp g p μ) : mem_ℒp (f + g) p μ :=
⟨ae_measurable.add hf.1 hg.1, snorm_add_lt_top hf hg⟩

lemma mem_ℒp.sub {f g : α → E} (hf : mem_ℒp f p μ) (hg : mem_ℒp g p μ) : mem_ℒp (f - g) p μ :=
by { rw sub_eq_add_neg, exact hf.add hg.neg }

end second_countable_topology

end borel_space

section normed_space

variables {𝕜 : Type*} [normed_field 𝕜] [normed_space 𝕜 E] [normed_space 𝕜 F]

lemma snorm'_const_smul {f : α → F} (c : 𝕜) (hq0_lt : 0 < q) :
  snorm' (c • f) q μ = (nnnorm c : ℝ≥0∞) * snorm' f q μ :=
begin
  rw snorm',
  simp_rw [pi.smul_apply, nnnorm_smul, ennreal.coe_mul,
    ennreal.mul_rpow_of_nonneg _ _ (le_of_lt hq0_lt)],
  suffices h_integral : ∫⁻ a, ↑(nnnorm c) ^ q * ↑(nnnorm (f a)) ^ q ∂μ
    = (nnnorm c : ℝ≥0∞)^q * ∫⁻ a, (nnnorm (f a)) ^ q ∂μ,
  { apply_fun (λ x, x ^ (1/q)) at h_integral,
    rw [h_integral, @ennreal.mul_rpow_of_nonneg _ _ (1/q) (by simp [le_of_lt hq0_lt])],
    congr,
    simp_rw [←ennreal.rpow_mul, one_div, mul_inv_cancel (ne_of_lt hq0_lt).symm,
      ennreal.rpow_one], },
  rw lintegral_const_mul',
  rw ennreal.coe_rpow_of_nonneg _ hq0_lt.le,
  exact ennreal.coe_ne_top,
end

lemma snorm_ess_sup_const_smul {f : α → F} (c : 𝕜) :
  snorm_ess_sup (c • f) μ = (nnnorm c : ℝ≥0∞) * snorm_ess_sup f μ :=
by simp_rw [snorm_ess_sup,  pi.smul_apply, nnnorm_smul, ennreal.coe_mul, ennreal.ess_sup_const_mul]

lemma snorm_const_smul {f : α → F} (c : 𝕜) :
  snorm (c • f) p μ = (nnnorm c : ℝ≥0∞) * snorm f p μ :=
begin
  by_cases h0 : p = 0,
  { simp [h0], },
  by_cases h_top : p = ∞,
  { simp [h_top, snorm_ess_sup_const_smul], },
  repeat { rw snorm_eq_snorm' h0 h_top, },
  rw ←ne.def at h0,
  exact snorm'_const_smul c
    (ennreal.to_real_pos_iff.mpr ⟨lt_of_le_of_ne (zero_le _) h0.symm, h_top⟩),
end

lemma mem_ℒp.const_smul [borel_space E] {f : α → E} (hf : mem_ℒp f p μ) (c : 𝕜) :
  mem_ℒp (c • f) p μ :=
⟨ae_measurable.const_smul hf.1 c,
  lt_of_le_of_lt (le_of_eq (snorm_const_smul c)) (ennreal.mul_lt_top ennreal.coe_lt_top hf.2)⟩

lemma mem_ℒp.const_mul [measurable_space 𝕜] [borel_space 𝕜]
  {f : α → 𝕜} (hf : mem_ℒp f p μ) (c : 𝕜) : mem_ℒp (λ x, c * f x) p μ :=
hf.const_smul c

lemma snorm'_smul_le_mul_snorm' [opens_measurable_space E] [measurable_space 𝕜]
  [opens_measurable_space 𝕜] {p q r : ℝ}
  {f : α → E} (hf : ae_measurable f μ) {φ : α → 𝕜} (hφ : ae_measurable φ μ)
  (hp0_lt : 0 < p) (hpq : p < q) (hpqr : 1/p = 1/q + 1/r) :
  snorm' (φ • f) p μ ≤ snorm' φ q μ * snorm' f r μ :=
begin
  simp_rw [snorm', pi.smul_apply', nnnorm_smul, ennreal.coe_mul],
  exact ennreal.lintegral_Lp_mul_le_Lq_mul_Lr hp0_lt hpq hpqr μ hφ.nnnorm.ennreal_coe
    hf.nnnorm.ennreal_coe,
end

end normed_space

section monotonicity

lemma snorm_le_mul_snorm_aux_of_nonneg {f : α → F} {g : α → G} {c : ℝ}
  (h : ∀ᵐ x ∂μ, ∥f x∥ ≤ c * ∥g x∥) (hc : 0 ≤ c) (p : ℝ≥0∞) :
  snorm f p μ ≤ (ennreal.of_real c) * snorm g p μ :=
begin
<<<<<<< HEAD
  set G : α → ℝ := c • (λ x, ∥g x∥) with hG,
  have : snorm G p μ = (ennreal.of_real c) * snorm g p μ,
  { rw [hG, snorm_const_smul],
    congr' 1,
    { simp [nnnorm, real.norm_of_nonneg hc], exact (ennreal.of_real_eq_coe_nnreal _).symm },
    { exact snorm_congr_norm_ae (filter.eventually_of_forall (λ x, by simp)) } },
  rw ← this,
  refine snorm_mono_ae (h.mono (λ x hx, _)),
  convert hx,
  simp [hG, real.norm_of_nonneg hc]
=======
  lift c to ℝ≥0 using hc,
  rw [ennreal.of_real_coe_nnreal, ← c.nnnorm_eq, ← snorm_norm g, ← snorm_const_smul (c : ℝ)],
  swap, apply_instance,
  refine snorm_mono_ae _,
  simpa
>>>>>>> 5a2eac67
end

lemma snorm_le_mul_snorm_aux_of_neg {f : α → F} {g : α → G} {c : ℝ}
  (h : ∀ᵐ x ∂μ, ∥f x∥ ≤ c * ∥g x∥) (hc : c < 0) (p : ℝ≥0∞) :
  snorm f p μ = 0 ∧ snorm g p μ = 0 :=
begin
<<<<<<< HEAD
  by_cases pzero : p = 0,
  { simp [pzero, snorm] },
  by_cases gzero : ∀ᵐ x ∂μ, g x = 0,
  { have fzero : ∀ᵐ x ∂μ, f x = 0,
    { filter_upwards [h, gzero],
      assume x hx h'x,
      simpa [h'x] using hx },
    have sg : snorm g p μ = snorm (0 : α → G) p μ := snorm_congr_ae gzero,
    have sf : snorm f p μ = snorm (0 : α → F) p μ := snorm_congr_ae fzero,
    simp [sg, sf] },
  have cnonneg : 0 ≤ c,
  { rcases ((filter.not_eventually.1 gzero).and_eventually h).exists with ⟨x, gx, hx⟩,
    have : 0 < ∥g x∥, by simp [gx, le_iff_eq_or_lt.1 (norm_nonneg (g x))],
    rw ← div_le_iff this at hx,
    exact le_trans (div_nonneg (norm_nonneg _) (norm_nonneg _)) hx },
  linarith
=======
  suffices : f =ᵐ[μ] 0 ∧ g =ᵐ[μ] 0,
    by simp [snorm_congr_ae this.1, snorm_congr_ae this.2],
  refine ⟨h.mono $ λ x hx, _, h.mono $ λ x hx, _⟩,
  { refine norm_le_zero_iff.1 (hx.trans _),
    exact mul_nonpos_of_nonpos_of_nonneg hc.le (norm_nonneg _) },
  { refine norm_le_zero_iff.1 (nonpos_of_mul_nonneg_right _ hc),
    exact (norm_nonneg _).trans hx }
>>>>>>> 5a2eac67
end

lemma snorm_le_mul_snorm_of_ae_le_mul {f : α → F} {g : α → G} {c : ℝ}
  (h : ∀ᵐ x ∂μ, ∥f x∥ ≤ c * ∥g x∥) (p : ℝ≥0∞) :
  snorm f p μ ≤ (ennreal.of_real c) * snorm g p μ :=
begin
  cases le_or_lt 0 c with hc hc,
  { exact snorm_le_mul_snorm_aux_of_nonneg h hc p },
  { simp [snorm_le_mul_snorm_aux_of_neg h hc p] }
end

lemma mem_ℒp.of_le_mul [measurable_space F] {f : α → E} {g : α → F} {c : ℝ}
  (hg : mem_ℒp g p μ) (hf : ae_measurable f μ) (hfg : ∀ᵐ x ∂μ, ∥f x∥ ≤ c * ∥g x∥) :
  mem_ℒp f p μ :=
begin
  simp only [mem_ℒp, hf, true_and],
  apply lt_of_le_of_lt (snorm_le_mul_snorm_of_ae_le_mul hfg p),
  simp [lt_top_iff_ne_top, hg.snorm_ne_top],
end

end monotonicity

end ℒp

/-!
### Lp space

The space of equivalence classes of measurable functions for which `snorm f p μ < ∞`.
-/

@[simp] lemma snorm_ae_eq_fun {α E : Type*} [measurable_space α] {μ : measure α}
  [measurable_space E] [normed_group E] {p : ℝ≥0∞} {f : α → E} (hf : ae_measurable f μ) :
  snorm (ae_eq_fun.mk f hf) p μ = snorm f p μ :=
snorm_congr_ae (ae_eq_fun.coe_fn_mk _ _)

lemma mem_ℒp.snorm_mk_lt_top {α E : Type*} [measurable_space α] {μ : measure α}
  [measurable_space E] [normed_group E] {p : ℝ≥0∞} {f : α → E} (hfp : mem_ℒp f p μ) :
  snorm (ae_eq_fun.mk f hfp.1) p μ < ∞ :=
by simp [hfp.2]

/-- Lp space -/
def Lp {α} (E : Type*) [measurable_space α] [measurable_space E] [normed_group E]
  [borel_space E] [second_countable_topology E]
  (p : ℝ≥0∞) (μ : measure α) : add_subgroup (α →ₘ[μ] E) :=
{ carrier := {f | snorm f p μ < ∞},
  zero_mem' := by simp [snorm_congr_ae ae_eq_fun.coe_fn_zero, snorm_zero],
  add_mem' := λ f g hf hg, by simp [snorm_congr_ae (ae_eq_fun.coe_fn_add _ _),
    snorm_add_lt_top ⟨f.ae_measurable, hf⟩ ⟨g.ae_measurable, hg⟩],
  neg_mem' := λ f hf,
    by rwa [set.mem_set_of_eq, snorm_congr_ae (ae_eq_fun.coe_fn_neg _), snorm_neg] }

notation α ` →₁[`:25 μ `] ` E := measure_theory.Lp E 1 μ

namespace mem_ℒp

variables [borel_space E] [second_countable_topology E]

/-- make an element of Lp from a function verifying `mem_ℒp` -/
def to_Lp (f : α → E) (h_mem_ℒp : mem_ℒp f p μ) : Lp E p μ :=
⟨ae_eq_fun.mk f h_mem_ℒp.1, h_mem_ℒp.snorm_mk_lt_top⟩

lemma coe_fn_to_Lp {f : α → E} (hf : mem_ℒp f p μ) : hf.to_Lp f =ᵐ[μ] f :=
ae_eq_fun.coe_fn_mk _ _

@[simp] lemma to_Lp_eq_to_Lp_iff {f g : α → E} (hf : mem_ℒp f p μ) (hg : mem_ℒp g p μ) :
  hf.to_Lp f = hg.to_Lp g ↔ f =ᵐ[μ] g :=
by simp [to_Lp]

@[simp] lemma to_Lp_zero (h : mem_ℒp (0 : α → E) p μ ) : h.to_Lp 0 = 0 := rfl

lemma to_Lp_add {f g : α → E} (hf : mem_ℒp f p μ) (hg : mem_ℒp g p μ) :
  (hf.add hg).to_Lp (f + g) = hf.to_Lp f + hg.to_Lp g := rfl

lemma to_Lp_neg {f : α → E} (hf : mem_ℒp f p μ) : hf.neg.to_Lp (-f) = - hf.to_Lp f := rfl

lemma to_Lp_sub {f g : α → E} (hf : mem_ℒp f p μ) (hg : mem_ℒp g p μ) :
  (hf.sub hg).to_Lp (f - g) = hf.to_Lp f - hg.to_Lp g :=
by { convert hf.to_Lp_add hg.neg, exact sub_eq_add_neg f g }

end mem_ℒp

namespace Lp

variables [borel_space E] [second_countable_topology E]
<<<<<<< HEAD

instance : has_coe_to_fun (Lp E p μ) := ⟨λ _, α → E, λ f, ((f : α →ₘ[μ] E) : α → E)⟩

@[ext] lemma ext {f g : Lp E p μ} (h : f =ᵐ[μ] g) : f = g :=
begin
  cases f,
  cases g,
  simp only [subtype.mk_eq_mk],
  exact ae_eq_fun.ext h
end

lemma ext_iff {f g : Lp E p μ} : f = g ↔ f =ᵐ[μ] g :=
⟨λ h, by rw h, λ h, ext h⟩

lemma mem_Lp_iff_snorm_lt_top {f : α →ₘ[μ] E} : f ∈ Lp E p μ ↔ snorm f p μ < ∞ := iff.refl _

=======

instance : has_coe_to_fun (Lp E p μ) := ⟨λ _, α → E, λ f, ((f : α →ₘ[μ] E) : α → E)⟩

@[ext] lemma ext {f g : Lp E p μ} (h : f =ᵐ[μ] g) : f = g :=
begin
  cases f,
  cases g,
  simp only [subtype.mk_eq_mk],
  exact ae_eq_fun.ext h
end

lemma ext_iff {f g : Lp E p μ} : f = g ↔ f =ᵐ[μ] g :=
⟨λ h, by rw h, λ h, ext h⟩

lemma mem_Lp_iff_snorm_lt_top {f : α →ₘ[μ] E} : f ∈ Lp E p μ ↔ snorm f p μ < ∞ := iff.refl _

>>>>>>> 5a2eac67
lemma mem_Lp_iff_mem_ℒp {f : α →ₘ[μ] E} : f ∈ Lp E p μ ↔ mem_ℒp f p μ :=
by simp [mem_Lp_iff_snorm_lt_top, mem_ℒp, f.measurable.ae_measurable]

lemma antimono [finite_measure μ] {p q : ℝ≥0∞} (hpq : p ≤ q) : Lp E q μ ≤ Lp E p μ :=
λ f hf, (mem_ℒp.mem_ℒp_of_exponent_le ⟨f.ae_measurable, hf⟩ hpq).2

@[simp] lemma coe_fn_mk {f : α →ₘ[μ] E} (hf : snorm f p μ < ∞) :
  ((⟨f, hf⟩ : Lp E p μ) : α → E) = f := rfl
<<<<<<< HEAD

@[simp] lemma coe_mk {f : α →ₘ[μ] E} (hf : snorm f p μ < ∞) :
  ((⟨f, hf⟩ : Lp E p μ) : α →ₘ[μ] E) = f := rfl

@[simp] lemma to_Lp_coe_fn (f : Lp E p μ) (hf : mem_ℒp f p μ) : hf.to_Lp f = f :=
by { cases f, simp [mem_ℒp.to_Lp] }

lemma snorm_lt_top (f : Lp E p μ) : snorm f p μ < ∞ := f.prop

lemma snorm_ne_top (f : Lp E p μ) : snorm f p μ ≠ ∞ := (snorm_lt_top f).ne

protected lemma measurable (f : Lp E p μ) : measurable f := f.val.measurable

protected lemma ae_measurable (f : Lp E p μ) : ae_measurable f μ := f.val.ae_measurable

=======

@[simp] lemma coe_mk {f : α →ₘ[μ] E} (hf : snorm f p μ < ∞) :
  ((⟨f, hf⟩ : Lp E p μ) : α →ₘ[μ] E) = f := rfl

@[simp] lemma to_Lp_coe_fn (f : Lp E p μ) (hf : mem_ℒp f p μ) : hf.to_Lp f = f :=
by { cases f, simp [mem_ℒp.to_Lp] }

lemma snorm_lt_top (f : Lp E p μ) : snorm f p μ < ∞ := f.prop

lemma snorm_ne_top (f : Lp E p μ) : snorm f p μ ≠ ∞ := (snorm_lt_top f).ne

protected lemma measurable (f : Lp E p μ) : measurable f := f.val.measurable

protected lemma ae_measurable (f : Lp E p μ) : ae_measurable f μ := f.val.ae_measurable

>>>>>>> 5a2eac67
protected lemma mem_ℒp (f : Lp E p μ) : mem_ℒp f p μ := ⟨Lp.ae_measurable f, f.prop⟩

variables (E p μ)
lemma coe_fn_zero : ⇑(0 : Lp E p μ) =ᵐ[μ] 0 := ae_eq_fun.coe_fn_zero
variables {E p μ}

lemma coe_fn_neg (f : Lp E p μ) : ⇑(-f) =ᵐ[μ] -f := ae_eq_fun.coe_fn_neg _

lemma coe_fn_add (f g : Lp E p μ) : ⇑(f + g) =ᵐ[μ] f + g := ae_eq_fun.coe_fn_add _ _

lemma coe_fn_sub (f g : Lp E p μ) : ⇑(f - g) =ᵐ[μ] f - g := ae_eq_fun.coe_fn_sub _ _

lemma mem_Lp_const (α) [measurable_space α] (μ : measure α) (c : E) [finite_measure μ] :
  @ae_eq_fun.const α _ _ μ _ c ∈ Lp E p μ :=
(mem_ℒp_const c).snorm_mk_lt_top

instance : has_norm (Lp E p μ) := { norm := λ f, ennreal.to_real (snorm f p μ) }

instance : has_dist (Lp E p μ) := { dist := λ f g, ∥f - g∥}

instance : has_edist (Lp E p μ) := { edist := λ f g, ennreal.of_real (dist f g) }

lemma norm_def (f : Lp E p μ) : ∥f∥ = ennreal.to_real (snorm f p μ) := rfl

@[simp] lemma norm_to_Lp (f : α → E) (hf : mem_ℒp f p μ) :
  ∥hf.to_Lp f∥ = ennreal.to_real (snorm f p μ) :=
by rw [norm_def, snorm_congr_ae (mem_ℒp.coe_fn_to_Lp hf)]

lemma dist_def (f g : Lp E p μ) : dist f g = (snorm (f - g) p μ).to_real :=
begin
  simp_rw [dist, norm_def],
  congr' 1,
  apply snorm_congr_ae (coe_fn_sub _ _),
end

lemma edist_def (f g : Lp E p μ) : edist f g = snorm (f - g) p μ :=
begin
  simp_rw [edist, dist, norm_def, ennreal.of_real_to_real (snorm_ne_top _)],
  exact snorm_congr_ae (coe_fn_sub _ _)
end

@[simp] lemma edist_to_Lp_to_Lp (f g : α → E) (hf : mem_ℒp f p μ) (hg : mem_ℒp g p μ) :
  edist (hf.to_Lp f) (hg.to_Lp g) = snorm (f - g) p μ :=
by { rw edist_def, exact snorm_congr_ae (hf.coe_fn_to_Lp.sub hg.coe_fn_to_Lp) }

@[simp] lemma edist_to_Lp_zero (f : α → E) (hf : mem_ℒp f p μ) :
  edist (hf.to_Lp f) 0 = snorm f p μ :=
by { convert edist_to_Lp_to_Lp f 0 hf zero_mem_ℒp, simp }

@[simp] lemma norm_zero : ∥(0 : Lp E p μ)∥ = 0 :=
begin
  change (snorm ⇑(0 : α →ₘ[μ] E) p μ).to_real = 0,
  simp [snorm_congr_ae ae_eq_fun.coe_fn_zero, snorm_zero]
end

lemma norm_eq_zero_iff {f : Lp E p μ} (hp : 0 < p) : ∥f∥ = 0 ↔ f = 0 :=
begin
  refine ⟨λ hf, _, λ hf, by simp [hf]⟩,
  rw [norm_def, ennreal.to_real_eq_zero_iff] at hf,
  cases hf,
  { rw snorm_eq_zero_iff (Lp.ae_measurable f) hp.ne.symm at hf,
    exact subtype.eq (ae_eq_fun.ext (hf.trans ae_eq_fun.coe_fn_zero.symm)), },
  { exact absurd hf (snorm_ne_top f), },
end

lemma eq_zero_iff_ae_eq_zero {f : Lp E p μ} : f = 0 ↔ f =ᵐ[μ] 0 :=
begin
  split,
  { assume h,
    rw h,
    exact ae_eq_fun.coe_fn_const _ _ },
  { assume h,
    ext1,
    filter_upwards [h, ae_eq_fun.coe_fn_const α (0 : E)],
    assume a ha h'a,
    rw ha,
    exact h'a.symm }
end

@[simp] lemma norm_neg {f : Lp E p μ} : ∥-f∥ = ∥f∥ :=
by rw [norm_def, norm_def, snorm_congr_ae (coe_fn_neg _), snorm_neg]

lemma norm_le_mul_norm_of_ae_le_mul
  [second_countable_topology F] [measurable_space F] [borel_space F]
  {c : ℝ} {f : Lp E p μ} {g : Lp F p μ} (h : ∀ᵐ x ∂μ, ∥f x∥ ≤ c * ∥g x∥) : ∥f∥ ≤ c * ∥g∥ :=
begin
  by_cases pzero : p = 0,
  { simp [pzero, norm_def] },
  cases le_or_lt 0 c with hc hc,
  { have := snorm_le_mul_snorm_aux_of_nonneg h hc p,
    rw [← ennreal.to_real_le_to_real, ennreal.to_real_mul, ennreal.to_real_of_real hc] at this,
    { exact this },
    { exact (Lp.mem_ℒp _).snorm_ne_top },
    { simp [(Lp.mem_ℒp _).snorm_ne_top] } },
  { have := snorm_le_mul_snorm_aux_of_neg h hc p,
    simp only [snorm_eq_zero_iff (Lp.ae_measurable _) pzero, ← eq_zero_iff_ae_eq_zero] at this,
    simp [this] }
end

lemma norm_le_norm_of_ae_le [second_countable_topology F] [measurable_space F] [borel_space F]
  {f : Lp E p μ} {g : Lp F p μ} (h : ∀ᵐ x ∂μ, ∥f x∥ ≤ ∥g x∥) : ∥f∥ ≤ ∥g∥ :=
begin
  rw [norm_def, norm_def, ennreal.to_real_le_to_real (snorm_ne_top _) (snorm_ne_top _)],
  exact snorm_mono_ae h
end

lemma mem_Lp_of_ae_le_mul [second_countable_topology F] [measurable_space F] [borel_space F]
  {c : ℝ} {f : α →ₘ[μ] E} {g : Lp F p μ} (h : ∀ᵐ x ∂μ, ∥f x∥ ≤ c * ∥g x∥) : f ∈ Lp E p μ :=
mem_Lp_iff_mem_ℒp.2 $ mem_ℒp.of_le_mul (Lp.mem_ℒp g) (ae_eq_fun.ae_measurable f) h

lemma mem_Lp_of_ae_le [second_countable_topology F] [measurable_space F] [borel_space F]
  {f : α →ₘ[μ] E} {g : Lp F p μ} (h : ∀ᵐ x ∂μ, ∥f x∥ ≤ ∥g x∥) : f ∈ Lp E p μ :=
mem_Lp_iff_mem_ℒp.2 $ mem_ℒp.of_le (Lp.mem_ℒp g) (ae_eq_fun.ae_measurable f) h

instance [hp : fact (1 ≤ p)] : normed_group (Lp E p μ) :=
normed_group.of_core _
{ norm_eq_zero_iff := λ f, norm_eq_zero_iff (ennreal.zero_lt_one.trans_le hp),
  triangle := begin
    assume f g,
    simp only [norm_def],
    rw ← ennreal.to_real_add (snorm_ne_top f) (snorm_ne_top g),
    suffices h_snorm : snorm ⇑(f + g) p μ ≤ snorm ⇑f p μ + snorm ⇑g p μ,
    { rwa ennreal.to_real_le_to_real (snorm_ne_top (f + g)),
      exact ennreal.add_ne_top.mpr ⟨snorm_ne_top f, snorm_ne_top g⟩, },
    rw [snorm_congr_ae (coe_fn_add _ _)],
    exact snorm_add_le (Lp.ae_measurable f) (Lp.ae_measurable g) hp,
  end,
  norm_neg := by simp }

instance normed_group_L1 : normed_group (Lp E 1 μ) := by apply_instance
instance normed_group_L2 : normed_group (Lp E 2 μ) := by apply_instance
instance normed_group_Ltop : normed_group (Lp E ∞ μ) := by apply_instance

section normed_space

variables {𝕜 : Type*} [normed_field 𝕜] [normed_space 𝕜 E]

lemma mem_Lp_const_smul (c : 𝕜) (f : Lp E p μ) : c • ↑f ∈ Lp E p μ :=
begin
  rw [mem_Lp_iff_snorm_lt_top, snorm_congr_ae (ae_eq_fun.coe_fn_smul _ _), snorm_const_smul,
    ennreal.mul_lt_top_iff],
  exact or.inl ⟨ennreal.coe_lt_top, f.prop⟩,
end

instance : has_scalar 𝕜 (Lp E p μ) := { smul := λ c f, ⟨c • ↑f, mem_Lp_const_smul c f⟩ }

lemma coe_fn_smul (c : 𝕜) (f : Lp E p μ) : ⇑(c • f) =ᵐ[μ] c • f := ae_eq_fun.coe_fn_smul _ _

instance : semimodule 𝕜 (Lp E p μ) :=
{ one_smul := λ _, subtype.eq (one_smul 𝕜 _),
  mul_smul := λ _ _ _, subtype.eq (mul_smul _ _ _),
  smul_add := λ _ _ _, subtype.eq (smul_add _ _ _),
  smul_zero := λ _, subtype.eq (smul_zero _),
  add_smul := λ _ _ _, subtype.eq (add_smul _ _ _),
  zero_smul := λ _, subtype.eq (zero_smul _ _) }

lemma norm_const_smul (c : 𝕜) (f : Lp E p μ) : ∥c • f∥ = ∥c∥ * ∥f∥ :=
by rw [norm_def, snorm_congr_ae (coe_fn_smul _ _), snorm_const_smul c,
  ennreal.to_real_mul, ennreal.coe_to_real, coe_nnnorm, norm_def]

instance [fact (1 ≤ p)] : normed_space 𝕜 (Lp E p μ) :=
{ norm_smul_le := λ _ _, by simp [norm_const_smul] }

instance normed_space_L1 : normed_space 𝕜 (Lp E 1 μ) := by apply_instance
instance normed_space_L2 : normed_space 𝕜 (Lp E 2 μ) := by apply_instance
instance normed_space_Ltop : normed_space 𝕜 (Lp E ∞ μ) := by apply_instance

end normed_space

end Lp

namespace mem_ℒp

variables
  [borel_space E] [second_countable_topology E]
  {𝕜 : Type*} [normed_field 𝕜] [normed_space 𝕜 E]

lemma to_Lp_const_smul {f : α → E} (c : 𝕜) (hf : mem_ℒp f p μ) :
  (hf.const_smul c).to_Lp (c • f) = c • hf.to_Lp f := rfl

end mem_ℒp

end measure_theory

open measure_theory

/-!
### Composition on `L^p`

We show that Lipschitz functions vanishing at zero act by composition on `L^p`, and specialize
this to the composition with continuous linear maps, and to the definition of the positive
part of an `L^p` function.
-/

section composition

variables [second_countable_topology E] [borel_space E]
  [second_countable_topology F] [measurable_space F] [borel_space F]
  {g : E → F} {c : nnreal}

namespace lipschitz_with

/-- When `g` is a Lipschitz function sending `0` to `0` and `f` is in `Lp`, then `g ∘ f` is well
defined as an element of `Lp`. -/
def comp_Lp (hg : lipschitz_with c g) (g0 : g 0 = 0) (f : Lp E p μ) : Lp F p μ :=
⟨ae_eq_fun.comp g hg.continuous.measurable (f : α →ₘ[μ] E),
begin
  suffices : ∀ᵐ x ∂μ, ∥ae_eq_fun.comp g hg.continuous.measurable (f : α →ₘ[μ] E) x∥ ≤ c * ∥f x∥,
    { exact Lp.mem_Lp_of_ae_le_mul this },
  filter_upwards [ae_eq_fun.coe_fn_comp g hg.continuous.measurable (f : α →ₘ[μ] E)],
  assume a ha,
  simp only [ha],
  rw [← dist_zero_right, ← dist_zero_right, ← g0],
  exact hg.dist_le_mul (f a) 0,
end⟩

lemma coe_fn_comp_Lp (hg : lipschitz_with c g) (g0 : g 0 = 0) (f : Lp E p μ) :
  hg.comp_Lp g0 f =ᵐ[μ] g ∘ f :=
ae_eq_fun.coe_fn_comp _ _ _

@[simp] lemma comp_Lp_zero (hg : lipschitz_with c g) (g0 : g 0 = 0) :
  hg.comp_Lp g0 (0 : Lp E p μ) = 0 :=
begin
  rw Lp.eq_zero_iff_ae_eq_zero,
  apply (coe_fn_comp_Lp _ _ _).trans,
  filter_upwards [Lp.coe_fn_zero E p μ],
  assume a ha,
  simp [ha, g0]
end

lemma norm_comp_Lp_sub_le (hg : lipschitz_with c g) (g0 : g 0 = 0) (f f' : Lp E p μ) :
  ∥hg.comp_Lp g0 f - hg.comp_Lp g0 f'∥ ≤ c * ∥f - f'∥ :=
begin
  apply Lp.norm_le_mul_norm_of_ae_le_mul,
  filter_upwards [hg.coe_fn_comp_Lp g0 f, hg.coe_fn_comp_Lp g0 f',
    Lp.coe_fn_sub (hg.comp_Lp g0 f) (hg.comp_Lp g0 f'), Lp.coe_fn_sub f f'],
  assume a ha1 ha2 ha3 ha4,
  simp [ha1, ha2, ha3, ha4, ← dist_eq_norm],
  exact hg.dist_le_mul (f a) (f' a)
end

lemma norm_comp_Lp_le (hg : lipschitz_with c g) (g0 : g 0 = 0) (f : Lp E p μ) :
  ∥hg.comp_Lp g0 f∥ ≤ c * ∥f∥ :=
by simpa using hg.norm_comp_Lp_sub_le g0 f 0

lemma lipschitz_with_comp_Lp [fact (1 ≤ p)] (hg : lipschitz_with c g) (g0 : g 0 = 0) :
  lipschitz_with c (hg.comp_Lp g0 : Lp E p μ → Lp F p μ) :=
lipschitz_with.of_dist_le_mul $ λ f g, by simp [dist_eq_norm, norm_comp_Lp_sub_le]

lemma continuous_comp_Lp [fact (1 ≤ p)] (hg : lipschitz_with c g) (g0 : g 0 = 0) :
  continuous (hg.comp_Lp g0 : Lp E p μ → Lp F p μ) :=
(lipschitz_with_comp_Lp hg g0).continuous

end lipschitz_with

namespace continuous_linear_map
variables [normed_space ℝ E] [normed_space ℝ F]

/-- Composing `f : Lp ` with `L : E →L[ℝ] F`. -/
def comp_Lp (L : E →L[ℝ] F) (f : Lp E p μ) : Lp F p μ :=
L.lipschitz.comp_Lp (map_zero L) f

lemma coe_fn_comp_Lp (L : E →L[ℝ] F) (f : Lp E p μ) :
  ∀ᵐ a ∂μ, (L.comp_Lp f) a = L (f a) :=
lipschitz_with.coe_fn_comp_Lp _ _ _

variables (μ p)
/-- Composing `f : Lp E p μ` with `L : E →L[ℝ] F`, seen as a `ℝ`-linear map on `Lp E p μ`. -/
def comp_Lpₗ (L : E →L[ℝ] F) : (Lp E p μ) →ₗ[ℝ] (Lp F p μ) :=
{ to_fun := λ f, L.comp_Lp f,
  map_add' := begin
    intros f g,
    ext1,
    filter_upwards [Lp.coe_fn_add f g, coe_fn_comp_Lp L (f + g), coe_fn_comp_Lp L f,
      coe_fn_comp_Lp L g, Lp.coe_fn_add (L.comp_Lp f) (L.comp_Lp g)],
    assume a ha1 ha2 ha3 ha4 ha5,
    simp only [ha1, ha2, ha3, ha4, ha5, map_add, pi.add_apply],
  end,
  map_smul' := begin
    intros c f,
    ext1,
    filter_upwards [Lp.coe_fn_smul c f, coe_fn_comp_Lp L (c • f), Lp.coe_fn_smul c (L.comp_Lp f),
      coe_fn_comp_Lp L f],
    assume a ha1 ha2 ha3 ha4,
    simp only [ha1, ha2, ha3, ha4, map_smul, pi.smul_apply],
  end }

variables {μ p}
lemma norm_comp_Lp_le (L : E →L[ℝ] F) (f : Lp E p μ)  : ∥L.comp_Lp f∥ ≤ ∥L∥ * ∥f∥ :=
lipschitz_with.norm_comp_Lp_le _ _ _

variables (μ p)

/-- Composing `f : Lp E p μ` with `L : E →L[ℝ] F`, seen as a continuous `ℝ`-linear map on
`Lp E p μ`. -/
def comp_LpL [fact (1 ≤ p)] (L : E →L[ℝ] F) : (Lp E p μ) →L[ℝ] (Lp F p μ) :=
linear_map.mk_continuous (L.comp_Lpₗ p μ) ∥L∥ L.norm_comp_Lp_le

lemma norm_compLpL_le [fact (1 ≤ p)] (L : E →L[ℝ] F) :
  ∥L.comp_LpL p μ∥ ≤ ∥L∥ :=
linear_map.mk_continuous_norm_le _ (norm_nonneg _) _

end continuous_linear_map

namespace measure_theory
namespace Lp
section pos_part

lemma lipschitz_with_pos_part : lipschitz_with 1 (λ (x : ℝ), max x 0) :=
lipschitz_with.of_dist_le_mul $ λ x y, by simp [dist, abs_max_sub_max_le_abs]

/-- Positive part of a function in `L^p`. -/
def pos_part (f : Lp ℝ p μ) : Lp ℝ p μ :=
lipschitz_with_pos_part.comp_Lp (max_eq_right (le_refl _)) f

/-- Negative part of a function in `L^p`. -/
def neg_part (f : Lp ℝ p μ) : Lp ℝ p μ := pos_part (-f)

@[norm_cast]
lemma coe_pos_part (f : Lp ℝ p μ) : (pos_part f : α →ₘ[μ] ℝ) = (f : α →ₘ[μ] ℝ).pos_part := rfl

lemma coe_fn_pos_part (f : Lp ℝ p μ) : ⇑(pos_part f) =ᵐ[μ] λ a, max (f a) 0 :=
ae_eq_fun.coe_fn_pos_part _

lemma coe_fn_neg_part_eq_max (f : Lp ℝ p μ) : ∀ᵐ a ∂μ, neg_part f a = max (- f a) 0 :=
begin
  rw neg_part,
  filter_upwards [coe_fn_pos_part (-f), coe_fn_neg f],
  assume a h₁ h₂,
  rw [h₁, h₂, pi.neg_apply]
end

lemma coe_fn_neg_part (f : Lp ℝ p μ) : ∀ᵐ a ∂μ, neg_part f a = - min (f a) 0 :=
(coe_fn_neg_part_eq_max f).mono $ assume a h,
by rw [h, ← max_neg_neg, neg_zero]

lemma continuous_pos_part [fact (1 ≤ p)] : continuous (λf : Lp ℝ p μ, pos_part f) :=
lipschitz_with.continuous_comp_Lp _ _

lemma continuous_neg_part [fact (1 ≤ p)] : continuous (λf : Lp ℝ p μ, neg_part f) :=
have eq : (λf : Lp ℝ p μ, neg_part f) = (λf : Lp ℝ p μ, pos_part (-f)) := rfl,
by { rw eq, exact continuous_pos_part.comp continuous_neg }

end pos_part
end Lp
end measure_theory
end composition<|MERGE_RESOLUTION|>--- conflicted
+++ resolved
@@ -65,11 +65,7 @@
 
 noncomputable theory
 open topological_space measure_theory
-<<<<<<< HEAD
-open_locale ennreal
-=======
 open_locale nnreal ennreal
->>>>>>> 5a2eac67
 
 lemma fact_one_le_one_ennreal : fact ((1 : ℝ≥0∞) ≤ 1) := le_refl _
 
@@ -116,13 +112,8 @@
 
 /-- `ℒp` seminorm, equal to `0` for `p=0`, to `(∫ ∥f a∥^p ∂μ) ^ (1/p)` for `0 < p < ∞` and to
 `ess_sup ∥f∥ μ` for `p = ∞`. -/
-<<<<<<< HEAD
-def snorm (f : α → F) (q : ℝ≥0∞) (μ : measure α) : ℝ≥0∞ :=
-if q = 0 then 0 else (if q = ∞ then snorm_ess_sup f μ else snorm' f (ennreal.to_real q) μ)
-=======
 def snorm (f : α → F) (p : ℝ≥0∞) (μ : measure α) : ℝ≥0∞ :=
 if p = 0 then 0 else (if p = ∞ then snorm_ess_sup f μ else snorm' f (ennreal.to_real p) μ)
->>>>>>> 5a2eac67
 
 lemma snorm_eq_snorm' (hp_ne_zero : p ≠ 0) (hp_ne_top : p ≠ ∞) {f : α → F} :
   snorm f p μ = snorm' f (ennreal.to_real p) μ :=
@@ -294,13 +285,6 @@
 
 end const
 
-<<<<<<< HEAD
-lemma snorm'_congr_ae {f g : α → F} (hfg : f =ᵐ[μ] g) : snorm' f q μ = snorm' g q μ :=
-begin
-  suffices h_no_pow : ∫⁻ a, (nnnorm (f a)) ^ q ∂μ = ∫⁻ a, (nnnorm (g a)) ^ q ∂μ,
-  { simp_rw [snorm', h_no_pow], },
-  exact lintegral_congr_ae (hfg.mono (λ x hx, by simp [*])),
-=======
 lemma snorm'_mono_ae {f : α → F} {g : α → G} (hq : 0 ≤ q) (h : ∀ᵐ x ∂μ, ∥f x∥ ≤ ∥g x∥) :
   snorm' f q μ ≤ snorm' g q μ :=
 begin
@@ -308,7 +292,6 @@
   refine ennreal.rpow_le_rpow _ (one_div_nonneg.2 hq),
   refine lintegral_mono_ae (h.mono $ λ x hx, _),
   exact ennreal.rpow_le_rpow (ennreal.coe_le_coe.2 hx) hq
->>>>>>> 5a2eac67
 end
 
 lemma snorm'_congr_norm_ae {f g : α → F} (hfg : ∀ᵐ x ∂μ, ∥f x∥ = ∥g x∥) :
@@ -326,35 +309,6 @@
   snorm_ess_sup f μ = snorm_ess_sup g μ :=
 ess_sup_congr_ae (hfg.fun_comp (coe ∘ nnnorm))
 
-<<<<<<< HEAD
-lemma snorm_congr_norm_ae {f : α → F} {g : α → G} (hfg : ∀ᵐ x ∂μ, ∥f x∥ = ∥g x∥) :
-  snorm f p μ = snorm g p μ :=
-begin
-  by_cases h0 : p = 0,
-  { simp [h0], },
-  by_cases h_top : p = ∞,
-  { rw [h_top, snorm_exponent_top],
-    exact ess_sup_congr_ae (hfg.mono (λ x hx, by simp [nnnorm, hx])) },
-  { simp only [snorm_eq_snorm' h0 h_top, snorm'],
-    congr' 1,
-    exact lintegral_congr_ae (hfg.mono (λ x hx, by simp [nnnorm, hx])) }
-end
-
-lemma snorm_congr_ae {f g : α → F} (hfg : f =ᵐ[μ] g) : snorm f p μ = snorm g p μ :=
-snorm_congr_norm_ae $ hfg.mono (λ x hx, by simp [hx])
-
-lemma mem_ℒp.ae_eq {f g : α → E} (hfg : f =ᵐ[μ] g) (hf_Lp : mem_ℒp f p μ) : mem_ℒp g p μ :=
-begin
-  split,
-  { cases hf_Lp.1 with f' hf',
-    exact ⟨f', ⟨hf'.1, ae_eq_trans hfg.symm hf'.2⟩⟩, },
-  { rw snorm_congr_ae hfg.symm,
-    exact hf_Lp.2, },
-end
-
-lemma mem_ℒp_congr_ae {f g : α → E} (hfg : f =ᵐ[μ] g) : mem_ℒp f p μ ↔ mem_ℒp g p μ :=
-⟨λ h, h.ae_eq hfg, λ h, h.ae_eq hfg.symm⟩
-=======
 lemma snorm_mono_ae {f : α → F} {g : α → G} (h : ∀ᵐ x ∂μ, ∥f x∥ ≤ ∥g x∥) :
   snorm f p μ ≤ snorm g p μ :=
 begin
@@ -386,7 +340,6 @@
 lemma mem_ℒp.of_le [measurable_space F] {f : α → E} {g : α → F}
   (hg : mem_ℒp g p μ) (hf : ae_measurable f μ) (hfg : ∀ᵐ x ∂μ, ∥f x∥ ≤ ∥g x∥) : mem_ℒp f p μ :=
 ⟨hf, (snorm_mono_ae hfg).trans_lt hg.snorm_lt_top⟩
->>>>>>> 5a2eac67
 
 lemma snorm_mono_ae {f : α → F} {g : α → G} (h : ∀ᵐ x ∂μ, ∥f x∥ ≤ ∥g x∥) :
   snorm f p μ ≤ snorm g p μ :=
@@ -789,48 +742,17 @@
   (h : ∀ᵐ x ∂μ, ∥f x∥ ≤ c * ∥g x∥) (hc : 0 ≤ c) (p : ℝ≥0∞) :
   snorm f p μ ≤ (ennreal.of_real c) * snorm g p μ :=
 begin
-<<<<<<< HEAD
-  set G : α → ℝ := c • (λ x, ∥g x∥) with hG,
-  have : snorm G p μ = (ennreal.of_real c) * snorm g p μ,
-  { rw [hG, snorm_const_smul],
-    congr' 1,
-    { simp [nnnorm, real.norm_of_nonneg hc], exact (ennreal.of_real_eq_coe_nnreal _).symm },
-    { exact snorm_congr_norm_ae (filter.eventually_of_forall (λ x, by simp)) } },
-  rw ← this,
-  refine snorm_mono_ae (h.mono (λ x hx, _)),
-  convert hx,
-  simp [hG, real.norm_of_nonneg hc]
-=======
   lift c to ℝ≥0 using hc,
   rw [ennreal.of_real_coe_nnreal, ← c.nnnorm_eq, ← snorm_norm g, ← snorm_const_smul (c : ℝ)],
   swap, apply_instance,
   refine snorm_mono_ae _,
   simpa
->>>>>>> 5a2eac67
 end
 
 lemma snorm_le_mul_snorm_aux_of_neg {f : α → F} {g : α → G} {c : ℝ}
   (h : ∀ᵐ x ∂μ, ∥f x∥ ≤ c * ∥g x∥) (hc : c < 0) (p : ℝ≥0∞) :
   snorm f p μ = 0 ∧ snorm g p μ = 0 :=
 begin
-<<<<<<< HEAD
-  by_cases pzero : p = 0,
-  { simp [pzero, snorm] },
-  by_cases gzero : ∀ᵐ x ∂μ, g x = 0,
-  { have fzero : ∀ᵐ x ∂μ, f x = 0,
-    { filter_upwards [h, gzero],
-      assume x hx h'x,
-      simpa [h'x] using hx },
-    have sg : snorm g p μ = snorm (0 : α → G) p μ := snorm_congr_ae gzero,
-    have sf : snorm f p μ = snorm (0 : α → F) p μ := snorm_congr_ae fzero,
-    simp [sg, sf] },
-  have cnonneg : 0 ≤ c,
-  { rcases ((filter.not_eventually.1 gzero).and_eventually h).exists with ⟨x, gx, hx⟩,
-    have : 0 < ∥g x∥, by simp [gx, le_iff_eq_or_lt.1 (norm_nonneg (g x))],
-    rw ← div_le_iff this at hx,
-    exact le_trans (div_nonneg (norm_nonneg _) (norm_nonneg _)) hx },
-  linarith
-=======
   suffices : f =ᵐ[μ] 0 ∧ g =ᵐ[μ] 0,
     by simp [snorm_congr_ae this.1, snorm_congr_ae this.2],
   refine ⟨h.mono $ λ x hx, _, h.mono $ λ x hx, _⟩,
@@ -838,7 +760,6 @@
     exact mul_nonpos_of_nonpos_of_nonneg hc.le (norm_nonneg _) },
   { refine norm_le_zero_iff.1 (nonpos_of_mul_nonneg_right _ hc),
     exact (norm_nonneg _).trans hx }
->>>>>>> 5a2eac67
 end
 
 lemma snorm_le_mul_snorm_of_ae_le_mul {f : α → F} {g : α → G} {c : ℝ}
@@ -923,7 +844,6 @@
 namespace Lp
 
 variables [borel_space E] [second_countable_topology E]
-<<<<<<< HEAD
 
 instance : has_coe_to_fun (Lp E p μ) := ⟨λ _, α → E, λ f, ((f : α →ₘ[μ] E) : α → E)⟩
 
@@ -940,24 +860,6 @@
 
 lemma mem_Lp_iff_snorm_lt_top {f : α →ₘ[μ] E} : f ∈ Lp E p μ ↔ snorm f p μ < ∞ := iff.refl _
 
-=======
-
-instance : has_coe_to_fun (Lp E p μ) := ⟨λ _, α → E, λ f, ((f : α →ₘ[μ] E) : α → E)⟩
-
-@[ext] lemma ext {f g : Lp E p μ} (h : f =ᵐ[μ] g) : f = g :=
-begin
-  cases f,
-  cases g,
-  simp only [subtype.mk_eq_mk],
-  exact ae_eq_fun.ext h
-end
-
-lemma ext_iff {f g : Lp E p μ} : f = g ↔ f =ᵐ[μ] g :=
-⟨λ h, by rw h, λ h, ext h⟩
-
-lemma mem_Lp_iff_snorm_lt_top {f : α →ₘ[μ] E} : f ∈ Lp E p μ ↔ snorm f p μ < ∞ := iff.refl _
-
->>>>>>> 5a2eac67
 lemma mem_Lp_iff_mem_ℒp {f : α →ₘ[μ] E} : f ∈ Lp E p μ ↔ mem_ℒp f p μ :=
 by simp [mem_Lp_iff_snorm_lt_top, mem_ℒp, f.measurable.ae_measurable]
 
@@ -966,7 +868,6 @@
 
 @[simp] lemma coe_fn_mk {f : α →ₘ[μ] E} (hf : snorm f p μ < ∞) :
   ((⟨f, hf⟩ : Lp E p μ) : α → E) = f := rfl
-<<<<<<< HEAD
 
 @[simp] lemma coe_mk {f : α →ₘ[μ] E} (hf : snorm f p μ < ∞) :
   ((⟨f, hf⟩ : Lp E p μ) : α →ₘ[μ] E) = f := rfl
@@ -982,23 +883,6 @@
 
 protected lemma ae_measurable (f : Lp E p μ) : ae_measurable f μ := f.val.ae_measurable
 
-=======
-
-@[simp] lemma coe_mk {f : α →ₘ[μ] E} (hf : snorm f p μ < ∞) :
-  ((⟨f, hf⟩ : Lp E p μ) : α →ₘ[μ] E) = f := rfl
-
-@[simp] lemma to_Lp_coe_fn (f : Lp E p μ) (hf : mem_ℒp f p μ) : hf.to_Lp f = f :=
-by { cases f, simp [mem_ℒp.to_Lp] }
-
-lemma snorm_lt_top (f : Lp E p μ) : snorm f p μ < ∞ := f.prop
-
-lemma snorm_ne_top (f : Lp E p μ) : snorm f p μ ≠ ∞ := (snorm_lt_top f).ne
-
-protected lemma measurable (f : Lp E p μ) : measurable f := f.val.measurable
-
-protected lemma ae_measurable (f : Lp E p μ) : ae_measurable f μ := f.val.ae_measurable
-
->>>>>>> 5a2eac67
 protected lemma mem_ℒp (f : Lp E p μ) : mem_ℒp f p μ := ⟨Lp.ae_measurable f, f.prop⟩
 
 variables (E p μ)

/-
Copyright (c) 2020 Yury G. Kudryashov. All rights reserved.
Released under Apache 2.0 license as described in the file LICENSE.
Authors: Yury G. Kudryashov, Patrick Massot, Sébastien Gouëzel
-/
import measure_theory.set_integral
import measure_theory.lebesgue_measure
import analysis.calculus.fderiv_measurable
import analysis.calculus.extend_deriv
import measure_theory.vitali_caratheodory
import analysis.normed_space.dual


/-!
# Integral over an interval

In this file we define `∫ x in a..b, f x ∂μ` to be `∫ x in Ioc a b, f x ∂μ` if `a ≤ b`
and `-∫ x in Ioc b a, f x ∂μ` if `b ≤ a`. We prove a few simple properties and many versions
of the first part of the
[fundamental theorem of calculus](https://en.wikipedia.org/wiki/Fundamental_theorem_of_calculus).
Recall that it states that the function `(u, v) ↦ ∫ x in u..v, f x` has derivative
`(δu, δv) ↦ δv • f b - δu • f a` at `(a, b)` provided that `f` is continuous at `a` and `b`.

## Main statements

### FTC-1 for Lebesgue measure

We prove several versions of FTC-1, all in the `interval_integral` namespace. Many of them follow
the naming scheme `integral_has(_strict?)_(f?)deriv(_within?)_at(_of_tendsto_ae?)(_right|_left?)`.
They formulate FTC in terms of `has(_strict?)_(f?)deriv(_within?)_at`.
Let us explain the meaning of each part of the name:

* `_strict` means that the theorem is about strict differentiability;
* `f` means that the theorem is about differentiability in both endpoints; incompatible with
  `_right|_left`;
* `_within` means that the theorem is about one-sided derivatives, see below for details;
* `_of_tendsto_ae` means that instead of continuity the theorem assumes that `f` has a finite limit
  almost surely as `x` tends to `a` and/or `b`;
* `_right` or `_left` mean that the theorem is about differentiability in the right (resp., left)
  endpoint.

We also reformulate these theorems in terms of `(f?)deriv(_within?)`. These theorems are named
`(f?)deriv(_within?)_integral(_of_tendsto_ae?)(_right|_left?)` with the same meaning of parts of the
name.

### One-sided derivatives

Theorem `integral_has_fderiv_within_at_of_tendsto_ae` states that `(u, v) ↦ ∫ x in u..v, f x` has a
derivative `(δu, δv) ↦ δv • cb - δu • ca` within the set `s × t` at `(a, b)` provided that `f` tends
to `ca` (resp., `cb`) almost surely at `la` (resp., `lb`), where possible values of `s`, `t`, and
corresponding filters `la`, `lb` are given in the following table.

| `s`     | `la`         | `t`     | `lb`         |
| ------- | ----         | ---     | ----         |
| `Iic a` | `𝓝[Iic a] a` | `Iic b` | `𝓝[Iic b] b` |
| `Ici a` | `𝓝[Ioi a] a` | `Ici b` | `𝓝[Ioi b] b` |
| `{a}`   | `⊥`          | `{b}`   | `⊥`          |
| `univ`  | `𝓝 a`        | `univ`  | `𝓝 b`        |

We use a typeclass `FTC_filter` to make Lean automatically find `la`/`lb` based on `s`/`t`. This way
we can formulate one theorem instead of `16` (or `8` if we leave only non-trivial ones not covered
by `integral_has_deriv_within_at_of_tendsto_ae_(left|right)` and
`integral_has_fderiv_at_of_tendsto_ae`). Similarly,
`integral_has_deriv_within_at_of_tendsto_ae_right` works for both one-sided derivatives using the
same typeclass to find an appropriate filter.

### FTC for a locally finite measure

Before proving FTC for the Lebesgue measure, we prove a few statements that can be seen as FTC for
any measure. The most general of them,
`measure_integral_sub_integral_sub_linear_is_o_of_tendsto_ae`, states the following. Let `(la, la')`
be an `FTC_filter` pair of filters around `a` (i.e., `FTC_filter a la la'`) and let `(lb, lb')` be
an `FTC_filter` pair of filters around `b`. If `f` has finite limits `ca` and `cb` almost surely at
`la'` and `lb'`, respectively, then
`∫ x in va..vb, f x ∂μ - ∫ x in ua..ub, f x ∂μ = ∫ x in ub..vb, cb ∂μ - ∫ x in ua..va, ca ∂μ +
  o(∥∫ x in ua..va, (1:ℝ) ∂μ∥ + ∥∫ x in ub..vb, (1:ℝ) ∂μ∥)` as `ua` and `va` tend to `la` while
`ub` and `vb` tend to `lb`.

### FTC-2 and corollaries

We use FTC-1 to prove several versions of FTC-2 for the Lebesgue measure, using a similar naming
scheme as for the versions of FTC-1. They include:
* `interval_integral.integral_eq_sub_of_has_deriv_right_of_le` - most general version, for functions
  with a right derivative
* `interval_integral.integral_eq_sub_of_has_deriv_at'` - version for functions with a derivative on
  an open set
* `interval_integral.integral_deriv_eq_sub'` - version that is easiest to use when computing the
  integral of a specific function

We then derive additional integration techniques from FTC-2:
* `interval_integral.integral_mul_deriv_eq_deriv_mul` - integration by parts
* `interval_integral.integral_comp_mul_deriv'` - integration by substitution

Many applications of these theorems can be found in the file `analysis.special_functions.integrals`.

## Implementation notes

### Avoiding `if`, `min`, and `max`

In order to avoid `if`s in the definition, we define `interval_integrable f μ a b` as
`integrable_on f (Ioc a b) μ ∧ integrable_on f (Ioc b a) μ`. For any `a`, `b` one of these
intervals is empty and the other coincides with `Ioc (min a b) (max a b)`.

Similarly, we define `∫ x in a..b, f x ∂μ` to be `∫ x in Ioc a b, f x ∂μ - ∫ x in Ioc b a, f x ∂μ`.
Again, for any `a`, `b` one of these integrals is zero, and the other gives the expected result.

This way some properties can be translated from integrals over sets without dealing with
the cases `a ≤ b` and `b ≤ a` separately.

### Choice of the interval

We use integral over `Ioc (min a b) (max a b)` instead of one of the other three possible
intervals with the same endpoints for two reasons:

* this way `∫ x in a..b, f x ∂μ + ∫ x in b..c, f x ∂μ = ∫ x in a..c, f x ∂μ` holds whenever
  `f` is integrable on each interval; in particular, it works even if the measure `μ` has an atom
  at `b`; this rules out `Ioo` and `Icc` intervals;
* with this definition for a probability measure `μ`, the integral `∫ x in a..b, 1 ∂μ` equals
  the difference $F_μ(b)-F_μ(a)$, where $F_μ(a)=μ(-∞, a]$ is the
  [cumulative distribution function](https://en.wikipedia.org/wiki/Cumulative_distribution_function)
  of `μ`.

### `FTC_filter` class

As explained above, many theorems in this file rely on the typeclass
`FTC_filter (a : α) (l l' : filter α)` to avoid code duplication. This typeclass combines four
assumptions:

- `pure a ≤ l`;
- `l' ≤ 𝓝 a`;
- `l'` has a basis of measurable sets;
- if `u n` and `v n` tend to `l`, then for any `s ∈ l'`, `Ioc (u n) (v n)` is eventually included
  in `s`.

This typeclass has exactly four “real” instances: `(a, pure a, ⊥)`, `(a, 𝓝[Ici a] a, 𝓝[Ioi a] a)`,
`(a, 𝓝[Iic a] a, 𝓝[Iic a] a)`, `(a, 𝓝 a, 𝓝 a)`, and two instances that are equal to the first and
last “real” instances: `(a, 𝓝[{a}] a, ⊥)` and `(a, 𝓝[univ] a, 𝓝[univ] a)`. While the difference
between `Ici a` and `Ioi a` doesn't matter for theorems about Lebesgue measure, it becomes important
in the versions of FTC about any locally finite measure if this measure has an atom at one of the
endpoints.

## Tags

integral, fundamental theorem of calculus
 -/

noncomputable theory
open topological_space (second_countable_topology)
open measure_theory set classical filter

open_locale classical topological_space filter ennreal

variables {α β 𝕜 E F : Type*} [linear_order α] [measurable_space α]
  [measurable_space E] [normed_group E]

open_locale interval

/-!
### Almost everywhere on an interval
-/

section
variables {μ : measure α} {a b : α} {P : α → Prop}

lemma ae_interval_oc_iff :
  (∀ᵐ x ∂μ, x ∈ Ι a b → P x) ↔ (∀ᵐ x ∂μ, x ∈ Ioc a b → P x) ∧ (∀ᵐ x ∂μ, x ∈ Ioc b a → P x) :=
by { dsimp [interval_oc], cases le_total a b with hab hab ; simp [hab] }

lemma ae_measurable_interval_oc_iff {μ : measure α} {β : Type*} [measurable_space β] {f : α → β} :
  (ae_measurable f $ μ.restrict $ Ι a b) ↔
  (ae_measurable f $ μ.restrict $ Ioc a b) ∧ (ae_measurable f $ μ.restrict $ Ioc b a) :=
by { dsimp [interval_oc], cases le_total a b with hab hab ; simp [hab] }

variables [topological_space α] [opens_measurable_space α] [order_closed_topology α]

lemma ae_interval_oc_iff' : (∀ᵐ x ∂μ, x ∈ Ι a b → P x) ↔
  (∀ᵐ x ∂ (μ.restrict $ Ioc a b), P x) ∧ (∀ᵐ x ∂ (μ.restrict $ Ioc b a), P x) :=
begin
  simp_rw ae_interval_oc_iff,
  rw [ae_restrict_eq, eventually_inf_principal, ae_restrict_eq, eventually_inf_principal] ;
  exact measurable_set_Ioc
end

end

/-!
### Integrability at an interval
-/

/-- A function `f` is called *interval integrable* with respect to a measure `μ` on an unordered
interval `a..b` if it is integrable on both intervals `(a, b]` and `(b, a]`. One of these
intervals is always empty, so this property is equivalent to `f` being integrable on
`(min a b, max a b]`. -/
def interval_integrable (f : α → E) (μ : measure α) (a b : α) :=
integrable_on f (Ioc a b) μ ∧ integrable_on f (Ioc b a) μ

/-- A function is interval integrable with respect to a given measure `μ` on `interval a b` if and
  only if it is integrable on `Ioc (min a b) (max a b)` with respect to `μ`. This is an equivalent
  defintion of `interval_integrable`. -/
lemma interval_integrable_iff {f : α → E} {a b : α} {μ : measure α} :
  interval_integrable f μ a b ↔ integrable_on f (Ioc (min a b) (max a b)) μ :=
by cases le_total a b; simp [h, interval_integrable]

/-- If a function is interval integrable with respect to a given measure `μ` on `interval a b` then
  it is integrable on `Ioc (min a b) (max a b)` with respect to `μ`. -/
lemma interval_integrable.def {f : α → E} {a b : α} {μ : measure α}
  (h : interval_integrable f μ a b) :
  integrable_on f (Ioc (min a b) (max a b)) μ :=
interval_integrable_iff.mp h

lemma interval_integrable_iff_of_le {f : α → E} {a b : α} (hab : a ≤ b) {μ : measure α} :
  interval_integrable f μ a b ↔ integrable_on f (Ioc a b) μ :=
by simp [interval_integrable_iff, hab]

/-- If a function is integrable with respect to a given measure `μ` then it is interval integrable
  with respect to `μ` on `interval a b`. -/
lemma measure_theory.integrable.interval_integrable {f : α → E} {a b : α} {μ : measure α}
  (hf : integrable f μ) :
  interval_integrable f μ a b :=
⟨hf.integrable_on, hf.integrable_on⟩

lemma interval_integrable.norm [opens_measurable_space E] {f : α → E} {a b : α} {μ : measure α}
  (h : interval_integrable f μ a b) : interval_integrable (λ x, ∥f x∥) μ a b  :=
⟨h.1.norm, h.2.norm⟩

lemma measure_theory.integrable_on.interval_integrable {f : α → E} {a b : α} {μ : measure α}
  (hf : integrable_on f (interval a b) μ) :
  interval_integrable f μ a b :=
⟨measure_theory.integrable_on.mono_set hf (Ioc_subset_Icc_self.trans Icc_subset_interval),
 measure_theory.integrable_on.mono_set hf (Ioc_subset_Icc_self.trans Icc_subset_interval')⟩

namespace interval_integrable

section

variables {f : α → E} {a b c d : α} {μ ν : measure α}

@[symm] lemma symm (h : interval_integrable f μ a b) : interval_integrable f μ b a :=
h.symm

@[refl] lemma refl : interval_integrable f μ a a :=
by split; simp

@[trans] lemma trans (hab : interval_integrable f μ a b) (hbc : interval_integrable f μ b c) :
  interval_integrable f μ a c :=
⟨(hab.1.union hbc.1).mono_set Ioc_subset_Ioc_union_Ioc,
  (hbc.2.union hab.2).mono_set Ioc_subset_Ioc_union_Ioc⟩

lemma neg [borel_space E] (h : interval_integrable f μ a b) : interval_integrable (-f) μ a b :=
⟨h.1.neg, h.2.neg⟩

lemma mono
  (hf : interval_integrable f ν a b) (h1 : interval c d ⊆ interval a b) (h2 : μ ≤ ν) :
  interval_integrable f μ c d :=
let ⟨h1₁, h1₂⟩ := interval_subset_interval_iff_le.mp h1 in
interval_integrable_iff.mpr $ hf.def.mono (Ioc_subset_Ioc h1₁ h1₂) h2

lemma mono_set
  (hf : interval_integrable f μ a b) (h : interval c d ⊆ interval a b) :
  interval_integrable f μ c d :=
hf.mono h rfl.le

lemma mono_measure
  (hf : interval_integrable f ν a b) (h : μ ≤ ν) :
  interval_integrable f μ a b :=
hf.mono rfl.subset h

lemma mono_set_ae
  (hf : interval_integrable f μ a b) (h : Ioc (min c d) (max c d) ≤ᵐ[μ] Ioc (min a b) (max a b)) :
  interval_integrable f μ c d :=
interval_integrable_iff.mpr $ hf.def.mono_set_ae h

protected lemma ae_measurable (h : interval_integrable f μ a b) :
  ae_measurable f (μ.restrict (Ioc a b)):=
h.1.ae_measurable

protected lemma ae_measurable' (h : interval_integrable f μ a b) :
  ae_measurable f (μ.restrict (Ioc b a)):=
h.2.ae_measurable

end

variables [borel_space E] {f g : α → E} {a b : α} {μ : measure α}

lemma smul [normed_field 𝕜] [normed_space 𝕜 E] [measurable_space 𝕜] [opens_measurable_space 𝕜]
  {f : α → E} {a b : α} {μ : measure α} (h : interval_integrable f μ a b) (r : 𝕜) :
  interval_integrable (r • f) μ a b :=
⟨h.1.smul r, h.2.smul r⟩

@[simp] lemma add [second_countable_topology E] (hf : interval_integrable f μ a b)
  (hg : interval_integrable g μ a b) : interval_integrable (λ x, f x + g x) μ a b :=
⟨hf.1.add hg.1, hf.2.add hg.2⟩

@[simp] lemma sub [second_countable_topology E] (hf : interval_integrable f μ a b)
  (hg : interval_integrable g μ a b) : interval_integrable (λ x, f x - g x) μ a b :=
⟨hf.1.sub hg.1, hf.2.sub hg.2⟩

end interval_integrable

section

variables {μ : measure ℝ} [locally_finite_measure μ]

lemma continuous_on.interval_integrable [borel_space E] {u : ℝ → E} {a b : ℝ}
  (hu : continuous_on u (interval a b)) : interval_integrable u μ a b :=
(continuous_on.integrable_on_Icc hu).interval_integrable

lemma continuous_on.interval_integrable_of_Icc [borel_space E] {u : ℝ → E} {a b : ℝ} (h : a ≤ b)
  (hu : continuous_on u (Icc a b)) : interval_integrable u μ a b :=
continuous_on.interval_integrable ((interval_of_le h).symm ▸ hu)

/-- A continuous function on `ℝ` is `interval_integrable` with respect to any locally finite measure
`ν` on ℝ. -/
lemma continuous.interval_integrable [borel_space E] {u : ℝ → E} (hu : continuous u) (a b : ℝ) :
  interval_integrable u μ a b :=
hu.continuous_on.interval_integrable

end

/-- Let `l'` be a measurably generated filter; let `l` be a of filter such that each `s ∈ l'`
eventually includes `Ioc u v` as both `u` and `v` tend to `l`. Let `μ` be a measure finite at `l'`.

Suppose that `f : α → E` has a finite limit at `l' ⊓ μ.ae`. Then `f` is interval integrable on
`u..v` provided that both `u` and `v` tend to `l`.

Typeclass instances allow Lean to find `l'` based on `l` but not vice versa, so
`apply tendsto.eventually_interval_integrable_ae` will generate goals `filter α` and
`tendsto_Ixx_class Ioc ?m_1 l'`. -/
lemma filter.tendsto.eventually_interval_integrable_ae {f : α → E} {μ : measure α}
  {l l' : filter α}  (hfm : measurable_at_filter f l' μ)
  [tendsto_Ixx_class Ioc l l'] [is_measurably_generated l']
  (hμ : μ.finite_at_filter l') {c : E} (hf : tendsto f (l' ⊓ μ.ae) (𝓝 c))
  {u v : β → α} {lt : filter β} (hu : tendsto u lt l) (hv : tendsto v lt l) :
  ∀ᶠ t in lt, interval_integrable f μ (u t) (v t) :=
have _ := (hf.integrable_at_filter_ae hfm hμ).eventually,
((hu.Ioc hv).eventually this).and $ (hv.Ioc hu).eventually this

/-- Let `l'` be a measurably generated filter; let `l` be a of filter such that each `s ∈ l'`
eventually includes `Ioc u v` as both `u` and `v` tend to `l`. Let `μ` be a measure finite at `l'`.

Suppose that `f : α → E` has a finite limit at `l`. Then `f` is interval integrable on `u..v`
provided that both `u` and `v` tend to `l`.

Typeclass instances allow Lean to find `l'` based on `l` but not vice versa, so
`apply tendsto.eventually_interval_integrable_ae` will generate goals `filter α` and
`tendsto_Ixx_class Ioc ?m_1 l'`. -/
lemma filter.tendsto.eventually_interval_integrable {f : α → E} {μ : measure α}
  {l l' : filter α} (hfm : measurable_at_filter f l' μ)
  [tendsto_Ixx_class Ioc l l'] [is_measurably_generated l']
  (hμ : μ.finite_at_filter l') {c : E} (hf : tendsto f l' (𝓝 c))
  {u v : β → α} {lt : filter β} (hu : tendsto u lt l) (hv : tendsto v lt l) :
  ∀ᶠ t in lt, interval_integrable f μ (u t) (v t) :=
(hf.mono_left inf_le_left).eventually_interval_integrable_ae hfm hμ hu hv

/-!
### Interval integral: definition and basic properties

In this section we define `∫ x in a..b, f x ∂μ` as `∫ x in Ioc a b, f x ∂μ - ∫ x in Ioc b a, f x ∂μ`
and prove some basic properties.
-/

variables [second_countable_topology E] [complete_space E] [normed_space ℝ E]
  [borel_space E]

/-- The interval integral `∫ x in a..b, f x ∂μ` is defined
as `∫ x in Ioc a b, f x ∂μ - ∫ x in Ioc b a, f x ∂μ`. If `a ≤ b`, then it equals
`∫ x in Ioc a b, f x ∂μ`, otherwise it equals `-∫ x in Ioc b a, f x ∂μ`. -/
def interval_integral (f : α → E) (a b : α) (μ : measure α) :=
∫ x in Ioc a b, f x ∂μ - ∫ x in Ioc b a, f x ∂μ

notation `∫` binders ` in ` a `..` b `, ` r:(scoped:60 f, f) ` ∂` μ:70 := interval_integral r a b μ
notation `∫` binders ` in ` a `..` b `, ` r:(scoped:60 f, interval_integral f a b volume) := r

namespace interval_integral

section basic

variables {a b c d : α} {f g : α → E} {μ : measure α}

@[simp] lemma integral_zero : ∫ x in a..b, (0 : E) ∂μ = 0 :=
by simp [interval_integral]

lemma integral_of_le (h : a ≤ b) : ∫ x in a..b, f x ∂μ = ∫ x in Ioc a b, f x ∂μ :=
by simp [interval_integral, h]

@[simp] lemma integral_same : ∫ x in a..a, f x ∂μ = 0 :=
sub_self _

lemma integral_symm (a b) : ∫ x in b..a, f x ∂μ = -∫ x in a..b, f x ∂μ :=
by simp only [interval_integral, neg_sub]

lemma integral_of_ge (h : b ≤ a) : ∫ x in a..b, f x ∂μ = -∫ x in Ioc b a, f x ∂μ :=
by simp only [integral_symm b, integral_of_le h]

lemma integral_cases (f : α → E) (a b) :
  ∫ x in a..b, f x ∂μ ∈ ({∫ x in Ioc (min a b) (max a b), f x ∂μ,
    -∫ x in Ioc (min a b) (max a b), f x ∂μ} : set E) :=
(le_total a b).imp (λ h, by simp [h, integral_of_le]) (λ h, by simp [h, integral_of_ge])

lemma integral_non_ae_measurable {f : α → E} {a b}
  (hf : ¬ ae_measurable f (μ.restrict (Ioc (min a b) (max a b)))) :
  ∫ x in a..b, f x ∂μ = 0 :=
by cases le_total a b; simpa [integral_of_le, integral_of_ge, h] using integral_non_ae_measurable hf

lemma integral_non_ae_measurable_of_le {f : α → E} {a b} (h : a ≤ b)
  (hf : ¬ ae_measurable f (μ.restrict (Ioc a b))) :
  ∫ x in a..b, f x ∂μ = 0 :=
integral_non_ae_measurable $ by simpa [h] using hf

lemma norm_integral_eq_norm_integral_Ioc :
  ∥∫ x in a..b, f x ∂μ∥ = ∥∫ x in Ioc (min a b) (max a b), f x ∂μ∥ :=
(integral_cases f a b).elim (congr_arg _) (λ h, (congr_arg _ h).trans (norm_neg _))

lemma norm_integral_le_integral_norm_Ioc :
  ∥∫ x in a..b, f x ∂μ∥ ≤ ∫ x in Ioc (min a b) (max a b), ∥f x∥ ∂μ :=
calc ∥∫ x in a..b, f x ∂μ∥ = ∥∫ x in Ioc (min a b) (max a b), f x ∂μ∥ :
  norm_integral_eq_norm_integral_Ioc
... ≤ ∫ x in Ioc (min a b) (max a b), ∥f x∥ ∂μ :
  norm_integral_le_integral_norm f

lemma norm_integral_le_abs_integral_norm : ∥∫ x in a..b, f x ∂μ∥ ≤ abs (∫ x in a..b, ∥f x∥ ∂μ) :=
begin
  simp only [← real.norm_eq_abs, norm_integral_eq_norm_integral_Ioc],
  exact le_trans (norm_integral_le_integral_norm _) (le_abs_self _)
end

lemma norm_integral_le_of_norm_le_const_ae {a b C : ℝ} {f : ℝ → E}
  (h : ∀ᵐ x, x ∈ Ioc (min a b) (max a b) → ∥f x∥ ≤ C) :
  ∥∫ x in a..b, f x∥ ≤ C * abs (b - a) :=
begin
  rw [norm_integral_eq_norm_integral_Ioc],
  convert norm_set_integral_le_of_norm_le_const_ae'' _ measurable_set_Ioc h,
  { rw [real.volume_Ioc, max_sub_min_eq_abs, ennreal.to_real_of_real (abs_nonneg _)] },
  { simp only [real.volume_Ioc, ennreal.of_real_lt_top] },
end

lemma norm_integral_le_of_norm_le_const {a b C : ℝ} {f : ℝ → E}
  (h : ∀ x ∈ Ioc (min a b) (max a b), ∥f x∥ ≤ C) :
  ∥∫ x in a..b, f x∥ ≤ C * abs (b - a) :=
norm_integral_le_of_norm_le_const_ae $ eventually_of_forall h

@[simp] lemma integral_add (hf : interval_integrable f μ a b) (hg : interval_integrable g μ a b) :
  ∫ x in a..b, f x + g x ∂μ = ∫ x in a..b, f x ∂μ + ∫ x in a..b, g x ∂μ :=
by { simp only [interval_integral, integral_add hf.1 hg.1, integral_add hf.2 hg.2], abel }

@[simp] lemma integral_neg : ∫ x in a..b, -f x ∂μ = -∫ x in a..b, f x ∂μ :=
by { simp only [interval_integral, integral_neg], abel }

@[simp] lemma integral_sub (hf : interval_integrable f μ a b) (hg : interval_integrable g μ a b) :
  ∫ x in a..b, f x - g x ∂μ = ∫ x in a..b, f x ∂μ - ∫ x in a..b, g x ∂μ :=
by simpa only [sub_eq_add_neg] using (integral_add hf hg.neg).trans (congr_arg _ integral_neg)

@[simp] lemma integral_smul (r : ℝ) : ∫ x in a..b, r • f x ∂μ = r • ∫ x in a..b, f x ∂μ :=
by simp only [interval_integral, integral_smul, smul_sub]

lemma integral_const' (c : E) :
  ∫ x in a..b, c ∂μ = ((μ $ Ioc a b).to_real - (μ $ Ioc b a).to_real) • c :=
by simp only [interval_integral, set_integral_const, sub_smul]

@[simp] lemma integral_const {a b : ℝ} (c : E) : ∫ x in a..b, c = (b - a) • c :=
by simp only [integral_const', real.volume_Ioc, ennreal.to_real_of_real', ← neg_sub b,
  max_zero_sub_eq_self]

lemma integral_smul_measure (c : ℝ≥0∞) :
  ∫ x in a..b, f x ∂(c • μ) = c.to_real • ∫ x in a..b, f x ∂μ :=
by simp only [interval_integral, measure.restrict_smul, integral_smul_measure, smul_sub]

variables [normed_group F] [second_countable_topology F] [complete_space F] [normed_space ℝ F]
  [measurable_space F] [borel_space F]

lemma _root_.continuous_linear_map.interval_integral_comp_comm
  (L : E →L[ℝ] F) (hf : interval_integrable f μ a b) :
  ∫ x in a..b, L (f x) ∂μ = L (∫ x in a..b, f x ∂μ) :=
begin
  rw [interval_integral, interval_integral, L.integral_comp_comm, L.integral_comp_comm, L.map_sub],
  exacts [hf.2, hf.1]
end

end basic

section comp

variables {a b c d : ℝ} (f : ℝ → E)

@[simp] lemma integral_comp_mul_right (hc : c ≠ 0) :
  ∫ x in a..b, f (x * c) = c⁻¹ • ∫ x in a*c..b*c, f x :=
begin
  have A : closed_embedding (λ x, x * c) := (homeomorph.mul_right' c hc).closed_embedding,
  conv_rhs { rw [← real.smul_map_volume_mul_right hc] },
  simp_rw [integral_smul_measure, interval_integral,
          set_integral_map_of_closed_embedding measurable_set_Ioc A,
          ennreal.to_real_of_real (abs_nonneg c)],
  cases lt_or_gt_of_ne hc,
  { simp [h, mul_div_cancel, hc, abs_of_neg, restrict_congr_set Ico_ae_eq_Ioc] },
  { simp [(show 0 < c, from h), mul_div_cancel, hc, abs_of_pos] }
end

@[simp] lemma smul_integral_comp_mul_right (c) :
  c • ∫ x in a..b, f (x * c) = ∫ x in a*c..b*c, f x :=
by by_cases hc : c = 0; simp [hc]

@[simp] lemma integral_comp_mul_left (hc : c ≠ 0) :
  ∫ x in a..b, f (c * x) = c⁻¹ • ∫ x in c*a..c*b, f x :=
by simpa only [mul_comm c] using integral_comp_mul_right f hc

@[simp] lemma smul_integral_comp_mul_left (c) :
  c • ∫ x in a..b, f (c * x) = ∫ x in c*a..c*b, f x :=
by by_cases hc : c = 0; simp [hc]

@[simp] lemma integral_comp_div (hc : c ≠ 0) :
  ∫ x in a..b, f (x / c) = c • ∫ x in a/c..b/c, f x :=
by simpa only [inv_inv'] using integral_comp_mul_right f (inv_ne_zero hc)

@[simp] lemma inv_smul_integral_comp_div (c) :
  c⁻¹ • ∫ x in a..b, f (x / c) = ∫ x in a/c..b/c, f x :=
by by_cases hc : c = 0; simp [hc]

@[simp] lemma integral_comp_add_right (d) :
  ∫ x in a..b, f (x + d) = ∫ x in a+d..b+d, f x :=
have A : closed_embedding (λ x, x + d) := (homeomorph.add_right d).closed_embedding,
calc  ∫ x in a..b, f (x + d)
    = ∫ x in a+d..b+d, f x ∂(measure.map (λ x, x + d) volume)
                           : by simp [interval_integral, set_integral_map_of_closed_embedding _ A]
... = ∫ x in a+d..b+d, f x : by rw [real.map_volume_add_right]

@[simp] lemma integral_comp_add_left (d) :
  ∫ x in a..b, f (d + x) = ∫ x in d+a..d+b, f x :=
by simpa only [add_comm] using integral_comp_add_right f d

@[simp] lemma integral_comp_mul_add (hc : c ≠ 0) (d) :
  ∫ x in a..b, f (c * x + d) = c⁻¹ • ∫ x in c*a+d..c*b+d, f x :=
by rw [← integral_comp_add_right, ← integral_comp_mul_left _ hc]

@[simp] lemma smul_integral_comp_mul_add (c d) :
  c • ∫ x in a..b, f (c * x + d) = ∫ x in c*a+d..c*b+d, f x :=
by by_cases hc : c = 0; simp [hc]

@[simp] lemma integral_comp_add_mul (hc : c ≠ 0) (d) :
  ∫ x in a..b, f (d + c * x) = c⁻¹ • ∫ x in d+c*a..d+c*b, f x :=
by rw [← integral_comp_add_left, ← integral_comp_mul_left _ hc]

@[simp] lemma smul_integral_comp_add_mul (c d) :
  c • ∫ x in a..b, f (d + c * x) = ∫ x in d+c*a..d+c*b, f x :=
by by_cases hc : c = 0; simp [hc]

@[simp] lemma integral_comp_div_add (hc : c ≠ 0) (d) :
  ∫ x in a..b, f (x / c + d) = c • ∫ x in a/c+d..b/c+d, f x :=
by simpa only [div_eq_inv_mul, inv_inv'] using integral_comp_mul_add f (inv_ne_zero hc) d

@[simp] lemma inv_smul_integral_comp_div_add (c d) :
  c⁻¹ • ∫ x in a..b, f (x / c + d) = ∫ x in a/c+d..b/c+d, f x :=
by by_cases hc : c = 0; simp [hc]

@[simp] lemma integral_comp_add_div (hc : c ≠ 0) (d) :
  ∫ x in a..b, f (d + x / c) = c • ∫ x in d+a/c..d+b/c, f x :=
by simpa only [div_eq_inv_mul, inv_inv'] using integral_comp_add_mul f (inv_ne_zero hc) d

@[simp] lemma inv_smul_integral_comp_add_div (c d) :
  c⁻¹ • ∫ x in a..b, f (d + x / c) = ∫ x in d+a/c..d+b/c, f x :=
by by_cases hc : c = 0; simp [hc]

@[simp] lemma integral_comp_mul_sub (hc : c ≠ 0) (d) :
  ∫ x in a..b, f (c * x - d) = c⁻¹ • ∫ x in c*a-d..c*b-d, f x :=
by simpa only [sub_eq_add_neg] using integral_comp_mul_add f hc (-d)

@[simp] lemma smul_integral_comp_mul_sub (c d) :
  c • ∫ x in a..b, f (c * x - d) = ∫ x in c*a-d..c*b-d, f x  :=
by by_cases hc : c = 0; simp [hc]

@[simp] lemma integral_comp_sub_mul (hc : c ≠ 0) (d) :
  ∫ x in a..b, f (d - c * x) = c⁻¹ • ∫ x in d-c*b..d-c*a, f x :=
begin
  simp only [sub_eq_add_neg, neg_mul_eq_neg_mul],
  rw [integral_comp_add_mul f (neg_ne_zero.mpr hc) d, integral_symm],
  simp only [inv_neg, smul_neg, neg_neg, neg_smul],
end

@[simp] lemma smul_integral_comp_sub_mul (c d) :
  c • ∫ x in a..b, f (d - c * x) = ∫ x in d-c*b..d-c*a, f x  :=
by by_cases hc : c = 0; simp [hc]

@[simp] lemma integral_comp_div_sub (hc : c ≠ 0) (d) :
  ∫ x in a..b, f (x / c - d) = c • ∫ x in a/c-d..b/c-d, f x :=
by simpa only [div_eq_inv_mul, inv_inv'] using integral_comp_mul_sub f (inv_ne_zero hc) d

@[simp] lemma inv_smul_integral_comp_div_sub (c d) :
  c⁻¹ • ∫ x in a..b, f (x / c - d) = ∫ x in a/c-d..b/c-d, f x  :=
by by_cases hc : c = 0; simp [hc]

@[simp] lemma integral_comp_sub_div (hc : c ≠ 0) (d) :
  ∫ x in a..b, f (d - x / c) = c • ∫ x in d-b/c..d-a/c, f x :=
by simpa only [div_eq_inv_mul, inv_inv'] using integral_comp_sub_mul f (inv_ne_zero hc) d

@[simp] lemma inv_smul_integral_comp_sub_div (c d) :
  c⁻¹ • ∫ x in a..b, f (d - x / c) = ∫ x in d-b/c..d-a/c, f x :=
by by_cases hc : c = 0; simp [hc]

@[simp] lemma integral_comp_sub_right (d) :
  ∫ x in a..b, f (x - d) = ∫ x in a-d..b-d, f x :=
by simpa only [sub_eq_add_neg] using integral_comp_add_right f (-d)

@[simp] lemma integral_comp_sub_left (d) :
  ∫ x in a..b, f (d - x) = ∫ x in d-b..d-a, f x :=
by simpa only [one_mul, one_smul, inv_one] using integral_comp_sub_mul f one_ne_zero d

@[simp] lemma integral_comp_neg : ∫ x in a..b, f (-x) = ∫ x in -b..-a, f x :=
by simpa only [zero_sub] using integral_comp_sub_left f 0

end comp

/-!
### Integral is an additive function of the interval

In this section we prove that `∫ x in a..b, f x ∂μ + ∫ x in b..c, f x ∂μ = ∫ x in a..c, f x ∂μ`
as well as a few other identities trivially equivalent to this one. We also prove that
`∫ x in a..b, f x ∂μ = ∫ x, f x ∂μ` provided that `support f ⊆ Ioc a b`.
-/

section order_closed_topology

variables [topological_space α] [order_closed_topology α] [opens_measurable_space α]
  {a b c d : α} {f g : α → E} {μ : measure α}

lemma integrable_on_Icc_iff_integrable_on_Ioc {f : α → E} {a b : α} (ha : μ {a} ≠ ⊤) :
  integrable_on f (Icc a b) μ ↔ integrable_on f (Ioc a b) μ :=
begin
  cases le_or_lt a b with hab hab,
  { have : Icc a b = Icc a a ∪ Ioc a b := (Icc_union_Ioc_eq_Icc (le_refl _) hab).symm,
    rw [this, integrable_on_union],
    simp [lt_top_iff_ne_top.2 ha] },
  { simp [hab, hab.le] },
end

lemma integrable_on_Icc_iff_integrable_on_Ioc' [has_no_atoms μ] {f : α → E} {a b : α} :
  integrable_on f (Icc a b) μ ↔ integrable_on f (Ioc a b) μ :=
integrable_on_Icc_iff_integrable_on_Ioc (by simp)

lemma integral_Icc_eq_integral_Ioc {f : α → E} {a b : α} (ha : μ {a} = 0) :
  ∫ t in Icc a b, f t ∂μ = ∫ t in Ioc a b, f t ∂μ :=
begin
  cases le_or_lt a b with hab hab,
  { have : μ.restrict (Icc a b) = μ.restrict (Ioc a b),
    { rw [← Ioc_union_left hab,
          measure_theory.measure.restrict_union _ measurable_set_Ioc (measurable_set_singleton a)],
      { simp [measure_theory.measure.restrict_zero_set ha] },
      { simp } },
    rw this },
  { simp [hab, hab.le] }
end

lemma integral_Icc_eq_integral_Ioc' {f : α → E} {a b : α} [has_no_atoms μ] :
  ∫ t in Icc a b, f t ∂μ = ∫ t in Ioc a b, f t ∂μ :=
integral_Icc_eq_integral_Ioc $ measure_singleton a

/-- If two functions are equal in the relevant interval, their interval integrals are also equal. -/
lemma integral_congr {a b : α} (h : eq_on f g (interval a b)) :
  ∫ x in a..b, f x ∂μ = ∫ x in a..b, g x ∂μ :=
by cases le_total a b with hab hab; simpa [hab, integral_of_le, integral_of_ge]
  using set_integral_congr measurable_set_Ioc (h.mono Ioc_subset_Icc_self)

lemma integral_add_adjacent_intervals_cancel (hab : interval_integrable f μ a b)
  (hbc : interval_integrable f μ b c) :
  ∫ x in a..b, f x ∂μ + ∫ x in b..c, f x ∂μ + ∫ x in c..a, f x ∂μ = 0 :=
begin
  have hac := hab.trans hbc,
  simp only [interval_integral, ← add_sub_comm, sub_eq_zero],
  iterate 4 { rw ← integral_union },
  { suffices : Ioc a b ∪ Ioc b c ∪ Ioc c a = Ioc b a ∪ Ioc c b ∪ Ioc a c, by rw this,
    rw [Ioc_union_Ioc_union_Ioc_cycle, union_right_comm, Ioc_union_Ioc_union_Ioc_cycle,
      min_left_comm, max_left_comm] },
  all_goals { simp [*, measurable_set.union, measurable_set_Ioc, Ioc_disjoint_Ioc_same,
    Ioc_disjoint_Ioc_same.symm, hab.1, hab.2, hbc.1, hbc.2, hac.1, hac.2] }
end

lemma integral_add_adjacent_intervals (hab : interval_integrable f μ a b)
  (hbc : interval_integrable f μ b c) :
  ∫ x in a..b, f x ∂μ + ∫ x in b..c, f x ∂μ = ∫ x in a..c, f x ∂μ :=
by rw [← add_neg_eq_zero, ← integral_symm, integral_add_adjacent_intervals_cancel hab hbc]

lemma integral_interval_sub_left (hab : interval_integrable f μ a b)
  (hac : interval_integrable f μ a c) :
  ∫ x in a..b, f x ∂μ - ∫ x in a..c, f x ∂μ = ∫ x in c..b, f x ∂μ :=
sub_eq_of_eq_add' $ eq.symm $ integral_add_adjacent_intervals hac (hac.symm.trans hab)

lemma integral_interval_add_interval_comm (hab : interval_integrable f μ a b)
  (hcd : interval_integrable f μ c d) (hac : interval_integrable f μ a c) :
  ∫ x in a..b, f x ∂μ + ∫ x in c..d, f x ∂μ = ∫ x in a..d, f x ∂μ + ∫ x in c..b, f x ∂μ :=
by rw [← integral_add_adjacent_intervals hac hcd, add_assoc, add_left_comm,
  integral_add_adjacent_intervals hac (hac.symm.trans hab), add_comm]

lemma integral_interval_sub_interval_comm (hab : interval_integrable f μ a b)
  (hcd : interval_integrable f μ c d) (hac : interval_integrable f μ a c) :
  ∫ x in a..b, f x ∂μ - ∫ x in c..d, f x ∂μ = ∫ x in a..c, f x ∂μ - ∫ x in b..d, f x ∂μ :=
by simp only [sub_eq_add_neg, ← integral_symm,
  integral_interval_add_interval_comm hab hcd.symm (hac.trans hcd)]

lemma integral_interval_sub_interval_comm' (hab : interval_integrable f μ a b)
  (hcd : interval_integrable f μ c d) (hac : interval_integrable f μ a c) :
  ∫ x in a..b, f x ∂μ - ∫ x in c..d, f x ∂μ = ∫ x in d..b, f x ∂μ - ∫ x in c..a, f x ∂μ :=
by { rw [integral_interval_sub_interval_comm hab hcd hac, integral_symm b d, integral_symm a c,
  sub_neg_eq_add, sub_eq_neg_add],  }

lemma integral_Iic_sub_Iic (ha : integrable_on f (Iic a) μ) (hb : integrable_on f (Iic b) μ) :
  ∫ x in Iic b, f x ∂μ - ∫ x in Iic a, f x ∂μ = ∫ x in a..b, f x ∂μ :=
begin
  wlog hab : a ≤ b using [a b] tactic.skip,
  { rw [sub_eq_iff_eq_add', integral_of_le hab, ← integral_union (Iic_disjoint_Ioc (le_refl _)),
      Iic_union_Ioc_eq_Iic hab],
    exacts [measurable_set_Iic, measurable_set_Ioc, ha, hb.mono_set (λ _, and.right)] },
  { intros ha hb,
    rw [integral_symm, ← this hb ha, neg_sub] }
end

/-- If `μ` is a finite measure then `∫ x in a..b, c ∂μ = (μ (Iic b) - μ (Iic a)) • c`. -/
lemma integral_const_of_cdf [finite_measure μ] (c : E) :
  ∫ x in a..b, c ∂μ = ((μ (Iic b)).to_real - (μ (Iic a)).to_real) • c :=
begin
  simp only [sub_smul, ← set_integral_const],
  refine (integral_Iic_sub_Iic _ _).symm;
    simp only [integrable_on_const, measure_lt_top, or_true]
end

lemma integral_eq_integral_of_support_subset {f : α → E} {a b} (h : function.support f ⊆ Ioc a b) :
  ∫ x in a..b, f x ∂μ = ∫ x, f x ∂μ :=
begin
  cases le_total a b with hab hab,
  { rw [integral_of_le hab, ← integral_indicator measurable_set_Ioc, indicator_eq_self.2 h];
    apply_instance },
  { rw [Ioc_eq_empty hab, subset_empty_iff, function.support_eq_empty_iff] at h,
    simp [h] }
end

lemma integral_congr_ae' {f g : α → E} (h : ∀ᵐ x ∂μ, x ∈ Ioc a b → f x = g x)
  (h' : ∀ᵐ x ∂μ, x ∈ Ioc b a → f x = g x) :
  ∫ (x : α) in a..b, f x ∂μ = ∫ (x : α) in a..b, g x ∂μ :=
by simp only [interval_integral, set_integral_congr_ae (measurable_set_Ioc) h,
              set_integral_congr_ae (measurable_set_Ioc) h']

lemma integral_congr_ae {f g : α → E} (h : ∀ᵐ x ∂μ, x ∈ Ι a b → f x = g x) :
  ∫ (x : α) in a..b, f x ∂μ = ∫ (x : α) in a..b, g x ∂μ :=
integral_congr_ae' (ae_interval_oc_iff.mp h).1 (ae_interval_oc_iff.mp h).2

lemma integral_zero_ae {f : α → E} (h : ∀ᵐ x ∂μ, x ∈ Ι a b → f x = 0) :
  ∫ (x : α) in a..b, f x ∂μ = 0 :=
calc ∫ x in a..b, f x ∂μ = ∫ x in a..b, 0 ∂μ : integral_congr_ae h
                     ... = 0                 : integral_zero

lemma integral_indicator {a₁ a₂ a₃ : α} (h : a₂ ∈ Icc a₁ a₃) {f : α → E} :
  ∫ x in a₁..a₃, indicator {x | x ≤ a₂} f x ∂ μ = ∫ x in a₁..a₂, f x ∂ μ :=
begin
  have : {x | x ≤ a₂} ∩ Ioc a₁ a₃ = Ioc a₁ a₂, from Iic_inter_Ioc_of_le h.2,
  rw [integral_of_le h.1, integral_of_le (h.1.trans h.2),
      integral_indicator, measure.restrict_restrict, this],
  exact measurable_set_Iic,
  all_goals { apply measurable_set_Iic },
end

end order_closed_topology

section continuity_wrt_parameter
open topological_space

variables {X : Type*} [topological_space X] [first_countable_topology X]
variables {μ : measure α}

/-- Continuity of interval integral with respect to a parameter, at a point within a set.
  Given `F : X → α → E`, assume `F x` is ae-measurable on `[a, b]` for `x` in a
  neighborhood of `x₀` within `s` and at `x₀`, and assume it is bounded by a function integrable
  on `[a, b]` independent of `x` in a neighborhood of `x₀` within `s`. If `(λ x, F x t)`
  is continuous at `x₀` within `s` for almost every `t` in `[a, b]`
  then the same holds for `(λ x, ∫ t in a..b, F x t ∂μ) s x₀`. -/
lemma continuous_within_at_of_dominated_interval
  {F : X → α → E} {x₀ : X} {bound : α → ℝ} {a b : α} {s : set X}
  (hF_meas : ∀ᶠ x in 𝓝[s] x₀, ae_measurable (F x) (μ.restrict $ Ι a b))
  (hF_meas₀ : ae_measurable (F x₀) (μ.restrict $ Ι a b))
  (h_bound : ∀ᶠ x in 𝓝[s] x₀, ∀ᵐ t ∂(μ.restrict $ Ι a b), ∥F x t∥ ≤ bound t)
  (bound_integrable : interval_integrable bound μ a b)
  (h_cont : ∀ᵐ t ∂(μ.restrict $ Ι a b), continuous_within_at (λ x, F x t) s x₀) :
  continuous_within_at (λ x, ∫ t in a..b, F x t ∂μ) s x₀ :=
begin
  have gcs := is_countably_generated_nhds_within x₀ s,
  cases bound_integrable,
  cases le_or_lt a b with hab hab;
  [{ rw interval_oc_of_le hab at *,
     simp_rw interval_integral.integral_of_le hab },
   { rw interval_oc_of_lt hab at *,
     simp_rw interval_integral.integral_of_ge hab.le,
     refine tendsto.neg _ }];
  apply tendsto_integral_filter_of_dominated_convergence bound gcs hF_meas hF_meas₀ h_bound,
  exacts [bound_integrable_left, h_cont, bound_integrable_right, h_cont]
end

/-- Continuity of interval integral with respect to a parameter at a point.
  Given `F : X → α → E`, assume `F x` is ae-measurable on `[a, b]` for `x` in a
  neighborhood of `x₀`, and assume it is bounded by a function integrable on
  `[a, b]` independent of `x` in a neighborhood of `x₀`. If `(λ x, F x t)`
  is continuous at `x₀` for almost every `t` in `[a, b]`
  then the same holds for `(λ x, ∫ t in a..b, F x t ∂μ) s x₀`. -/
lemma continuous_at_of_dominated_interval
  {F : X → α → E} {x₀ : X} {bound : α → ℝ} {a b : α}
  (hF_meas : ∀ᶠ x in 𝓝 x₀, ae_measurable (F x) (μ.restrict $ Ι a b))
  (h_bound : ∀ᶠ x in 𝓝 x₀, ∀ᵐ t ∂(μ.restrict $ Ι a b), ∥F x t∥ ≤ bound t)
  (bound_integrable : interval_integrable bound μ a b)
  (h_cont : ∀ᵐ t ∂(μ.restrict $ Ι a b), continuous_at (λ x, F x t) x₀) :
  continuous_at (λ x, ∫ t in a..b, F x t ∂μ) x₀ :=
begin
  rw ←  continuous_within_at_univ,
  apply continuous_within_at_of_dominated_interval ; try { rw nhds_within_univ},
  exacts [hF_meas, (mem_of_mem_nhds hF_meas : _), h_bound, bound_integrable,
          h_cont.mono (λ a, (continuous_within_at_univ (λ x, F x a) x₀).mpr)]
end

/-- Continuity of interval integral with respect to a parameter.
  Given `F : X → α → E`, assume each `F x` is ae-measurable on `[a, b]`,
  and assume it is bounded by a function integrable on `[a, b]` independent of `x`.
  If `(λ x, F x t)` is continuous for almost every `t` in `[a, b]`
  then the same holds for `(λ x, ∫ t in a..b, F x t ∂μ) s x₀`. -/
lemma continuous_of_dominated_interval {F : X → α → E} {bound : α → ℝ} {a b : α}
  (hF_meas : ∀ x, ae_measurable (F x) $ μ.restrict $ Ι a b)
  (h_bound : ∀ x, ∀ᵐ t ∂(μ.restrict $ Ι a b), ∥F x t∥ ≤ bound t)
  (bound_integrable : interval_integrable bound μ a b)
  (h_cont : ∀ᵐ t ∂(μ.restrict $ Ι a b), continuous (λ x, F x t)) :
  continuous (λ x, ∫ t in a..b, F x t ∂μ) :=
continuous_iff_continuous_at.mpr (λ x₀, continuous_at_of_dominated_interval
  (eventually_of_forall hF_meas) (eventually_of_forall h_bound) bound_integrable $ h_cont.mono $
  λ _, continuous.continuous_at)

end continuity_wrt_parameter

section continuous_primitive
open topological_space

variables [topological_space α] [order_topology α] [opens_measurable_space α]
          [first_countable_topology α] {a b : α} {μ : measure α}

lemma continuous_within_at_primitive {f : α → E} {a b₀ b₁ b₂ : α} (hb₀ : μ {b₀} = 0)
  (h_int : interval_integrable f μ (min a b₁) (max a b₂)) :
  continuous_within_at (λ b, ∫ x in a .. b, f x ∂ μ) (Icc b₁ b₂) b₀ :=
begin
  by_cases h₀ : b₀ ∈ Icc b₁ b₂,
  { have h₁₂ : b₁ ≤ b₂ := h₀.1.trans h₀.2,
    have min₁₂ : min b₁ b₂ = b₁ := min_eq_left h₁₂,
    have h_int' : ∀ {x}, x ∈ Icc b₁ b₂ → interval_integrable f μ b₁ x,
    { rintros x ⟨h₁, h₂⟩,
      apply h_int.mono_set,
      apply interval_subset_interval,
      { exact ⟨min_le_of_left_le (min_le_right a b₁),
                h₁.trans (h₂.trans $ le_max_of_le_right $ le_max_right _ _)⟩ },
      { exact ⟨min_le_of_left_le $ (min_le_right _ _).trans h₁,
                le_max_of_le_right $ h₂.trans $ le_max_right _ _⟩ } },
    have : ∀ b ∈ Icc b₁ b₂, ∫ x in a..b, f x ∂μ = ∫ x in a..b₁, f x ∂μ + ∫ x in b₁..b, f x ∂μ,
    { rintros b ⟨h₁, h₂⟩,
      rw ← integral_add_adjacent_intervals _ (h_int' ⟨h₁, h₂⟩),
      apply h_int.mono_set,
      apply interval_subset_interval,
      { exact ⟨min_le_of_left_le (min_le_left a b₁), le_max_of_le_right (le_max_left _ _)⟩ },
      { exact ⟨min_le_of_left_le (min_le_right _ _),
                le_max_of_le_right (h₁.trans $ h₂.trans (le_max_right a b₂))⟩ } },
    apply continuous_within_at.congr _ this (this _ h₀), clear this,
    refine continuous_within_at_const.add _,
    have : (λ b, ∫ x in b₁..b, f x ∂μ) =ᶠ[𝓝[Icc b₁ b₂] b₀]
            λ b, ∫ x in b₁..b₂, indicator {x | x ≤ b} f x ∂ μ,
    { apply eventually_eq_of_mem self_mem_nhds_within,
      exact λ b b_in, (integral_indicator b_in).symm },

    apply continuous_within_at.congr_of_eventually_eq _ this (integral_indicator h₀).symm,
    have : interval_integrable (λ x, ∥f x∥) μ b₁ b₂,
      from interval_integrable.norm (h_int' $ right_mem_Icc.mpr h₁₂),
    refine continuous_within_at_of_dominated_interval _ _ _ this _ ; clear this,
    { apply eventually.mono (self_mem_nhds_within),
      intros x hx,
      erw [← ae_measurable_indicator_iff, measure.restrict_restrict, Iic_inter_Ioc_of_le],
      { rw min₁₂,
        exact (h_int' hx).1.ae_measurable },
      { exact le_max_of_le_right hx.2 },
      exacts [measurable_set_Iic, measurable_set_Iic] },
    { erw [← ae_measurable_indicator_iff, measure.restrict_restrict, Iic_inter_Ioc_of_le],
      { rw min₁₂,
        exact (h_int' h₀).1.ae_measurable },
      { exact le_max_of_le_right h₀.2 },
      exact measurable_set_Iic,
      exact measurable_set_Iic },
    { refine eventually_of_forall (λ (x : α), eventually_of_forall (λ (t : α), _)),
      dsimp [indicator],
      split_ifs ; simp },
    { have : ∀ᵐ t ∂μ.restrict (Ι b₁ b₂), t < b₀ ∨ b₀ < t,
      { apply ae_restrict_of_ae,
        apply eventually.mono (compl_mem_ae_iff.mpr hb₀),
        intros x hx,
        exact ne.lt_or_lt hx },
      apply this.mono,
      rintros x₀ (hx₀ | hx₀),
      { have : ∀ᶠ x in 𝓝[Icc b₁ b₂] b₀, {t : α | t ≤ x}.indicator f x₀ = f x₀,
        { apply mem_nhds_within_of_mem_nhds,
          apply eventually.mono (Ioi_mem_nhds hx₀),
          intros x hx,
          simp [hx.le] },
        apply continuous_within_at_const.congr_of_eventually_eq  this,
        simp [hx₀.le] },
      { have : ∀ᶠ x in 𝓝[Icc b₁ b₂] b₀, {t : α | t ≤ x}.indicator f x₀ = 0,
        { apply mem_nhds_within_of_mem_nhds,
          apply eventually.mono (Iio_mem_nhds hx₀),
          intros x hx,
          simp [hx] },
        apply continuous_within_at_const.congr_of_eventually_eq this,
        simp [hx₀] } } },
  { apply continuous_within_at_of_not_mem_closure,
    rwa [closure_Icc] }
end

lemma continuous_on_primitive {f : α → E} {a b : α} [has_no_atoms μ]
  (h_int : integrable_on f (Icc a b) μ) :
  continuous_on (λ x, ∫ t in Ioc a x, f t ∂ μ) (Icc a b) :=
begin
  cases le_or_lt a b with H H,
  { have : ∀ x ∈ Icc a b, ∫ (t : α) in Ioc a x, f t ∂μ = ∫ (t : α) in a..x, f t ∂μ,
    { intros x x_in,
      simp_rw [← interval_oc_of_le H, integral_of_le x_in.1] },
    rw continuous_on_congr this,
    intros x₀ hx₀,
    refine continuous_within_at_primitive (measure_singleton x₀) _,
    rw interval_integrable_iff,
    simp only [H, max_eq_right, min_eq_left],
    exact h_int.mono Ioc_subset_Icc_self le_rfl },
  { rw Icc_eq_empty H,
    apply continuous_on_empty },
end

lemma continuous_on_primitive_Icc {f : α → E} {a b : α} [has_no_atoms μ]
  (h_int : integrable_on f (Icc a b) μ) :
  continuous_on (λ x, ∫ t in Icc a x, f t ∂ μ) (Icc a b) :=
begin
  rw show (λ x, ∫ t in Icc a x, f t ∂μ) = λ x, ∫ t in Ioc a x, f t ∂μ,
    by { ext x, exact integral_Icc_eq_integral_Ioc (measure_singleton a) },
  exact continuous_on_primitive h_int
end

lemma continuous_on_primitive_interval {f : α → E} {a b : α} [has_no_atoms μ]
  (h_int : integrable_on f (interval a b) μ) :
  continuous_on (λ x, ∫ t in a..x, f t ∂ μ) (interval a b) :=
begin
  assume x hx,
  refine continuous_within_at_primitive (measure_singleton _) _,
  simpa [interval_integrable_iff] using h_int.interval_integrable,
end

lemma continuous_on_primitive_interval_left {f : α → E} {a b : α} [has_no_atoms μ]
  (h_int : integrable_on f (interval a b) μ) :
  continuous_on (λ x, ∫ t in x..b, f t ∂ μ) (interval a b) :=
begin
  rw interval_swap a b at h_int ⊢,
  simp only [integral_symm b],
  exact (continuous_on_primitive_interval h_int).neg,
end

variables [no_bot_order α] [no_top_order α] [has_no_atoms μ]

lemma continuous_primitive {f : α → E} (h_int : ∀ a b : α, interval_integrable f μ a b) (a : α) :
  continuous (λ b, ∫ x in a..b, f x ∂ μ) :=
begin
  rw continuous_iff_continuous_at,
  intro b₀,
  cases no_bot b₀ with b₁ hb₁,
  cases no_top b₀ with b₂ hb₂,
  apply continuous_within_at.continuous_at _ (Icc_mem_nhds hb₁ hb₂),
  exact continuous_within_at_primitive (measure_singleton b₀) (h_int _ _)
end

lemma _root_.measure_theory.integrable.continuous_primitive {f : α → E} (h_int : integrable f μ)
  (a : α) : continuous (λ b, ∫ x in a..b, f x ∂ μ) :=
continuous_primitive (λ _ _, h_int.interval_integrable) a

end continuous_primitive

section

variables {f g : α → ℝ} {a b : α} {μ : measure α}

lemma integral_eq_zero_iff_of_le_of_nonneg_ae (hab : a ≤ b)
  (hf : 0 ≤ᵐ[μ.restrict (Ioc a b)] f) (hfi : interval_integrable f μ a b) :
  ∫ x in a..b, f x ∂μ = 0 ↔ f =ᵐ[μ.restrict (Ioc a b)] 0 :=
by rw [integral_of_le hab, integral_eq_zero_iff_of_nonneg_ae hf hfi.1]

lemma integral_eq_zero_iff_of_nonneg_ae
  (hf : 0 ≤ᵐ[μ.restrict (Ioc a b ∪ Ioc b a)] f) (hfi : interval_integrable f μ a b) :
  ∫ x in a..b, f x ∂μ = 0 ↔ f =ᵐ[μ.restrict (Ioc a b ∪ Ioc b a)] 0 :=
begin
  cases le_total a b with hab hab;
    simp only [Ioc_eq_empty hab, empty_union, union_empty] at hf ⊢,
  { exact integral_eq_zero_iff_of_le_of_nonneg_ae hab hf hfi },
  { rw [integral_symm, neg_eq_zero, integral_eq_zero_iff_of_le_of_nonneg_ae hab hf hfi.symm] }
end

lemma integral_pos_iff_support_of_nonneg_ae'
  (hf : 0 ≤ᵐ[μ.restrict (Ioc a b ∪ Ioc b a)] f) (hfi : interval_integrable f μ a b) :
  0 < ∫ x in a..b, f x ∂μ ↔ a < b ∧ 0 < μ (function.support f ∩ Ioc a b) :=
begin
  cases le_total a b with hab hab;
    simp only [integral_of_le, integral_of_ge, Ioc_eq_empty, hab, union_empty, empty_union] at hf ⊢,
  { rw [set_integral_pos_iff_support_of_nonneg_ae hf hfi.1, iff.comm, and_iff_right_iff_imp],
    contrapose!,
    intro h,
    rw [Ioc_eq_empty h, inter_empty, measure_empty, nonpos_iff_eq_zero] },
  { simp [integral_nonneg_of_ae hf] }
end

lemma integral_pos_iff_support_of_nonneg_ae
  (hf : 0 ≤ᵐ[μ] f) (hfi : interval_integrable f μ a b) :
  0 < ∫ x in a..b, f x ∂μ ↔ a < b ∧ 0 < μ (function.support f ∩ Ioc a b) :=
integral_pos_iff_support_of_nonneg_ae' (ae_mono measure.restrict_le_self hf) hfi

variable (hab : a ≤ b)

include hab

lemma integral_nonneg_of_ae_restrict (hf : 0 ≤ᵐ[μ.restrict (Icc a b)] f) :
  0 ≤ (∫ u in a..b, f u ∂μ) :=
let H := ae_restrict_of_ae_restrict_of_subset Ioc_subset_Icc_self hf in
by simpa only [integral_of_le hab] using set_integral_nonneg_of_ae_restrict H

lemma integral_nonneg_of_ae (hf : 0 ≤ᵐ[μ] f) :
  0 ≤ (∫ u in a..b, f u ∂μ) :=
integral_nonneg_of_ae_restrict hab $ ae_restrict_of_ae hf

lemma integral_nonneg [topological_space α] [opens_measurable_space α] [order_closed_topology α]
  (hf : ∀ u, u ∈ Icc a b → 0 ≤ f u) :
  0 ≤ (∫ u in a..b, f u ∂μ) :=
integral_nonneg_of_ae_restrict hab $ (ae_restrict_iff' measurable_set_Icc).mpr $ ae_of_all μ hf

section mono

variables (hf : interval_integrable f μ a b) (hg : interval_integrable g μ a b)

include hf hg

lemma integral_mono_ae_restrict (h : f ≤ᵐ[μ.restrict (Icc a b)] g) :
  ∫ u in a..b, f u ∂μ ≤ ∫ u in a..b, g u ∂μ :=
let H := h.filter_mono $ ae_mono $ measure.restrict_mono Ioc_subset_Icc_self $ le_refl μ in
by simpa only [integral_of_le hab] using set_integral_mono_ae_restrict hf.1 hg.1 H

lemma integral_mono_ae (h : f ≤ᵐ[μ] g) :
  ∫ u in a..b, f u ∂μ ≤ ∫ u in a..b, g u ∂μ :=
by simpa only [integral_of_le hab] using set_integral_mono_ae hf.1 hg.1 h

lemma integral_mono_on [topological_space α] [opens_measurable_space α] [order_closed_topology α]
  (h : ∀ x ∈ Icc a b, f x ≤ g x) :
  ∫ u in a..b, f u ∂μ ≤ ∫ u in a..b, g u ∂μ :=
let H := λ x hx, h x $ Ioc_subset_Icc_self hx in
by simpa only [integral_of_le hab] using set_integral_mono_on hf.1 hg.1 measurable_set_Ioc H

lemma integral_mono (h : f ≤ g) :
  ∫ u in a..b, f u ∂μ ≤ ∫ u in a..b, g u ∂μ :=
integral_mono_ae hab hf hg $ ae_of_all _ h

end mono

end

/-!
### Fundamental theorem of calculus, part 1, for any measure

In this section we prove a few lemmas that can be seen as versions of FTC-1 for interval integrals
w.r.t. any measure. Many theorems are formulated for one or two pairs of filters related by
`FTC_filter a l l'`. This typeclass has exactly four “real” instances: `(a, pure a, ⊥)`,
`(a, 𝓝[Ici a] a, 𝓝[Ioi a] a)`, `(a, 𝓝[Iic a] a, 𝓝[Iic a] a)`, `(a, 𝓝 a, 𝓝 a)`, and two instances
that are equal to the first and last “real” instances: `(a, 𝓝[{a}] a, ⊥)` and
`(a, 𝓝[univ] a, 𝓝[univ] a)`.  We use this approach to avoid repeating arguments in many very similar
cases.  Lean can automatically find both `a` and `l'` based on `l`.

The most general theorem `measure_integral_sub_integral_sub_linear_is_o_of_tendsto_ae` can be seen
as a generalization of lemma `integral_has_strict_fderiv_at` below which states strict
differentiability of `∫ x in u..v, f x` in `(u, v)` at `(a, b)` for a measurable function `f` that
is integrable on `a..b` and is continuous at `a` and `b`. The lemma is generalized in three
directions: first, `measure_integral_sub_integral_sub_linear_is_o_of_tendsto_ae` deals with any
locally finite measure `μ`; second, it works for one-sided limits/derivatives; third, it assumes
only that `f` has finite limits almost surely at `a` and `b`.

Namely, let `f` be a measurable function integrable on `a..b`. Let `(la, la')` be a pair of
`FTC_filter`s around `a`; let `(lb, lb')` be a pair of `FTC_filter`s around `b`. Suppose that `f`
has finite limits `ca` and `cb` at `la' ⊓ μ.ae` and `lb' ⊓ μ.ae`, respectively.  Then
`∫ x in va..vb, f x ∂μ - ∫ x in ua..ub, f x ∂μ = ∫ x in ub..vb, cb ∂μ - ∫ x in ua..va, ca ∂μ +
  o(∥∫ x in ua..va, (1:ℝ) ∂μ∥ + ∥∫ x in ub..vb, (1:ℝ) ∂μ∥)`
as `ua` and `va` tend to `la` while `ub` and `vb` tend to `lb`.

This theorem is formulated with integral of constants instead of measures in the right hand sides
for two reasons: first, this way we avoid `min`/`max` in the statements; second, often it is
possible to write better `simp` lemmas for these integrals, see `integral_const` and
`integral_const_of_cdf`.

In the next subsection we apply this theorem to prove various theorems about differentiability
of the integral w.r.t. Lebesgue measure. -/

/-- An auxiliary typeclass for the Fundamental theorem of calculus, part 1. It is used to formulate
theorems that work simultaneously for left and right one-sided derivatives of `∫ x in u..v, f x`.
There are four instances: `(a, pure a, ⊥)`, `(a, 𝓝[Ici a], 𝓝[Ioi a])`,
`(a, 𝓝[Iic a], 𝓝[Iic a])`, and `(a, 𝓝 a, 𝓝 a)`. -/
class FTC_filter {β : Type*} [linear_order β] [measurable_space β] [topological_space β]
  (a : out_param β) (outer : filter β) (inner : out_param $ filter β)
  extends tendsto_Ixx_class Ioc outer inner : Prop :=
(pure_le : pure a ≤ outer)
(le_nhds : inner ≤ 𝓝 a)
[meas_gen : is_measurably_generated inner]

/- The `dangerous_instance` linter doesn't take `out_param`s into account, so it thinks that
`FTC_filter.to_tendsto_Ixx_class` is dangerous. Disable this linter using `nolint`.
-/
attribute [nolint dangerous_instance] FTC_filter.to_tendsto_Ixx_class

namespace FTC_filter

variables [linear_order β] [measurable_space β] [topological_space β]

instance pure (a : β) : FTC_filter a (pure a) ⊥ :=
{ pure_le := le_refl _,
  le_nhds := bot_le }

instance nhds_within_singleton (a : β) : FTC_filter a (𝓝[{a}] a) ⊥ :=
by { rw [nhds_within, principal_singleton, inf_eq_right.2 (pure_le_nhds a)], apply_instance }

lemma finite_at_inner {a : β} (l : filter β) {l'} [h : FTC_filter a l l']
  {μ : measure β} [locally_finite_measure μ] :
  μ.finite_at_filter l' :=
(μ.finite_at_nhds a).filter_mono h.le_nhds

variables [opens_measurable_space β] [order_topology β]

instance nhds (a : β) : FTC_filter a (𝓝 a) (𝓝 a) :=
{ pure_le := pure_le_nhds a,
  le_nhds := le_refl _ }

instance nhds_univ (a : β) : FTC_filter a (𝓝[univ] a) (𝓝 a) :=
by { rw nhds_within_univ, apply_instance }

instance nhds_left (a : β) : FTC_filter a (𝓝[Iic a] a) (𝓝[Iic a] a) :=
{ pure_le := pure_le_nhds_within right_mem_Iic,
  le_nhds := inf_le_left }

instance nhds_right (a : β) : FTC_filter a (𝓝[Ici a] a) (𝓝[Ioi a] a) :=
{ pure_le := pure_le_nhds_within left_mem_Ici,
  le_nhds := inf_le_left }

end FTC_filter

open asymptotics

section

variables {f : α → E} {a b : α} {c ca cb : E} {l l' la la' lb lb' : filter α} {lt : filter β}
  {μ : measure α} {u v ua va ub vb : β → α}

/-- Fundamental theorem of calculus-1, local version for any measure.
Let filters `l` and `l'` be related by `tendsto_Ixx_class Ioc`.
If `f` has a finite limit `c` at `l' ⊓ μ.ae`, where `μ` is a measure
finite at `l'`, then `∫ x in u..v, f x ∂μ = ∫ x in u..v, c ∂μ + o(∫ x in u..v, 1 ∂μ)` as both
`u` and `v` tend to `l`.

See also `measure_integral_sub_linear_is_o_of_tendsto_ae` for a version assuming
`[FTC_filter a l l']` and `[locally_finite_measure μ]`. If `l` is one of `𝓝[Ici a] a`,
`𝓝[Iic a] a`, `𝓝 a`, then it's easier to apply the non-primed version.
The primed version also works, e.g., for `l = l' = at_top`.

We use integrals of constants instead of measures because this way it is easier to formulate
a statement that works in both cases `u ≤ v` and `v ≤ u`. -/
lemma measure_integral_sub_linear_is_o_of_tendsto_ae'
  [is_measurably_generated l'] [tendsto_Ixx_class Ioc l l']
  (hfm : measurable_at_filter f l' μ) (hf : tendsto f (l' ⊓ μ.ae) (𝓝 c))
  (hl : μ.finite_at_filter l')
  (hu : tendsto u lt l) (hv : tendsto v lt l) :
  is_o (λ t, ∫ x in u t..v t, f x ∂μ - ∫ x in u t..v t, c ∂μ)
    (λ t, ∫ x in u t..v t, (1:ℝ) ∂μ) lt :=
begin
  have A := hf.integral_sub_linear_is_o_ae hfm hl (hu.Ioc hv),
  have B := hf.integral_sub_linear_is_o_ae hfm hl (hv.Ioc hu),
  simp only [integral_const'],
  convert (A.trans_le _).sub (B.trans_le _),
  { ext t,
    simp_rw [interval_integral, sub_smul],
    abel },
  all_goals { intro t, cases le_total (u t) (v t) with huv huv; simp [huv] }
end

/-- Fundamental theorem of calculus-1, local version for any measure.
Let filters `l` and `l'` be related by `tendsto_Ixx_class Ioc`.
If `f` has a finite limit `c` at `l ⊓ μ.ae`, where `μ` is a measure
finite at `l`, then `∫ x in u..v, f x ∂μ = μ (Ioc u v) • c + o(μ(Ioc u v))` as both
`u` and `v` tend to `l` so that `u ≤ v`.

See also `measure_integral_sub_linear_is_o_of_tendsto_ae_of_le` for a version assuming
`[FTC_filter a l l']` and `[locally_finite_measure μ]`. If `l` is one of `𝓝[Ici a] a`,
`𝓝[Iic a] a`, `𝓝 a`, then it's easier to apply the non-primed version.
The primed version also works, e.g., for `l = l' = at_top`. -/
lemma measure_integral_sub_linear_is_o_of_tendsto_ae_of_le'
  [is_measurably_generated l'] [tendsto_Ixx_class Ioc l l']
  (hfm : measurable_at_filter f l' μ) (hf : tendsto f (l' ⊓ μ.ae) (𝓝 c))
  (hl : μ.finite_at_filter l') (hu : tendsto u lt l) (hv : tendsto v lt l) (huv : u ≤ᶠ[lt] v) :
  is_o (λ t, ∫ x in u t..v t, f x ∂μ - (μ (Ioc (u t) (v t))).to_real • c)
    (λ t, (μ $ Ioc (u t) (v t)).to_real) lt :=
(measure_integral_sub_linear_is_o_of_tendsto_ae' hfm hf hl hu hv).congr'
  (huv.mono $ λ x hx, by simp [integral_const', hx])
  (huv.mono $ λ x hx, by simp [integral_const', hx])

/-- Fundamental theorem of calculus-1, local version for any measure.
Let filters `l` and `l'` be related by `tendsto_Ixx_class Ioc`.
If `f` has a finite limit `c` at `l ⊓ μ.ae`, where `μ` is a measure
finite at `l`, then `∫ x in u..v, f x ∂μ = -μ (Ioc v u) • c + o(μ(Ioc v u))` as both
`u` and `v` tend to `l` so that `v ≤ u`.

See also `measure_integral_sub_linear_is_o_of_tendsto_ae_of_ge` for a version assuming
`[FTC_filter a l l']` and `[locally_finite_measure μ]`. If `l` is one of `𝓝[Ici a] a`,
`𝓝[Iic a] a`, `𝓝 a`, then it's easier to apply the non-primed version.
The primed version also works, e.g., for `l = l' = at_top`. -/
lemma measure_integral_sub_linear_is_o_of_tendsto_ae_of_ge'
  [is_measurably_generated l'] [tendsto_Ixx_class Ioc l l']
  (hfm : measurable_at_filter f l' μ) (hf : tendsto f (l' ⊓ μ.ae) (𝓝 c))
  (hl : μ.finite_at_filter l') (hu : tendsto u lt l) (hv : tendsto v lt l) (huv : v ≤ᶠ[lt] u) :
  is_o (λ t, ∫ x in u t..v t, f x ∂μ + (μ (Ioc (v t) (u t))).to_real • c)
    (λ t, (μ $ Ioc (v t) (u t)).to_real) lt :=
(measure_integral_sub_linear_is_o_of_tendsto_ae_of_le' hfm hf hl hv hu huv).neg_left.congr_left $
  λ t, by simp [integral_symm (u t), add_comm]

variables [topological_space α]

section

variables [locally_finite_measure μ] [FTC_filter a l l']

include a

local attribute [instance] FTC_filter.meas_gen

/-- Fundamental theorem of calculus-1, local version for any measure.
Let filters `l` and `l'` be related by `[FTC_filter a l l']`; let `μ` be a locally finite measure.
If `f` has a finite limit `c` at `l' ⊓ μ.ae`, then
`∫ x in u..v, f x ∂μ = ∫ x in u..v, c ∂μ + o(∫ x in u..v, 1 ∂μ)` as both `u` and `v` tend to `l`.

See also `measure_integral_sub_linear_is_o_of_tendsto_ae'` for a version that also works, e.g., for
`l = l' = at_top`.

We use integrals of constants instead of measures because this way it is easier to formulate
a statement that works in both cases `u ≤ v` and `v ≤ u`. -/
lemma measure_integral_sub_linear_is_o_of_tendsto_ae (hfm : measurable_at_filter f l' μ)
  (hf : tendsto f (l' ⊓ μ.ae) (𝓝 c)) (hu : tendsto u lt l) (hv : tendsto v lt l) :
  is_o (λ t, ∫ x in u t..v t, f x ∂μ - ∫ x in u t..v t, c ∂μ)
    (λ t, ∫ x in u t..v t, (1:ℝ) ∂μ) lt :=
measure_integral_sub_linear_is_o_of_tendsto_ae' hfm hf (FTC_filter.finite_at_inner l) hu hv

/-- Fundamental theorem of calculus-1, local version for any measure.
Let filters `l` and `l'` be related by `[FTC_filter a l l']`; let `μ` be a locally finite measure.
If `f` has a finite limit `c` at `l' ⊓ μ.ae`, then
`∫ x in u..v, f x ∂μ = μ (Ioc u v) • c + o(μ(Ioc u v))` as both `u` and `v` tend to `l`.

See also `measure_integral_sub_linear_is_o_of_tendsto_ae_of_le'` for a version that also works,
e.g., for `l = l' = at_top`. -/
lemma measure_integral_sub_linear_is_o_of_tendsto_ae_of_le
  (hfm : measurable_at_filter f l' μ) (hf : tendsto f (l' ⊓ μ.ae) (𝓝 c))
  (hu : tendsto u lt l) (hv : tendsto v lt l) (huv : u ≤ᶠ[lt] v) :
  is_o (λ t, ∫ x in u t..v t, f x ∂μ - (μ (Ioc (u t) (v t))).to_real • c)
    (λ t, (μ $ Ioc (u t) (v t)).to_real) lt :=
measure_integral_sub_linear_is_o_of_tendsto_ae_of_le' hfm hf (FTC_filter.finite_at_inner l)
  hu hv huv

/-- Fundamental theorem of calculus-1, local version for any measure.
Let filters `l` and `l'` be related by `[FTC_filter a l l']`; let `μ` be a locally finite measure.
If `f` has a finite limit `c` at `l' ⊓ μ.ae`, then
`∫ x in u..v, f x ∂μ = -μ (Ioc v u) • c + o(μ(Ioc v u))` as both `u` and `v` tend to `l`.

See also `measure_integral_sub_linear_is_o_of_tendsto_ae_of_ge'` for a version that also works,
e.g., for `l = l' = at_top`. -/
lemma measure_integral_sub_linear_is_o_of_tendsto_ae_of_ge
  (hfm : measurable_at_filter f l' μ) (hf : tendsto f (l' ⊓ μ.ae) (𝓝 c))
  (hu : tendsto u lt l) (hv : tendsto v lt l) (huv : v ≤ᶠ[lt] u) :
  is_o (λ t, ∫ x in u t..v t, f x ∂μ + (μ (Ioc (v t) (u t))).to_real • c)
    (λ t, (μ $ Ioc (v t) (u t)).to_real) lt :=
measure_integral_sub_linear_is_o_of_tendsto_ae_of_ge' hfm hf (FTC_filter.finite_at_inner l)
  hu hv huv

end

variables [order_topology α] [borel_space α]

local attribute [instance] FTC_filter.meas_gen

variables [FTC_filter a la la'] [FTC_filter b lb lb'] [locally_finite_measure μ]

/-- Fundamental theorem of calculus-1, strict derivative in both limits for a locally finite
measure.

Let `f` be a measurable function integrable on `a..b`. Let `(la, la')` be a pair of `FTC_filter`s
around `a`; let `(lb, lb')` be a pair of `FTC_filter`s around `b`. Suppose that `f` has finite
limits `ca` and `cb` at `la' ⊓ μ.ae` and `lb' ⊓ μ.ae`, respectively.
Then `∫ x in va..vb, f x ∂μ - ∫ x in ua..ub, f x ∂μ =
  ∫ x in ub..vb, cb ∂μ - ∫ x in ua..va, ca ∂μ +
    o(∥∫ x in ua..va, (1:ℝ) ∂μ∥ + ∥∫ x in ub..vb, (1:ℝ) ∂μ∥)`
as `ua` and `va` tend to `la` while `ub` and `vb` tend to `lb`.
-/
lemma measure_integral_sub_integral_sub_linear_is_o_of_tendsto_ae
  (hab : interval_integrable f μ a b)
  (hmeas_a : measurable_at_filter f la' μ) (hmeas_b : measurable_at_filter f lb' μ)
  (ha_lim : tendsto f (la' ⊓ μ.ae) (𝓝 ca)) (hb_lim : tendsto f (lb' ⊓ μ.ae) (𝓝 cb))
  (hua : tendsto ua lt la) (hva : tendsto va lt la)
  (hub : tendsto ub lt lb) (hvb : tendsto vb lt lb) :
  is_o (λ t, (∫ x in va t..vb t, f x ∂μ) - (∫ x in ua t..ub t, f x ∂μ) -
    (∫ x in ub t..vb t, cb ∂μ - ∫ x in ua t..va t, ca ∂μ))
    (λ t, ∥∫ x in ua t..va t, (1:ℝ) ∂μ∥ + ∥∫ x in ub t..vb t, (1:ℝ) ∂μ∥) lt :=
begin
  refine
    ((measure_integral_sub_linear_is_o_of_tendsto_ae hmeas_a ha_lim hua hva).neg_left.add_add
    (measure_integral_sub_linear_is_o_of_tendsto_ae hmeas_b hb_lim hub hvb)).congr'
      _ eventually_eq.rfl,
  have A : ∀ᶠ t in lt, interval_integrable f μ (ua t) (va t) :=
    ha_lim.eventually_interval_integrable_ae hmeas_a (FTC_filter.finite_at_inner la) hua hva,
  have A' : ∀ᶠ t in lt, interval_integrable f μ a (ua t) :=
    ha_lim.eventually_interval_integrable_ae hmeas_a (FTC_filter.finite_at_inner la)
      (tendsto_const_pure.mono_right FTC_filter.pure_le) hua,
  have B : ∀ᶠ t in lt, interval_integrable f μ (ub t) (vb t) :=
    hb_lim.eventually_interval_integrable_ae hmeas_b (FTC_filter.finite_at_inner lb) hub hvb,
  have B' : ∀ᶠ t in lt, interval_integrable f μ b (ub t) :=
    hb_lim.eventually_interval_integrable_ae hmeas_b (FTC_filter.finite_at_inner lb)
      (tendsto_const_pure.mono_right FTC_filter.pure_le) hub,
  filter_upwards [A, A', B, B'],
  intros t ua_va a_ua ub_vb b_ub,
  rw [← integral_interval_sub_interval_comm'],
  { dsimp only [], abel },
  exacts [ub_vb, ua_va, b_ub.symm.trans $ hab.symm.trans a_ua]
end

/-- Fundamental theorem of calculus-1, strict derivative in right endpoint for a locally finite
measure.

Let `f` be a measurable function integrable on `a..b`. Let `(lb, lb')` be a pair of `FTC_filter`s
around `b`. Suppose that `f` has a finite limit `c` at `lb' ⊓ μ.ae`.

Then `∫ x in a..v, f x ∂μ - ∫ x in a..u, f x ∂μ = ∫ x in u..v, c ∂μ + o(∫ x in u..v, (1:ℝ) ∂μ)`
as `u` and `v` tend to `lb`.
-/
lemma measure_integral_sub_integral_sub_linear_is_o_of_tendsto_ae_right
  (hab : interval_integrable f μ a b) (hmeas : measurable_at_filter f lb' μ)
  (hf : tendsto f (lb' ⊓ μ.ae) (𝓝 c)) (hu : tendsto u lt lb) (hv : tendsto v lt lb) :
  is_o (λ t, ∫ x in a..v t, f x ∂μ - ∫ x in a..u t, f x ∂μ - ∫ x in u t..v t, c ∂μ)
    (λ t, ∫ x in u t..v t, (1:ℝ) ∂μ) lt :=
by simpa using measure_integral_sub_integral_sub_linear_is_o_of_tendsto_ae
  hab measurable_at_bot hmeas ((tendsto_bot : tendsto _ ⊥ (𝓝 0)).mono_left inf_le_left)
  hf (tendsto_const_pure : tendsto _ _ (pure a)) tendsto_const_pure hu hv

/-- Fundamental theorem of calculus-1, strict derivative in left endpoint for a locally finite
measure.

Let `f` be a measurable function integrable on `a..b`. Let `(la, la')` be a pair of `FTC_filter`s
around `a`. Suppose that `f` has a finite limit `c` at `la' ⊓ μ.ae`.

Then `∫ x in v..b, f x ∂μ - ∫ x in u..b, f x ∂μ = -∫ x in u..v, c ∂μ + o(∫ x in u..v, (1:ℝ) ∂μ)`
as `u` and `v` tend to `la`.
-/
lemma measure_integral_sub_integral_sub_linear_is_o_of_tendsto_ae_left
  (hab : interval_integrable f μ a b) (hmeas : measurable_at_filter f la' μ)
  (hf : tendsto f (la' ⊓ μ.ae) (𝓝 c)) (hu : tendsto u lt la) (hv : tendsto v lt la) :
  is_o (λ t, ∫ x in v t..b, f x ∂μ - ∫ x in u t..b, f x ∂μ + ∫ x in u t..v t, c ∂μ)
    (λ t, ∫ x in u t..v t, (1:ℝ) ∂μ) lt :=
by simpa using measure_integral_sub_integral_sub_linear_is_o_of_tendsto_ae
  hab hmeas measurable_at_bot hf ((tendsto_bot : tendsto _ ⊥ (𝓝 0)).mono_left inf_le_left)
  hu hv (tendsto_const_pure : tendsto _ _ (pure b)) tendsto_const_pure

end

/-!
### Fundamental theorem of calculus-1 for Lebesgue measure

In this section we restate theorems from the previous section for Lebesgue measure.
In particular, we prove that `∫ x in u..v, f x` is strictly differentiable in `(u, v)`
at `(a, b)` provided that `f` is integrable on `a..b` and is continuous at `a` and `b`.
-/

variables {f : ℝ → E} {c ca cb : E} {l l' la la' lb lb' : filter ℝ} {lt : filter β}
  {a b z : ℝ} {u v ua ub va vb : β → ℝ} [FTC_filter a la la'] [FTC_filter b lb lb']

/-!
#### Auxiliary `is_o` statements

In this section we prove several lemmas that can be interpreted as strict differentiability of
`(u, v) ↦ ∫ x in u..v, f x ∂μ` in `u` and/or `v` at a filter. The statements use `is_o` because
we have no definition of `has_strict_(f)deriv_at_filter` in the library.
-/

/-- Fundamental theorem of calculus-1, local version. If `f` has a finite limit `c` almost surely at
`l'`, where `(l, l')` is an `FTC_filter` pair around `a`, then
`∫ x in u..v, f x ∂μ = (v - u) • c + o (v - u)` as both `u` and `v` tend to `l`. -/
lemma integral_sub_linear_is_o_of_tendsto_ae [FTC_filter a l l']
  (hfm : measurable_at_filter f l') (hf : tendsto f (l' ⊓ volume.ae) (𝓝 c))
  {u v : β → ℝ} (hu : tendsto u lt l) (hv : tendsto v lt l) :
  is_o (λ t, (∫ x in u t..v t, f x) - (v t - u t) • c) (v - u) lt :=
by simpa [integral_const] using measure_integral_sub_linear_is_o_of_tendsto_ae hfm hf hu hv

/-- Fundamental theorem of calculus-1, strict differentiability at filter in both endpoints.
If `f` is a measurable function integrable on `a..b`, `(la, la')` is an `FTC_filter` pair around
`a`, and `(lb, lb')` is an `FTC_filter` pair around `b`, and `f` has finite limits `ca` and `cb`
almost surely at `la'` and `lb'`, respectively, then
`(∫ x in va..vb, f x) - ∫ x in ua..ub, f x = (vb - ub) • cb - (va - ua) • ca +
  o(∥va - ua∥ + ∥vb - ub∥)` as `ua` and `va` tend to `la` while `ub` and `vb` tend to `lb`.

This lemma could've been formulated using `has_strict_fderiv_at_filter` if we had this
definition. -/
lemma integral_sub_integral_sub_linear_is_o_of_tendsto_ae
  (hab : interval_integrable f volume a b)
  (hmeas_a : measurable_at_filter f la') (hmeas_b : measurable_at_filter f lb')
  (ha_lim : tendsto f (la' ⊓ volume.ae) (𝓝 ca)) (hb_lim : tendsto f (lb' ⊓ volume.ae) (𝓝 cb))
  (hua : tendsto ua lt la) (hva : tendsto va lt la)
  (hub : tendsto ub lt lb) (hvb : tendsto vb lt lb) :
  is_o (λ t, (∫ x in va t..vb t, f x) - (∫ x in ua t..ub t, f x) -
    ((vb t - ub t) • cb - (va t - ua t) • ca)) (λ t, ∥va t - ua t∥ + ∥vb t - ub t∥) lt :=
by simpa [integral_const]
  using measure_integral_sub_integral_sub_linear_is_o_of_tendsto_ae hab hmeas_a hmeas_b
    ha_lim hb_lim hua hva hub hvb

/-- Fundamental theorem of calculus-1, strict differentiability at filter in both endpoints.
If `f` is a measurable function integrable on `a..b`, `(lb, lb')` is an `FTC_filter` pair
around `b`, and `f` has a finite limit `c` almost surely at `lb'`, then
`(∫ x in a..v, f x) - ∫ x in a..u, f x = (v - u) • c + o(∥v - u∥)` as `u` and `v` tend to `lb`.

This lemma could've been formulated using `has_strict_deriv_at_filter` if we had this definition. -/
lemma integral_sub_integral_sub_linear_is_o_of_tendsto_ae_right
  (hab : interval_integrable f volume a b) (hmeas : measurable_at_filter f lb')
  (hf : tendsto f (lb' ⊓ volume.ae) (𝓝 c)) (hu : tendsto u lt lb) (hv : tendsto v lt lb) :
  is_o (λ t, (∫ x in a..v t, f x) - (∫ x in a..u t, f x) - (v t - u t) • c) (v - u) lt :=
by simpa only [integral_const, smul_eq_mul, mul_one] using
  measure_integral_sub_integral_sub_linear_is_o_of_tendsto_ae_right hab hmeas hf hu hv

/-- Fundamental theorem of calculus-1, strict differentiability at filter in both endpoints.
If `f` is a measurable function integrable on `a..b`, `(la, la')` is an `FTC_filter` pair
around `a`, and `f` has a finite limit `c` almost surely at `la'`, then
`(∫ x in v..b, f x) - ∫ x in u..b, f x = -(v - u) • c + o(∥v - u∥)` as `u` and `v` tend to `la`.

This lemma could've been formulated using `has_strict_deriv_at_filter` if we had this definition. -/
lemma integral_sub_integral_sub_linear_is_o_of_tendsto_ae_left
  (hab : interval_integrable f volume a b) (hmeas : measurable_at_filter f la')
  (hf : tendsto f (la' ⊓ volume.ae) (𝓝 c)) (hu : tendsto u lt la) (hv : tendsto v lt la) :
  is_o (λ t, (∫ x in v t..b, f x) - (∫ x in u t..b, f x) + (v t - u t) • c) (v - u) lt :=
by simpa only [integral_const, smul_eq_mul, mul_one] using
  measure_integral_sub_integral_sub_linear_is_o_of_tendsto_ae_left hab hmeas hf hu hv

open continuous_linear_map (fst snd smul_right sub_apply smul_right_apply coe_fst' coe_snd' map_sub)

/-!
#### Strict differentiability

In this section we prove that for a measurable function `f` integrable on `a..b`,

* `integral_has_strict_fderiv_at_of_tendsto_ae`: the function `(u, v) ↦ ∫ x in u..v, f x` has
  derivative `(u, v) ↦ v • cb - u • ca` at `(a, b)` in the sense of strict differentiability
  provided that `f` tends to `ca` and `cb` almost surely as `x` tendsto to `a` and `b`,
  respectively;

* `integral_has_strict_fderiv_at`: the function `(u, v) ↦ ∫ x in u..v, f x` has
  derivative `(u, v) ↦ v • f b - u • f a` at `(a, b)` in the sense of strict differentiability
  provided that `f` is continuous at `a` and `b`;

* `integral_has_strict_deriv_at_of_tendsto_ae_right`: the function `u ↦ ∫ x in a..u, f x` has
  derivative `c` at `b` in the sense of strict differentiability provided that `f` tends to `c`
  almost surely as `x` tends to `b`;

* `integral_has_strict_deriv_at_right`: the function `u ↦ ∫ x in a..u, f x` has derivative `f b` at
  `b` in the sense of strict differentiability provided that `f` is continuous at `b`;

* `integral_has_strict_deriv_at_of_tendsto_ae_left`: the function `u ↦ ∫ x in u..b, f x` has
  derivative `-c` at `a` in the sense of strict differentiability provided that `f` tends to `c`
  almost surely as `x` tends to `a`;

* `integral_has_strict_deriv_at_left`: the function `u ↦ ∫ x in u..b, f x` has derivative `-f a` at
  `a` in the sense of strict differentiability provided that `f` is continuous at `a`.
-/

/-- Fundamental theorem of calculus-1: if `f : ℝ → E` is integrable on `a..b` and `f x` has finite
limits `ca` and `cb` almost surely as `x` tends to `a` and `b`, respectively, then
`(u, v) ↦ ∫ x in u..v, f x` has derivative `(u, v) ↦ v • cb - u • ca` at `(a, b)`
in the sense of strict differentiability. -/
lemma integral_has_strict_fderiv_at_of_tendsto_ae
  (hf : interval_integrable f volume a b)
  (hmeas_a : measurable_at_filter f (𝓝 a)) (hmeas_b : measurable_at_filter f (𝓝 b))
  (ha : tendsto f (𝓝 a ⊓ volume.ae) (𝓝 ca)) (hb : tendsto f (𝓝 b ⊓ volume.ae) (𝓝 cb)) :
  has_strict_fderiv_at (λ p : ℝ × ℝ, ∫ x in p.1..p.2, f x)
    ((snd ℝ ℝ ℝ).smul_right cb - (fst ℝ ℝ ℝ).smul_right ca) (a, b) :=
begin
  have := integral_sub_integral_sub_linear_is_o_of_tendsto_ae hf hmeas_a hmeas_b ha hb
    ((continuous_fst.comp continuous_snd).tendsto ((a, b), (a, b)))
    ((continuous_fst.comp continuous_fst).tendsto ((a, b), (a, b)))
    ((continuous_snd.comp continuous_snd).tendsto ((a, b), (a, b)))
    ((continuous_snd.comp continuous_fst).tendsto ((a, b), (a, b))),
  refine (this.congr_left _).trans_is_O _,
  { intro x, simp [sub_smul] },
  { exact is_O_fst_prod.norm_left.add is_O_snd_prod.norm_left }
end

/-- Fundamental theorem of calculus-1: if `f : ℝ → E` is integrable on `a..b` and `f` is continuous
at `a` and `b`, then `(u, v) ↦ ∫ x in u..v, f x` has derivative `(u, v) ↦ v • cb - u • ca`
at `(a, b)` in the sense of strict differentiability. -/
lemma integral_has_strict_fderiv_at
  (hf : interval_integrable f volume a b)
  (hmeas_a : measurable_at_filter f (𝓝 a)) (hmeas_b : measurable_at_filter f (𝓝 b))
  (ha : continuous_at f a) (hb : continuous_at f b) :
  has_strict_fderiv_at (λ p : ℝ × ℝ, ∫ x in p.1..p.2, f x)
    ((snd ℝ ℝ ℝ).smul_right (f b) - (fst ℝ ℝ ℝ).smul_right (f a)) (a, b) :=
integral_has_strict_fderiv_at_of_tendsto_ae hf hmeas_a hmeas_b
  (ha.mono_left inf_le_left) (hb.mono_left inf_le_left)

/-- Fundamental theorem of calculus-1: if `f : ℝ → E` is integrable on `a..b` and `f x` has a finite
limit `c` almost surely at `b`, then `u ↦ ∫ x in a..u, f x` has derivative `c` at `b` in the sense
of strict differentiability. -/
lemma integral_has_strict_deriv_at_of_tendsto_ae_right
  (hf : interval_integrable f volume a b) (hmeas : measurable_at_filter f (𝓝 b))
  (hb : tendsto f (𝓝 b ⊓ volume.ae) (𝓝 c)) : has_strict_deriv_at (λ u, ∫ x in a..u, f x) c b :=
integral_sub_integral_sub_linear_is_o_of_tendsto_ae_right hf hmeas hb continuous_at_snd
  continuous_at_fst

/-- Fundamental theorem of calculus-1: if `f : ℝ → E` is integrable on `a..b` and `f` is continuous
at `b`, then `u ↦ ∫ x in a..u, f x` has derivative `f b` at `b` in the sense of strict
differentiability. -/
lemma integral_has_strict_deriv_at_right
  (hf : interval_integrable f volume a b) (hmeas : measurable_at_filter f (𝓝 b))
  (hb : continuous_at f b) : has_strict_deriv_at (λ u, ∫ x in a..u, f x) (f b) b :=
integral_has_strict_deriv_at_of_tendsto_ae_right hf hmeas (hb.mono_left inf_le_left)

/-- Fundamental theorem of calculus-1: if `f : ℝ → E` is integrable on `a..b` and `f x` has a finite
limit `c` almost surely at `a`, then `u ↦ ∫ x in u..b, f x` has derivative `-c` at `a` in the sense
of strict differentiability. -/
lemma integral_has_strict_deriv_at_of_tendsto_ae_left
  (hf : interval_integrable f volume a b) (hmeas : measurable_at_filter f (𝓝 a))
  (ha : tendsto f (𝓝 a ⊓ volume.ae) (𝓝 c)) : has_strict_deriv_at (λ u, ∫ x in u..b, f x) (-c) a :=
by simpa only [← integral_symm]
  using (integral_has_strict_deriv_at_of_tendsto_ae_right hf.symm hmeas ha).neg

/-- Fundamental theorem of calculus-1: if `f : ℝ → E` is integrable on `a..b` and `f` is continuous
at `a`, then `u ↦ ∫ x in u..b, f x` has derivative `-f a` at `a` in the sense of strict
differentiability. -/
lemma integral_has_strict_deriv_at_left
  (hf : interval_integrable f volume a b) (hmeas : measurable_at_filter f (𝓝 a))
  (ha : continuous_at f a) : has_strict_deriv_at (λ u, ∫ x in u..b, f x) (-f a) a :=
by simpa only [← integral_symm] using (integral_has_strict_deriv_at_right hf.symm hmeas ha).neg

/-!
#### Fréchet differentiability

In this subsection we restate results from the previous subsection in terms of `has_fderiv_at`,
`has_deriv_at`, `fderiv`, and `deriv`.
-/

/-- Fundamental theorem of calculus-1: if `f : ℝ → E` is integrable on `a..b` and `f x` has finite
limits `ca` and `cb` almost surely as `x` tends to `a` and `b`, respectively, then
`(u, v) ↦ ∫ x in u..v, f x` has derivative `(u, v) ↦ v • cb - u • ca` at `(a, b)`. -/
lemma integral_has_fderiv_at_of_tendsto_ae (hf : interval_integrable f volume a b)
  (hmeas_a : measurable_at_filter f (𝓝 a)) (hmeas_b : measurable_at_filter f (𝓝 b))
  (ha : tendsto f (𝓝 a ⊓ volume.ae) (𝓝 ca)) (hb : tendsto f (𝓝 b ⊓ volume.ae) (𝓝 cb)) :
  has_fderiv_at (λ p : ℝ × ℝ, ∫ x in p.1..p.2, f x)
    ((snd ℝ ℝ ℝ).smul_right cb - (fst ℝ ℝ ℝ).smul_right ca) (a, b) :=
(integral_has_strict_fderiv_at_of_tendsto_ae hf hmeas_a hmeas_b ha hb).has_fderiv_at

/-- Fundamental theorem of calculus-1: if `f : ℝ → E` is integrable on `a..b` and `f` is continuous
at `a` and `b`, then `(u, v) ↦ ∫ x in u..v, f x` has derivative `(u, v) ↦ v • cb - u • ca`
at `(a, b)`. -/
lemma integral_has_fderiv_at (hf : interval_integrable f volume a b)
  (hmeas_a : measurable_at_filter f (𝓝 a)) (hmeas_b : measurable_at_filter f (𝓝 b))
  (ha : continuous_at f a) (hb : continuous_at f b) :
  has_fderiv_at (λ p : ℝ × ℝ, ∫ x in p.1..p.2, f x)
    ((snd ℝ ℝ ℝ).smul_right (f b) - (fst ℝ ℝ ℝ).smul_right (f a)) (a, b) :=
(integral_has_strict_fderiv_at hf hmeas_a hmeas_b ha hb).has_fderiv_at

/-- Fundamental theorem of calculus-1: if `f : ℝ → E` is integrable on `a..b` and `f x` has finite
limits `ca` and `cb` almost surely as `x` tends to `a` and `b`, respectively, then `fderiv`
derivative of `(u, v) ↦ ∫ x in u..v, f x` at `(a, b)` equals `(u, v) ↦ v • cb - u • ca`. -/
lemma fderiv_integral_of_tendsto_ae (hf : interval_integrable f volume a b)
  (hmeas_a : measurable_at_filter f (𝓝 a)) (hmeas_b : measurable_at_filter f (𝓝 b))
  (ha : tendsto f (𝓝 a ⊓ volume.ae) (𝓝 ca)) (hb : tendsto f (𝓝 b ⊓ volume.ae) (𝓝 cb)) :
  fderiv ℝ (λ p : ℝ × ℝ, ∫ x in p.1..p.2, f x) (a, b) =
    (snd ℝ ℝ ℝ).smul_right cb - (fst ℝ ℝ ℝ).smul_right ca :=
(integral_has_fderiv_at_of_tendsto_ae hf hmeas_a hmeas_b ha hb).fderiv

/-- Fundamental theorem of calculus-1: if `f : ℝ → E` is integrable on `a..b` and `f` is continuous
at `a` and `b`, then `fderiv` derivative of `(u, v) ↦ ∫ x in u..v, f x` at `(a, b)` equals `(u, v) ↦
v • cb - u • ca`. -/
lemma fderiv_integral (hf : interval_integrable f volume a b)
  (hmeas_a : measurable_at_filter f (𝓝 a)) (hmeas_b : measurable_at_filter f (𝓝 b))
  (ha : continuous_at f a) (hb : continuous_at f b) :
  fderiv ℝ (λ p : ℝ × ℝ, ∫ x in p.1..p.2, f x) (a, b) =
    (snd ℝ ℝ ℝ).smul_right (f b) - (fst ℝ ℝ ℝ).smul_right (f a) :=
(integral_has_fderiv_at hf hmeas_a hmeas_b ha hb).fderiv

/-- Fundamental theorem of calculus-1: if `f : ℝ → E` is integrable on `a..b` and `f x` has a finite
limit `c` almost surely at `b`, then `u ↦ ∫ x in a..u, f x` has derivative `c` at `b`. -/
lemma integral_has_deriv_at_of_tendsto_ae_right
  (hf : interval_integrable f volume a b) (hmeas : measurable_at_filter f (𝓝 b))
  (hb : tendsto f (𝓝 b ⊓ volume.ae) (𝓝 c)) : has_deriv_at (λ u, ∫ x in a..u, f x) c b :=
(integral_has_strict_deriv_at_of_tendsto_ae_right hf hmeas hb).has_deriv_at

/-- Fundamental theorem of calculus-1: if `f : ℝ → E` is integrable on `a..b` and `f` is continuous
at `b`, then `u ↦ ∫ x in a..u, f x` has derivative `f b` at `b`. -/
lemma integral_has_deriv_at_right
  (hf : interval_integrable f volume a b) (hmeas : measurable_at_filter f (𝓝 b))
  (hb : continuous_at f b) : has_deriv_at (λ u, ∫ x in a..u, f x) (f b) b :=
(integral_has_strict_deriv_at_right hf hmeas hb).has_deriv_at

/-- Fundamental theorem of calculus: if `f : ℝ → E` is integrable on `a..b` and `f` has a finite
limit `c` almost surely at `b`, then the derivative of `u ↦ ∫ x in a..u, f x` at `b` equals `c`. -/
lemma deriv_integral_of_tendsto_ae_right
  (hf : interval_integrable f volume a b) (hmeas : measurable_at_filter f (𝓝 b))
  (hb : tendsto f (𝓝 b ⊓ volume.ae) (𝓝 c)) : deriv (λ u, ∫ x in a..u, f x) b = c :=
(integral_has_deriv_at_of_tendsto_ae_right hf hmeas hb).deriv

/-- Fundamental theorem of calculus: if `f : ℝ → E` is integrable on `a..b` and `f` is continuous
at `b`, then the derivative of `u ↦ ∫ x in a..u, f x` at `b` equals `f b`. -/
lemma deriv_integral_right
  (hf : interval_integrable f volume a b) (hmeas : measurable_at_filter f (𝓝 b))
  (hb : continuous_at f b) :
  deriv (λ u, ∫ x in a..u, f x) b = f b :=
(integral_has_deriv_at_right hf hmeas hb).deriv

/-- Fundamental theorem of calculus-1: if `f : ℝ → E` is integrable on `a..b` and `f x` has a finite
limit `c` almost surely at `a`, then `u ↦ ∫ x in u..b, f x` has derivative `-c` at `a`. -/
lemma integral_has_deriv_at_of_tendsto_ae_left
  (hf : interval_integrable f volume a b) (hmeas : measurable_at_filter f (𝓝 a))
  (ha : tendsto f (𝓝 a ⊓ volume.ae) (𝓝 c)) : has_deriv_at (λ u, ∫ x in u..b, f x) (-c) a :=
(integral_has_strict_deriv_at_of_tendsto_ae_left hf hmeas ha).has_deriv_at

/-- Fundamental theorem of calculus-1: if `f : ℝ → E` is integrable on `a..b` and `f` is continuous
at `a`, then `u ↦ ∫ x in u..b, f x` has derivative `-f a` at `a`. -/
lemma integral_has_deriv_at_left
  (hf : interval_integrable f volume a b) (hmeas : measurable_at_filter f (𝓝 a))
  (ha : continuous_at f a) :
  has_deriv_at (λ u, ∫ x in u..b, f x) (-f a) a :=
(integral_has_strict_deriv_at_left hf hmeas ha).has_deriv_at

/-- Fundamental theorem of calculus: if `f : ℝ → E` is integrable on `a..b` and `f` has a finite
limit `c` almost surely at `a`, then the derivative of `u ↦ ∫ x in u..b, f x` at `a` equals `-c`. -/
lemma deriv_integral_of_tendsto_ae_left
  (hf : interval_integrable f volume a b) (hmeas : measurable_at_filter f (𝓝 a))
  (hb : tendsto f (𝓝 a ⊓ volume.ae) (𝓝 c)) : deriv (λ u, ∫ x in u..b, f x) a = -c :=
(integral_has_deriv_at_of_tendsto_ae_left hf hmeas hb).deriv

/-- Fundamental theorem of calculus: if `f : ℝ → E` is integrable on `a..b` and `f` is continuous
at `a`, then the derivative of `u ↦ ∫ x in u..b, f x` at `a` equals `-f a`. -/
lemma deriv_integral_left
  (hf : interval_integrable f volume a b) (hmeas : measurable_at_filter f (𝓝 a))
  (hb : continuous_at f a) :
  deriv (λ u, ∫ x in u..b, f x) a = -f a :=
(integral_has_deriv_at_left hf hmeas hb).deriv

/-!
#### One-sided derivatives
-/

/-- Let `f` be a measurable function integrable on `a..b`. The function `(u, v) ↦ ∫ x in u..v, f x`
has derivative `(u, v) ↦ v • cb - u • ca` within `s × t` at `(a, b)`, where
`s ∈ {Iic a, {a}, Ici a, univ}` and `t ∈ {Iic b, {b}, Ici b, univ}` provided that `f` tends to `ca`
and `cb` almost surely at the filters `la` and `lb` from the following table.

| `s`     | `la`         | `t`     | `lb`         |
| ------- | ----         | ---     | ----         |
| `Iic a` | `𝓝[Iic a] a` | `Iic b` | `𝓝[Iic b] b` |
| `Ici a` | `𝓝[Ioi a] a` | `Ici b` | `𝓝[Ioi b] b` |
| `{a}`   | `⊥`          | `{b}`   | `⊥`          |
| `univ`  | `𝓝 a`        | `univ`  | `𝓝 b`        |
-/
lemma integral_has_fderiv_within_at_of_tendsto_ae
  (hf : interval_integrable f volume a b)
  {s t : set ℝ} [FTC_filter a (𝓝[s] a) la] [FTC_filter b (𝓝[t] b) lb]
  (hmeas_a : measurable_at_filter f la) (hmeas_b : measurable_at_filter f lb)
  (ha : tendsto f (la ⊓ volume.ae) (𝓝 ca)) (hb : tendsto f (lb ⊓ volume.ae) (𝓝 cb)) :
  has_fderiv_within_at (λ p : ℝ × ℝ, ∫ x in p.1..p.2, f x)
    ((snd ℝ ℝ ℝ).smul_right cb - (fst ℝ ℝ ℝ).smul_right ca) (s.prod t) (a, b) :=
begin
  rw [has_fderiv_within_at, nhds_within_prod_eq],
  have := integral_sub_integral_sub_linear_is_o_of_tendsto_ae hf hmeas_a hmeas_b ha hb
    (tendsto_const_pure.mono_right FTC_filter.pure_le : tendsto _ _ (𝓝[s] a)) tendsto_fst
    (tendsto_const_pure.mono_right FTC_filter.pure_le : tendsto _ _ (𝓝[t] b)) tendsto_snd,
  refine (this.congr_left _).trans_is_O _,
  { intro x, simp [sub_smul] },
  { exact is_O_fst_prod.norm_left.add is_O_snd_prod.norm_left }
end

/-- Let `f` be a measurable function integrable on `a..b`. The function `(u, v) ↦ ∫ x in u..v, f x`
has derivative `(u, v) ↦ v • f b - u • f a` within `s × t` at `(a, b)`, where
`s ∈ {Iic a, {a}, Ici a, univ}` and `t ∈ {Iic b, {b}, Ici b, univ}` provided that `f` tends to
`f a` and `f b` at the filters `la` and `lb` from the following table. In most cases this assumption
is definitionally equal `continuous_at f _` or `continuous_within_at f _ _`.

| `s`     | `la`         | `t`     | `lb`         |
| ------- | ----         | ---     | ----         |
| `Iic a` | `𝓝[Iic a] a` | `Iic b` | `𝓝[Iic b] b` |
| `Ici a` | `𝓝[Ioi a] a` | `Ici b` | `𝓝[Ioi b] b` |
| `{a}`   | `⊥`          | `{b}`   | `⊥`          |
| `univ`  | `𝓝 a`        | `univ`  | `𝓝 b`        |
-/
lemma integral_has_fderiv_within_at
  (hf : interval_integrable f volume a b)
  (hmeas_a : measurable_at_filter f la) (hmeas_b : measurable_at_filter f lb)
  {s t : set ℝ} [FTC_filter a (𝓝[s] a) la] [FTC_filter b (𝓝[t] b) lb]
  (ha : tendsto f la (𝓝 $ f a)) (hb : tendsto f lb (𝓝 $ f b)) :
  has_fderiv_within_at (λ p : ℝ × ℝ, ∫ x in p.1..p.2, f x)
    ((snd ℝ ℝ ℝ).smul_right (f b) - (fst ℝ ℝ ℝ).smul_right (f a)) (s.prod t) (a, b) :=
integral_has_fderiv_within_at_of_tendsto_ae hf hmeas_a hmeas_b (ha.mono_left inf_le_left)
  (hb.mono_left inf_le_left)

/-- An auxiliary tactic closing goals `unique_diff_within_at ℝ s a` where
`s ∈ {Iic a, Ici a, univ}`. -/
meta def unique_diff_within_at_Ici_Iic_univ : tactic unit :=
`[apply_rules [unique_diff_on.unique_diff_within_at, unique_diff_on_Ici, unique_diff_on_Iic,
  left_mem_Ici, right_mem_Iic, unique_diff_within_at_univ]]

/-- Let `f` be a measurable function integrable on `a..b`. Choose `s ∈ {Iic a, Ici a, univ}`
and `t ∈ {Iic b, Ici b, univ}`. Suppose that `f` tends to `ca` and `cb` almost surely at the filters
`la` and `lb` from the table below. Then `fderiv_within ℝ (λ p, ∫ x in p.1..p.2, f x) (s.prod t)`
is equal to `(u, v) ↦ u • cb - v • ca`.

| `s`     | `la`         | `t`     | `lb`         |
| ------- | ----         | ---     | ----         |
| `Iic a` | `𝓝[Iic a] a` | `Iic b` | `𝓝[Iic b] b` |
| `Ici a` | `𝓝[Ioi a] a` | `Ici b` | `𝓝[Ioi b] b` |
| `univ`  | `𝓝 a`        | `univ`  | `𝓝 b`        |

-/
lemma fderiv_within_integral_of_tendsto_ae
  (hf : interval_integrable f volume a b)
  (hmeas_a : measurable_at_filter f la) (hmeas_b : measurable_at_filter f lb)
  {s t : set ℝ} [FTC_filter a (𝓝[s] a) la] [FTC_filter b (𝓝[t] b) lb]
  (ha : tendsto f (la ⊓ volume.ae) (𝓝 ca)) (hb : tendsto f (lb ⊓ volume.ae) (𝓝 cb))
  (hs : unique_diff_within_at ℝ s a . unique_diff_within_at_Ici_Iic_univ)
  (ht : unique_diff_within_at ℝ t b . unique_diff_within_at_Ici_Iic_univ) :
  fderiv_within ℝ (λ p : ℝ × ℝ, ∫ x in p.1..p.2, f x) (s.prod t) (a, b) =
    ((snd ℝ ℝ ℝ).smul_right cb - (fst ℝ ℝ ℝ).smul_right ca) :=
(integral_has_fderiv_within_at_of_tendsto_ae hf hmeas_a hmeas_b ha hb).fderiv_within $ hs.prod ht

/-- Fundamental theorem of calculus: if `f : ℝ → E` is integrable on `a..b` and `f x` has a finite
limit `c` almost surely as `x` tends to `b` from the right or from the left,
then `u ↦ ∫ x in a..u, f x` has right (resp., left) derivative `c` at `b`. -/
lemma integral_has_deriv_within_at_of_tendsto_ae_right
  (hf : interval_integrable f volume a b) {s t : set ℝ} [FTC_filter b (𝓝[s] b) (𝓝[t] b)]
  (hmeas : measurable_at_filter f (𝓝[t] b)) (hb : tendsto f (𝓝[t] b ⊓ volume.ae) (𝓝 c)) :
  has_deriv_within_at (λ u, ∫ x in a..u, f x) c s b :=
integral_sub_integral_sub_linear_is_o_of_tendsto_ae_right hf hmeas hb
  (tendsto_const_pure.mono_right FTC_filter.pure_le) tendsto_id

/-- Fundamental theorem of calculus: if `f : ℝ → E` is integrable on `a..b` and `f x` is continuous
from the left or from the right at `b`, then `u ↦ ∫ x in a..u, f x` has left (resp., right)
derivative `f b` at `b`. -/
lemma integral_has_deriv_within_at_right
  (hf : interval_integrable f volume a b) {s t : set ℝ} [FTC_filter b (𝓝[s] b) (𝓝[t] b)]
  (hmeas : measurable_at_filter f (𝓝[t] b)) (hb : continuous_within_at f t b) :
  has_deriv_within_at (λ u, ∫ x in a..u, f x) (f b) s b :=
integral_has_deriv_within_at_of_tendsto_ae_right hf hmeas (hb.mono_left inf_le_left)

/-- Fundamental theorem of calculus: if `f : ℝ → E` is integrable on `a..b` and `f x` has a finite
limit `c` almost surely as `x` tends to `b` from the right or from the left, then the right
(resp., left) derivative of `u ↦ ∫ x in a..u, f x` at `b` equals `c`. -/
lemma deriv_within_integral_of_tendsto_ae_right
  (hf : interval_integrable f volume a b) {s t : set ℝ} [FTC_filter b (𝓝[s] b) (𝓝[t] b)]
  (hmeas: measurable_at_filter f (𝓝[t] b)) (hb : tendsto f (𝓝[t] b ⊓ volume.ae) (𝓝 c))
  (hs : unique_diff_within_at ℝ s b . unique_diff_within_at_Ici_Iic_univ) :
  deriv_within (λ u, ∫ x in a..u, f x) s b = c :=
(integral_has_deriv_within_at_of_tendsto_ae_right hf hmeas hb).deriv_within hs

/-- Fundamental theorem of calculus: if `f : ℝ → E` is integrable on `a..b` and `f x` is continuous
on the right or on the left at `b`, then the right (resp., left) derivative of
`u ↦ ∫ x in a..u, f x` at `b` equals `f b`. -/
lemma deriv_within_integral_right
  (hf : interval_integrable f volume a b) {s t : set ℝ} [FTC_filter b (𝓝[s] b) (𝓝[t] b)]
  (hmeas : measurable_at_filter f (𝓝[t] b)) (hb : continuous_within_at f t b)
  (hs : unique_diff_within_at ℝ s b . unique_diff_within_at_Ici_Iic_univ) :
  deriv_within (λ u, ∫ x in a..u, f x) s b = f b :=
(integral_has_deriv_within_at_right hf hmeas hb).deriv_within hs

/-- Fundamental theorem of calculus: if `f : ℝ → E` is integrable on `a..b` and `f x` has a finite
limit `c` almost surely as `x` tends to `a` from the right or from the left,
then `u ↦ ∫ x in u..b, f x` has right (resp., left) derivative `-c` at `a`. -/
lemma integral_has_deriv_within_at_of_tendsto_ae_left
  (hf : interval_integrable f volume a b) {s t : set ℝ} [FTC_filter a (𝓝[s] a) (𝓝[t] a)]
  (hmeas : measurable_at_filter f (𝓝[t] a)) (ha : tendsto f (𝓝[t] a ⊓ volume.ae) (𝓝 c)) :
  has_deriv_within_at (λ u, ∫ x in u..b, f x) (-c) s a :=
by { simp only [integral_symm b],
  exact (integral_has_deriv_within_at_of_tendsto_ae_right hf.symm hmeas ha).neg }

/-- Fundamental theorem of calculus: if `f : ℝ → E` is integrable on `a..b` and `f x` is continuous
from the left or from the right at `a`, then `u ↦ ∫ x in u..b, f x` has left (resp., right)
derivative `-f a` at `a`. -/
lemma integral_has_deriv_within_at_left
  (hf : interval_integrable f volume a b) {s t : set ℝ} [FTC_filter a (𝓝[s] a) (𝓝[t] a)]
  (hmeas : measurable_at_filter f (𝓝[t] a)) (ha : continuous_within_at f t a) :
  has_deriv_within_at (λ u, ∫ x in u..b, f x) (-f a) s a :=
integral_has_deriv_within_at_of_tendsto_ae_left hf hmeas (ha.mono_left inf_le_left)

/-- Fundamental theorem of calculus: if `f : ℝ → E` is integrable on `a..b` and `f x` has a finite
limit `c` almost surely as `x` tends to `a` from the right or from the left, then the right
(resp., left) derivative of `u ↦ ∫ x in u..b, f x` at `a` equals `-c`. -/
lemma deriv_within_integral_of_tendsto_ae_left
  (hf : interval_integrable f volume a b) {s t : set ℝ} [FTC_filter a (𝓝[s] a) (𝓝[t] a)]
  (hmeas : measurable_at_filter f (𝓝[t] a)) (ha : tendsto f (𝓝[t] a ⊓ volume.ae) (𝓝 c))
  (hs : unique_diff_within_at ℝ s a . unique_diff_within_at_Ici_Iic_univ) :
  deriv_within (λ u, ∫ x in u..b, f x) s a = -c :=
(integral_has_deriv_within_at_of_tendsto_ae_left hf hmeas ha).deriv_within hs

/-- Fundamental theorem of calculus: if `f : ℝ → E` is integrable on `a..b` and `f x` is continuous
on the right or on the left at `a`, then the right (resp., left) derivative of
`u ↦ ∫ x in u..b, f x` at `a` equals `-f a`. -/
lemma deriv_within_integral_left
  (hf : interval_integrable f volume a b) {s t : set ℝ} [FTC_filter a (𝓝[s] a) (𝓝[t] a)]
  (hmeas : measurable_at_filter f (𝓝[t] a)) (ha : continuous_within_at f t a)
  (hs : unique_diff_within_at ℝ s a . unique_diff_within_at_Ici_Iic_univ) :
  deriv_within (λ u, ∫ x in u..b, f x) s a = -f a :=
(integral_has_deriv_within_at_left hf hmeas ha).deriv_within hs

/-!
### Fundamental theorem of calculus, part 2

This section contains theorems pertaining to FTC-2 for interval integrals.
-/

variable {f' : ℝ → E}

/-- The integral of a continuous function is differentiable on a real set `s`. -/
theorem differentiable_on_integral_of_continuous {s : set ℝ}
  (hintg : ∀ x ∈ s, interval_integrable f volume a x) (hcont : continuous f) :
  differentiable_on ℝ (λ u, ∫ x in a..u, f x) s :=
λ y hy, (integral_has_deriv_at_right (hintg y hy)
  hcont.measurable.ae_measurable.measurable_at_filter
    hcont.continuous_at) .differentiable_at.differentiable_within_at

variables {g' g : ℝ → ℝ}

private lemma sub_le_integral_of_has_deriv_right_of_le (hab : a ≤ b)
  (hcont : continuous_on g (Icc a b))
  (hderiv : ∀ x ∈ Ico a b, has_deriv_within_at g (g' x) (Ioi x) x)
  (g'int : integrable_on g' (Icc a b)) :
  g b - g a ≤ (∫ y in a..b, g' y) :=
begin
  refine le_of_forall_pos_le_add (λ ε εpos, _),
  rcases exists_lt_lower_semicontinuous_integral_lt g' g'int εpos with
    ⟨G', g'_lt_G', G'cont, G'int, G'lt_top, hG'⟩,
  set s := {t | g t - g a ≤ (∫ u in a..t, (G' u).to_real)} ∩ Icc a b,
  have s_closed : is_closed s,
  { have : continuous_on (λ t, (g t - g a, ∫ u in a..t, (G' u).to_real)) (Icc a b),
    { rw ← interval_of_le hab at G'int ⊢ hcont,
      exact (hcont.sub continuous_on_const).prod (continuous_on_primitive_interval G'int) },
    simp only [s, inter_comm],
    exact this.preimage_closed_of_closed is_closed_Icc order_closed_topology.is_closed_le' },
  have main : Icc a b ⊆ {t | g t - g a ≤ (∫ u in a..t, (G' u).to_real) },
  { apply s_closed.Icc_subset_of_forall_exists_gt (by simp) (λ t ht v t_lt_v, _),
    obtain ⟨y, g'_lt_y', y_lt_G'⟩ : ∃ (y : ℝ), (g' t : ereal) < y ∧ (y : ereal) < G' t :=
      ereal.lt_iff_exists_real_btwn.1 (g'_lt_G' t),
    have I1 : ∀ᶠ u in 𝓝[Ioi t] t, (u - t) * y ≤ (∫ u in t..u, (G' u).to_real),
    { have B : ∀ᶠ u in 𝓝 t, (y : ereal) < G' u :=
        G'cont.lower_semicontinuous_at _ _ y_lt_G',
      rcases mem_nhds_iff_exists_Ioo_subset.1 B with ⟨m, M, ⟨hm, hM⟩, H⟩,
      have : Ioo t (min M b) ∈ 𝓝[Ioi t] t :=
        mem_nhds_within_Ioi_iff_exists_Ioo_subset.2 ⟨min M b, by simp [hM, ht.2.2], subset.refl _⟩,
      filter_upwards [this],
      assume u hu,
      have I : Icc t u ⊆ Icc a b := (Icc_subset_Icc ht.2.1 (hu.2.le.trans (min_le_right _ _))),
      calc (u - t) * y = (∫ u in Icc t u, y) :
        by simp only [hu.left.le, measure_theory.integral_const, algebra.id.smul_eq_mul, sub_nonneg,
                      measurable_set.univ, real.volume_Icc, measure.restrict_apply, univ_inter,
                      ennreal.to_real_of_real]
      ... ≤ (∫ u in t..u, (G' u).to_real) :
      begin
        rw [interval_integral.integral_of_le hu.1.le, ← integral_Icc_eq_integral_Ioc'],
        apply set_integral_mono_ae_restrict,
        { simp [integrable_on_const] },
        { exact integrable_on.mono_set G'int I },
        { have C1 : ∀ᵐ (x : ℝ) ∂volume.restrict (Icc t u), G' x < ⊤,
          { apply ae_mono _ G'lt_top,
            apply measure.restrict_mono I (le_refl _) },
          have C2 : ∀ᵐ (x : ℝ) ∂volume.restrict (Icc t u), x ∈ Icc t u :=
            ae_restrict_mem measurable_set_Icc,
          filter_upwards [C1, C2],
          assume x G'x hx,
          apply ereal.coe_le_coe_iff.1,
          have : x ∈ Ioo m M,
            by simp [hm.trans_le hx.1, (hx.2.trans_lt hu.2).trans_le (min_le_left _ _)],
          convert le_of_lt (H this),
          exact ereal.coe_to_real G'x.ne (ne_bot_of_gt (g'_lt_G' x)) }
      end },
    have I2 : ∀ᶠ u in 𝓝[Ioi t] t, g u - g t ≤ (u - t) * y,
    { have g'_lt_y : g' t < y := ereal.coe_lt_coe_iff.1 g'_lt_y',
      filter_upwards [(hderiv t ⟨ht.2.1, ht.2.2⟩).limsup_slope_le'
        (not_mem_Ioi.2 (le_refl _)) g'_lt_y, self_mem_nhds_within],
      assume u hu t_lt_u,
      have := hu.le,
      rwa [← div_eq_inv_mul, div_le_iff'] at this,
      exact sub_pos.2 t_lt_u },
    have I3 : ∀ᶠ u in 𝓝[Ioi t] t, g u - g t ≤ (∫ u in t..u, (G' u).to_real),
    { filter_upwards [I1, I2],
      assume u hu1 hu2,
      exact hu2.trans hu1 },
    have I4 : ∀ᶠ u in 𝓝[Ioi t] t, u ∈ Ioc t (min v b),
    { refine mem_nhds_within_Ioi_iff_exists_Ioc_subset.2 ⟨min v b, _, subset.refl _⟩,
      simp only [lt_min_iff, mem_Ioi],
      exact ⟨t_lt_v, ht.2.2⟩ },
    rcases (I3.and I4).exists with ⟨x, hx, h'x⟩,
    refine ⟨x, _, Ioc_subset_Ioc (le_refl _) (min_le_left _ _) h'x⟩,
    calc g x - g a = (g t - g a) + (g x - g t) : by abel
    ... ≤ (∫ u in a..t, (G' u).to_real) + ∫ u in t..x, (G' u).to_real :
      add_le_add ht.1 hx
    ... = ∫ u in a..x, (G' u).to_real :
    begin
      apply integral_add_adjacent_intervals,
      { rw interval_integrable_iff_of_le ht.2.1,
        exact integrable_on.mono_set G'int
          (Ioc_subset_Icc_self.trans (Icc_subset_Icc (le_refl _) ht.2.2.le)) },
      { rw interval_integrable_iff_of_le h'x.1.le,
        apply integrable_on.mono_set G'int,
        refine Ioc_subset_Icc_self.trans (Icc_subset_Icc ht.2.1 (h'x.2.trans (min_le_right _ _))) }
    end },
  calc g b - g a ≤ (∫ y in a..b, (G' y).to_real) : main (right_mem_Icc.2 hab)
  ... ≤ (∫ y in a..b, g' y) + ε :
    begin
      convert hG'.le;
      { rw interval_integral.integral_of_le hab,
        simp [integral_Icc_eq_integral_Ioc'] },
    end
end

private lemma integral_le_sub_of_has_deriv_right_of_le (hab : a ≤ b)
  (hcont : continuous_on g (Icc a b))
  (hderiv : ∀ x ∈ Ico a b, has_deriv_within_at g (g' x) (Ioi x) x)
  (g'int : integrable_on g' (Icc a b)) :
  (∫ y in a..b, g' y) ≤ g b - g a :=
begin
  rw ← neg_le_neg_iff,
  convert sub_le_integral_of_has_deriv_right_of_le hab hcont.neg (λ x hx, (hderiv x hx).neg)
    g'int.neg,
  { abel },
  { simp only [integral_neg] }
end

private lemma integral_eq_sub_of_has_deriv_right_of_le_real (hab : a ≤ b)
  (hcont : continuous_on g (Icc a b))
  (hderiv : ∀ x ∈ Ico a b, has_deriv_within_at g (g' x) (Ioi x) x)
  (g'int : integrable_on g' (Icc a b)) :
  (∫ y in a..b, g' y) = g b - g a :=
le_antisymm
  (integral_le_sub_of_has_deriv_right_of_le hab hcont hderiv g'int)
  (sub_le_integral_of_has_deriv_right_of_le hab hcont hderiv g'int)

private lemma integral_eq_sub_of_has_deriv_right_of_le_real' (hab : a ≤ b)
  (hcont : continuous_on g (Icc a b))
  (hderiv : ∀ x ∈ Ioo a b, has_deriv_within_at g (g' x) (Ioi x) x)
  (g'int : integrable_on g' (Icc a b)) :
  (∫ y in a..b, g' y) = g b - g a :=
begin
  by_cases h : a = b, { simp [h] },
  have a_lt_b : a < b := lt_iff_le_and_ne.2 ⟨hab, h⟩,
  set s := {t | (∫ u in t..b, g' u) = g b - g t} ∩ Icc a b,
  have s_closed : is_closed s,
  { have : continuous_on (λ t, ((∫ u in t..b, (g' u)), g b - g t)) (Icc a b),
    { rw ← interval_of_le hab at ⊢ hcont g'int,
      exact (continuous_on_primitive_interval_left g'int).prod (continuous_on_const.sub hcont) },
    simp only [s, inter_comm],
    exact this.preimage_closed_of_closed is_closed_Icc is_closed_diagonal, },
  have A : closure (Ioc a b) ⊆ s,
  { apply s_closed.closure_subset_iff.2,
    assume t ht,
    refine ⟨_, ⟨ht.1.le, ht.2⟩⟩,
    exact integral_eq_sub_of_has_deriv_right_of_le_real ht.2
      (hcont.mono (Icc_subset_Icc ht.1.le (le_refl _))) (λ x hx, hderiv x ⟨ht.1.trans_le hx.1, hx.2⟩)
      (g'int.mono_set (Icc_subset_Icc ht.1.le (le_refl _))) },
  rw closure_Ioc a_lt_b at A,
  have a_mem : a ∈ Icc a b := ⟨le_refl _, hab⟩,
  exact (A a_mem).1,
end

/-- Fundamental theorem of calculus-2: If `f : ℝ → E` is continuous on `[a, b]` (where `a ≤ b`) and
  has a right derivative at `f' x` for all `x` in `(a, b)`, and `f'` is integrable on `[a, b]`, then
  `∫ y in a..b, f' y` equals `f b - f a`. -/
theorem integral_eq_sub_of_has_deriv_right_of_le (hab : a ≤ b) (hcont : continuous_on f (Icc a b))
  (hderiv : ∀ x ∈ Ioo a b, has_deriv_within_at f (f' x) (Ioi x) x)
  (f'int : integrable_on f' (Icc a b)) :
  ∫ y in a..b, f' y = f b - f a :=
begin
<<<<<<< HEAD
  refine (eq_iff_forall_dual_eq ℝ).2 (λ g, _),
  rw [← g.interval_integral_comp_comm, g.map_sub],
  { exact integral_eq_sub_of_has_deriv_right_of_le_real' hab (g.continuous.comp_continuous_on hcont)
    (λ x hx, g.has_fderiv_at.comp_has_deriv_within_at x (hderiv x hx)) (g.integrable_comp f'int) },
  { rwa [interval_integrable_iff_of_le hab, ← integrable_on_Icc_iff_integrable_on_Ioc'] }
=======
  have hmeas' : ae_measurable f' (volume.restrict (Icc a b)),
    from hcont'.ae_measurable measurable_set_Icc,
  refine eq_sub_of_add_eq (eq_of_has_deriv_right_eq (λ y hy, _) hderiv
    (λ y hy, _) hcont (by simp) _ (right_mem_Icc.2 hab)),
  { refine (integral_has_deriv_within_at_right _ _ _).add_const _,
    { refine (hcont'.mono _).interval_integrable,
      simp only [hy.left, Icc_subset_Icc_right hy.right.le, interval_of_le] },
    { exact ⟨_, Icc_mem_nhds_within_Ioi hy, hmeas'⟩,  },
    { exact (hcont' _ (mem_Icc_of_Ico hy)).mono_of_mem (Icc_mem_nhds_within_Ioi hy) } },
{ -- TODO: prove that the integral of any integrable function is continuous and use here
    letI : tendsto_Ixx_class Ioc (𝓟 (Icc a b)) (𝓟 (Ioc a b)) :=
      tendsto_Ixx_class_principal.2 (λ x hx y hy, Ioc_subset_Ioc hx.1 hy.2),
    haveI : is_measurably_generated (𝓝[Ioc a b] y) :=
      measurable_set_Ioc.nhds_within_is_measurably_generated y,
    letI : FTC_filter y (𝓝[Icc a b] y) (𝓝[Ioc a b] y) := ⟨pure_le_nhds_within hy, inf_le_left⟩,
    refine (integral_has_deriv_within_at_right _ _ _).continuous_within_at.add
      continuous_within_at_const,
    { exact (hcont'.mono $ Icc_subset_Icc_right hy.2).interval_integrable_of_Icc hy.1 },
    { exact ⟨_, mem_sets_of_superset self_mem_nhds_within Ioc_subset_Icc_self, hmeas'⟩ },
    { exact (hcont' y hy).mono Ioc_subset_Icc_self } }
>>>>>>> 1e43208e
end

/-- Fundamental theorem of calculus-2: If `f : ℝ → E` is continuous on `[a, b]` and
  has a right derivative at `f' x` for all `x` in `[a, b)`, and `f'` is integrable on `[a, b]` then
  `∫ y in a..b, f' y` equals `f b - f a`. -/
theorem integral_eq_sub_of_has_deriv_right (hcont : continuous_on f (interval a b))
  (hderiv : ∀ x ∈ Ioo (min a b) (max a b), has_deriv_within_at f (f' x) (Ioi x) x)
  (hint : integrable_on f' (interval a b)) :
  ∫ y in a..b, f' y = f b - f a :=
begin
  cases le_total a b with hab hab,
  { simp only [interval_of_le, min_eq_left, max_eq_right, hab] at hcont hint hderiv,
    exact integral_eq_sub_of_has_deriv_right_of_le hab hcont hderiv hint },
  { simp only [interval_of_ge, min_eq_right, max_eq_left, hab] at hcont hint hderiv,
    rw [integral_symm, integral_eq_sub_of_has_deriv_right_of_le hab hcont hderiv hint, neg_sub] }
end

/-- Fundamental theorem of calculus-2: If `f : ℝ → E` is continuous on `[a, b]` (where `a ≤ b`) and
  has a derivative at `f' x` for all `x` in `(a, b)`, and `f'` is continuous on `[a, b]`, then
  `∫ y in a..b, f' y` equals `f b - f a`. -/
theorem integral_eq_sub_of_has_deriv_at_of_le (hab : a ≤ b)
  (hcont : continuous_on f (Icc a b))
  (hderiv : ∀ x ∈ Ioo a b, has_deriv_at f (f' x) x) (hint : integrable_on f' (Icc a b)) :
  ∫ y in a..b, f' y = f b - f a :=
integral_eq_sub_of_has_deriv_right_of_le hab hcont (λ x hx, (hderiv x hx).has_deriv_within_at) hint

/-- Fundamental theorem of calculus-2: If `f : ℝ → E` has a derivative at `f' x` for all `x` in
  `[a, b]` and `f'` is continuous on `[a, b]`, then `∫ y in a..b, f' y` equals `f b - f a`. -/
theorem integral_eq_sub_of_has_deriv_at
  (hderiv : ∀ x ∈ interval a b, has_deriv_at f (f' x) x)
  (hint : integrable_on f' (interval a b)) :
  ∫ y in a..b, f' y = f b - f a :=
integral_eq_sub_of_has_deriv_right (has_deriv_at.continuous_on hderiv)
  (λ x hx, (hderiv _ (mem_Icc_of_Ioo hx)).has_deriv_within_at) hint

/-- Fundamental theorem of calculus-2: If `f : ℝ → E` is differentiable at every `x` in `[a, b]` and
  its derivative is continuous on `[a, b]`, then `∫ y in a..b, deriv f y` equals `f b - f a`. -/
theorem integral_deriv_eq_sub (hderiv : ∀ x ∈ interval a b, differentiable_at ℝ f x)
  (hint : integrable_on (deriv f) (interval a b)) :
  ∫ y in a..b, deriv f y = f b - f a :=
integral_eq_sub_of_has_deriv_at (λ x hx, (hderiv x hx).has_deriv_at) hint

theorem integral_deriv_eq_sub' (f) (hderiv : deriv f = f')
  (hdiff : ∀ x ∈ interval a b, differentiable_at ℝ f x)
  (hint : integrable_on f' (interval a b)) :
  ∫ y in a..b, f' y = f b - f a :=
begin
  rw [← hderiv, integral_deriv_eq_sub hdiff],
  rwa hderiv
end

/-!
### Integration by parts
-/

theorem integral_deriv_mul_eq_sub {u v u' v' : ℝ → ℝ}
  (hu : ∀ x ∈ interval a b, has_deriv_at u (u' x) x)
  (hv : ∀ x ∈ interval a b, has_deriv_at v (v' x) x)
  (hcu' : integrable_on u' (interval a b)) (hcv' : integrable_on v' (interval a b)) :
  ∫ x in a..b, u' x * v x + u x * v' x = u b * v b - u a * v a :=
begin
  refine integral_eq_sub_of_has_deriv_at (λ x hx, (hu x hx).mul (hv x hx)) _,
  apply integrable.add,
  { exact hcu'.mul_continuous_on ((has_deriv_at.continuous_on hv)) is_compact_interval },
  { exact hcv'.continuous_on_mul ((has_deriv_at.continuous_on hu)) is_compact_interval }
end

theorem integral_mul_deriv_eq_deriv_mul {u v u' v' : ℝ → ℝ}
  (hu : ∀ x ∈ interval a b, has_deriv_at u (u' x) x)
  (hv : ∀ x ∈ interval a b, has_deriv_at v (v' x) x)
  (hcu' : integrable_on u' (interval a b)) (hcv' : integrable_on v' (interval a b)) :
  ∫ x in a..b, u x * v' x = u b * v b - u a * v a - ∫ x in a..b, v x * u' x :=
begin
  have hcv := has_deriv_at.continuous_on hv,
  rw [← integral_deriv_mul_eq_sub hu hv hcu' hcv', ← integral_sub],
  { exact integral_congr (λ x hx, by simp only [mul_comm, add_sub_cancel']) },
  { apply measure_theory.integrable_on.interval_integrable,
    exact ((hcu'.mul_continuous_on (has_deriv_at.continuous_on hv) is_compact_Icc).add
      (hcv'.continuous_on_mul (has_deriv_at.continuous_on hu) is_compact_Icc)) },
  { apply measure_theory.integrable_on.interval_integrable,
    exact hcu'.continuous_on_mul (has_deriv_at.continuous_on hv) is_compact_Icc },
end

/-!
### Integration by substitution / Change of variables
-/

theorem integral_comp_mul_deriv' {f f' g : ℝ → ℝ}
  (hf : ∀ x ∈ interval a b, has_deriv_at f (f' x) x)
  (hf' : continuous_on f' (interval a b))
  (hg : ∀ x ∈ f '' (interval a b), continuous_at g x)
  (hgm : ∀ x ∈ f '' (interval a b), measurable_at_filter g (𝓝 x)) :
  -- TODO: prove that the integral of any integrable function is continuous and use here to remove
  -- assumption `hgm`
  ∫ x in a..b, (g ∘ f) x * f' x = ∫ x in f a..f b, g x :=
begin
  have hg' := continuous_at.continuous_on hg,
  have h : ∀ x ∈ interval a b, has_deriv_at (λ u, ∫ t in f a..f u, g t) ((g ∘ f) x * f' x) x,
  { intros x hx,
    have hs := interval_subset_interval_left hx,
    exact (integral_has_deriv_at_right (hg'.mono $ trans (intermediate_value_interval $
      has_deriv_at.continuous_on $ λ y hy, hf y $ hs hy) $ image_subset f hs).interval_integrable
        (hgm (f x) ⟨x, hx, rfl⟩) $ hg (f x) ⟨x, hx, rfl⟩).comp _ (hf x hx) },
  simp_rw [integral_eq_sub_of_has_deriv_at h $ ((hg'.comp (has_deriv_at.continuous_on hf) $
    subset_preimage_image f _).mul hf').integrable_on_interval, integral_same, sub_zero]
end

theorem integral_comp_mul_deriv {f f' g : ℝ → ℝ}
  (h : ∀ x ∈ interval a b, has_deriv_at f (f' x) x)
  (h' : continuous_on f' (interval a b)) (hg : continuous g) :
  ∫ x in a..b, (g ∘ f) x * f' x = ∫ x in f a..f b, g x :=
integral_comp_mul_deriv' h h' (λ x h, hg.continuous_at) (λ x h, hg.measurable.measurable_at_filter)

theorem integral_deriv_comp_mul_deriv' {f f' g g' : ℝ → ℝ}
  (hf : ∀ x ∈ interval a b, has_deriv_at f (f' x) x)
  (hg : ∀ x ∈ interval (f a) (f b), has_deriv_at g (g' x) x)
  (hf' : continuous_on f' (interval a b))
  (hg1 : continuous_on g' (interval (f a) (f b)))
  (hg2 : ∀ x ∈ f '' (interval a b), continuous_at g' x)
  (hgm : ∀ x ∈ f '' (interval a b), measurable_at_filter g' (𝓝 x)) :
  ∫ x in a..b, (g' ∘ f) x * f' x = (g ∘ f) b - (g ∘ f) a :=
by rw [integral_comp_mul_deriv' hf hf' hg2 hgm, integral_eq_sub_of_has_deriv_at hg hg1]

theorem integral_deriv_comp_mul_deriv {f f' g g' : ℝ → ℝ}
  (hf : ∀ x ∈ interval a b, has_deriv_at f (f' x) x)
  (hg : ∀ x ∈ interval a b, has_deriv_at g (g' (f x)) (f x))
  (hf' : continuous_on f' (interval a b)) (hg' : continuous g') :
  ∫ x in a..b, (g' ∘ f) x * f' x = (g ∘ f) b - (g ∘ f) a :=
integral_eq_sub_of_has_deriv_at (λ x hx, (hg x hx).comp x $ hf x hx) $
  (hg'.comp_continuous_on $ has_deriv_at.continuous_on hf).mul hf'

end interval_integral<|MERGE_RESOLUTION|>--- conflicted
+++ resolved
@@ -1971,34 +1971,11 @@
   (f'int : integrable_on f' (Icc a b)) :
   ∫ y in a..b, f' y = f b - f a :=
 begin
-<<<<<<< HEAD
   refine (eq_iff_forall_dual_eq ℝ).2 (λ g, _),
   rw [← g.interval_integral_comp_comm, g.map_sub],
   { exact integral_eq_sub_of_has_deriv_right_of_le_real' hab (g.continuous.comp_continuous_on hcont)
     (λ x hx, g.has_fderiv_at.comp_has_deriv_within_at x (hderiv x hx)) (g.integrable_comp f'int) },
   { rwa [interval_integrable_iff_of_le hab, ← integrable_on_Icc_iff_integrable_on_Ioc'] }
-=======
-  have hmeas' : ae_measurable f' (volume.restrict (Icc a b)),
-    from hcont'.ae_measurable measurable_set_Icc,
-  refine eq_sub_of_add_eq (eq_of_has_deriv_right_eq (λ y hy, _) hderiv
-    (λ y hy, _) hcont (by simp) _ (right_mem_Icc.2 hab)),
-  { refine (integral_has_deriv_within_at_right _ _ _).add_const _,
-    { refine (hcont'.mono _).interval_integrable,
-      simp only [hy.left, Icc_subset_Icc_right hy.right.le, interval_of_le] },
-    { exact ⟨_, Icc_mem_nhds_within_Ioi hy, hmeas'⟩,  },
-    { exact (hcont' _ (mem_Icc_of_Ico hy)).mono_of_mem (Icc_mem_nhds_within_Ioi hy) } },
-{ -- TODO: prove that the integral of any integrable function is continuous and use here
-    letI : tendsto_Ixx_class Ioc (𝓟 (Icc a b)) (𝓟 (Ioc a b)) :=
-      tendsto_Ixx_class_principal.2 (λ x hx y hy, Ioc_subset_Ioc hx.1 hy.2),
-    haveI : is_measurably_generated (𝓝[Ioc a b] y) :=
-      measurable_set_Ioc.nhds_within_is_measurably_generated y,
-    letI : FTC_filter y (𝓝[Icc a b] y) (𝓝[Ioc a b] y) := ⟨pure_le_nhds_within hy, inf_le_left⟩,
-    refine (integral_has_deriv_within_at_right _ _ _).continuous_within_at.add
-      continuous_within_at_const,
-    { exact (hcont'.mono $ Icc_subset_Icc_right hy.2).interval_integrable_of_Icc hy.1 },
-    { exact ⟨_, mem_sets_of_superset self_mem_nhds_within Ioc_subset_Icc_self, hmeas'⟩ },
-    { exact (hcont' y hy).mono Ioc_subset_Icc_self } }
->>>>>>> 1e43208e
 end
 
 /-- Fundamental theorem of calculus-2: If `f : ℝ → E` is continuous on `[a, b]` and

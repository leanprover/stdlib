--- conflicted
+++ resolved
@@ -61,205 +61,7 @@
 section normed_group
 
 variables [normed_group E] [measurable_space E] {f g : α → E} {s t : set α} {μ ν : measure α}
-<<<<<<< HEAD
-
-/-- A function is `integrable_on` a set `s` if it is a measurable function and if the integral of
-  its pointwise norm over `s` is less than infinity. -/
-def integrable_on (f : α → E) (s : set α) (μ : measure α . volume_tac) : Prop :=
-integrable f (μ.restrict s)
-
-lemma integrable_on.integrable (h : integrable_on f s μ) :
-  integrable f (μ.restrict s) :=
-h
-
-@[simp] lemma integrable_on_empty : integrable_on f ∅ μ :=
-by simp [integrable_on, integrable_zero_measure]
-
-@[simp] lemma integrable_on_univ : integrable_on f univ μ ↔ integrable f μ :=
-by rw [integrable_on, measure.restrict_univ]
-
-lemma integrable_on_zero : integrable_on (λ _, (0:E)) s μ := integrable_zero _ _ _
-
-lemma integrable_on_const {C : E} : integrable_on (λ _, C) s μ ↔ C = 0 ∨ μ s < ∞ :=
-integrable_const_iff.trans $ by rw [measure.restrict_apply_univ]
-
-lemma integrable_on.mono (h : integrable_on f t ν) (hs : s ⊆ t) (hμ : μ ≤ ν) :
-  integrable_on f s μ :=
-h.mono_measure $ measure.restrict_mono hs hμ
-
-lemma integrable_on.mono_set (h : integrable_on f t μ) (hst : s ⊆ t) :
-  integrable_on f s μ :=
-h.mono hst (le_refl _)
-
-lemma integrable_on.mono_measure (h : integrable_on f s ν) (hμ : μ ≤ ν) :
-  integrable_on f s μ :=
-h.mono (subset.refl _) hμ
-
-lemma integrable_on.mono_set_ae (h : integrable_on f t μ) (hst : s ≤ᵐ[μ] t) :
-  integrable_on f s μ :=
-h.integrable.mono_measure $ restrict_mono_ae hst
-
-lemma integrable.integrable_on (h : integrable f μ) : integrable_on f s μ :=
-h.mono_measure $ measure.restrict_le_self
-
-lemma integrable.integrable_on' (h : integrable f (μ.restrict s)) : integrable_on f s μ :=
-h
-
-lemma integrable_on.restrict (h : integrable_on f s μ) (hs : measurable_set s) :
-  integrable_on f s (μ.restrict t) :=
-by rw [integrable_on, measure.restrict_restrict hs]; exact h.mono_set (inter_subset_left _ _)
-
-lemma integrable_on.left_of_union (h : integrable_on f (s ∪ t) μ) : integrable_on f s μ :=
-h.mono_set $ subset_union_left _ _
-
-lemma integrable_on.right_of_union (h : integrable_on f (s ∪ t) μ) : integrable_on f t μ :=
-h.mono_set $ subset_union_right _ _
-
-lemma integrable_on.union (hs : integrable_on f s μ) (ht : integrable_on f t μ) :
-  integrable_on f (s ∪ t) μ :=
-(hs.add_measure ht).mono_measure $ measure.restrict_union_le _ _
-
-@[simp] lemma integrable_on_union :
-  integrable_on f (s ∪ t) μ ↔ integrable_on f s μ ∧ integrable_on f t μ :=
-⟨λ h, ⟨h.left_of_union, h.right_of_union⟩, λ h, h.1.union h.2⟩
-
-@[simp] lemma integrable_on_finite_union {s : set β} (hs : finite s)
-  {t : β → set α} : integrable_on f (⋃ i ∈ s, t i) μ ↔ ∀ i ∈ s, integrable_on f (t i) μ :=
-begin
-  apply hs.induction_on,
-  { simp },
-  { intros a s ha hs hf, simp [hf, or_imp_distrib, forall_and_distrib] }
-end
-
-@[simp] lemma integrable_on_finset_union  {s : finset β} {t : β → set α} :
-  integrable_on f (⋃ i ∈ s, t i) μ ↔ ∀ i ∈ s, integrable_on f (t i) μ :=
-integrable_on_finite_union s.finite_to_set
-
-lemma integrable_on.add_measure (hμ : integrable_on f s μ) (hν : integrable_on f s ν) :
-  integrable_on f s (μ + ν) :=
-by { delta integrable_on, rw measure.restrict_add, exact hμ.integrable.add_measure hν }
-
-@[simp] lemma integrable_on_add_measure :
-  integrable_on f s (μ + ν) ↔ integrable_on f s μ ∧ integrable_on f s ν :=
-⟨λ h, ⟨h.mono_measure (measure.le_add_right (le_refl _)),
-  h.mono_measure (measure.le_add_left (le_refl _))⟩,
-  λ h, h.1.add_measure h.2⟩
-
-lemma ae_measurable_indicator_iff (hs : measurable_set s) :
-  ae_measurable f (μ.restrict s) ↔ ae_measurable (indicator s f) μ :=
-begin
-  split,
-  { assume h,
-    refine ⟨indicator s (h.mk f), h.measurable_mk.indicator hs, _⟩,
-    have A : s.indicator f =ᵐ[μ.restrict s] s.indicator (ae_measurable.mk f h) :=
-      (indicator_ae_eq_restrict hs).trans (h.ae_eq_mk.trans $ (indicator_ae_eq_restrict hs).symm),
-    have B : s.indicator f =ᵐ[μ.restrict sᶜ] s.indicator (ae_measurable.mk f h) :=
-      (indicator_ae_eq_restrict_compl hs).trans (indicator_ae_eq_restrict_compl hs).symm,
-    have : s.indicator f =ᵐ[μ.restrict s + μ.restrict sᶜ] s.indicator (ae_measurable.mk f h) :=
-      ae_add_measure_iff.2 ⟨A, B⟩,
-    simpa only [hs, measure.restrict_add_restrict_compl] using this },
-  { assume h,
-    exact (h.mono_measure measure.restrict_le_self).congr (indicator_ae_eq_restrict hs) }
-end
-
-lemma integrable_indicator_iff (hs : measurable_set s) :
-  integrable (indicator s f) μ ↔ integrable_on f s μ :=
-by simp [integrable_on, integrable, has_finite_integral, nnnorm_indicator_eq_indicator_nnnorm,
-  ennreal.coe_indicator, lintegral_indicator _ hs, ae_measurable_indicator_iff hs]
-
-lemma integrable_on.indicator (h : integrable_on f s μ) (hs : measurable_set s) :
-  integrable (indicator s f) μ :=
-(integrable_indicator_iff hs).2 h
-
-lemma integrable.indicator (h : integrable f μ) (hs : measurable_set s) :
-  integrable (indicator s f) μ :=
-h.integrable_on.indicator hs
-
-/-- We say that a function `f` is *integrable at filter* `l` if it is integrable on some
-set `s ∈ l`. Equivalently, it is eventually integrable on `s` in `l.lift' powerset`. -/
-def integrable_at_filter (f : α → E) (l : filter α) (μ : measure α . volume_tac) :=
-∃ s ∈ l, integrable_on f s μ
-
-variables {l l' : filter α}
-
-protected lemma integrable_at_filter.eventually (h : integrable_at_filter f l μ) :
-  ∀ᶠ s in l.lift' powerset, integrable_on f s μ :=
-by { refine (eventually_lift'_powerset' $ λ s t hst ht, _).2 h, exact ht.mono_set hst }
-
-lemma integrable_at_filter.filter_mono (hl : l ≤ l') (hl' : integrable_at_filter f l' μ) :
-  integrable_at_filter f l μ :=
-let ⟨s, hs, hsf⟩ := hl' in ⟨s, hl hs, hsf⟩
-
-lemma integrable_at_filter.inf_of_left (hl : integrable_at_filter f l μ) :
-  integrable_at_filter f (l ⊓ l') μ :=
-hl.filter_mono inf_le_left
-
-lemma integrable_at_filter.inf_of_right (hl : integrable_at_filter f l μ) :
-  integrable_at_filter f (l' ⊓ l) μ :=
-hl.filter_mono inf_le_right
-
-@[simp] lemma integrable_at_filter.inf_ae_iff {l : filter α} :
-  integrable_at_filter f (l ⊓ μ.ae) μ ↔ integrable_at_filter f l μ :=
-begin
-  refine ⟨_, λ h, h.filter_mono inf_le_left⟩,
-  rintros ⟨s, ⟨t, ht, u, hu, hs⟩, hf⟩,
-  refine ⟨t, ht, _⟩,
-  refine hf.integrable.mono_measure (λ v hv, _),
-  simp only [measure.restrict_apply hv],
-  refine measure_mono_ae (mem_sets_of_superset hu $ λ x hx, _),
-  exact λ ⟨hv, ht⟩, ⟨hv, hs ⟨ht, hx⟩⟩
-end
-
-alias integrable_at_filter.inf_ae_iff ↔ measure_theory.integrable_at_filter.of_inf_ae _
-
-/-- If `μ` is a measure finite at filter `l` and `f` is a function such that its norm is bounded
-above at `l`, then `f` is integrable at `l`. -/
-lemma measure.finite_at_filter.integrable_at_filter {l : filter α} [is_measurably_generated l]
-  (hfm : measurable_at_filter f l μ) (hμ : μ.finite_at_filter l)
-  (hf : l.is_bounded_under (≤) (norm ∘ f)) :
-  integrable_at_filter f l μ :=
-begin
-  obtain ⟨C, hC⟩ : ∃ C, ∀ᶠ s in (l.lift' powerset), ∀ x ∈ s, ∥f x∥ ≤ C,
-    from hf.imp (λ C hC, eventually_lift'_powerset.2 ⟨_, hC, λ t, id⟩),
-  rcases (hfm.eventually.and (hμ.eventually.and hC)).exists_measurable_mem_of_lift'
-    with ⟨s, hsl, hsm, hfm, hμ, hC⟩,
-  refine ⟨s, hsl, ⟨hfm, has_finite_integral_restrict_of_bounded hμ _⟩⟩,
-  exact C,
-  rw [ae_restrict_eq hsm, eventually_inf_principal],
-  exact eventually_of_forall hC
-end
-
-lemma measure.finite_at_filter.integrable_at_filter_of_tendsto_ae
-  {l : filter α} [is_measurably_generated l] (hfm : measurable_at_filter f l μ)
-  (hμ : μ.finite_at_filter l) {b} (hf : tendsto f (l ⊓ μ.ae) (𝓝 b)) :
-  integrable_at_filter f l μ :=
-(hμ.inf_of_left.integrable_at_filter (hfm.filter_mono inf_le_left)
-  hf.norm.is_bounded_under_le).of_inf_ae
-
-alias measure.finite_at_filter.integrable_at_filter_of_tendsto_ae ←
-  filter.tendsto.integrable_at_filter_ae
-
-lemma measure.finite_at_filter.integrable_at_filter_of_tendsto {l : filter α}
-  [is_measurably_generated l] (hfm : measurable_at_filter f l μ) (hμ : μ.finite_at_filter l)
-  {b} (hf : tendsto f l (𝓝 b)) :
-  integrable_at_filter f l μ :=
-hμ.integrable_at_filter hfm hf.norm.is_bounded_under_le
-
-alias measure.finite_at_filter.integrable_at_filter_of_tendsto ← filter.tendsto.integrable_at_filter
-
-variables [borel_space E] [second_countable_topology E]
-
-lemma integrable_add [opens_measurable_space E] {f g : α → E}
-  (h : disjoint (support f) (support g)) (hf : measurable f) (hg : measurable g) :
-  integrable (f + g) μ ↔ integrable f μ ∧ integrable g μ :=
-begin
-  refine ⟨λ hfg, ⟨_, _⟩, λ h, h.1.add h.2⟩,
-  { rw ← indicator_add_eq_left h, exact hfg.indicator (measurable_set_support hf) },
-  { rw ← indicator_add_eq_right h, exact hfg.indicator (measurable_set_support hg) }
-end
-=======
   {l l' : filter α} [borel_space E] [second_countable_topology E]
->>>>>>> 079b8a11
 
 /-- To prove something for an arbitrary integrable function in a second countable
 Borel normed group, it suffices to show that
@@ -471,24 +273,6 @@
 end nonneg
 
 lemma set_integral_mono_set {α : Type*} [measurable_space α] {μ : measure α}
-<<<<<<< HEAD
-  {s t : set α} {f : α → ℝ} (hfi : integrable f μ) (hf : 0 ≤ᵐ[μ] f)
-  (hs : measurable_set s) (ht : measurable_set t) (hst : s ≤ᵐ[μ] t) :
-  ∫ x in s, f x ∂μ ≤ ∫ x in t, f x ∂μ :=
-begin
-  rw [← integral_indicator hs, ← integral_indicator ht],
-  refine integral_mono_ae (hfi.indicator hs)
-      (hfi.indicator ht) _,
-  filter_upwards [hf, hst],
-  intros x hx hstx,
-  by_cases h : x ∈ s,
-  { rw [indicator_of_mem h, indicator_of_mem (hstx h)] },
-  { rw [indicator_of_not_mem h, indicator],
-    dsimp only,
-    split_ifs,
-    { exact hx },
-    { exact le_refl _ } }
-=======
   {s t : set α} {f : α → ℝ} (hfi : integrable f μ) (hf : 0 ≤ᵐ[μ] f) (hst : s ≤ᵐ[μ] t) :
   ∫ x in s, f x ∂μ ≤ ∫ x in t, f x ∂μ :=
 begin
@@ -498,7 +282,6 @@
     (ne_of_lt $ (has_finite_integral_iff_of_real (ae_restrict_of_ae hf)).mp hfi.integrable_on.2)
     (ne_of_lt $ (has_finite_integral_iff_of_real (ae_restrict_of_ae hf)).mp hfi.integrable_on.2),
   exact (lintegral_mono_set' hst),
->>>>>>> 079b8a11
 end
 
 end measure_theory

/-
Copyright (c) 2019 Zhouhang Zhou. All rights reserved.
Released under Apache 2.0 license as described in the file LICENSE.
Authors: Zhouhang Zhou
-/
import measure_theory.lp_space


/-!
# Integrable functions and `L¹` space

In the first part of this file, the predicate `integrable` is defined and basic properties of
integrable functions are proved.

In the second part, the space `L¹` of equivalence classes of integrable functions under the relation
of being almost everywhere equal is defined as a subspace of the space `L⁰`. See the file
`src/measure_theory/ae_eq_fun.lean` for information on `L⁰` space.

## Notation

* `α →₁ β` is the type of `L¹` space, where `α` is a `measure_space` and `β` is a `normed_group`
  with a `second_countable_topology`. `f : α →ₘ β` is a "function" in `L¹`. In comments, `[f]` is
  also used to denote an `L¹` function.

  `₁` can be typed as `\1`.

## Main definitions

* Let `f : α → β` be a function, where `α` is a `measure_space` and `β` a `normed_group`.
  Then `has_finite_integral f` means `(∫⁻ a, nnnorm (f a)) < ⊤`.

* If `β` is moreover a `measurable_space` then `f` is called `integrable` if
  `f` is `measurable` and `has_finite_integral f` holds.

* The space `L¹` is defined as a subspace of `L⁰` :
  An `ae_eq_fun` `[f] : α →ₘ β` is in the space `L¹` if `edist [f] 0 < ⊤`, which means
  `(∫⁻ a, edist (f a) 0) < ⊤` if we expand the definition of `edist` in `L⁰`.

## Main statements

`L¹`, as a subspace, inherits most of the structures of `L⁰`.

## Implementation notes

Maybe `integrable f` should be mean `(∫⁻ a, edist (f a) 0) < ⊤`, so that `integrable` and
`ae_eq_fun.integrable` are more aligned. But in the end one can use the lemma
`lintegral_nnnorm_eq_lintegral_edist : (∫⁻ a, nnnorm (f a)) = (∫⁻ a, edist (f a) 0)` to switch the
two forms.

To prove something for an arbitrary integrable function, a useful theorem is
`integrable.induction` in the file `set_integral`.

## Tags

integrable, function space, l1

-/

noncomputable theory
open_locale classical topological_space big_operators ennreal

open set filter topological_space ennreal emetric measure_theory

variables {α β γ δ : Type*} [measurable_space α] {μ ν : measure α}
variables [normed_group β]
variables [normed_group γ]

namespace measure_theory

/-! ### Some results about the Lebesgue integral involving a normed group -/

lemma lintegral_nnnorm_eq_lintegral_edist (f : α → β) :
  ∫⁻ a, nnnorm (f a) ∂μ = ∫⁻ a, edist (f a) 0 ∂μ :=
by simp only [edist_eq_coe_nnnorm]

lemma lintegral_norm_eq_lintegral_edist (f : α → β) :
  ∫⁻ a, (ennreal.of_real ∥f a∥) ∂μ = ∫⁻ a, edist (f a) 0 ∂μ :=
by simp only [of_real_norm_eq_coe_nnnorm, edist_eq_coe_nnnorm]

lemma lintegral_edist_triangle [second_countable_topology β] [measurable_space β]
  [opens_measurable_space β] {f g h : α → β}
  (hf : ae_measurable f μ) (hg : ae_measurable g μ) (hh : ae_measurable h μ) :
  ∫⁻ a, edist (f a) (g a) ∂μ ≤ ∫⁻ a, edist (f a) (h a) ∂μ + ∫⁻ a, edist (g a) (h a) ∂μ :=
begin
  rw ← lintegral_add' (hf.edist hh) (hg.edist hh),
  refine lintegral_mono (λ a, _),
  apply edist_triangle_right
end

lemma lintegral_nnnorm_zero : ∫⁻ a : α, nnnorm (0 : β) ∂μ = 0 := by simp

lemma lintegral_nnnorm_add [measurable_space β] [opens_measurable_space β]
  [measurable_space γ] [opens_measurable_space γ]
  {f : α → β} {g : α → γ} (hf : ae_measurable f μ) (hg : ae_measurable g μ) :
  ∫⁻ a, nnnorm (f a) + nnnorm (g a) ∂μ = ∫⁻ a, nnnorm (f a) ∂μ + ∫⁻ a, nnnorm (g a) ∂μ :=
lintegral_add' hf.ennnorm hg.ennnorm

lemma lintegral_nnnorm_neg {f : α → β} :
  ∫⁻ a, nnnorm ((-f) a) ∂μ = ∫⁻ a, nnnorm (f a) ∂μ :=
by simp only [pi.neg_apply, nnnorm_neg]

/-! ### The predicate `has_finite_integral` -/

/-- `has_finite_integral f μ` means that the integral `∫⁻ a, ∥f a∥ ∂μ` is finite.
  `has_finite_integral f` means `has_finite_integral f volume`. -/
def has_finite_integral (f : α → β) (μ : measure α . volume_tac) : Prop :=
∫⁻ a, nnnorm (f a) ∂μ < ⊤

lemma has_finite_integral_iff_norm (f : α → β) :
  has_finite_integral f μ ↔ ∫⁻ a, (ennreal.of_real ∥f a∥) ∂μ < ⊤ :=
by simp only [has_finite_integral, of_real_norm_eq_coe_nnnorm]

lemma has_finite_integral_iff_edist (f : α → β) :
  has_finite_integral f μ ↔ ∫⁻ a, edist (f a) 0 ∂μ < ⊤ :=
by simp only [has_finite_integral_iff_norm, edist_dist, dist_zero_right]

lemma has_finite_integral_iff_of_real {f : α → ℝ} (h : 0 ≤ᵐ[μ] f) :
  has_finite_integral f μ ↔ ∫⁻ a, ennreal.of_real (f a) ∂μ < ⊤ :=
have lintegral_eq : ∫⁻ a, (ennreal.of_real ∥f a∥) ∂μ = ∫⁻ a, ennreal.of_real (f a) ∂μ :=
begin
  refine lintegral_congr_ae (h.mono $ λ a h, _),
  rwa [real.norm_eq_abs, abs_of_nonneg]
end,
by rw [has_finite_integral_iff_norm, lintegral_eq]

lemma has_finite_integral.mono {f : α → β} {g : α → γ} (hg : has_finite_integral g μ)
  (h : ∀ᵐ a ∂μ, ∥f a∥ ≤ ∥g a∥) : has_finite_integral f μ :=
begin
  simp only [has_finite_integral_iff_norm] at *,
  calc ∫⁻ a, (ennreal.of_real ∥f a∥) ∂μ ≤ ∫⁻ (a : α), (ennreal.of_real ∥g a∥) ∂μ :
    lintegral_mono_ae (h.mono $ assume a h, of_real_le_of_real h)
    ... < ⊤ : hg
end

lemma has_finite_integral.mono' {f : α → β} {g : α → ℝ} (hg : has_finite_integral g μ)
  (h : ∀ᵐ a ∂μ, ∥f a∥ ≤ g a) : has_finite_integral f μ :=
hg.mono $ h.mono $ λ x hx, le_trans hx (le_abs_self _)

lemma has_finite_integral.congr' {f : α → β} {g : α → γ} (hf : has_finite_integral f μ)
  (h : ∀ᵐ a ∂μ, ∥f a∥ = ∥g a∥) :
  has_finite_integral g μ :=
hf.mono $ eventually_eq.le $ eventually_eq.symm h

lemma has_finite_integral_congr' {f : α → β} {g : α → γ} (h : ∀ᵐ a ∂μ, ∥f a∥ = ∥g a∥) :
  has_finite_integral f μ ↔ has_finite_integral g μ :=
⟨λ hf, hf.congr' h, λ hg, hg.congr' $ eventually_eq.symm h⟩

lemma has_finite_integral.congr {f g : α → β} (hf : has_finite_integral f μ) (h : f =ᵐ[μ] g) :
  has_finite_integral g μ :=
hf.congr' $ h.fun_comp norm

lemma has_finite_integral_congr {f g : α → β} (h : f =ᵐ[μ] g) :
  has_finite_integral f μ ↔ has_finite_integral g μ :=
has_finite_integral_congr' $ h.fun_comp norm

lemma has_finite_integral_const_iff {c : β} :
  has_finite_integral (λ x : α, c) μ ↔ c = 0 ∨ μ univ < ⊤ :=
begin
  simp only [has_finite_integral, lintegral_const],
  by_cases hc : c = 0,
  { simp [hc] },
  { simp only [hc, false_or],
    refine ⟨λ h, _, λ h, mul_lt_top coe_lt_top h⟩,
    replace h := mul_lt_top (@coe_lt_top $ (nnnorm c)⁻¹) h,
    rwa [← mul_assoc, ← coe_mul, _root_.inv_mul_cancel, coe_one, one_mul] at h,
    rwa [ne.def, nnnorm_eq_zero] }
end

lemma has_finite_integral_const [finite_measure μ] (c : β) : has_finite_integral (λ x : α, c) μ :=
has_finite_integral_const_iff.2 (or.inr $ measure_lt_top _ _)

lemma has_finite_integral_of_bounded [finite_measure μ] {f : α → β} {C : ℝ}
  (hC : ∀ᵐ a ∂μ, ∥f a∥ ≤ C) : has_finite_integral f μ :=
(has_finite_integral_const C).mono' hC

lemma has_finite_integral.mono_measure {f : α → β} (h : has_finite_integral f ν) (hμ : μ ≤ ν) :
  has_finite_integral f μ :=
lt_of_le_of_lt (lintegral_mono' hμ (le_refl _)) h

lemma has_finite_integral.add_measure {f : α → β} (hμ : has_finite_integral f μ)
  (hν : has_finite_integral f ν) : has_finite_integral f (μ + ν) :=
begin
  simp only [has_finite_integral, lintegral_add_measure] at *,
  exact add_lt_top.2 ⟨hμ, hν⟩
end

lemma has_finite_integral.left_of_add_measure {f : α → β} (h : has_finite_integral f (μ + ν)) :
  has_finite_integral f μ :=
h.mono_measure $ measure.le_add_right $ le_refl _

lemma has_finite_integral.right_of_add_measure {f : α → β} (h : has_finite_integral f (μ + ν)) :
  has_finite_integral f ν :=
h.mono_measure $ measure.le_add_left $ le_refl _

@[simp] lemma has_finite_integral_add_measure {f : α → β} :
  has_finite_integral f (μ + ν) ↔ has_finite_integral f μ ∧ has_finite_integral f ν :=
⟨λ h, ⟨h.left_of_add_measure, h.right_of_add_measure⟩, λ h, h.1.add_measure h.2⟩

lemma has_finite_integral.smul_measure {f : α → β} (h : has_finite_integral f μ) {c : ℝ≥0∞}
  (hc : c < ⊤) : has_finite_integral f (c • μ) :=
begin
  simp only [has_finite_integral, lintegral_smul_measure] at *,
  exact mul_lt_top hc h
end

@[simp] lemma has_finite_integral_zero_measure (f : α → β) : has_finite_integral f 0 :=
by simp only [has_finite_integral, lintegral_zero_measure, with_top.zero_lt_top]

variables (α β μ)
@[simp] lemma has_finite_integral_zero : has_finite_integral (λa:α, (0:β)) μ :=
by simp [has_finite_integral]
variables {α β μ}

lemma has_finite_integral.neg {f : α → β} (hfi : has_finite_integral f μ) :
  has_finite_integral (-f) μ :=
by simpa [has_finite_integral] using hfi

@[simp] lemma has_finite_integral_neg_iff {f : α → β} :
  has_finite_integral (-f) μ ↔ has_finite_integral f μ :=
⟨λ h, neg_neg f ▸ h.neg, has_finite_integral.neg⟩

lemma has_finite_integral.norm {f : α → β} (hfi : has_finite_integral f μ) :
  has_finite_integral (λa, ∥f a∥) μ :=
have eq : (λa, (nnnorm ∥f a∥ : ℝ≥0∞)) = λa, (nnnorm (f a) : ℝ≥0∞),
  by { funext, rw nnnorm_norm },
by { rwa [has_finite_integral, eq] }

lemma has_finite_integral_norm_iff (f : α → β) :
  has_finite_integral (λa, ∥f a∥) μ ↔ has_finite_integral f μ :=
has_finite_integral_congr' $ eventually_of_forall $ λ x, norm_norm (f x)

section dominated_convergence

variables {F : ℕ → α → β} {f : α → β} {bound : α → ℝ}

lemma all_ae_of_real_F_le_bound (h : ∀ n, ∀ᵐ a ∂μ, ∥F n a∥ ≤ bound a) :
  ∀ n, ∀ᵐ a ∂μ, ennreal.of_real ∥F n a∥ ≤ ennreal.of_real (bound a) :=
λn, (h n).mono $ λ a h, ennreal.of_real_le_of_real h

lemma all_ae_tendsto_of_real_norm (h : ∀ᵐ a ∂μ, tendsto (λ n, F n a) at_top $ 𝓝 $ f a) :
  ∀ᵐ a ∂μ, tendsto (λn, ennreal.of_real ∥F n a∥) at_top $ 𝓝 $ ennreal.of_real ∥f a∥ :=
h.mono $
  λ a h, tendsto_of_real $ tendsto.comp (continuous.tendsto continuous_norm _) h

lemma all_ae_of_real_f_le_bound (h_bound : ∀ n, ∀ᵐ a ∂μ, ∥F n a∥ ≤ bound a)
  (h_lim : ∀ᵐ a ∂μ, tendsto (λ n, F n a) at_top (𝓝 (f a))) :
  ∀ᵐ a ∂μ, ennreal.of_real ∥f a∥ ≤ ennreal.of_real (bound a) :=
begin
  have F_le_bound := all_ae_of_real_F_le_bound h_bound,
  rw ← ae_all_iff at F_le_bound,
  apply F_le_bound.mp ((all_ae_tendsto_of_real_norm h_lim).mono _),
  assume a tendsto_norm F_le_bound,
  exact le_of_tendsto' tendsto_norm (F_le_bound)
end

lemma has_finite_integral_of_dominated_convergence {F : ℕ → α → β} {f : α → β} {bound : α → ℝ}
  (bound_has_finite_integral : has_finite_integral bound μ)
  (h_bound : ∀ n, ∀ᵐ a ∂μ, ∥F n a∥ ≤ bound a)
  (h_lim : ∀ᵐ a ∂μ, tendsto (λ n, F n a) at_top (𝓝 (f a))) :
  has_finite_integral f μ :=
/- `∥F n a∥ ≤ bound a` and `∥F n a∥ --> ∥f a∥` implies `∥f a∥ ≤ bound a`,
  and so `∫ ∥f∥ ≤ ∫ bound < ⊤` since `bound` is has_finite_integral -/
begin
  rw has_finite_integral_iff_norm,
  calc ∫⁻ a, (ennreal.of_real ∥f a∥) ∂μ ≤ ∫⁻ a, ennreal.of_real (bound a) ∂μ :
    lintegral_mono_ae $ all_ae_of_real_f_le_bound h_bound h_lim
    ... < ⊤ :
    begin
      rw ← has_finite_integral_iff_of_real,
      { exact bound_has_finite_integral },
      exact (h_bound 0).mono (λ a h, le_trans (norm_nonneg _) h)
    end
end

lemma tendsto_lintegral_norm_of_dominated_convergence [measurable_space β]
  [borel_space β] [second_countable_topology β]
  {F : ℕ → α → β} {f : α → β} {bound : α → ℝ}
  (F_measurable : ∀ n, ae_measurable (F n) μ)
  (f_measurable : ae_measurable f μ)
  (bound_has_finite_integral : has_finite_integral bound μ)
  (h_bound : ∀ n, ∀ᵐ a ∂μ, ∥F n a∥ ≤ bound a)
  (h_lim : ∀ᵐ a ∂μ, tendsto (λ n, F n a) at_top (𝓝 (f a))) :
  tendsto (λn, ∫⁻ a, (ennreal.of_real ∥F n a - f a∥) ∂μ) at_top (𝓝 0) :=
let b := λa, 2 * ennreal.of_real (bound a) in
/- `∥F n a∥ ≤ bound a` and `F n a --> f a` implies `∥f a∥ ≤ bound a`, and thus by the
  triangle inequality, have `∥F n a - f a∥ ≤ 2 * (bound a). -/
have hb : ∀ n, ∀ᵐ a ∂μ, ennreal.of_real ∥F n a - f a∥ ≤ b a,
begin
  assume n,
  filter_upwards [all_ae_of_real_F_le_bound h_bound n, all_ae_of_real_f_le_bound h_bound h_lim],
  assume a h₁ h₂,
  calc ennreal.of_real ∥F n a - f a∥ ≤ (ennreal.of_real ∥F n a∥) + (ennreal.of_real ∥f a∥) :
  begin
    rw [← ennreal.of_real_add],
    apply of_real_le_of_real,
    { apply norm_sub_le }, { exact norm_nonneg _ }, { exact norm_nonneg _ }
  end
    ... ≤ (ennreal.of_real (bound a)) + (ennreal.of_real (bound a)) : add_le_add h₁ h₂
    ... = b a : by rw ← two_mul
end,
/- On the other hand, `F n a --> f a` implies that `∥F n a - f a∥ --> 0`  -/
have h : ∀ᵐ a ∂μ, tendsto (λ n, ennreal.of_real ∥F n a - f a∥) at_top (𝓝 0),
begin
  rw ← ennreal.of_real_zero,
  refine h_lim.mono (λ a h, (continuous_of_real.tendsto _).comp _),
  rwa ← tendsto_iff_norm_tendsto_zero
end,
/- Therefore, by the dominated convergence theorem for nonnegative integration, have
  ` ∫ ∥f a - F n a∥ --> 0 ` -/
begin
  suffices h : tendsto (λn, ∫⁻ a, (ennreal.of_real ∥F n a - f a∥) ∂μ) at_top (𝓝 (∫⁻ (a:α), 0 ∂μ)),
  { rwa lintegral_zero at h },
  -- Using the dominated convergence theorem.
  refine tendsto_lintegral_of_dominated_convergence' _ _ hb _ _,
  -- Show `λa, ∥f a - F n a∥` is almost everywhere measurable for all `n`
  { exact λn, measurable_of_real.comp_ae_measurable ((F_measurable n).sub f_measurable).norm },
  -- Show `2 * bound` is has_finite_integral
  { rw has_finite_integral_iff_of_real at bound_has_finite_integral,
    { calc ∫⁻ a, b a ∂μ = 2 * ∫⁻ a, ennreal.of_real (bound a) ∂μ :
        by { rw lintegral_const_mul', exact coe_ne_top }
        ... < ⊤ : mul_lt_top (coe_lt_top) bound_has_finite_integral },
    filter_upwards [h_bound 0] λ a h, le_trans (norm_nonneg _) h },
  -- Show `∥f a - F n a∥ --> 0`
  { exact h }
end

end dominated_convergence

section pos_part
/-! Lemmas used for defining the positive part of a `L¹` function -/

lemma has_finite_integral.max_zero {f : α → ℝ} (hf : has_finite_integral f μ) :
  has_finite_integral (λa, max (f a) 0) μ :=
hf.mono $ eventually_of_forall $ λ x, by simp [real.norm_eq_abs, abs_le, abs_nonneg, le_abs_self]

lemma has_finite_integral.min_zero {f : α → ℝ} (hf : has_finite_integral f μ) :
  has_finite_integral (λa, min (f a) 0) μ :=
hf.mono $ eventually_of_forall $ λ x,
  by simp [real.norm_eq_abs, abs_le, abs_nonneg, neg_le, neg_le_abs_self]

end pos_part

section normed_space
variables {𝕜 : Type*} [normed_field 𝕜] [normed_space 𝕜 β]

lemma has_finite_integral.smul (c : 𝕜) {f : α → β} : has_finite_integral f μ →
  has_finite_integral (c • f) μ :=
begin
  simp only [has_finite_integral], assume hfi,
  calc
    ∫⁻ (a : α), nnnorm (c • f a) ∂μ = ∫⁻ (a : α), (nnnorm c) * nnnorm (f a) ∂μ :
      by simp only [nnnorm_smul, ennreal.coe_mul]
    ... < ⊤ :
    begin
      rw lintegral_const_mul',
      exacts [mul_lt_top coe_lt_top hfi, coe_ne_top]
    end
end

lemma has_finite_integral_smul_iff {c : 𝕜} (hc : c ≠ 0) (f : α → β) :
  has_finite_integral (c • f) μ ↔ has_finite_integral f μ :=
begin
  split,
  { assume h,
    simpa only [smul_smul, inv_mul_cancel hc, one_smul] using h.smul c⁻¹ },
  exact has_finite_integral.smul _
end

lemma has_finite_integral.const_mul {f : α → ℝ} (h : has_finite_integral f μ) (c : ℝ) :
  has_finite_integral (λ x, c * f x) μ :=
(has_finite_integral.smul c h : _)

lemma has_finite_integral.mul_const {f : α → ℝ} (h : has_finite_integral f μ) (c : ℝ) :
  has_finite_integral (λ x, f x * c) μ :=
by simp_rw [mul_comm, h.const_mul _]
end normed_space

/-! ### The predicate `integrable` -/

variables [measurable_space β] [measurable_space γ] [measurable_space δ]

/-- `integrable f μ` means that `f` is measurable and that the integral `∫⁻ a, ∥f a∥ ∂μ` is finite.
  `integrable f` means `integrable f volume`. -/
def integrable (f : α → β) (μ : measure α . volume_tac) : Prop :=
ae_measurable f μ  ∧ has_finite_integral f μ

lemma integrable.ae_measurable {f : α → β} (hf : integrable f μ) : ae_measurable f μ := hf.1
lemma integrable.has_finite_integral {f : α → β} (hf : integrable f μ) : has_finite_integral f μ :=
hf.2

lemma integrable.mono {f : α → β} {g : α → γ} (hg : integrable g μ) (hf : ae_measurable f μ)
  (h : ∀ᵐ a ∂μ, ∥f a∥ ≤ ∥g a∥) : integrable f μ :=
⟨hf, hg.has_finite_integral.mono h⟩

lemma integrable.mono' {f : α → β} {g : α → ℝ} (hg : integrable g μ) (hf : ae_measurable f μ)
  (h : ∀ᵐ a ∂μ, ∥f a∥ ≤ g a) : integrable f μ :=
⟨hf, hg.has_finite_integral.mono' h⟩

lemma integrable.congr' {f : α → β} {g : α → γ} (hf : integrable f μ) (hg : ae_measurable g μ)
  (h : ∀ᵐ a ∂μ, ∥f a∥ = ∥g a∥) : integrable g μ :=
⟨hg, hf.has_finite_integral.congr' h⟩

lemma integrable_congr' {f : α → β} {g : α → γ} (hf : ae_measurable f μ) (hg : ae_measurable g μ)
  (h : ∀ᵐ a ∂μ, ∥f a∥ = ∥g a∥) : integrable f μ ↔ integrable g μ :=
⟨λ h2f, h2f.congr' hg h, λ h2g, h2g.congr' hf $ eventually_eq.symm h⟩

lemma integrable.congr {f g : α → β} (hf : integrable f μ) (h : f =ᵐ[μ] g) :
  integrable g μ :=
⟨hf.1.congr h, hf.2.congr h⟩

lemma integrable_congr {f g : α → β} (h : f =ᵐ[μ] g) :
  integrable f μ ↔ integrable g μ :=
⟨λ hf, hf.congr h, λ hg, hg.congr h.symm⟩

lemma integrable_const_iff {c : β} : integrable (λ x : α, c) μ ↔ c = 0 ∨ μ univ < ⊤ :=
begin
  have : ae_measurable (λ (x : α), c) μ := measurable_const.ae_measurable,
  rw [integrable, and_iff_right this, has_finite_integral_const_iff]
end

lemma integrable_const [finite_measure μ] (c : β) : integrable (λ x : α, c) μ :=
integrable_const_iff.2 $ or.inr $ measure_lt_top _ _

lemma integrable.mono_measure {f : α → β} (h : integrable f ν) (hμ : μ ≤ ν) : integrable f μ :=
⟨h.ae_measurable.mono_measure hμ, h.has_finite_integral.mono_measure hμ⟩

lemma integrable.add_measure {f : α → β} (hμ : integrable f μ) (hν : integrable f ν) :
  integrable f (μ + ν) :=
⟨hμ.ae_measurable.add_measure hν.ae_measurable,
  hμ.has_finite_integral.add_measure hν.has_finite_integral⟩

lemma integrable.left_of_add_measure {f : α → β} (h : integrable f (μ + ν)) : integrable f μ :=
h.mono_measure $ measure.le_add_right $ le_refl _

lemma integrable.right_of_add_measure {f : α → β} (h : integrable f (μ + ν)) : integrable f ν :=
h.mono_measure $ measure.le_add_left $ le_refl _

@[simp] lemma integrable_add_measure {f : α → β} :
  integrable f (μ + ν) ↔ integrable f μ ∧ integrable f ν :=
⟨λ h, ⟨h.left_of_add_measure, h.right_of_add_measure⟩, λ h, h.1.add_measure h.2⟩

lemma integrable.smul_measure {f : α → β} (h : integrable f μ) {c : ℝ≥0∞} (hc : c < ⊤) :
  integrable f (c • μ) :=
⟨h.ae_measurable.smul_measure c, h.has_finite_integral.smul_measure hc⟩

lemma integrable_map_measure [opens_measurable_space β] {f : α → δ} {g : δ → β}
  (hg : ae_measurable g (measure.map f μ)) (hf : measurable f) :
  integrable g (measure.map f μ) ↔ integrable (g ∘ f) μ :=
by simp [integrable, hg, hg.comp_measurable hf, has_finite_integral, lintegral_map' hg.ennnorm hf]

lemma lintegral_edist_lt_top [second_countable_topology β] [opens_measurable_space β] {f g : α → β}
  (hf : integrable f μ) (hg : integrable g μ) :
  ∫⁻ a, edist (f a) (g a) ∂μ < ⊤ :=
lt_of_le_of_lt
  (lintegral_edist_triangle hf.ae_measurable hg.ae_measurable
    (measurable_const.ae_measurable : ae_measurable (λa, (0 : β)) μ))
  (ennreal.add_lt_top.2 $ by { simp_rw ← has_finite_integral_iff_edist,
                               exact ⟨hf.has_finite_integral, hg.has_finite_integral⟩ })

variables (α β μ)
@[simp] lemma integrable_zero : integrable (λ _, (0 : β)) μ :=
by simp [integrable, measurable_const.ae_measurable]
variables {α β μ}

lemma integrable.add' [opens_measurable_space β] {f g : α → β} (hf : integrable f μ)
  (hg : integrable g μ) :
  has_finite_integral (f + g) μ :=
calc ∫⁻ a, nnnorm (f a + g a) ∂μ ≤ ∫⁻ a, nnnorm (f a) + nnnorm (g a) ∂μ :
  lintegral_mono (λ a, by exact_mod_cast nnnorm_add_le _ _)
... = _ : lintegral_nnnorm_add hf.ae_measurable hg.ae_measurable
... < ⊤ : add_lt_top.2 ⟨hf.has_finite_integral, hg.has_finite_integral⟩

lemma integrable.add [borel_space β] [second_countable_topology β]
  {f g : α → β} (hf : integrable f μ) (hg : integrable g μ) : integrable (f + g) μ :=
⟨hf.ae_measurable.add hg.ae_measurable, hf.add' hg⟩

lemma integrable_finset_sum {ι} [borel_space β] [second_countable_topology β] (s : finset ι)
  {f : ι → α → β} (hf : ∀ i, integrable (f i) μ) : integrable (λ a, ∑ i in s, f i a) μ :=
begin
  refine finset.induction_on s _ _,
  { simp only [finset.sum_empty, integrable_zero] },
  { assume i s his ih, simp only [his, finset.sum_insert, not_false_iff],
    exact (hf _).add ih }
end

lemma integrable.neg [borel_space β] {f : α → β} (hf : integrable f μ) : integrable (-f) μ :=
⟨hf.ae_measurable.neg, hf.has_finite_integral.neg⟩

@[simp] lemma integrable_neg_iff [borel_space β] {f : α → β} : integrable (-f) μ ↔ integrable f μ :=
⟨λ h, neg_neg f ▸ h.neg, integrable.neg⟩

lemma integrable.sub' [opens_measurable_space β] {f g : α → β}
  (hf : integrable f μ) (hg : integrable g μ) : has_finite_integral (f - g) μ :=
calc ∫⁻ a, nnnorm (f a - g a) ∂μ ≤ ∫⁻ a, nnnorm (f a) + nnnorm (-g a) ∂μ :
  lintegral_mono (assume a, by { simp only [sub_eq_add_neg], exact_mod_cast nnnorm_add_le _ _ } )
... = _ :
  by { simp only [nnnorm_neg], exact lintegral_nnnorm_add hf.ae_measurable hg.ae_measurable }
... < ⊤ : add_lt_top.2 ⟨hf.has_finite_integral, hg.has_finite_integral⟩

lemma integrable.sub [borel_space β] [second_countable_topology β] {f g : α → β}
  (hf : integrable f μ) (hg : integrable g μ) : integrable (f - g) μ :=
by simpa only [sub_eq_add_neg] using hf.add hg.neg

lemma integrable.norm [opens_measurable_space β] {f : α → β} (hf : integrable f μ) :
  integrable (λa, ∥f a∥) μ :=
⟨hf.ae_measurable.norm, hf.has_finite_integral.norm⟩

lemma integrable_norm_iff [opens_measurable_space β] {f : α → β} (hf : ae_measurable f μ) :
  integrable (λa, ∥f a∥) μ ↔ integrable f μ :=
by simp_rw [integrable, and_iff_right hf, and_iff_right hf.norm, has_finite_integral_norm_iff]

lemma integrable.prod_mk [opens_measurable_space β] [opens_measurable_space γ] {f : α → β}
  {g : α → γ} (hf : integrable f μ) (hg : integrable g μ) :
  integrable (λ x, (f x, g x)) μ :=
⟨hf.ae_measurable.prod_mk hg.ae_measurable,
  (hf.norm.add' hg.norm).mono $ eventually_of_forall $ λ x,
  calc max ∥f x∥ ∥g x∥ ≤ ∥f x∥ + ∥g x∥   : max_le_add_of_nonneg (norm_nonneg _) (norm_nonneg _)
                 ... ≤ ∥(∥f x∥ + ∥g x∥)∥ : le_abs_self _⟩

lemma mem_ℒp_one_iff_integrable {f : α → β} : mem_ℒp f 1 μ ↔ integrable f μ :=
by simp_rw [integrable, has_finite_integral, mem_ℒp,
    snorm_eq_snorm' one_ne_zero ennreal.one_ne_top, ennreal.one_to_real, snorm', one_div_one,
    ennreal.rpow_one]

lemma mem_ℒp.integrable [borel_space β] {q : ennreal} (hq1 : 1 ≤ q) {f : α → β} [finite_measure μ]
  (hfq : mem_ℒp f q μ) : integrable f μ :=
mem_ℒp_one_iff_integrable.mp (hfq.mem_ℒp_of_exponent_le hq1)


section pos_part
/-! ### Lemmas used for defining the positive part of a `L¹` function -/

lemma integrable.max_zero {f : α → ℝ} (hf : integrable f μ) : integrable (λa, max (f a) 0) μ :=
⟨hf.ae_measurable.max measurable_const.ae_measurable, hf.has_finite_integral.max_zero⟩

lemma integrable.min_zero {f : α → ℝ} (hf : integrable f μ) : integrable (λa, min (f a) 0) μ :=
⟨hf.ae_measurable.min measurable_const.ae_measurable, hf.has_finite_integral.min_zero⟩

end pos_part

section normed_space
variables {𝕜 : Type*} [normed_field 𝕜] [normed_space 𝕜 β]

lemma integrable.smul [borel_space β] (c : 𝕜) {f : α → β}
  (hf : integrable f μ) : integrable (c • f) μ :=
⟨hf.ae_measurable.const_smul c, hf.has_finite_integral.smul c⟩

lemma integrable_smul_iff [borel_space β] {c : 𝕜} (hc : c ≠ 0) (f : α → β) :
  integrable (c • f) μ ↔ integrable f μ :=
and_congr (ae_measurable_const_smul_iff hc) (has_finite_integral_smul_iff hc f)

lemma integrable.const_mul {f : α → ℝ} (h : integrable f μ) (c : ℝ) : integrable (λ x, c * f x) μ :=
integrable.smul c h

lemma integrable.mul_const {f : α → ℝ} (h : integrable f μ) (c : ℝ) : integrable (λ x, f x * c) μ :=
by simp_rw [mul_comm, h.const_mul _]

end normed_space

section normed_space_over_complete_field
variables {𝕜 : Type*} [nondiscrete_normed_field 𝕜] [complete_space 𝕜] [measurable_space 𝕜]
variables [borel_space 𝕜]
variables {E : Type*} [normed_group E] [normed_space 𝕜 E] [measurable_space E] [borel_space E]

lemma integrable_smul_const {f : α → 𝕜} {c : E} (hc : c ≠ 0) :
  integrable (λ x, f x • c) μ ↔ integrable f μ :=
begin
  simp_rw [integrable, ae_measurable_smul_const hc, and.congr_right_iff, has_finite_integral,
    nnnorm_smul, ennreal.coe_mul],
  intro hf, rw [lintegral_mul_const' _ _ ennreal.coe_ne_top, ennreal.mul_lt_top_iff],
  have : ∀ x : ℝ≥0∞, x = 0 → x < ⊤ := by simp,
  simp [hc, or_iff_left_of_imp (this _)]
end
end normed_space_over_complete_field



/-! ### The predicate `integrable` on measurable functions modulo a.e.-equality -/

namespace ae_eq_fun

section

/-- A class of almost everywhere equal functions is `integrable` if its function representative
is integrable. -/
def integrable (f : α →ₘ[μ] β) : Prop := integrable f μ

lemma integrable_mk {f : α → β} (hf : ae_measurable f μ ) :
  (integrable (mk f hf : α →ₘ[μ] β)) ↔ measure_theory.integrable f μ :=
begin
  simp [integrable],
  apply integrable_congr,
  exact coe_fn_mk f hf
end

lemma integrable_coe_fn {f : α →ₘ[μ] β} : (measure_theory.integrable f μ) ↔ integrable f :=
by rw [← integrable_mk, mk_coe_fn]

lemma integrable_zero : integrable (0 : α →ₘ[μ] β) :=
(integrable_zero α β μ).congr (coe_fn_mk _ _).symm

end

section

variables [borel_space β]

lemma integrable.neg {f : α →ₘ[μ] β} : integrable f → integrable (-f) :=
induction_on f $ λ f hfm hfi, (integrable_mk _).2 ((integrable_mk hfm).1 hfi).neg

section
variable [second_countable_topology β]

lemma integrable_iff_mem_L1 {f : α →ₘ[μ] β} : integrable f ↔ f ∈ (α →₁[μ] β) :=
by rw [← integrable_coe_fn, ← mem_ℒp_one_iff_integrable, Lp.mem_Lp_iff_mem_ℒp]

lemma integrable.add {f g : α →ₘ[μ] β} : integrable f → integrable g → integrable (f + g) :=
begin
  refine induction_on₂ f g (λ f hf g hg hfi hgi, _),
  simp only [integrable_mk, mk_add_mk] at hfi hgi ⊢,
  exact hfi.add hgi
end

lemma integrable.sub {f g : α →ₘ[μ] β} (hf : integrable f) (hg : integrable g) :
  integrable (f - g) :=
hf.add hg.neg

end

section normed_space
variables {𝕜 : Type*} [normed_field 𝕜] [normed_space 𝕜 β]

lemma integrable.smul {c : 𝕜} {f : α →ₘ[μ] β} : integrable f → integrable (c • f) :=
induction_on f $ λ f hfm hfi, (integrable_mk _).2 $ ((integrable_mk hfm).1 hfi).smul _

end normed_space

end

end ae_eq_fun

namespace L1
variables [second_countable_topology β] [borel_space β]

lemma integrable_coe_fn (f : α →₁[μ] β) :
  integrable f μ :=
by { rw ← mem_ℒp_one_iff_integrable, exact Lp.mem_ℒp f }

lemma has_finite_integral_coe_fn (f : α →₁[μ] β) :
  has_finite_integral f μ :=
(integrable_coe_fn f).has_finite_integral

lemma measurable_coe_fn [second_countable_topology β] [borel_space β] (f : α →₁[μ] β) :
  measurable f := Lp.measurable f

lemma ae_measurable_coe_fn [second_countable_topology β] [borel_space β] (f : α →₁[μ] β) :
  ae_measurable f μ := Lp.ae_measurable f

lemma edist_def [second_countable_topology β] [borel_space β] (f g : α →₁[μ] β) :
  edist f g = ∫⁻ a, edist (f a) (g a) ∂μ :=
by { simp [Lp.edist_def, snorm, snorm'], simp [edist_eq_coe_nnnorm_sub] }

lemma dist_def [second_countable_topology β] [borel_space β] (f g : α →₁[μ] β) :
  dist f g = (∫⁻ a, edist (f a) (g a) ∂μ).to_real :=
by { simp [Lp.dist_def, snorm, snorm'], simp [edist_eq_coe_nnnorm_sub] }

<<<<<<< HEAD
lemma norm_def [second_countable_topology β] [borel_space β] (f : α →₁[μ] β) :
  ∥f∥ = (∫⁻ a, nnnorm (f a) ∂μ).to_real :=
by { simp [Lp.norm_def, snorm, snorm'] }
=======
lemma smul_to_fun (c : 𝕜) (f : α →₁[μ] β) : ⇑(c • f) =ᵐ[μ] c • f :=
ae_eq_fun.coe_fn_smul _ _

lemma norm_eq_lintegral (f : α →₁[μ] β) : ∥f∥ = (∫⁻ x, (nnnorm (f x) : ℝ≥0∞) ∂μ).to_real :=
by simp [l1.norm_eq, ae_eq_fun.edist_zero_eq_coe, ← edist_eq_coe_nnnorm]
>>>>>>> 5cb2865e

/-- Computing the norm of a difference between two L¹-functions. Note that this is not a
  special case of `norm_def` since `(f - g) x` and `f x - g x` are not equal
  (but only a.e.-equal). -/
lemma norm_sub_eq_lintegral (f g : α →₁[μ] β) :
  ∥f - g∥ = (∫⁻ x, (nnnorm (f x - g x) : ℝ≥0∞) ∂μ).to_real :=
begin
  rw [norm_def],
  congr' 1,
  rw lintegral_congr_ae,
  filter_upwards [Lp.coe_fn_sub f g],
  assume a ha,
  simp only [ha, pi.sub_apply],
end

lemma of_real_norm_eq_lintegral (f : α →₁[μ] β) :
<<<<<<< HEAD
  ennreal.of_real ∥f∥ = ∫⁻ x, (nnnorm (f x) : ennreal) ∂μ :=
by { rw [norm_def, ennreal.of_real_to_real], rw [← ennreal.lt_top_iff_ne_top],
  exact has_finite_integral_coe_fn f }
=======
  ennreal.of_real ∥f∥ = ∫⁻ x, (nnnorm (f x) : ℝ≥0∞) ∂μ :=
by { rw [norm_eq_lintegral, ennreal.of_real_to_real], rw [← ennreal.lt_top_iff_ne_top],
  exact f.has_finite_integral }
>>>>>>> 5cb2865e

/-- Computing the norm of a difference between two L¹-functions. Note that this is not a
  special case of `of_real_norm_eq_lintegral` since `(f - g) x` and `f x - g x` are not equal
  (but only a.e.-equal). -/
lemma of_real_norm_sub_eq_lintegral (f g : α →₁[μ] β) :
  ennreal.of_real ∥f - g∥ = ∫⁻ x, (nnnorm (f x - g x) : ℝ≥0∞) ∂μ :=
begin
  simp_rw [of_real_norm_eq_lintegral, ← edist_eq_coe_nnnorm],
  apply lintegral_congr_ae,
  filter_upwards [Lp.coe_fn_sub f g],
  assume a ha,
  simp only [ha, pi.sub_apply],
end

end L1

namespace integrable

variables [second_countable_topology β] [borel_space β]

/-- Construct the equivalence class `[f]` of an integrable function `f`, as a member of the
space `L1 β 1 μ`. -/
def to_L1 (f : α → β) (hf : integrable f μ) : α →₁[μ] β :=
(mem_ℒp_one_iff_integrable.2 hf).to_Lp f

@[simp] lemma to_L1_coe_fn (f : α →₁[μ] β) (hf : integrable f μ) : hf.to_L1 f = f :=
by simp [integrable.to_L1]

lemma coe_fn_to_L1 {f : α → β} (hf : integrable f μ) : hf.to_L1 f =ᵐ[μ] f :=
ae_eq_fun.coe_fn_mk _ _

@[simp] lemma to_L1_zero (h : integrable (0 : α → β) μ) : h.to_L1 0 = 0 := rfl

@[simp] lemma to_L1_eq_mk (f : α → β) (hf : integrable f μ) :
  (hf.to_L1 f : α →ₘ[μ] β) = ae_eq_fun.mk f hf.ae_measurable :=
rfl

@[simp] lemma to_L1_eq_to_L1_iff (f g : α → β) (hf : integrable f μ) (hg : integrable g μ) :
  to_L1 f hf = to_L1 g hg ↔ f =ᵐ[μ] g :=
mem_ℒp.to_Lp_eq_to_Lp_iff _ _

lemma to_L1_add (f g : α → β) (hf : integrable f μ) (hg : integrable g μ) :
  to_L1 (f + g) (hf.add hg) = to_L1 f hf + to_L1 g hg := rfl

lemma to_L1_neg (f : α → β) (hf : integrable f μ) :
  to_L1 (- f) (integrable.neg hf) = - to_L1 f hf := rfl

lemma to_L1_sub (f g : α → β) (hf : integrable f μ) (hg : integrable g μ) :
  to_L1 (f - g) (hf.sub hg) = to_L1 f hf - to_L1 g hg :=
by simp only [sub_eq_add_neg, to_L1_add _ _ hf hg.neg, to_L1_neg]

lemma norm_to_L1 (f : α → β) (hf : integrable f μ) :
  ∥hf.to_L1 f∥ = ennreal.to_real (∫⁻ a, edist (f a) 0 ∂μ) :=
by { simp [to_L1, snorm, snorm'], simp [edist_eq_coe_nnnorm] }

lemma norm_to_L1_eq_lintegral_norm (f : α → β) (hf : integrable f μ) :
  ∥hf.to_L1 f∥ = ennreal.to_real (∫⁻ a, (ennreal.of_real ∥f a∥) ∂μ) :=
by { rw [norm_to_L1, lintegral_norm_eq_lintegral_edist] }

@[simp] lemma edist_to_L1_to_L1 (f g : α → β) (hf : integrable f μ) (hg : integrable g μ) :
  edist (hf.to_L1 f) (hg.to_L1 g) = ∫⁻ a, edist (f a) (g a) ∂μ :=
by { simp [integrable.to_L1, snorm, snorm'], simp [edist_eq_coe_nnnorm_sub] }

@[simp] lemma edist_to_L1_zero (f : α → β) (hf : integrable f μ) :
  edist (hf.to_L1 f) 0 = ∫⁻ a, edist (f a) 0 ∂μ :=
by { simp [integrable.to_L1, snorm, snorm'], simp [edist_eq_coe_nnnorm] }

variables {𝕜 : Type*} [normed_field 𝕜] [normed_space 𝕜 β]

lemma to_L1_smul (f : α → β) (hf : integrable f μ) (k : 𝕜) :
  to_L1 (λa, k • f a) (hf.smul k) = k • to_L1 f hf := rfl

end integrable

end measure_theory
open measure_theory

lemma integrable_zero_measure [measurable_space β] {f : α → β} :
  integrable f 0 :=
begin
  apply (integrable_zero _ _ _).congr,
  change (0 : measure α) {x | 0 ≠ f x} = 0,
  refl,
end<|MERGE_RESOLUTION|>--- conflicted
+++ resolved
@@ -664,17 +664,9 @@
   dist f g = (∫⁻ a, edist (f a) (g a) ∂μ).to_real :=
 by { simp [Lp.dist_def, snorm, snorm'], simp [edist_eq_coe_nnnorm_sub] }
 
-<<<<<<< HEAD
 lemma norm_def [second_countable_topology β] [borel_space β] (f : α →₁[μ] β) :
   ∥f∥ = (∫⁻ a, nnnorm (f a) ∂μ).to_real :=
 by { simp [Lp.norm_def, snorm, snorm'] }
-=======
-lemma smul_to_fun (c : 𝕜) (f : α →₁[μ] β) : ⇑(c • f) =ᵐ[μ] c • f :=
-ae_eq_fun.coe_fn_smul _ _
-
-lemma norm_eq_lintegral (f : α →₁[μ] β) : ∥f∥ = (∫⁻ x, (nnnorm (f x) : ℝ≥0∞) ∂μ).to_real :=
-by simp [l1.norm_eq, ae_eq_fun.edist_zero_eq_coe, ← edist_eq_coe_nnnorm]
->>>>>>> 5cb2865e
 
 /-- Computing the norm of a difference between two L¹-functions. Note that this is not a
   special case of `norm_def` since `(f - g) x` and `f x - g x` are not equal
@@ -691,15 +683,9 @@
 end
 
 lemma of_real_norm_eq_lintegral (f : α →₁[μ] β) :
-<<<<<<< HEAD
-  ennreal.of_real ∥f∥ = ∫⁻ x, (nnnorm (f x) : ennreal) ∂μ :=
+  ennreal.of_real ∥f∥ = ∫⁻ x, (nnnorm (f x) : ℝ≥0∞) ∂μ :=
 by { rw [norm_def, ennreal.of_real_to_real], rw [← ennreal.lt_top_iff_ne_top],
   exact has_finite_integral_coe_fn f }
-=======
-  ennreal.of_real ∥f∥ = ∫⁻ x, (nnnorm (f x) : ℝ≥0∞) ∂μ :=
-by { rw [norm_eq_lintegral, ennreal.of_real_to_real], rw [← ennreal.lt_top_iff_ne_top],
-  exact f.has_finite_integral }
->>>>>>> 5cb2865e
 
 /-- Computing the norm of a difference between two L¹-functions. Note that this is not a
   special case of `of_real_norm_eq_lintegral` since `(f - g) x` and `f x - g x` are not equal

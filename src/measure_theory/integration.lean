--- conflicted
+++ resolved
@@ -618,11 +618,7 @@
   apply ennreal.tsum_comm
 end
 
-<<<<<<< HEAD
-lemma restrict_lintegral (f : α →ₛ ℝ≥0∞) {s : set α} (hs : is_measurable s) :
-=======
 lemma restrict_lintegral (f : α →ₛ ennreal) {s : set α} (hs : measurable_set s) :
->>>>>>> 3309490a
   (restrict f s).lintegral μ = ∑ r in f.range, r * μ (f ⁻¹' {r} ∩ s) :=
 calc (restrict f s).lintegral μ = ∑ r in f.range, r * μ (restrict f s ⁻¹' {r}) :
   lintegral_eq_of_subset _ $ λ x hx, if hxs : x ∈ s
@@ -636,13 +632,8 @@
   f.lintegral (μ.restrict s) = ∑ y in f.range, y * μ (f ⁻¹' {y} ∩ s) :=
 by simp only [lintegral, measure.restrict_apply, f.measurable_set_preimage]
 
-<<<<<<< HEAD
-lemma restrict_lintegral_eq_lintegral_restrict (f : α →ₛ ℝ≥0∞) {s : set α}
-  (hs : is_measurable s) :
-=======
 lemma restrict_lintegral_eq_lintegral_restrict (f : α →ₛ ennreal) {s : set α}
   (hs : measurable_set s) :
->>>>>>> 3309490a
   (restrict f s).lintegral μ = f.lintegral (μ.restrict s) :=
 by rw [f.restrict_lintegral hs, lintegral_restrict]
 
@@ -658,11 +649,7 @@
   (const α c).lintegral (μ.restrict s) = c * μ s :=
 by rw [const_lintegral, measure.restrict_apply measurable_set.univ, univ_inter]
 
-<<<<<<< HEAD
-lemma restrict_const_lintegral (c : ℝ≥0∞) {s : set α} (hs : is_measurable s) :
-=======
 lemma restrict_const_lintegral (c : ennreal) {s : set α} (hs : measurable_set s) :
->>>>>>> 3309490a
   ((const α c).restrict s).lintegral μ = c * μ s :=
 by rw [restrict_lintegral_eq_lintegral_restrict _ hs, const_lintegral_restrict]
 
@@ -706,13 +693,8 @@
 lintegral_eq_of_measure_preimage $ λ y, measure_congr $
   eventually.set_eq $ h.mono $ λ x hx, by simp [hx]
 
-<<<<<<< HEAD
-lemma lintegral_map {β} [measurable_space β] {μ' : measure β} (f : α →ₛ ℝ≥0∞) (g : β →ₛ ℝ≥0∞)
-  (m : α → β) (eq : ∀a:α, f a = g (m a)) (h : ∀s:set β, is_measurable s → μ' s = μ (m ⁻¹' s)) :
-=======
 lemma lintegral_map {β} [measurable_space β] {μ' : measure β} (f : α →ₛ ennreal) (g : β →ₛ ennreal)
   (m : α → β) (eq : ∀a:α, f a = g (m a)) (h : ∀s:set β, measurable_set s → μ' s = μ (m ⁻¹' s)) :
->>>>>>> 3309490a
   f.lintegral μ = g.lintegral μ' :=
 lintegral_eq_of_measure_preimage $ λ y,
 by { simp only [preimage, eq], exact (h (g ⁻¹' {y}) (g.measurable_set_preimage _)).symm }
@@ -1046,15 +1028,9 @@
   { assume r i j h,
     refine inter_subset_inter (subset.refl _) _,
     assume x hx, exact le_trans hx (h_mono h x) },
-<<<<<<< HEAD
-  have h_meas : ∀n, is_measurable {a : α | ⇑(map c rs) a ≤ f n a} :=
-    assume n, is_measurable_le (simple_func.measurable _) (hf n),
-  calc (r:ℝ≥0∞) * (s.map c).lintegral μ = ∑ r in (rs.map c).range, r * μ ((rs.map c) ⁻¹' {r}) :
-=======
   have h_meas : ∀n, measurable_set {a : α | ⇑(map c rs) a ≤ f n a} :=
     assume n, measurable_set_le (simple_func.measurable _) (hf n),
   calc (r:ennreal) * (s.map c).lintegral μ = ∑ r in (rs.map c).range, r * μ ((rs.map c) ⁻¹' {r}) :
->>>>>>> 3309490a
       by rw [← const_mul_lintegral, eq_rs, simple_func.lintegral]
     ... ≤ ∑ r in (rs.map c).range, r * μ (⋃n, (rs.map c) ⁻¹' {r} ∩ {a | r ≤ f n a}) :
       le_of_eq (finset.sum_congr rfl $ assume x hx, by rw ← eq)
@@ -1337,11 +1313,7 @@
   (∫⁻ a, g (f₁ a) (f₂ a) ∂μ) = (∫⁻ a, g (f₁' a) (f₂' a) ∂μ) :=
 lintegral_congr_ae $ h₁.mp $ h₂.mono $ λ _ h₂ h₁, by rw [h₁, h₂]
 
-<<<<<<< HEAD
-@[simp] lemma lintegral_indicator (f : α → ℝ≥0∞) {s : set α} (hs : is_measurable s) :
-=======
 @[simp] lemma lintegral_indicator (f : α → ennreal) {s : set α} (hs : measurable_set s) :
->>>>>>> 3309490a
   ∫⁻ a, s.indicator f a ∂μ = ∫⁻ a in s, f a ∂μ :=
 begin
   simp only [lintegral, ← restrict_lintegral_eq_lintegral_restrict _ hs, supr_subtype'],
@@ -1640,13 +1612,8 @@
 
 open measure
 
-<<<<<<< HEAD
-lemma lintegral_Union [encodable β] {s : β → set α} (hm : ∀ i, is_measurable (s i))
-  (hd : pairwise (disjoint on s)) (f : α → ℝ≥0∞) :
-=======
 lemma lintegral_Union [encodable β] {s : β → set α} (hm : ∀ i, measurable_set (s i))
   (hd : pairwise (disjoint on s)) (f : α → ennreal) :
->>>>>>> 3309490a
   ∫⁻ a in ⋃ i, s i, f a ∂μ = ∑' i, ∫⁻ a in s i, f a ∂μ :=
 by simp only [measure.restrict_Union hd hm, lintegral_sum_measure]
 
@@ -1679,13 +1646,8 @@
   (hf : measurable f) (hg : measurable g) : lintegral μ (f ∘ g) = ∫⁻ a, f a ∂(map g μ) :=
 (lintegral_map hf hg).symm
 
-<<<<<<< HEAD
-lemma set_lintegral_map [measurable_space β] {f : β → ℝ≥0∞} {g : α → β}
-  {s : set β} (hs : is_measurable s) (hf : measurable f) (hg : measurable g) :
-=======
 lemma set_lintegral_map [measurable_space β] {f : β → ennreal} {g : α → β}
   {s : set β} (hs : measurable_set s) (hf : measurable f) (hg : measurable g) :
->>>>>>> 3309490a
   ∫⁻ y in s, f y ∂(map g μ) = ∫⁻ x in g ⁻¹' s, f (g x) ∂μ :=
 by rw [restrict_map hg hs, lintegral_map hf hg]
 
@@ -1728,11 +1690,7 @@
 def measure.with_density (μ : measure α) (f : α → ℝ≥0∞) : measure α :=
 measure.of_measurable (λs hs, ∫⁻ a in s, f a ∂μ) (by simp) (λ s hs hd, lintegral_Union hs hd _)
 
-<<<<<<< HEAD
-@[simp] lemma with_density_apply (f : α → ℝ≥0∞) {s : set α} (hs : is_measurable s) :
-=======
 @[simp] lemma with_density_apply (f : α → ennreal) {s : set α} (hs : measurable_set s) :
->>>>>>> 3309490a
   μ.with_density f s = ∫⁻ a in s, f a ∂μ :=
 measure.of_measurable_apply s hs
 
@@ -1750,15 +1708,9 @@
 a simple function with a multiple of a characteristic function and that the intersection
 of their images is a subset of `{0}`. -/
 @[elab_as_eliminator]
-<<<<<<< HEAD
-theorem measurable.ennreal_induction {α} [measurable_space α] {P : (α → ℝ≥0∞) → Prop}
-  (h_ind : ∀ (c : ℝ≥0∞) ⦃s⦄, is_measurable s → P (indicator s (λ _, c)))
-  (h_sum : ∀ ⦃f g : α → ℝ≥0∞⦄, set.univ ⊆ f ⁻¹' {0} ∪ g ⁻¹' {0} → measurable f → measurable g →
-=======
 theorem measurable.ennreal_induction {α} [measurable_space α] {P : (α → ennreal) → Prop}
   (h_ind : ∀ (c : ennreal) ⦃s⦄, measurable_set s → P (indicator s (λ _, c)))
   (h_sum : ∀ ⦃f g : α → ennreal⦄, set.univ ⊆ f ⁻¹' {0} ∪ g ⁻¹' {0} → measurable f → measurable g →
->>>>>>> 3309490a
     P f → P g → P (f + g))
   (h_supr : ∀ ⦃f : ℕ → α → ℝ≥0∞⦄ (hf : ∀n, measurable (f n)) (h_mono : monotone f)
     (hP : ∀ n, P (f n)), P (λ x, ⨆ n, f n x))

/-
Copyright (c) 2020 Floris van Doorn. All rights reserved.
Released under Apache 2.0 license as described in the file LICENSE.
Authors: Floris van Doorn
-/
import measure_theory.measure_space
import measure_theory.regular
import topology.opens
import topology.compacts

/-!
# Contents

In this file we work with *contents*. A content `λ` is a function from a certain class of subsets
(such as the the compact subsets) to `ℝ≥0` that is
* additive: If `K₁` and `K₂` are disjoint sets in the domain of `λ`,
  then `λ(K₁ ∪ K₂) = λ(K₁) + λ(K₂)`;
* subadditive: If `K₁` and `K₂` are in the domain of `λ`, then `λ(K₁ ∪ K₂) ≤ λ(K₁) + λ(K₂)`;
* monotone: If `K₁ ⊆ K₂` are in the domain of `λ`, then `λ(K₁) ≤ λ(K₂)`.

We show that:
* Given a content `λ` on compact sets, let us define a function `λ*` on open sets, by letting
  `λ* U` be the supremum of `λ K` for `K` included in `U`. This is a countably subadditive map that
  vanishes at `∅`. In Halmos (1950) this is called the *inner content* `λ*` of `λ`, and formalized
  as `inner_content`.
* Given an inner content, we define an outer measure `μ*`, by letting `μ* E` be the infimum of
  `λ* U` over the open sets `U` containing `E`. This is indeed an outer measure. It is formalized
  as `outer_measure`.
* Restricting this outer measure to Borel sets gives a regular measure `μ`.

We define bundled contents as `content`.
In this file we only work on contents on compact sets, and inner contents on open sets, and both
contents and inner contents map into the extended nonnegative reals. However, in other applications
other choices can be made, and it is not a priori clear what the best interface should be.

## Main definitions

For `μ : content G`, we define
* `μ.inner_content` : the inner content associated to `μ`.
* `μ.outer_measure` : the outer measure associated to `μ`.
* `μ.measure`       : the Borel measure associated to `μ`.

We prove that, on a locally compact space, the measure `μ.measure` is regular.

## References

* Paul Halmos (1950), Measure Theory, §53
* <https://en.wikipedia.org/wiki/Content_(measure_theory)>
-/

universe variables u v w
noncomputable theory

open set topological_space
open_locale nnreal ennreal

namespace measure_theory

variables {G : Type w} [topological_space G]

/-- A content is an additive function on compact sets taking values in `ℝ≥0`. It is a device
from which one can define a measure. -/
structure content (G : Type w) [topological_space G] :=
(to_fun : compacts G → ℝ≥0)
(mono' : ∀ (K₁ K₂ : compacts G), K₁.1 ⊆ K₂.1 → to_fun K₁ ≤ to_fun K₂)
(sup_disjoint' : ∀ (K₁ K₂ : compacts G), disjoint K₁.1 K₂.1 →
   to_fun (K₁ ⊔ K₂) = to_fun K₁ + to_fun K₂)
(sup_le' : ∀ (K₁ K₂ : compacts G), to_fun (K₁ ⊔ K₂) ≤ to_fun K₁ + to_fun K₂)

instance : inhabited (content G) :=
⟨{ to_fun := λ K, 0,
  mono' := by simp,
  sup_disjoint' := by simp,
  sup_le' := by simp }⟩

/-- Although the `to_fun` field of a content takes values in `ℝ≥0`, we register a coercion to
functions taking values in `ℝ≥0∞` as most constructions below rely on taking suprs and infs, which
is more convenient in a complete lattice, and aim at constructing a measure. -/
instance : has_coe_to_fun (content G) := ⟨_, λ μ s, (μ.to_fun s : ℝ≥0∞)⟩

namespace content

variable (μ : content G)

lemma apply_eq_coe_to_fun (K : compacts G) : μ K = μ.to_fun K := rfl

lemma mono (K₁ K₂ : compacts G) (h : K₁.1 ⊆ K₂.1) : μ K₁ ≤ μ K₂ :=
by simp [apply_eq_coe_to_fun, μ.mono' _ _ h]

lemma sup_disjoint (K₁ K₂ : compacts G) (h : disjoint K₁.1 K₂.1) : μ (K₁ ⊔ K₂) = μ K₁ + μ K₂ :=
by simp [apply_eq_coe_to_fun, μ.sup_disjoint' _ _ h]

lemma sup_le (K₁ K₂ : compacts G) : μ (K₁ ⊔ K₂) ≤ μ K₁ + μ K₂ :=
by { simp only [apply_eq_coe_to_fun], norm_cast, exact μ.sup_le' _ _ }

lemma lt_top (K : compacts G) : μ K < ∞ :=
ennreal.coe_lt_top

lemma empty : μ ⊥ = 0 :=
begin
  have := μ.sup_disjoint' ⊥ ⊥,
  simpa [apply_eq_coe_to_fun] using this,
end

/-- Constructing the inner content of a content. From a content defined on the compact sets, we
  obtain a function defined on all open sets, by taking the supremum of the content of all compact
  subsets. -/
def inner_content (U : opens G) : ℝ≥0∞ :=
⨆ (K : compacts G) (h : K.1 ⊆ U), μ K

lemma le_inner_content (K : compacts G) (U : opens G)
  (h2 : K.1 ⊆ U) : μ K ≤ μ.inner_content U :=
le_supr_of_le K $ le_supr _ h2

lemma inner_content_le (U : opens G) (K : compacts G) (h2 : (U : set G) ⊆ K.1) :
  μ.inner_content U ≤ μ K :=
bsupr_le $ λ K' hK', μ.mono _ _ (subset.trans hK' h2)

lemma inner_content_of_is_compact {K : set G} (h1K : is_compact K) (h2K : is_open K) :
  μ.inner_content ⟨K, h2K⟩ = μ ⟨K, h1K⟩ :=
le_antisymm (bsupr_le $ λ K' hK', μ.mono _ ⟨K, h1K⟩ hK')
            (μ.le_inner_content _ _ subset.rfl)

lemma inner_content_empty :
  μ.inner_content ∅ = 0 :=
begin
  refine le_antisymm _ (zero_le _), rw ←μ.empty,
  refine bsupr_le (λ K hK, _),
  have : K = ⊥, { ext1, rw [subset_empty_iff.mp hK, compacts.bot_val] }, rw this, refl'
end

/-- This is "unbundled", because that it required for the API of `induced_outer_measure`. -/
lemma inner_content_mono ⦃U V : set G⦄ (hU : is_open U) (hV : is_open V)
  (h2 : U ⊆ V) : μ.inner_content ⟨U, hU⟩ ≤ μ.inner_content ⟨V, hV⟩ :=
supr_le_supr $ λ K, supr_le_supr_const $ λ hK, subset.trans hK h2

lemma inner_content_exists_compact {U : opens G}
  (hU : μ.inner_content U < ∞) {ε : ℝ≥0} (hε : 0 < ε) :
  ∃ K : compacts G, K.1 ⊆ U ∧ μ.inner_content U ≤ μ K + ε :=
begin
  have h'ε := ennreal.zero_lt_coe_iff.2 hε,
  cases le_or_lt (μ.inner_content U) ε,
  { exact ⟨⊥, empty_subset _, le_trans h (le_add_of_nonneg_left (zero_le _))⟩ },
  have := ennreal.sub_lt_self (ne_of_lt hU) (ne_of_gt $ lt_trans h'ε h) h'ε,
  conv at this {to_rhs, rw inner_content }, simp only [lt_supr_iff] at this,
  rcases this with ⟨U, h1U, h2U⟩, refine ⟨U, h1U, _⟩,
  rw [← ennreal.sub_le_iff_le_add], exact le_of_lt h2U
end

/-- The inner content of a supremum of opens is at most the sum of the individual inner
contents. -/
lemma inner_content_Sup_nat [t2_space G] (U : ℕ → opens G) :
  μ.inner_content (⨆ (i : ℕ), U i) ≤ ∑' (i : ℕ), μ.inner_content (U i) :=
begin
  have h3 : ∀ (t : finset ℕ) (K : ℕ → compacts G), μ (t.sup K) ≤ t.sum (λ i, μ (K i)),
  { intros t K, refine finset.induction_on t _ _,
    { simp only [μ.empty, nonpos_iff_eq_zero, finset.sum_empty, finset.sup_empty], },
    { intros n s hn ih, rw [finset.sup_insert, finset.sum_insert hn],
      exact le_trans (μ.sup_le _ _) (add_le_add_left ih _) }},
  refine bsupr_le (λ K hK, _),
  rcases is_compact.elim_finite_subcover K.2 _ (λ i, (U i).prop) _ with ⟨t, ht⟩, swap,
  { convert hK, rw [opens.supr_def, subtype.coe_mk] },
  rcases K.2.finite_compact_cover t (coe ∘ U) (λ i _, (U _).prop) (by simp only [ht])
    with ⟨K', h1K', h2K', h3K'⟩,
  let L : ℕ → compacts G := λ n, ⟨K' n, h1K' n⟩,
  convert le_trans (h3 t L) _,
  { ext1, rw [h3K', compacts.finset_sup_val, finset.sup_eq_supr] },
  refine le_trans (finset.sum_le_sum _) (ennreal.sum_le_tsum t),
  intros i hi, refine le_trans _ (le_supr _ (L i)),
  refine le_trans _ (le_supr _ (h2K' i)), refl'
end

/-- The inner content of a union of sets is at most the sum of the individual inner contents.
  This is the "unbundled" version of `inner_content_Sup_nat`.
  It required for the API of `induced_outer_measure`. -/
lemma inner_content_Union_nat [t2_space G] ⦃U : ℕ → set G⦄ (hU : ∀ (i : ℕ), is_open (U i)) :
  μ.inner_content ⟨⋃ (i : ℕ), U i, is_open_Union hU⟩ ≤ ∑' (i : ℕ), μ.inner_content ⟨U i, hU i⟩ :=
by { have := μ.inner_content_Sup_nat (λ i, ⟨U i, hU i⟩), rwa [opens.supr_def] at this }

lemma inner_content_comap (f : G ≃ₜ G)
  (h : ∀ ⦃K : compacts G⦄, μ (K.map f f.continuous) = μ K) (U : opens G) :
  μ.inner_content (U.comap f.continuous) = μ.inner_content U :=
begin
  refine supr_congr _ ((compacts.equiv f).surjective) _,
  intro K, refine supr_congr_Prop image_subset_iff _,
  intro hK, simp only [equiv.coe_fn_mk, subtype.mk_eq_mk, ennreal.coe_eq_coe, compacts.equiv],
  apply h,
end

@[to_additive]
lemma is_mul_left_invariant_inner_content [group G] [topological_group G]
  (h : ∀ (g : G) {K : compacts G}, μ (K.map _ $ continuous_mul_left g) = μ K) (g : G)
  (U : opens G) : μ.inner_content (U.comap $ continuous_mul_left g) = μ.inner_content U :=
by convert μ.inner_content_comap (homeomorph.mul_left g) (λ K, h g) U

-- @[to_additive] (fails for now)
lemma inner_content_pos_of_is_mul_left_invariant [t2_space G] [group G] [topological_group G]
  (h3 : ∀ (g : G) {K : compacts G}, μ (K.map _ $ continuous_mul_left g) = μ K)
  (K : compacts G) (hK : 0 < μ K) (U : opens G) (hU : (U : set G).nonempty) :
  0 < μ.inner_content U :=
begin
  have : (interior (U : set G)).nonempty, rwa [U.prop.interior_eq],
  rcases compact_covered_by_mul_left_translates K.2 this with ⟨s, hs⟩,
  suffices : μ K ≤ s.card * μ.inner_content U,
  { exact (ennreal.mul_pos.mp $ lt_of_lt_of_le hK this).2 },
  have : K.1 ⊆ ↑⨆ (g ∈ s), U.comap $ continuous_mul_left g,
  { simpa only [opens.supr_def, opens.coe_comap, subtype.coe_mk] },
  refine (μ.le_inner_content _ _ this).trans _,
  refine (rel_supr_sum (μ.inner_content) (μ.inner_content_empty) (≤)
    (μ.inner_content_Sup_nat) _ _).trans _,
  simp only [μ.is_mul_left_invariant_inner_content h3, finset.sum_const, nsmul_eq_mul, le_refl]
end

lemma inner_content_mono' ⦃U V : set G⦄
  (hU : is_open U) (hV : is_open V) (h2 : U ⊆ V) :
  μ.inner_content ⟨U, hU⟩ ≤ μ.inner_content ⟨V, hV⟩ :=
supr_le_supr $ λ K, supr_le_supr_const $ λ hK, subset.trans hK h2

/-- Extending a content on compact sets to an outer measure on all sets. -/
protected def outer_measure : outer_measure G :=
induced_outer_measure (λ U hU, μ.inner_content ⟨U, hU⟩) is_open_empty μ.inner_content_empty

variables [t2_space G]

lemma outer_measure_opens (U : opens G) : μ.outer_measure U = μ.inner_content U :=
induced_outer_measure_eq' (λ _, is_open_Union) μ.inner_content_Union_nat μ.inner_content_mono U.2

lemma outer_measure_of_is_open (U : set G) (hU : is_open U) :
  μ.outer_measure U = μ.inner_content ⟨U, hU⟩ :=
μ.outer_measure_opens ⟨U, hU⟩

lemma outer_measure_le
  (U : opens G) (K : compacts G) (hUK : (U : set G) ⊆ K.1) : μ.outer_measure U ≤ μ K :=
(μ.outer_measure_opens U).le.trans $ μ.inner_content_le U K hUK

lemma le_outer_measure_compacts (K : compacts G) : μ K ≤ μ.outer_measure K.1 :=
begin
  rw [content.outer_measure, induced_outer_measure_eq_infi],
  { exact le_infi (λ U, le_infi $ λ hU, le_infi $ μ.le_inner_content K ⟨U, hU⟩) },
  { exact μ.inner_content_Union_nat },
  { exact μ.inner_content_mono }
end

lemma outer_measure_eq_infi (A : set G) :
  μ.outer_measure A = ⨅ (U : set G) (hU : is_open U) (h : A ⊆ U), μ.inner_content ⟨U, hU⟩ :=
induced_outer_measure_eq_infi _ μ.inner_content_Union_nat μ.inner_content_mono A

lemma outer_measure_interior_compacts (K : compacts G) : μ.outer_measure (interior K.1) ≤ μ K :=
le_trans (le_of_eq $ μ.outer_measure_opens (opens.interior K.1))
         (μ.inner_content_le _ _ interior_subset)

lemma outer_measure_exists_compact {U : opens G} (hU : μ.outer_measure U < ∞) {ε : ℝ≥0}
  (hε : 0 < ε) : ∃ K : compacts G, K.1 ⊆ U ∧ μ.outer_measure U ≤ μ.outer_measure K.1 + ε :=
begin
  rw [μ.outer_measure_opens] at hU ⊢,
  rcases μ.inner_content_exists_compact hU hε with ⟨K, h1K, h2K⟩,
  exact ⟨K, h1K, le_trans h2K $ add_le_add_right (μ.le_outer_measure_compacts K) _⟩,
end

lemma outer_measure_exists_open {A : set G} (hA : μ.outer_measure A < ∞) {ε : ℝ≥0} (hε : 0 < ε) :
  ∃ U : opens G, A ⊆ U ∧ μ.outer_measure U ≤ μ.outer_measure A + ε :=
begin
  rcases induced_outer_measure_exists_set _ _ μ.inner_content_mono hA hε with ⟨U, hU, h2U, h3U⟩,
  exact ⟨⟨U, hU⟩, h2U, h3U⟩, swap, exact μ.inner_content_Union_nat
end

lemma outer_measure_preimage (f : G ≃ₜ G) (h : ∀ ⦃K : compacts G⦄, μ (K.map f f.continuous) = μ K)
  (A : set G) : μ.outer_measure (f ⁻¹' A) = μ.outer_measure A :=
begin
  refine induced_outer_measure_preimage _ μ.inner_content_Union_nat μ.inner_content_mono _
    (λ s, f.is_open_preimage) _,
  intros s hs, convert μ.inner_content_comap f h ⟨s, hs⟩
end

lemma outer_measure_lt_top_of_is_compact [locally_compact_space G]
  {K : set G} (hK : is_compact K) : μ.outer_measure K < ∞ :=
begin
  rcases exists_compact_superset hK with ⟨F, h1F, h2F⟩,
  calc
  μ.outer_measure K ≤ μ.outer_measure (interior F) : outer_measure.mono' _ h2F
  ... ≤ μ ⟨F, h1F⟩ :
<<<<<<< HEAD
    by apply μ.outer_measure_le ⟨interior F, is_open_interior⟩ ⟨F, h1F⟩ interior_subset
=======
    by apply μ.outer_measure_le ⟨interior F, is_open.interior⟩ ⟨F, h1F⟩ interior_subset
>>>>>>> eebb023a
  ... < ⊤ : μ.lt_top _
end

@[to_additive]
lemma is_mul_left_invariant_outer_measure [group G] [topological_group G]
  (h : ∀ (g : G) {K : compacts G}, μ (K.map _ $ continuous_mul_left g) = μ K) (g : G)
  (A : set G) : μ.outer_measure ((λ h, g * h) ⁻¹' A) = μ.outer_measure A :=
by convert μ.outer_measure_preimage (homeomorph.mul_left g) (λ K, h g) A

lemma outer_measure_caratheodory (A : set G) :
  μ.outer_measure.caratheodory.measurable_set' A ↔ ∀ (U : opens G),
  μ.outer_measure (U ∩ A) + μ.outer_measure (U \ A) ≤ μ.outer_measure U :=
begin
  dsimp [opens], rw subtype.forall,
  apply induced_outer_measure_caratheodory,
  apply inner_content_Union_nat,
  apply inner_content_mono'
end

-- @[to_additive] (fails for now)
lemma outer_measure_pos_of_is_mul_left_invariant [group G] [topological_group G]
  (h3 : ∀ (g : G) {K : compacts G}, μ (K.map _ $ continuous_mul_left g) = μ K)
  (K : compacts G) (hK : 0 < μ K) {U : set G} (h1U : is_open U) (h2U : U.nonempty) :
  0 < μ.outer_measure U :=
by { convert μ.inner_content_pos_of_is_mul_left_invariant h3 K hK ⟨U, h1U⟩ h2U,
     exact μ.outer_measure_opens ⟨U, h1U⟩ }


variables [S : measurable_space G] [borel_space G]
include S

/-- For the outer measure coming from a content, all Borel sets are measurable. -/
lemma borel_le_caratheodory : S ≤ μ.outer_measure.caratheodory :=
begin
  rw [@borel_space.measurable_eq G _ _],
  refine measurable_space.generate_from_le _,
  intros U hU,
  rw μ.outer_measure_caratheodory,
  intro U',
<<<<<<< HEAD
  rw μ.outer_measure_of_is_open ((U' : set G) ∩ U) (is_open_inter U'.prop hU),
=======
  rw μ.outer_measure_of_is_open ((U' : set G) ∩ U) (is_open.inter U'.prop hU),
>>>>>>> eebb023a
  simp only [inner_content, supr_subtype'], rw [opens.coe_mk],
  haveI : nonempty {L : compacts G // L.1 ⊆ U' ∩ U} := ⟨⟨⊥, empty_subset _⟩⟩,
  rw [ennreal.supr_add],
  refine supr_le _, rintro ⟨L, hL⟩, simp only [subset_inter_iff] at hL,
  have : ↑U' \ U ⊆ U' \ L.1 := diff_subset_diff_right hL.2,
  refine le_trans (add_le_add_left (μ.outer_measure.mono' this) _) _,
  rw μ.outer_measure_of_is_open (↑U' \ L.1) (is_open_diff U'.2 L.2.is_closed),
  simp only [inner_content, supr_subtype'], rw [opens.coe_mk],
  haveI : nonempty {M : compacts G // M.1 ⊆ ↑U' \ L.1} := ⟨⟨⊥, empty_subset _⟩⟩,
  rw [ennreal.add_supr], refine supr_le _, rintro ⟨M, hM⟩, simp only [subset_diff] at hM,
  have : (L ⊔ M).1 ⊆ U',
  { simp only [union_subset_iff, compacts.sup_val, hM, hL, and_self] },
  rw μ.outer_measure_of_is_open ↑U' U'.2,
  refine le_trans (ge_of_eq _) (μ.le_inner_content _ _ this),
  exact μ.sup_disjoint _ _ hM.2.symm,
end

/-- The measure induced by the outer measure coming from a content, on the Borel sigma-algebra. -/
def measure : measure G := μ.outer_measure.to_measure μ.borel_le_caratheodory

lemma measure_apply {s : set G} (hs : measurable_set s) : μ.measure s = μ.outer_measure s :=
to_measure_apply _ _ hs

/-- In a locally compact space, any measure constructed from a content is regular. -/
instance regular [locally_compact_space G] : μ.measure.regular :=
begin
  split,
  { intros K hK,
    rw [measure_apply _ hK.measurable_set],
    exact μ.outer_measure_lt_top_of_is_compact hK },
  { intros A hA,
    rw [measure_apply _ hA, outer_measure_eq_infi],
    refine binfi_le_binfi _,
    intros U hU,
    refine infi_le_infi _,
    intro h2U,
    rw [measure_apply _ hU.measurable_set, μ.outer_measure_of_is_open U hU],
    refl' },
  { intros U hU,
    rw [measure_apply _ hU.measurable_set, μ.outer_measure_of_is_open U hU],
    dsimp only [inner_content], refine bsupr_le (λ K hK, _),
    refine le_supr_of_le K.1 _, refine le_supr_of_le K.2 _, refine le_supr_of_le hK _,
    rw [measure_apply _ K.2.measurable_set],
    apply le_outer_measure_compacts },
end

end content

end measure_theory<|MERGE_RESOLUTION|>--- conflicted
+++ resolved
@@ -279,11 +279,7 @@
   calc
   μ.outer_measure K ≤ μ.outer_measure (interior F) : outer_measure.mono' _ h2F
   ... ≤ μ ⟨F, h1F⟩ :
-<<<<<<< HEAD
-    by apply μ.outer_measure_le ⟨interior F, is_open_interior⟩ ⟨F, h1F⟩ interior_subset
-=======
     by apply μ.outer_measure_le ⟨interior F, is_open.interior⟩ ⟨F, h1F⟩ interior_subset
->>>>>>> eebb023a
   ... < ⊤ : μ.lt_top _
 end
 
@@ -323,11 +319,7 @@
   intros U hU,
   rw μ.outer_measure_caratheodory,
   intro U',
-<<<<<<< HEAD
-  rw μ.outer_measure_of_is_open ((U' : set G) ∩ U) (is_open_inter U'.prop hU),
-=======
   rw μ.outer_measure_of_is_open ((U' : set G) ∩ U) (is_open.inter U'.prop hU),
->>>>>>> eebb023a
   simp only [inner_content, supr_subtype'], rw [opens.coe_mk],
   haveI : nonempty {L : compacts G // L.1 ⊆ U' ∩ U} := ⟨⟨⊥, empty_subset _⟩⟩,
   rw [ennreal.supr_add],

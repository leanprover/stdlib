--- conflicted
+++ resolved
@@ -68,6 +68,10 @@
 @[simp, to_additive] lemma mul_indicator_eq_self : s.mul_indicator f = f ↔ mul_support f ⊆ s :=
 by simp only [funext_iff, subset_def, mem_mul_support, mul_indicator_apply_eq_self, not_imp_comm]
 
+@[to_additive] lemma mul_indicator_eq_self_of_superset (h1 : s.mul_indicator f = f) (h2 : s ⊆ t) :
+  t.indicator f = f :=
+by { rw indicator_eq_self at h1 ⊢, exact subset.trans h1 h2 }
+
 @[simp, to_additive] lemma mul_indicator_apply_eq_one :
   mul_indicator s f a = 1 ↔ (a ∈ s → f a = 1) :=
 ite_eq_right_iff
@@ -81,17 +85,9 @@
   mul_indicator s f = 1 ↔ disjoint (mul_support f) s :=
 mul_indicator_eq_one
 
-<<<<<<< HEAD
 @[simp, to_additive] lemma mul_support_mul_indicator :
   function.mul_support (s.mul_indicator f) = s ∩ function.mul_support f :=
 ext $ λ x, by simp [function.mem_mul_support, mul_indicator_apply_eq_one]
-=======
-lemma indicator_eq_self_of_superset (h1 : s.indicator f = f) (h2 : s ⊆ t) : t.indicator f = f :=
-by { rw indicator_eq_self at h1 ⊢, exact subset.trans h1 h2 }
-
-@[simp] lemma indicator_support : (support f).indicator f = f :=
-indicator_eq_self.2 $ subset.refl _
->>>>>>> e0a79186
 
 /-- If a multiplicative indicator function is not equal to one at a point, then that
 point is in the set. -/

/-
Copyright (c) 2018 Chris Hughes. All rights reserved.
Released under Apache 2.0 license as described in the file LICENSE.
Authors: Chris Hughes, Johannes Hölzl, Jens Wagemaker

Theory of univariate polynomials, represented as `ℕ →₀ α`, where α is a commutative semiring.
-/
import data.finsupp data.finsupp.convolution
import algebra.gcd_domain ring_theory.euclidean_domain ring_theory.multiplicity
import tactic.ring_exp

noncomputable theory
local attribute [instance, priority 100] classical.prop_decidable

/-- `polynomial α` is the type of univariate polynomials over `α`.

Polynomials should be seen as (semi-)rings with the additional constructor `X`.
The embedding from α is called `C`. -/
def polynomial (α : Type*) [comm_semiring α] := add_monoid_algebra ℕ α

open finsupp finset lattice add_monoid_algebra

namespace polynomial
universes u v
variables {α : Type u} {β : Type v} {a b : α} {m n : ℕ}

section comm_semiring
variables [comm_semiring α] {p q r : polynomial α}

instance : inhabited (polynomial α) := finsupp.inhabited
instance : comm_semiring (polynomial α) := add_monoid_algebra.comm_semiring

def coeff_coe_to_fun : has_coe_to_fun (polynomial α) :=
finsupp.has_coe_to_fun

local attribute [instance] coeff_coe_to_fun

@[simp] lemma support_zero : (0 : polynomial α).support = ∅ := rfl

/-- `monomial s a` is the monomial `a * X^s` -/
@[reducible]
def monomial (n : ℕ) (a : α) : polynomial α := finsupp.single n a

/-- `C a` is the constant polynomial `a`. -/
def C (a : α) : polynomial α := monomial 0 a

/-- `X` is the polynomial variable (aka indeterminant). -/
def X : polynomial α := monomial 1 1

/-- coeff p n is the coefficient of X^n in p -/
def coeff (p : polynomial α) := p.to_fun

@[simp] lemma coeff_mk (s) (f) (h) : coeff (finsupp.mk s f h : polynomial α) = f := rfl

instance [has_repr α] : has_repr (polynomial α) :=
⟨λ p, if p = 0 then "0"
  else (p.support.sort (≤)).foldr
    (λ n a, a ++ (if a = "" then "" else " + ") ++
      if n = 0
        then "C (" ++ repr (coeff p n) ++ ")"
        else if n = 1
          then if (coeff p n) = 1 then "X" else "C (" ++ repr (coeff p n) ++ ") * X"
          else if (coeff p n) = 1 then "X ^ " ++ repr n
            else "C (" ++ repr (coeff p n) ++ ") * X ^ " ++ repr n) ""⟩

theorem ext_iff {p q : polynomial α} : p = q ↔ ∀ n, coeff p n = coeff q n :=
⟨λ h n, h ▸ rfl, finsupp.ext⟩

@[ext] lemma ext {p q : polynomial α} : (∀ n, coeff p n = coeff q n) → p = q :=
(@ext_iff _ _ p q).2

/-- `degree p` is the degree of the polynomial `p`, i.e. the largest `X`-exponent in `p`.
`degree p = some n` when `p ≠ 0` and `n` is the highest power of `X` that appears in `p`, otherwise
`degree 0 = ⊥`. -/
def degree (p : polynomial α) : with_bot ℕ := p.support.sup some

lemma degree_lt_wf : well_founded (λp q : polynomial α, degree p < degree q) :=
inv_image.wf degree (with_bot.well_founded_lt nat.lt_wf)

instance : has_well_founded (polynomial α) := ⟨_, degree_lt_wf⟩

/-- `nat_degree p` forces `degree p` to ℕ, by defining nat_degree 0 = 0. -/
def nat_degree (p : polynomial α) : ℕ := (degree p).get_or_else 0

lemma single_eq_C_mul_X : ∀{n}, monomial n a = C a * X^n
| 0     := (mul_one _).symm
| (n+1) :=
  calc monomial (n + 1) a = monomial n a * X : by rw [X, single_mul_single, mul_one]
    ... = (C a * X^n) * X : by rw [single_eq_C_mul_X]
    ... = C a * X^(n+1) : by simp only [pow_add, mul_assoc, pow_one]

lemma sum_C_mul_X_eq (p : polynomial α) : p.sum (λn a, C a * X^n) = p :=
eq.trans (sum_congr rfl $ assume n hn, single_eq_C_mul_X.symm) (finsupp.sum_single _)

@[elab_as_eliminator] protected lemma induction_on {M : polynomial α → Prop} (p : polynomial α)
  (h_C : ∀a, M (C a))
  (h_add : ∀p q, M p → M q → M (p + q))
  (h_monomial : ∀(n : ℕ) (a : α), M (C a * X^n) → M (C a * X^(n+1))) :
  M p :=
have ∀{n:ℕ} {a}, M (C a * X^n),
begin
  assume n a,
  induction n with n ih,
  { simp only [pow_zero, mul_one, h_C] },
  { exact h_monomial _ _ ih }
end,
finsupp.induction p
  (suffices M (C 0), by { convert this, exact single_zero.symm, },
    h_C 0)
  (assume n a p _ _ hp, suffices M (C a * X^n + p), by { convert this, exact single_eq_C_mul_X },
    h_add _ _ this hp)

@[simp] lemma C_0 : C (0 : α) = 0 := single_zero

@[simp] lemma C_1 : C (1 : α) = 1 := rfl

@[simp] lemma C_mul : C (a * b) = C a * C b :=
(@single_mul_single _ _ _ _ 0 0 a b).symm

@[simp] lemma C_add : C (a + b) = C a + C b := finsupp.single_add

instance C.is_semiring_hom : is_semiring_hom (C : α → polynomial α) :=
⟨C_0, C_1, λ _ _, C_add, λ _ _, C_mul⟩

@[simp] lemma C_pow : C (a ^ n) = C a ^ n := is_semiring_hom.map_pow _ _ _

lemma nat_cast_eq_C (n : ℕ) : (n : polynomial α) = C n :=
by refine (nat.eq_cast (λ n, C (n : α)) _ _ _ n).symm; simp

section coeff

lemma apply_eq_coeff : p n = coeff p n := rfl

@[simp] lemma coeff_zero (n : ℕ) : coeff (0 : polynomial α) n = 0 := rfl

lemma coeff_single : coeff (single n a) m = if n = m then a else 0 :=
by { dsimp [single, finsupp.single], congr }

@[simp] lemma coeff_one_zero : coeff (1 : polynomial α) 0 = 1 :=
coeff_single

@[simp] lemma coeff_add (p q : polynomial α) (n : ℕ) : coeff (p + q) n = coeff p n + coeff q n := rfl

instance coeff.is_add_monoid_hom {n : ℕ} : is_add_monoid_hom (λ p : polynomial α, p.coeff n) :=
{ map_add  := λ p q, coeff_add p q n,
  map_zero := coeff_zero _ }

lemma coeff_C : coeff (C a) n = ite (n = 0) a 0 :=
by simp [coeff, eq_comm, C, monomial, single]; congr

@[simp] lemma coeff_C_zero : coeff (C a) 0 = a := coeff_single

@[simp] lemma coeff_X_one : coeff (X : polynomial α) 1 = 1 := coeff_single

@[simp] lemma coeff_X_zero : coeff (X : polynomial α) 0 = 0 := coeff_single

lemma coeff_X : coeff (X : polynomial α) n = if 1 = n then 1 else 0 := coeff_single

lemma coeff_C_mul_X (x : α) (k n : ℕ) :
  coeff (C x * X^k : polynomial α) n = if n = k then x else 0 :=
by rw [← single_eq_C_mul_X]; simp [monomial, single, eq_comm, coeff]; congr

lemma coeff_sum [comm_semiring β] (n : ℕ) (f : ℕ → α → polynomial β) :
  coeff (p.sum f) n = p.sum (λ a b, coeff (f a b) n) := finsupp.sum_apply

@[simp] lemma coeff_C_mul (p : polynomial α) : coeff (C a * p) n = a * coeff p n :=
begin
  conv in (a * _) { rw [← @sum_single _ _ _ p, coeff_sum] },
  rw [mul_def, C, sum_single_index],
  { simp [coeff_single, finsupp.mul_sum, coeff_sum],
    apply sum_congr rfl,
    assume i hi, by_cases i = n; simp [h] },
  { simp [finsupp.sum], erw [add_monoid.smul_zero], }, -- TODO why doesn't simp do this?
end

@[simp, priority 990]
lemma coeff_one (n : ℕ) : coeff (1 : polynomial α) n = if 0 = n then 1 else 0 :=
coeff_single

@[simp] lemma coeff_X_pow (k n : ℕ) :
  coeff (X^k : polynomial α) n = if n = k then 1 else 0 :=
by simpa only [C_1, one_mul] using coeff_C_mul_X (1:α) k n

lemma coeff_mul (p q : polynomial α) (n : ℕ) :
  coeff (p * q) n = (nat.antidiagonal n).sum (λ x, coeff p x.1 * coeff q x.2) :=
have hite : ∀ a : ℕ × ℕ, ite (a.1 + a.2 = n) (coeff p (a.fst) * coeff q (a.snd)) 0 ≠ 0
    → a.1 + a.2 = n, from λ a ha, by_contradiction
  (λ h, absurd (eq.refl (0 : α)) (by rwa if_neg h at ha)),
calc coeff (p * q) n = sum (p.support) (λ a, sum (q.support)
    (λ b, ite (a + b = n) (coeff p a * coeff q b) 0)) :
  by simp only [mul_def, coeff_sum, coeff_single]; refl
... = (p.support.product q.support).sum
    (λ v : ℕ × ℕ, ite (v.1 + v.2 = n) (coeff p v.1 * coeff q v.2) 0) :
  by rw sum_product
... = (nat.antidiagonal n).sum (λ x, coeff p x.1 * coeff q x.2) :
begin
  refine sum_bij_ne_zero (λ x _ _, x)
  (λ x _ hx, nat.mem_antidiagonal.2 (hite x hx)) (λ _ _ _ _ _ _ h, h)
  (λ x h₁ h₂, ⟨x, _, _, rfl⟩) _,
  { rw [mem_product, mem_support_iff, mem_support_iff],
    exact ⟨ne_zero_of_mul_ne_zero_right h₂, ne_zero_of_mul_ne_zero_left h₂⟩ },
  { rw nat.mem_antidiagonal at h₁, rwa [if_pos h₁] },
  { intros x h hx, rw [if_pos (hite x hx)] }
end

theorem coeff_mul_X_pow (p : polynomial α) (n d : ℕ) :
  coeff (p * polynomial.X ^ n) (d + n) = coeff p d :=
begin
  rw [coeff_mul, sum_eq_single (d,n), coeff_X_pow, if_pos rfl, mul_one],
  { rintros ⟨i,j⟩ h1 h2, rw [coeff_X_pow, if_neg, mul_zero], rintro rfl, apply h2,
    rw [nat.mem_antidiagonal, add_right_cancel_iff] at h1, subst h1 },
  { exact λ h1, (h1 (nat.mem_antidiagonal.2 rfl)).elim }
end

theorem coeff_mul_X (p : polynomial α) (n : ℕ) :
  coeff (p * X) (n + 1) = coeff p n :=
by simpa only [pow_one] using coeff_mul_X_pow p 1 n

theorem mul_X_pow_eq_zero {p : polynomial α} {n : ℕ}
  (H : p * X ^ n = 0) : p = 0 :=
ext $ λ k, (coeff_mul_X_pow p n k).symm.trans $ ext_iff.1 H (k+n)

end coeff

lemma C_inj : C a = C b ↔ a = b :=
⟨λ h, coeff_C_zero.symm.trans (h.symm ▸ coeff_C_zero), congr_arg C⟩

section eval₂
variables [semiring β]
variables (f : α → β) (x : β)
open is_semiring_hom

/-- Evaluate a polynomial `p` given a ring hom `f` from the scalar ring
  to the target and a value `x` for the variable in the target -/
def eval₂ (p : polynomial α) : β :=
p.sum (λ e a, f a * x ^ e)

variables [is_semiring_hom f]

@[simp] lemma eval₂_C : (C a).eval₂ f x = f a :=
(sum_single_index $ by rw [map_zero f, zero_mul]).trans $ by rw [pow_zero, mul_one]

@[simp] lemma eval₂_X : X.eval₂ f x = x :=
(sum_single_index $ by rw [map_zero f, zero_mul]).trans $ by rw [map_one f, one_mul, pow_one]

@[simp] lemma eval₂_zero : (0 : polynomial α).eval₂ f x = 0 :=
finsupp.sum_zero_index

@[simp] lemma eval₂_add : (p + q).eval₂ f x = p.eval₂ f x + q.eval₂ f x :=
finsupp.sum_add_index
  (λ _, by rw [map_zero f, zero_mul])
  (λ _ _ _, by rw [map_add f, add_mul])

@[simp] lemma eval₂_one : (1 : polynomial α).eval₂ f x = 1 :=
by rw [← C_1, eval₂_C, map_one f]

instance eval₂.is_add_monoid_hom : is_add_monoid_hom (eval₂ f x) :=
{ map_zero := eval₂_zero _ _, map_add := λ _ _, eval₂_add _ _ }

end eval₂

section eval₂
variables [comm_semiring β]
variables (f : α → β) [is_semiring_hom f] (x : β)
open is_semiring_hom

@[simp] lemma eval₂_mul : (p * q).eval₂ f x = p.eval₂ f x * q.eval₂ f x :=
begin
  dunfold eval₂,
  rw [mul_def, finsupp.sum_mul _ p], simp only [finsupp.mul_sum _ q], rw [sum_sum_index],
  { apply sum_congr rfl, assume i hi, dsimp only, rw [sum_sum_index],
    { apply sum_congr rfl, assume j hj, dsimp only,
      rw [sum_single_index, map_mul f, pow_add],
      { simp only [mul_assoc, mul_left_comm] },
      { rw [map_zero f, zero_mul] } },
    { intro, rw [map_zero f, zero_mul] },
    { intros, rw [map_add f, add_mul] } },
  { intro, rw [map_zero f, zero_mul] },
  { intros, rw [map_add f, add_mul] }
end

instance eval₂.is_semiring_hom : is_semiring_hom (eval₂ f x) :=
⟨eval₂_zero _ _, eval₂_one _ _, λ _ _, eval₂_add _ _, λ _ _, eval₂_mul _ _⟩

lemma eval₂_pow (n : ℕ) : (p ^ n).eval₂ f x = p.eval₂ f x ^ n := map_pow _ _ _

lemma eval₂_sum (p : polynomial α) (g : ℕ → α → polynomial α) (x : β) :
  (p.sum g).eval₂ f x = p.sum (λ n a, (g n a).eval₂ f x) :=
finsupp.sum_sum_index (by simp [is_add_monoid_hom.map_zero f])
  (by intros; simp [right_distrib, is_add_monoid_hom.map_add f])

end eval₂

section eval
variable {x : α}

/-- `eval x p` is the evaluation of the polynomial `p` at `x` -/
def eval : α → polynomial α → α := eval₂ id

@[simp] lemma eval_C : (C a).eval x = a := eval₂_C _ _

@[simp] lemma eval_X : X.eval x = x := eval₂_X _ _

@[simp] lemma eval_zero : (0 : polynomial α).eval x = 0 :=  eval₂_zero _ _

@[simp] lemma eval_add : (p + q).eval x = p.eval x + q.eval x := eval₂_add _ _

@[simp] lemma eval_one : (1 : polynomial α).eval x = 1 := eval₂_one _ _

@[simp] lemma eval_mul : (p * q).eval x = p.eval x * q.eval x := eval₂_mul _ _

instance eval.is_semiring_hom : is_semiring_hom (eval x) := eval₂.is_semiring_hom _ _

@[simp] lemma eval_pow (n : ℕ) : (p ^ n).eval x = p.eval x ^ n := eval₂_pow _ _ _

lemma eval_sum (p : polynomial α) (f : ℕ → α → polynomial α) (x : α) :
  (p.sum f).eval x = p.sum (λ n a, (f n a).eval x) :=
eval₂_sum _ _ _ _

lemma eval₂_hom [comm_semiring β] (f : α → β) [is_semiring_hom f] (x : α) :
  p.eval₂ f (f x) = f (p.eval x) :=
polynomial.induction_on p
  (by simp)
  (by simp [is_semiring_hom.map_add f] {contextual := tt})
  (by simp [is_semiring_hom.map_mul f, eval_pow,
    is_semiring_hom.map_pow f, pow_succ', (mul_assoc _ _ _).symm] {contextual := tt})

/-- `is_root p x` implies `x` is a root of `p`. The evaluation of `p` at `x` is zero -/
def is_root (p : polynomial α) (a : α) : Prop := p.eval a = 0

instance [decidable_eq α] : decidable (is_root p a) := by unfold is_root; apply_instance

@[simp] lemma is_root.def : is_root p a ↔ p.eval a = 0 := iff.rfl

lemma root_mul_left_of_is_root (p : polynomial α) {q : polynomial α} :
  is_root q a → is_root (p * q) a :=
λ H, by rw [is_root, eval_mul, is_root.def.1 H, mul_zero]

lemma root_mul_right_of_is_root {p : polynomial α} (q : polynomial α) :
  is_root p a → is_root (p * q) a :=
λ H, by rw [is_root, eval_mul, is_root.def.1 H, zero_mul]

lemma coeff_zero_eq_eval_zero (p : polynomial α) :
  coeff p 0 = p.eval 0 :=
calc coeff p 0 = coeff p 0 * 0 ^ 0 : by simp
... = p.eval 0 : eq.symm $
  finset.sum_eq_single _ (λ b _ hb, by simp [zero_pow (nat.pos_of_ne_zero hb)]) (by simp)

lemma zero_is_root_of_coeff_zero_eq_zero {p : polynomial α} (hp : p.coeff 0 = 0) :
  is_root p 0 :=
by rwa coeff_zero_eq_eval_zero at hp

end eval

section comp

def comp (p q : polynomial α) : polynomial α := p.eval₂ C q

lemma eval₂_comp [comm_semiring β] (f : α → β) [is_semiring_hom f] {x : β} :
  (p.comp q).eval₂ f x = p.eval₂ f (q.eval₂ f x) :=
show (p.sum (λ e a, C a * q ^ e)).eval₂ f x = p.eval₂ f (eval₂ f x q),
by simp only [eval₂_mul, eval₂_C, eval₂_pow, eval₂_sum]; refl

lemma eval_comp : (p.comp q).eval a = p.eval (q.eval a) := eval₂_comp _

@[simp] lemma comp_X : p.comp X = p :=
begin
  refine ext (λ n, _),
  rw [comp, eval₂],
  conv in (C _ * _) { rw ← single_eq_C_mul_X },
  rw finsupp.sum_single
end

@[simp] lemma X_comp : X.comp p = p := eval₂_X _ _

@[simp] lemma comp_C : p.comp (C a) = C (p.eval a) :=
begin
  dsimp [comp, eval₂, eval, finsupp.sum],
  rw [← p.support.sum_hom (@C α _)],
  apply finset.sum_congr rfl; simp
end

@[simp] lemma C_comp : (C a).comp p = C a := eval₂_C _ _

@[simp] lemma comp_zero : p.comp (0 : polynomial α) = C (p.eval 0) :=
by rw [← C_0, comp_C]

@[simp] lemma zero_comp : comp (0 : polynomial α) p = 0 :=
by rw [← C_0, C_comp]

@[simp] lemma comp_one : p.comp 1 = C (p.eval 1) :=
by rw [← C_1, comp_C]

@[simp] lemma one_comp : comp (1 : polynomial α) p = 1 :=
by rw [← C_1, C_comp]

instance : is_semiring_hom (λ q : polynomial α, q.comp p) :=
by unfold comp; apply_instance

@[simp] lemma add_comp : (p + q).comp r = p.comp r + q.comp r := eval₂_add _ _
@[simp] lemma mul_comp : (p * q).comp r = p.comp r * q.comp r := eval₂_mul _ _

end comp

/-- `leading_coeff p` gives the coefficient of the highest power of `X` in `p`-/
def leading_coeff (p : polynomial α) : α := coeff p (nat_degree p)

/-- a polynomial is `monic` if its leading coefficient is 1 -/
def monic (p : polynomial α) := leading_coeff p = (1 : α)

lemma monic.def : monic p ↔ leading_coeff p = 1 := iff.rfl

instance monic.decidable [decidable_eq α] : decidable (monic p) :=
by unfold monic; apply_instance

@[simp] lemma monic.leading_coeff {p : polynomial α} (hp : p.monic) :
  leading_coeff p = 1 := hp

@[simp] lemma degree_zero : degree (0 : polynomial α) = ⊥ := rfl

@[simp] lemma nat_degree_zero : nat_degree (0 : polynomial α) = 0 := rfl

@[simp] lemma degree_C (ha : a ≠ 0) : degree (C a) = (0 : with_bot ℕ) :=
show sup (ite (a = 0) ∅ {0}) some = 0, by rw if_neg ha; refl

lemma degree_C_le : degree (C a) ≤ (0 : with_bot ℕ) :=
by by_cases h : a = 0; [rw [h, C_0], rw [degree_C h]]; [exact bot_le, exact le_refl _]

lemma degree_one_le : degree (1 : polynomial α) ≤ (0 : with_bot ℕ) :=
by rw [← C_1]; exact degree_C_le

lemma degree_eq_bot : degree p = ⊥ ↔ p = 0 :=
⟨λ h, by rw [degree, ← max_eq_sup_with_bot] at h;
  exact support_eq_empty.1 (max_eq_none.1 h),
λ h, h.symm ▸ rfl⟩

lemma degree_eq_nat_degree (hp : p ≠ 0) : degree p = (nat_degree p : with_bot ℕ) :=
let ⟨n, hn⟩ :=
  classical.not_forall.1 (mt option.eq_none_iff_forall_not_mem.2 (mt degree_eq_bot.1 hp)) in
have hn : degree p = some n := not_not.1 hn,
by rw [nat_degree, hn]; refl

lemma degree_eq_iff_nat_degree_eq {p : polynomial α} {n : ℕ} (hp : p ≠ 0) :
  p.degree = n ↔ p.nat_degree = n :=
by rw [degree_eq_nat_degree hp, with_bot.coe_eq_coe]

lemma degree_eq_iff_nat_degree_eq_of_pos {p : polynomial α} {n : ℕ} (hn : n > 0) :
  p.degree = n ↔ p.nat_degree = n :=
begin
  split,
  { intro H, rwa ← degree_eq_iff_nat_degree_eq, rintro rfl,
    rw degree_zero at H, exact option.no_confusion H },
  { intro H, rwa degree_eq_iff_nat_degree_eq, rintro rfl,
    rw nat_degree_zero at H, rw H at hn, exact lt_irrefl _ hn }
end

lemma nat_degree_eq_of_degree_eq_some {p : polynomial α} {n : ℕ}
  (h : degree p = n) : nat_degree p = n :=
have hp0 : p ≠ 0, from λ hp0, by rw hp0 at h; exact option.no_confusion h,
option.some_inj.1 $ show (nat_degree p : with_bot ℕ) = n,
  by rwa [← degree_eq_nat_degree hp0]

@[simp] lemma degree_le_nat_degree : degree p ≤ nat_degree p :=
begin
  by_cases hp : p = 0, { rw hp, exact bot_le },
  rw [degree_eq_nat_degree hp],
  exact le_refl _
end

lemma nat_degree_eq_of_degree_eq [comm_semiring β] {q : polynomial β}
  (h : degree p = degree q) : nat_degree p = nat_degree q :=
by unfold nat_degree; rw h

lemma le_degree_of_ne_zero (h : coeff p n ≠ 0) : (n : with_bot ℕ) ≤ degree p :=
show @has_le.le (with_bot ℕ) _ (some n : with_bot ℕ) (p.support.sup some : with_bot ℕ),
from finset.le_sup (finsupp.mem_support_iff.2 h)

lemma le_nat_degree_of_ne_zero (h : coeff p n ≠ 0) : n ≤ nat_degree p :=
begin
  rw [← with_bot.coe_le_coe, ← degree_eq_nat_degree],
  exact le_degree_of_ne_zero h,
  { assume h, subst h, exact h rfl }
end

lemma degree_le_degree (h : coeff q (nat_degree p) ≠ 0) : degree p ≤ degree q :=
begin
  by_cases hp : p = 0,
  { rw hp, exact bot_le },
  { rw degree_eq_nat_degree hp, exact le_degree_of_ne_zero h }
end

@[simp] lemma nat_degree_C (a : α) : nat_degree (C a) = 0 :=
begin
  by_cases ha : a = 0,
  { have : C a = 0, { rw [ha, C_0] },
    rw [nat_degree, degree_eq_bot.2 this],
    refl },
  { rw [nat_degree, degree_C ha], refl }
end

@[simp] lemma nat_degree_one : nat_degree (1 : polynomial α) = 0 := nat_degree_C 1

@[simp] lemma nat_degree_nat_cast (n : ℕ) : nat_degree (n : polynomial α) = 0 :=
by simp [nat_cast_eq_C]

@[simp] lemma degree_monomial (n : ℕ) (ha : a ≠ 0) : degree (C a * X ^ n) = n :=
by rw [← single_eq_C_mul_X, degree, support_single_ne_zero ha]; refl

lemma degree_monomial_le (n : ℕ) (a : α) : degree (C a * X ^ n) ≤ n :=
if h : a = 0 then by rw [h, C_0, zero_mul]; exact bot_le else le_of_eq (degree_monomial n h)

lemma coeff_eq_zero_of_degree_lt (h : degree p < n) : coeff p n = 0 :=
not_not.1 (mt le_degree_of_ne_zero (not_le_of_gt h))

lemma coeff_eq_zero_of_nat_degree_lt {p : polynomial α} {n : ℕ} (h : p.nat_degree < n) :
  p.coeff n = 0 :=
begin
  apply coeff_eq_zero_of_degree_lt,
  by_cases hp : p = 0,
  { subst hp, exact with_bot.bot_lt_coe n },
  { rwa [degree_eq_nat_degree hp, with_bot.coe_lt_coe] }
end

-- TODO find a home (this file)
@[simp] lemma finset_sum_coeff (s : finset β) (f : β → polynomial α) (n : ℕ) :
  coeff (s.sum f) n = s.sum (λ b, coeff (f b) n) :=
(s.sum_hom (λ q : polynomial α, q.coeff n)).symm

-- We need the explicit `decidable` argument here because an exotic one shows up in a moment!
lemma ite_le_nat_degree_coeff (p : polynomial α) (n : ℕ) (I : decidable (n < 1 + nat_degree p)) :
  @ite (n < 1 + nat_degree p) I _ (coeff p n) 0 = coeff p n :=
begin
  split_ifs,
  { refl },
  { exact (coeff_eq_zero_of_nat_degree_lt (not_le.1 (λ w, h (nat.lt_one_add_iff.2 w)))).symm, }
end

lemma as_sum (p : polynomial α) :
  p = (range (p.nat_degree + 1)).sum (λ i, C (p.coeff i) * X^i) :=
begin
  ext n,
  simp only [add_comm, coeff_X_pow, coeff_C_mul, finset.mem_range,
    finset.sum_mul_boole, finset_sum_coeff, ite_le_nat_degree_coeff],
end

lemma monic.as_sum {p : polynomial α} (hp : p.monic) :
  p = X^(p.nat_degree) + ((finset.range p.nat_degree).sum $ λ i, C (p.coeff i) * X^i) :=
begin
  conv_lhs { rw [p.as_sum, finset.sum_range_succ] },
  suffices : C (p.coeff p.nat_degree) = 1,
  { rw [this, one_mul] },
  exact congr_arg C hp
end

section map
variables [comm_semiring β]
variables (f : α → β)

/-- `map f p` maps a polynomial `p` across a ring hom `f` -/
def map : polynomial α → polynomial β := eval₂ (C ∘ f) X

variables [is_semiring_hom f]

@[simp] lemma map_C : (C a).map f = C (f a) := eval₂_C _ _

@[simp] lemma map_X : X.map f = X := eval₂_X _ _

@[simp] lemma map_zero : (0 : polynomial α).map f = 0 :=  eval₂_zero _ _

@[simp] lemma map_add : (p + q).map f = p.map f + q.map f := eval₂_add _ _

@[simp] lemma map_one : (1 : polynomial α).map f = 1 := eval₂_one _ _

@[simp] lemma map_mul : (p * q).map f = p.map f * q.map f := eval₂_mul _ _

instance map.is_semiring_hom : is_semiring_hom (map f) := eval₂.is_semiring_hom _ _

@[simp] lemma map_pow (n : ℕ) : (p ^ n).map f = p.map f ^ n := eval₂_pow _ _ _

lemma coeff_map (n : ℕ) : coeff (p.map f) n = f (coeff p n) :=
begin
  rw [map, eval₂, coeff_sum],
  conv_rhs { rw [← sum_C_mul_X_eq p, coeff_sum, finsupp.sum,
    ← p.support.sum_hom f], },
  refine finset.sum_congr rfl (λ x hx, _),
  simp [function.comp, coeff_C_mul_X, is_semiring_hom.map_mul f],
  split_ifs; simp [is_semiring_hom.map_zero f],
end

lemma map_map {γ : Type*} [comm_semiring γ] (g : β → γ) [is_semiring_hom g]
  (p : polynomial α) : (p.map f).map g = p.map (λ x, g (f x)) :=
ext (by simp [coeff_map])

lemma eval₂_map {γ : Type*} [comm_semiring γ] (g : β → γ) [is_semiring_hom g] (x : γ) :
  (p.map f).eval₂ g x = p.eval₂ (λ y, g (f y)) x :=
polynomial.induction_on p
  (by simp)
  (by simp [is_semiring_hom.map_add f] {contextual := tt})
  (by simp [is_semiring_hom.map_mul f,
    is_semiring_hom.map_pow f, pow_succ', (mul_assoc _ _ _).symm] {contextual := tt})

lemma eval_map (x : β) : (p.map f).eval x = p.eval₂ f x := eval₂_map _ _ _

@[simp] lemma map_id : p.map id = p := by simp [id, polynomial.ext_iff, coeff_map]

lemma mem_map_range {p : polynomial β} :
  p ∈ set.range (map f) ↔ ∀ n, p.coeff n ∈ (set.range f) :=
begin
  split,
  { rintro ⟨p, rfl⟩ n, rw coeff_map, exact set.mem_range_self _ },
  { intro h, rw p.as_sum,
    apply is_add_submonoid.finset_sum_mem,
    intros i hi,
    rcases h i with ⟨c, hc⟩,
    use [C c * X^i],
    rw [map_mul, map_C, hc, map_pow, map_X] }
end

end map

section
variables {γ : Type*} [comm_semiring β] [comm_semiring γ]
variables (f : α → β) (g : β → γ) [is_semiring_hom f] [is_semiring_hom g] (p)

lemma hom_eval₂ (x : β) : g (p.eval₂ f x) = p.eval₂ (g ∘ f) (g x) :=
begin
  apply polynomial.induction_on p; clear p,
  { intros a, rw [eval₂_C, eval₂_C] },
  { intros p q hp hq, simp only [hp, hq, eval₂_add, is_semiring_hom.map_add g] },
  { intros n a ih,
    replace ih := congr_arg (λ y, y * g x) ih,
    simpa [pow_succ', is_semiring_hom.map_mul g, (mul_assoc _ _ _).symm,
      eval₂_C, eval₂_mul, eval₂_X] using ih }
end

end

lemma coeff_nat_degree_eq_zero_of_degree_lt (h : degree p < degree q) : coeff p (nat_degree q) = 0 :=
coeff_eq_zero_of_degree_lt (lt_of_lt_of_le h degree_le_nat_degree)

lemma ne_zero_of_degree_gt {n : with_bot ℕ} (h : n < degree p) : p ≠ 0 :=
mt degree_eq_bot.2 (ne.symm (ne_of_lt (lt_of_le_of_lt bot_le h)))

lemma eq_C_of_degree_le_zero (h : degree p ≤ 0) : p = C (coeff p 0) :=
begin
  refine ext (λ n, _),
  cases n,
  { simp },
  { have : degree p < ↑(nat.succ n) := lt_of_le_of_lt h (with_bot.some_lt_some.2 (nat.succ_pos _)),
    rw [coeff_C, if_neg (nat.succ_ne_zero _), coeff_eq_zero_of_degree_lt this] }
end

lemma eq_C_of_degree_eq_zero (h : degree p = 0) : p = C (coeff p 0) :=
eq_C_of_degree_le_zero (h ▸ le_refl _)

lemma degree_le_zero_iff : degree p ≤ 0 ↔ p = C (coeff p 0) :=
⟨eq_C_of_degree_le_zero, λ h, h.symm ▸ degree_C_le⟩

lemma degree_add_le (p q : polynomial α) : degree (p + q) ≤ max (degree p) (degree q) :=
calc degree (p + q) = ((p + q).support).sup some : rfl
  ... ≤ (p.support ∪ q.support).sup some : by convert sup_mono support_add
  ... = p.support.sup some ⊔ q.support.sup some : by convert sup_union
  ... = _ : with_bot.sup_eq_max _ _

@[simp] lemma leading_coeff_zero : leading_coeff (0 : polynomial α) = 0 := rfl

@[simp] lemma leading_coeff_eq_zero : leading_coeff p = 0 ↔ p = 0 :=
⟨λ h, by_contradiction $ λ hp, mt mem_support_iff.1
  (not_not.2 h) (mem_of_max (degree_eq_nat_degree hp)),
λ h, h.symm ▸ leading_coeff_zero⟩

lemma leading_coeff_eq_zero_iff_deg_eq_bot : leading_coeff p = 0 ↔ degree p = ⊥ :=
by rw [leading_coeff_eq_zero, degree_eq_bot]

lemma degree_add_eq_of_degree_lt (h : degree p < degree q) : degree (p + q) = degree q :=
le_antisymm (max_eq_right_of_lt h ▸ degree_add_le _ _) $ degree_le_degree $
  begin
    rw [coeff_add, coeff_nat_degree_eq_zero_of_degree_lt h, zero_add],
    exact mt leading_coeff_eq_zero.1 (ne_zero_of_degree_gt h)
  end

lemma degree_add_C (hp : 0 < degree p) : degree (p + C a) = degree p :=
add_comm (C a) p ▸ degree_add_eq_of_degree_lt $ lt_of_le_of_lt degree_C_le hp

lemma degree_add_eq_of_leading_coeff_add_ne_zero (h : leading_coeff p + leading_coeff q ≠ 0) :
  degree (p + q) = max p.degree q.degree :=
le_antisymm (degree_add_le _ _) $
  match lt_trichotomy (degree p) (degree q) with
  | or.inl hlt :=
    by rw [degree_add_eq_of_degree_lt hlt, max_eq_right_of_lt hlt]; exact le_refl _
  | or.inr (or.inl heq) :=
    le_of_not_gt $
      assume hlt : max (degree p) (degree q) > degree (p + q),
      h $ show leading_coeff p + leading_coeff q = 0,
      begin
        rw [heq, max_self] at hlt,
        rw [leading_coeff, leading_coeff, nat_degree_eq_of_degree_eq heq, ← coeff_add],
        exact coeff_nat_degree_eq_zero_of_degree_lt hlt
      end
  | or.inr (or.inr hlt) :=
    by rw [add_comm, degree_add_eq_of_degree_lt hlt, max_eq_left_of_lt hlt]; exact le_refl _
  end

lemma degree_erase_le (p : polynomial α) (n : ℕ) : degree (p.erase n) ≤ degree p :=
by convert sup_mono (erase_subset _ _)

lemma degree_erase_lt (hp : p ≠ 0) : degree (p.erase (nat_degree p)) < degree p :=
lt_of_le_of_ne (degree_erase_le _ _) $
  (degree_eq_nat_degree hp).symm ▸ (by convert λ h, not_mem_erase _ _ (mem_of_max h))

lemma degree_sum_le (s : finset β) (f : β → polynomial α) :
  degree (s.sum f) ≤ s.sup (λ b, degree (f b)) :=
finset.induction_on s (by simp only [sum_empty, sup_empty, degree_zero, le_refl]) $
  assume a s has ih,
  calc degree (sum (insert a s) f) ≤ max (degree (f a)) (degree (s.sum f)) :
    by rw sum_insert has; exact degree_add_le _ _
  ... ≤ _ : by rw [sup_insert, with_bot.sup_eq_max]; exact max_le_max (le_refl _) ih

lemma degree_mul_le (p q : polynomial α) : degree (p * q) ≤ degree p + degree q :=
calc degree (p * q) ≤ (p.support).sup (λi, degree (sum q (λj a, C (coeff p i * a) * X ^ (i + j)))) :
    by simp only [single_eq_C_mul_X.symm]; exact degree_sum_le _ _
  ... ≤ p.support.sup (λi, q.support.sup (λj, degree (C (coeff p i * coeff q j) * X ^ (i + j)))) :
    finset.sup_mono_fun (assume i hi,  degree_sum_le _ _)
  ... ≤ degree p + degree q :
    begin
      refine finset.sup_le (λ a ha, finset.sup_le (λ b hb, le_trans (degree_monomial_le _ _) _)),
      rw [with_bot.coe_add],
      rw mem_support_iff at ha hb,
      exact add_le_add' (le_degree_of_ne_zero ha) (le_degree_of_ne_zero hb)
    end

lemma degree_pow_le (p : polynomial α) : ∀ n, degree (p ^ n) ≤ add_monoid.smul n (degree p)
| 0     := by rw [pow_zero, add_monoid.zero_smul]; exact degree_one_le
| (n+1) := calc degree (p ^ (n + 1)) ≤ degree p + degree (p ^ n) :
    by rw pow_succ; exact degree_mul_le _ _
  ... ≤ _ : by rw succ_smul; exact add_le_add' (le_refl _) (degree_pow_le _)

@[simp] lemma leading_coeff_monomial (a : α) (n : ℕ) : leading_coeff (C a * X ^ n) = a :=
begin
  by_cases ha : a = 0,
  { simp only [ha, C_0, zero_mul, leading_coeff_zero] },
  { rw [leading_coeff, nat_degree, degree_monomial _ ha, ← single_eq_C_mul_X],
    exact @finsupp.single_eq_same _ _ _ n a }
end

@[simp] lemma leading_coeff_C (a : α) : leading_coeff (C a) = a :=
suffices leading_coeff (C a * X^0) = a, by rwa [pow_zero, mul_one] at this,
leading_coeff_monomial a 0

@[simp] lemma leading_coeff_X : leading_coeff (X : polynomial α) = 1 :=
suffices leading_coeff (C (1:α) * X^1) = 1, by rwa [C_1, pow_one, one_mul] at this,
leading_coeff_monomial 1 1

@[simp] lemma monic_X : monic (X : polynomial α) := leading_coeff_X

@[simp] lemma leading_coeff_one : leading_coeff (1 : polynomial α) = 1 :=
suffices leading_coeff (C (1:α) * X^0) = 1, by rwa [C_1, pow_zero, mul_one] at this,
leading_coeff_monomial 1 0

@[simp] lemma monic_one : monic (1 : polynomial α) := leading_coeff_C _

lemma monic.ne_zero_of_zero_ne_one (h : (0:α) ≠ 1) {p : polynomial α} (hp : p.monic) :
  p ≠ 0 :=
by { contrapose! h, rwa [h] at hp }

lemma monic.ne_zero {α : Type*} [nonzero_comm_ring α] {p : polynomial α} (hp : p.monic) :
  p ≠ 0 :=
hp.ne_zero_of_zero_ne_one $ zero_ne_one

lemma leading_coeff_add_of_degree_lt (h : degree p < degree q) :
  leading_coeff (p + q) = leading_coeff q :=
have coeff p (nat_degree q) = 0, from coeff_nat_degree_eq_zero_of_degree_lt h,
by simp only [leading_coeff, nat_degree_eq_of_degree_eq (degree_add_eq_of_degree_lt h),
  this, coeff_add, zero_add]

lemma leading_coeff_add_of_degree_eq (h : degree p = degree q)
  (hlc : leading_coeff p + leading_coeff q ≠ 0) :
  leading_coeff (p + q) = leading_coeff p + leading_coeff q :=
have nat_degree (p + q) = nat_degree p,
  by apply nat_degree_eq_of_degree_eq; rw [degree_add_eq_of_leading_coeff_add_ne_zero hlc, h, max_self],
by simp only [leading_coeff, this, nat_degree_eq_of_degree_eq h, coeff_add]

@[simp] lemma coeff_mul_degree_add_degree (p q : polynomial α) :
  coeff (p * q) (nat_degree p + nat_degree q) = leading_coeff p * leading_coeff q :=
calc coeff (p * q) (nat_degree p + nat_degree q) =
    (nat.antidiagonal (nat_degree p + nat_degree q)).sum
    (λ x, coeff p x.1 * coeff q x.2) : coeff_mul _ _ _
... = coeff p (nat_degree p) * coeff q (nat_degree q) :
  begin
    refine finset.sum_eq_single (nat_degree p, nat_degree q) _ _,
    { rintro ⟨i,j⟩ h₁ h₂, rw nat.mem_antidiagonal at h₁,
      by_cases H : nat_degree p < i,
      { rw [coeff_eq_zero_of_degree_lt
          (lt_of_le_of_lt degree_le_nat_degree (with_bot.coe_lt_coe.2 H)), zero_mul] },
      { rw not_lt_iff_eq_or_lt at H, cases H,
        { subst H, rw add_left_cancel_iff at h₁, dsimp at h₁, subst h₁, exfalso, exact h₂ rfl },
        { suffices : nat_degree q < j,
          { rw [coeff_eq_zero_of_degree_lt
              (lt_of_le_of_lt degree_le_nat_degree (with_bot.coe_lt_coe.2 this)), mul_zero] },
          { by_contra H', rw not_lt at H',
            exact ne_of_lt (nat.lt_of_lt_of_le
              (nat.add_lt_add_right H j) (nat.add_le_add_left H' _)) h₁ } } } },
    { intro H, exfalso, apply H, rw nat.mem_antidiagonal }
  end

lemma degree_mul_eq' (h : leading_coeff p * leading_coeff q ≠ 0) :
  degree (p * q) = degree p + degree q :=
have hp : p ≠ 0 := by refine mt _ h; exact λ hp, by rw [hp, leading_coeff_zero, zero_mul],
have hq : q ≠ 0 := by refine mt _ h; exact λ hq, by rw [hq, leading_coeff_zero, mul_zero],
le_antisymm (degree_mul_le _ _)
begin
  rw [degree_eq_nat_degree hp, degree_eq_nat_degree hq],
  refine le_degree_of_ne_zero _,
  rwa coeff_mul_degree_add_degree
end

lemma nat_degree_mul_eq' (h : leading_coeff p * leading_coeff q ≠ 0) :
  nat_degree (p * q) = nat_degree p + nat_degree q :=
have hp : p ≠ 0 := mt leading_coeff_eq_zero.2 (λ h₁, h $ by rw [h₁, zero_mul]),
have hq : q ≠ 0 := mt leading_coeff_eq_zero.2 (λ h₁, h $ by rw [h₁, mul_zero]),
have hpq : p * q ≠ 0 := λ hpq, by rw [← coeff_mul_degree_add_degree, hpq, coeff_zero] at h;
  exact h rfl,
option.some_inj.1 (show (nat_degree (p * q) : with_bot ℕ) = nat_degree p + nat_degree q,
  by rw [← degree_eq_nat_degree hpq, degree_mul_eq' h, degree_eq_nat_degree hp, degree_eq_nat_degree hq])

lemma leading_coeff_mul' (h : leading_coeff p * leading_coeff q ≠ 0) :
  leading_coeff (p * q) = leading_coeff p * leading_coeff q :=
begin
  unfold leading_coeff,
  rw [nat_degree_mul_eq' h, coeff_mul_degree_add_degree],
  refl
end

lemma leading_coeff_pow' : leading_coeff p ^ n ≠ 0 →
  leading_coeff (p ^ n) = leading_coeff p ^ n :=
nat.rec_on n (by simp) $
λ n ih h,
have h₁ : leading_coeff p ^ n ≠ 0 :=
  λ h₁, h $ by rw [pow_succ, h₁, mul_zero],
have h₂ : leading_coeff p * leading_coeff (p ^ n) ≠ 0 :=
  by rwa [pow_succ, ← ih h₁] at h,
by rw [pow_succ, pow_succ, leading_coeff_mul' h₂, ih h₁]

lemma degree_pow_eq' : ∀ {n}, leading_coeff p ^ n ≠ 0 →
  degree (p ^ n) = add_monoid.smul n (degree p)
| 0     := λ h, by rw [pow_zero, ← C_1] at *;
  rw [degree_C h, add_monoid.zero_smul]
| (n+1) := λ h,
have h₁ : leading_coeff p ^ n ≠ 0 := λ h₁, h $
  by rw [pow_succ, h₁, mul_zero],
have h₂ : leading_coeff p * leading_coeff (p ^ n) ≠ 0 :=
  by rwa [pow_succ, ← leading_coeff_pow' h₁] at h,
by rw [pow_succ, degree_mul_eq' h₂, succ_smul, degree_pow_eq' h₁]

lemma nat_degree_pow_eq' {n : ℕ} (h : leading_coeff p ^ n ≠ 0) :
  nat_degree (p ^ n) = n * nat_degree p :=
if hp0 : p = 0 then
  if hn0 : n = 0 then by simp *
  else by rw [hp0, zero_pow (nat.pos_of_ne_zero hn0)]; simp
else
have hpn : p ^ n ≠ 0, from λ hpn0,  have h1 : _ := h,
  by rw [← leading_coeff_pow' h1, hpn0, leading_coeff_zero] at h;
  exact h rfl,
option.some_inj.1 $ show (nat_degree (p ^ n) : with_bot ℕ) = (n * nat_degree p : ℕ),
  by rw [← degree_eq_nat_degree hpn, degree_pow_eq' h, degree_eq_nat_degree hp0,
    ← with_bot.coe_smul]; simp

@[simp] lemma leading_coeff_X_pow : ∀ n : ℕ, leading_coeff ((X : polynomial α) ^ n) = 1
| 0 := by simp
| (n+1) :=
if h10 : (1 : α) = 0
then by rw [pow_succ, ← one_mul X, ← C_1, h10]; simp
else
have h : leading_coeff (X : polynomial α) * leading_coeff (X ^ n) ≠ 0,
  by rw [leading_coeff_X, leading_coeff_X_pow n, one_mul];
    exact h10,
by rw [pow_succ, leading_coeff_mul' h, leading_coeff_X, leading_coeff_X_pow, one_mul]

lemma nat_degree_comp_le : nat_degree (p.comp q) ≤ nat_degree p * nat_degree q :=
if h0 : p.comp q = 0 then by rw [h0, nat_degree_zero]; exact nat.zero_le _
else with_bot.coe_le_coe.1 $
  calc ↑(nat_degree (p.comp q)) = degree (p.comp q) : (degree_eq_nat_degree h0).symm
  ... ≤ _ : degree_sum_le _ _
  ... ≤ _ : sup_le (λ n hn,
    calc degree (C (coeff p n) * q ^ n)
        ≤ degree (C (coeff p n)) + degree (q ^ n) : degree_mul_le _ _
    ... ≤ nat_degree (C (coeff p n)) + add_monoid.smul n (degree q) :
      add_le_add' degree_le_nat_degree (degree_pow_le _ _)
    ... ≤ nat_degree (C (coeff p n)) + add_monoid.smul n (nat_degree q) :
      add_le_add_left' (add_monoid.smul_le_smul_of_le_right
        (@degree_le_nat_degree _ _ q) n)
    ... = (n * nat_degree q : ℕ) :
     by rw [nat_degree_C, with_bot.coe_zero, zero_add, ← with_bot.coe_smul,
       add_monoid.smul_eq_mul]; simp
    ... ≤ (nat_degree p * nat_degree q : ℕ) : with_bot.coe_le_coe.2 $
      mul_le_mul_of_nonneg_right
        (le_nat_degree_of_ne_zero (finsupp.mem_support_iff.1 hn))
        (nat.zero_le _))

lemma degree_map_le [comm_semiring β] (f : α → β) [is_semiring_hom f] :
  degree (p.map f) ≤ degree p :=
if h : p.map f = 0 then by simp [h]
else begin
  rw [degree_eq_nat_degree h],
  refine le_degree_of_ne_zero (mt (congr_arg f) _),
  rw [← coeff_map f, is_semiring_hom.map_zero f],
  exact mt leading_coeff_eq_zero.1 h
end

lemma subsingleton_of_monic_zero (h : monic (0 : polynomial α)) :
  (∀ p q : polynomial α, p = q) ∧ (∀ a b : α, a = b) :=
by rw [monic.def, leading_coeff_zero] at h;
  exact ⟨λ p q, by rw [← mul_one p, ← mul_one q, ← C_1, ← h, C_0, mul_zero, mul_zero],
    λ a b, by rw [← mul_one a, ← mul_one b, ← h, mul_zero, mul_zero]⟩

lemma degree_map_eq_of_leading_coeff_ne_zero [comm_semiring β] (f : α → β)
  [is_semiring_hom f] (hf : f (leading_coeff p) ≠ 0) : degree (p.map f) = degree p :=
le_antisymm (degree_map_le f) $
  have hp0 : p ≠ 0, from λ hp0, by simpa [hp0, is_semiring_hom.map_zero f] using hf,
  begin
    rw [degree_eq_nat_degree hp0],
    refine le_degree_of_ne_zero _,
    rw [coeff_map], exact hf
  end

lemma monic_map [comm_semiring β] (f : α → β)
  [is_semiring_hom f] (hp : monic p) : monic (p.map f) :=
if h : (0 : β) = 1 then
  by haveI := subsingleton_of_zero_eq_one β h;
  exact subsingleton.elim _ _
else
have f (leading_coeff p) ≠ 0,
  by rwa [show _ = _, from hp, is_semiring_hom.map_one f, ne.def, eq_comm],
by erw [monic, leading_coeff, nat_degree_eq_of_degree_eq
    (degree_map_eq_of_leading_coeff_ne_zero f this), coeff_map,
    ← leading_coeff, show _ = _, from hp, is_semiring_hom.map_one f]

lemma zero_le_degree_iff {p : polynomial α} : 0 ≤ degree p ↔ p ≠ 0 :=
by rw [ne.def, ← degree_eq_bot];
  cases degree p; exact dec_trivial

@[simp] lemma coeff_mul_X_zero (p : polynomial α) : coeff (p * X) 0 = 0 :=
by rw [coeff_mul, nat.antidiagonal_zero];
simp only [polynomial.coeff_X_zero, finset.insert_empty_eq_singleton, finset.sum_singleton, mul_zero]

end comm_semiring

instance subsingleton [subsingleton α] [comm_semiring α] : subsingleton (polynomial α) :=
⟨λ _ _, ext (λ _, subsingleton.elim _ _)⟩

section comm_semiring

variables [comm_semiring α] {p q r : polynomial α}

lemma ne_zero_of_monic_of_zero_ne_one (hp : monic p) (h : (0 : α) ≠ 1) :
  p ≠ 0 := mt (congr_arg leading_coeff) $ by rw [monic.def.1 hp, leading_coeff_zero]; cc

lemma eq_X_add_C_of_degree_le_one (h : degree p ≤ 1) :
  p = C (p.coeff 1) * X + C (p.coeff 0) :=
ext (λ n, nat.cases_on n (by simp)
  (λ n, nat.cases_on n (by simp [coeff_C])
    (λ m, have degree p < m.succ.succ, from lt_of_le_of_lt h dec_trivial,
      by simp [coeff_eq_zero_of_degree_lt this, coeff_C, nat.succ_ne_zero, coeff_X,
        nat.succ_inj', @eq_comm ℕ 0])))

lemma eq_X_add_C_of_degree_eq_one (h : degree p = 1) :
  p = C (p.leading_coeff) * X + C (p.coeff 0) :=
(eq_X_add_C_of_degree_le_one (show degree p ≤ 1, from h ▸ le_refl _)).trans
  (by simp [leading_coeff, nat_degree_eq_of_degree_eq_some h])

theorem degree_C_mul_X_pow_le (r : α) (n : ℕ) : degree (C r * X^n) ≤ n :=
begin
  rw [← single_eq_C_mul_X],
  refine finset.sup_le (λ b hb, _),
  rw list.eq_of_mem_singleton (finsupp.support_single_subset hb),
  exact le_refl _
end

theorem degree_X_pow_le (n : ℕ) : degree (X^n : polynomial α) ≤ n :=
by simpa only [C_1, one_mul] using degree_C_mul_X_pow_le (1:α) n

theorem degree_X_le : degree (X : polynomial α) ≤ 1 :=
by simpa only [C_1, one_mul, pow_one] using degree_C_mul_X_pow_le (1:α) 1

section injective
open function
variables [comm_semiring β] {f : α → β} [is_semiring_hom f] (hf : function.injective f)
include hf

lemma degree_map_eq_of_injective (p : polynomial α) : degree (p.map f) = degree p :=
if h : p = 0 then by simp [h]
else degree_map_eq_of_leading_coeff_ne_zero _
  (by rw [← is_semiring_hom.map_zero f]; exact mt hf.eq_iff.1
    (mt leading_coeff_eq_zero.1 h))

lemma degree_map' (p : polynomial α) :
  degree (p.map f) = degree p :=
p.degree_map_eq_of_injective hf

lemma nat_degree_map' (p : polynomial α) :
  nat_degree (p.map f) = nat_degree p :=
nat_degree_eq_of_degree_eq (degree_map' hf p)

lemma map_injective (p : polynomial α) :
  injective (map f : polynomial α → polynomial β) :=
λ p q h, ext $ λ m, hf $
begin
  rw ext_iff at h,
  specialize h m,
  rw [coeff_map f, coeff_map f] at h,
  exact h
end

lemma leading_coeff_of_injective (p : polynomial α) :
  leading_coeff (p.map f) = f (leading_coeff p) :=
begin
  delta leading_coeff,
  rw [coeff_map f, nat_degree_map' hf p]
end

lemma monic_of_injective {p : polynomial α} (hp : (p.map f).monic) : p.monic :=
begin
  apply hf,
  rw [← leading_coeff_of_injective hf, hp.leading_coeff, is_semiring_hom.map_one f]
end

end injective

theorem monic_of_degree_le (n : ℕ) (H1 : degree p ≤ n) (H2 : coeff p n = 1) : monic p :=
decidable.by_cases
  (assume H : degree p < n, @subsingleton.elim _ (subsingleton_of_zero_eq_one α $
    H2 ▸ (coeff_eq_zero_of_degree_lt H).symm) _ _)
  (assume H : ¬degree p < n, by rwa [monic, leading_coeff, nat_degree, (lt_or_eq_of_le H1).resolve_left H])

theorem monic_X_pow_add {n : ℕ} (H : degree p ≤ n) : monic (X ^ (n+1) + p) :=
have H1 : degree p < n+1, from lt_of_le_of_lt H (with_bot.coe_lt_coe.2 (nat.lt_succ_self n)),
monic_of_degree_le (n+1)
  (le_trans (degree_add_le _ _) (max_le (degree_X_pow_le _) (le_of_lt H1)))
  (by rw [coeff_add, coeff_X_pow, if_pos rfl, coeff_eq_zero_of_degree_lt H1, add_zero])

theorem monic_X_add_C (x : α) : monic (X + C x) :=
pow_one (X : polynomial α) ▸ monic_X_pow_add degree_C_le

theorem degree_le_iff_coeff_zero (f : polynomial α) (n : with_bot ℕ) :
  degree f ≤ n ↔ ∀ m : ℕ, n < m → coeff f m = 0 :=
⟨λ (H : finset.sup (f.support) some ≤ n) m (Hm : n < (m : with_bot ℕ)), decidable.of_not_not $ λ H4,
  have H1 : m ∉ f.support,
    from λ H2, not_lt_of_ge ((finset.sup_le_iff.1 H) m H2 : ((m : with_bot ℕ) ≤ n)) Hm,
  H1 $ (finsupp.mem_support_to_fun f m).2 H4,
λ H, finset.sup_le $ λ b Hb, decidable.of_not_not $ λ Hn,
  (finsupp.mem_support_to_fun f b).1 Hb $ H b $ lt_of_not_ge Hn⟩

theorem nat_degree_le_of_degree_le {p : polynomial α} {n : ℕ}
  (H : degree p ≤ n) : nat_degree p ≤ n :=
show option.get_or_else (degree p) 0 ≤ n, from match degree p, H with
| none,     H := zero_le _
| (some d), H := with_bot.coe_le_coe.1 H
end

theorem leading_coeff_mul_X_pow {p : polynomial α} {n : ℕ} :
  leading_coeff (p * X ^ n) = leading_coeff p :=
decidable.by_cases
  (assume H : leading_coeff p = 0, by rw [H, leading_coeff_eq_zero.1 H, zero_mul, leading_coeff_zero])
  (assume H : leading_coeff p ≠ 0,
    by rw [leading_coeff_mul', leading_coeff_X_pow, mul_one];
      rwa [leading_coeff_X_pow, mul_one])

lemma monic_mul (hp : monic p) (hq : monic q) : monic (p * q) :=
if h0 : (0 : α) = 1 then by haveI := subsingleton_of_zero_eq_one _ h0;
  exact subsingleton.elim _ _
else
  have leading_coeff p * leading_coeff q ≠ 0, by simp [monic.def.1 hp, monic.def.1 hq, ne.symm h0],
  by rw [monic.def, leading_coeff_mul' this, monic.def.1 hp, monic.def.1 hq, one_mul]

lemma monic_pow (hp : monic p) : ∀ (n : ℕ), monic (p ^ n)
| 0     := monic_one
| (n+1) := monic_mul hp (monic_pow n)

lemma multiplicity_finite_of_degree_pos_of_monic (hp : (0 : with_bot ℕ) < degree p)
  (hmp : monic p) (hq : q ≠ 0) : multiplicity.finite p q :=
have zn0 : (0 : α) ≠ 1, from λ h, by haveI := subsingleton_of_zero_eq_one _ h;
  exact hq (subsingleton.elim _ _),
⟨nat_degree q, λ ⟨r, hr⟩,
  have hp0 : p ≠ 0, from λ hp0, by simp [hp0] at hp; contradiction,
  have hr0 : r ≠ 0, from λ hr0, by simp * at *,
  have hpn1 : leading_coeff p ^ (nat_degree q + 1) = 1,
    by simp [show _ = _, from hmp],
  have hpn0' : leading_coeff p ^ (nat_degree q + 1) ≠ 0,
    from hpn1.symm ▸ zn0.symm,
  have hpnr0 : leading_coeff (p ^ (nat_degree q + 1)) * leading_coeff r ≠ 0,
    by simp only [leading_coeff_pow' hpn0', leading_coeff_eq_zero, hpn1,
      one_pow, one_mul, ne.def, hr0]; simp,
  have hpn0 : p ^ (nat_degree q + 1) ≠ 0,
    from mt leading_coeff_eq_zero.2 $
      by rw [leading_coeff_pow' hpn0', show _ = _, from hmp, one_pow]; exact zn0.symm,
  have hnp : 0 < nat_degree p,
    by rw [← with_bot.coe_lt_coe, ← degree_eq_nat_degree hp0];
    exact hp,
  begin
    have := congr_arg nat_degree hr,
    rw [nat_degree_mul_eq' hpnr0,  nat_degree_pow_eq' hpn0', add_mul, add_assoc] at this,
    exact ne_of_lt (lt_add_of_le_of_pos (le_mul_of_one_le_right' (nat.zero_le _) hnp)
      (add_pos_of_pos_of_nonneg (by rwa one_mul) (nat.zero_le _))) this
  end⟩

end comm_semiring

section nonzero_comm_semiring
variables [nonzero_comm_semiring α] {p q : polynomial α}

instance : nonzero_comm_semiring (polynomial α) :=
{ zero_ne_one := λ (h : (0 : polynomial α) = 1),
    @zero_ne_one α _ $
    calc (0 : α) = eval 0 0 : eval_zero.symm
      ... = eval 0 1 : congr_arg _ h
      ... = 1 : eval_C,
  ..polynomial.comm_semiring }

@[simp] lemma degree_one : degree (1 : polynomial α) = (0 : with_bot ℕ) :=
degree_C (show (1 : α) ≠ 0, from zero_ne_one.symm)

@[simp] lemma degree_X : degree (X : polynomial α) = 1 :=
begin
  unfold X degree monomial single finsupp.support,
  rw if_neg (zero_ne_one).symm,
  refl
end

lemma X_ne_zero : (X : polynomial α) ≠ 0 :=
mt (congr_arg (λ p, coeff p 1)) (by simp)

@[simp] lemma degree_X_pow : ∀ (n : ℕ), degree ((X : polynomial α) ^ n) = n
| 0 := by simp only [pow_zero, degree_one]; refl
| (n+1) :=
have h : leading_coeff (X : polynomial α) * leading_coeff (X ^ n) ≠ 0,
  by rw [leading_coeff_X, leading_coeff_X_pow n, one_mul];
    exact zero_ne_one.symm,
by rw [pow_succ, degree_mul_eq' h, degree_X, degree_X_pow, add_comm]; refl

@[simp] lemma not_monic_zero : ¬monic (0 : polynomial α) :=
by simpa only [monic, leading_coeff_zero] using zero_ne_one

lemma ne_zero_of_monic (h : monic p) : p ≠ 0 :=
λ h₁, @not_monic_zero α _ (h₁ ▸ h)

end nonzero_comm_semiring

section comm_semiring
variables [comm_semiring α] {p q : polynomial α}

/-- `dix_X p` return a polynomial `q` such that `q * X + C (p.coeff 0) = p`.
  It can be used in a semiring where the usual division algorithm is not possible -/
def div_X (p : polynomial α) : polynomial α :=
{ to_fun := λ n, p.coeff (n + 1),
  support := ⟨(p.support.filter (> 0)).1.map (λ n, n - 1),
    multiset.nodup_map_on begin
        simp only [finset.mem_def.symm, finset.mem_erase, finset.mem_filter],
        assume x hx y hy hxy,
        rwa [← @add_right_cancel_iff _ _ 1, nat.sub_add_cancel hx.2,
          nat.sub_add_cancel hy.2] at hxy
      end
      (p.support.filter (> 0)).2⟩,
  mem_support_to_fun := λ n,
    suffices (∃ (a : ℕ), (¬coeff p a = 0 ∧ a > 0) ∧ a - 1 = n) ↔
      ¬coeff p (n + 1) = 0,
    by simpa [finset.mem_def.symm, apply_eq_coeff],
    ⟨λ ⟨a, ha⟩, by rw [← ha.2, nat.sub_add_cancel ha.1.2]; exact ha.1.1,
      λ h, ⟨n + 1, ⟨h, nat.succ_pos _⟩, nat.succ_sub_one _⟩⟩ }

lemma div_X_mul_X_add (p : polynomial α) : div_X p * X + C (p.coeff 0) = p :=
ext $ λ n,
  nat.cases_on n
   (by simp)
   (by simp [coeff_C, nat.succ_ne_zero, coeff_mul_X, div_X])

@[simp] lemma div_X_C (a : α) : div_X (C a) = 0 :=
ext $ λ n, by cases n; simp [div_X, coeff_C]; simp [coeff]

lemma div_X_eq_zero_iff : div_X p = 0 ↔ p = C (p.coeff 0) :=
⟨λ h, by simpa [eq_comm, h] using div_X_mul_X_add p,
  λ h, by rw [h, div_X_C]⟩

lemma div_X_add : div_X (p + q) = div_X p + div_X q :=
ext $ by simp [div_X]

def nonzero_comm_semiring.of_polynomial_ne (h : p ≠ q) : nonzero_comm_semiring α :=
{ zero_ne_one := λ h01 : 0 = 1, h $
    by rw [← mul_one p, ← mul_one q, ← C_1, ← h01, C_0, mul_zero, mul_zero],
  ..show comm_semiring α, by apply_instance }

lemma degree_lt_degree_mul_X (hp : p ≠ 0) : p.degree < (p * X).degree :=
by letI := nonzero_comm_semiring.of_polynomial_ne hp; exact
have leading_coeff p * leading_coeff X ≠ 0, by simpa,
by erw [degree_mul_eq' this, degree_eq_nat_degree hp,
    degree_X, ← with_bot.coe_one, ← with_bot.coe_add, with_bot.coe_lt_coe];
  exact nat.lt_succ_self _

lemma degree_div_X_lt (hp0 : p ≠ 0) : (div_X p).degree < p.degree :=
by letI := nonzero_comm_semiring.of_polynomial_ne hp0; exact
calc (div_X p).degree < (div_X p * X + C (p.coeff 0)).degree :
  if h : degree p ≤ 0
  then begin
      have h' : C (p.coeff 0) ≠ 0, by rwa [← eq_C_of_degree_le_zero h],
      rw [eq_C_of_degree_le_zero h, div_X_C, degree_zero, zero_mul, zero_add],
      exact lt_of_le_of_ne lattice.bot_le (ne.symm (mt degree_eq_bot.1 $
        by simp [h'])),
    end
  else
    have hXp0 : div_X p ≠ 0,
      by simpa [div_X_eq_zero_iff, -not_le, degree_le_zero_iff] using h,
    have leading_coeff (div_X p) * leading_coeff X ≠ 0, by simpa,
    have degree (C (p.coeff 0)) < degree (div_X p * X),
      from calc degree (C (p.coeff 0)) ≤ 0 : degree_C_le
         ... < 1 : dec_trivial
         ... = degree (X : polynomial α) : degree_X.symm
         ... ≤ degree (div_X p * X) :
          by rw [← zero_add (degree X), degree_mul_eq' this];
            exact add_le_add'
              (by rw [zero_le_degree_iff, ne.def, div_X_eq_zero_iff];
                exact λ h0, h (h0.symm ▸ degree_C_le))
              (le_refl _),
    by rw [add_comm, degree_add_eq_of_degree_lt this];
      exact degree_lt_degree_mul_X hXp0
... = p.degree : by rw div_X_mul_X_add

@[elab_as_eliminator] noncomputable def rec_on_horner
  {M : polynomial α → Sort*} : Π (p : polynomial α),
  M 0 →
  (Π p a, coeff p 0 = 0 → a ≠ 0 → M p → M (p + C a)) →
  (Π p, p ≠ 0 → M p → M (p * X)) →
  M p
| p := λ M0 MC MX,
if hp : p = 0 then eq.rec_on hp.symm M0
else
have wf : degree (div_X p) < degree p,
  from degree_div_X_lt hp,
by rw [← div_X_mul_X_add p] at *;
  exact
  if hcp0 : coeff p 0 = 0
  then by rw [hcp0, C_0, add_zero];
    exact MX _ (λ h : div_X p = 0, by simpa [h, hcp0] using hp)
      (rec_on_horner _ M0 MC MX)
  else MC _ _ (coeff_mul_X_zero _) hcp0 (if hpX0 : div_X p = 0
    then show M (div_X p * X), by rw [hpX0, zero_mul]; exact M0
    else MX (div_X p) hpX0 (rec_on_horner _ M0 MC MX))
using_well_founded {dec_tac := tactic.assumption}

@[elab_as_eliminator] lemma degree_pos_induction_on
  {P : polynomial α → Prop} (p : polynomial α) (h0 : 0 < degree p)
  (hC : ∀ {a}, a ≠ 0 → P (C a * X))
  (hX : ∀ {p}, 0 < degree p → P p → P (p * X))
  (hadd : ∀ {p} {a}, 0 < degree p → P p → P (p + C a)) : P p :=
rec_on_horner p
  (λ h, by rw degree_zero at h; exact absurd h dec_trivial)
  (λ p a _ _ ih h0,
    have 0 < degree p,
      from lt_of_not_ge (λ h, (not_lt_of_ge degree_C_le) $
        by rwa [eq_C_of_degree_le_zero h, ← C_add] at h0),
    hadd this (ih this))
  (λ p _ ih h0',
    if h0 : 0 < degree p
    then hX h0 (ih h0)
    else by rw [eq_C_of_degree_le_zero (le_of_not_gt h0)] at *;
      exact hC (λ h : coeff p 0 = 0,
        by simpa [h, not_lt.2 (@lattice.bot_le (  ℕ) _ _)] using h0'))
  h0

end comm_semiring

section comm_ring
variables [comm_ring α] {p q : polynomial α}
instance : comm_ring (polynomial α) := add_monoid_algebra.comm_ring
instance : has_scalar α (polynomial α) := finsupp.has_scalar
-- TODO if this becomes a semimodule then the below lemma could be proved for semimodules
instance : module α (polynomial α) := finsupp.module ℕ α

-- TODO -- this is OK for semimodules
@[simp] lemma coeff_smul (p : polynomial α) (r : α) (n : ℕ) :
coeff (r • p) n = r * coeff p n := finsupp.smul_apply

-- TODO -- this is OK for semimodules
lemma C_mul' (a : α) (f : polynomial α) : C a * f = a • f :=
ext $ λ n, coeff_C_mul f

variable (α)
def lcoeff (n : ℕ) : polynomial α →ₗ α :=
{ to_fun := λ f, coeff f n,
  add := λ f g, coeff_add f g n,
  smul := λ r p, coeff_smul p r n }
variable {α}

@[simp] lemma lcoeff_apply (n : ℕ) (f : polynomial α) : lcoeff α n f = coeff f n := rfl

instance C.is_ring_hom : is_ring_hom (@C α _) := by apply is_ring_hom.of_semiring

lemma int_cast_eq_C (n : ℤ) : (n : polynomial α) = C n :=
congr_fun (int.eq_cast' _).symm n

@[simp] lemma C_neg : C (-a) = -C a := is_ring_hom.map_neg C

@[simp] lemma C_sub : C (a - b) = C a - C b := is_ring_hom.map_sub C

instance eval₂.is_ring_hom {β} [comm_ring β]
  (f : α → β) [is_ring_hom f] {x : β} : is_ring_hom (eval₂ f x) :=
by apply is_ring_hom.of_semiring

instance eval.is_ring_hom {x : α} : is_ring_hom (eval x) := eval₂.is_ring_hom _

instance map.is_ring_hom {β} [comm_ring β]
  (f : α → β) [is_ring_hom f] : is_ring_hom (map f) :=
eval₂.is_ring_hom (C ∘ f)

@[simp] lemma map_sub {β} [comm_ring β]
  (f : α → β) [is_ring_hom f] : (p - q).map f = p.map f - q.map f := is_ring_hom.map_sub _

@[simp] lemma map_neg {β} [comm_ring β]
  (f : α → β) [is_ring_hom f] : (-p).map f = -(p.map f) := is_ring_hom.map_neg _

@[simp] lemma degree_neg (p : polynomial α) : degree (-p) = degree p :=
by unfold degree; rw support_neg

@[simp] lemma nat_degree_neg (p : polynomial α) : nat_degree (-p) = nat_degree p :=
by simp [nat_degree]

@[simp] lemma nat_degree_int_cast (n : ℤ) : nat_degree (n : polynomial α) = 0 :=
by simp [int_cast_eq_C]

@[simp] lemma coeff_neg (p : polynomial α) (n : ℕ) : coeff (-p) n = -coeff p n := rfl

@[simp] lemma coeff_sub (p q : polynomial α) (n : ℕ) : coeff (p - q) n = coeff p n - coeff q n := rfl

@[simp] lemma eval₂_neg {β} [comm_ring β] (f : α → β) [is_ring_hom f] {x : β} :
  (-p).eval₂ f x = -p.eval₂ f x :=
is_ring_hom.map_neg _

@[simp] lemma eval₂_sub {β} [comm_ring β] (f : α → β) [is_ring_hom f] {x : β} :
  (p - q).eval₂ f x = p.eval₂ f x - q.eval₂ f x :=
is_ring_hom.map_sub _

@[simp] lemma eval_neg (p : polynomial α) (x : α) : (-p).eval x = -p.eval x :=
is_ring_hom.map_neg _

@[simp] lemma eval_sub (p q : polynomial α) (x : α) : (p - q).eval x = p.eval x - q.eval x :=
is_ring_hom.map_sub _

lemma degree_sub_lt (hd : degree p = degree q)
  (hp0 : p ≠ 0) (hlc : leading_coeff p = leading_coeff q) :
  degree (p - q) < degree p :=
have hp : single (nat_degree p) (leading_coeff p) + p.erase (nat_degree p) = p :=
  finsupp.single_add_erase,
have hq : single (nat_degree q) (leading_coeff q) + q.erase (nat_degree q) = q :=
  finsupp.single_add_erase,
have hd' : nat_degree p = nat_degree q := by unfold nat_degree; rw hd,
have hq0 : q ≠ 0 := mt degree_eq_bot.2 (hd ▸ mt degree_eq_bot.1 hp0),
calc degree (p - q) = degree (erase (nat_degree q) p + -erase (nat_degree q) q) :
  by conv {to_lhs, rw [← hp, ← hq, hlc, hd', add_sub_add_left_eq_sub, sub_eq_add_neg]}
... ≤ max (degree (erase (nat_degree q) p)) (degree (erase (nat_degree q) q))
  : degree_neg (erase (nat_degree q) q) ▸ degree_add_le _ _
... < degree p : max_lt_iff.2 ⟨hd' ▸ degree_erase_lt hp0, hd.symm ▸ degree_erase_lt hq0⟩

lemma ne_zero_of_ne_zero_of_monic (hp : p ≠ 0) (hq : monic q) : q ≠ 0
| h := begin
  rw [h, monic.def, leading_coeff_zero] at hq,
  rw [← mul_one p, ← C_1, ← hq, C_0, mul_zero] at hp,
  exact hp rfl
end

lemma div_wf_lemma (h : degree q ≤ degree p ∧ p ≠ 0) (hq : monic q) :
  degree (p - C (leading_coeff p) * X ^ (nat_degree p - nat_degree q) * q) < degree p :=
have hp : leading_coeff p ≠ 0 := mt leading_coeff_eq_zero.1 h.2,
have hpq : leading_coeff (C (leading_coeff p) * X ^ (nat_degree p - nat_degree q)) *
    leading_coeff q ≠ 0,
  by rwa [leading_coeff_monomial, monic.def.1 hq, mul_one],
if h0 : p - C (leading_coeff p) * X ^ (nat_degree p - nat_degree q) * q = 0
then h0.symm ▸ (lt_of_not_ge $ mt le_bot_iff.1 (mt degree_eq_bot.1 h.2))
else
  have hq0 : q ≠ 0 := ne_zero_of_ne_zero_of_monic h.2 hq,
  have hlt : nat_degree q ≤ nat_degree p := with_bot.coe_le_coe.1
    (by rw [← degree_eq_nat_degree h.2, ← degree_eq_nat_degree hq0];
    exact h.1),
  degree_sub_lt
  (by rw [degree_mul_eq' hpq, degree_monomial _ hp, degree_eq_nat_degree h.2,
      degree_eq_nat_degree hq0, ← with_bot.coe_add, nat.sub_add_cancel hlt])
  h.2
  (by rw [leading_coeff_mul' hpq, leading_coeff_monomial, monic.def.1 hq, mul_one])

noncomputable def div_mod_by_monic_aux : Π (p : polynomial α) {q : polynomial α},
  monic q → polynomial α × polynomial α
| p := λ q hq, if h : degree q ≤ degree p ∧ p ≠ 0 then
  let z := C (leading_coeff p) * X^(nat_degree p - nat_degree q)  in
  have wf : _ := div_wf_lemma h hq,
  let dm := div_mod_by_monic_aux (p - z * q) hq in
  ⟨z + dm.1, dm.2⟩
  else ⟨0, p⟩
using_well_founded {dec_tac := tactic.assumption}

/-- `div_by_monic` gives the quotient of `p` by a monic polynomial `q`. -/
def div_by_monic (p q : polynomial α) : polynomial α :=
if hq : monic q then (div_mod_by_monic_aux p hq).1 else 0

/-- `mod_by_monic` gives the remainder of `p` by a monic polynomial `q`. -/
def mod_by_monic (p q : polynomial α) : polynomial α :=
if hq : monic q then (div_mod_by_monic_aux p hq).2 else p

infixl  ` /ₘ ` : 70 := div_by_monic

infixl ` %ₘ ` : 70 := mod_by_monic

lemma degree_mod_by_monic_lt : ∀ (p : polynomial α) {q : polynomial α} (hq : monic q)
  (hq0 : q ≠ 0), degree (p %ₘ q) < degree q
| p := λ q hq hq0,
if h : degree q ≤ degree p ∧ p ≠ 0 then
  have wf : _ := div_wf_lemma ⟨h.1, h.2⟩ hq,
  have degree ((p - C (leading_coeff p) * X ^ (nat_degree p - nat_degree q) * q) %ₘ q) < degree q :=
      degree_mod_by_monic_lt (p - C (leading_coeff p) * X ^ (nat_degree p - nat_degree q) * q)
      hq hq0,
  begin
    unfold mod_by_monic at this ⊢,
    unfold div_mod_by_monic_aux,
    rw dif_pos hq at this ⊢,
    rw if_pos h,
    exact this
  end
else
  or.cases_on (not_and_distrib.1 h) begin
    unfold mod_by_monic div_mod_by_monic_aux,
    rw [dif_pos hq, if_neg h],
    exact lt_of_not_ge,
  end
  begin
    assume hp,
    unfold mod_by_monic div_mod_by_monic_aux,
    rw [dif_pos hq, if_neg h, not_not.1 hp],
    exact lt_of_le_of_ne bot_le
      (ne.symm (mt degree_eq_bot.1 hq0)),
  end
using_well_founded {dec_tac := tactic.assumption}

lemma mod_by_monic_eq_sub_mul_div : ∀ (p : polynomial α) {q : polynomial α} (hq : monic q),
  p %ₘ q = p - q * (p /ₘ q)
| p := λ q hq,
  if h : degree q ≤ degree p ∧ p ≠ 0 then
    have wf : _ := div_wf_lemma h hq,
    have ih : _ := mod_by_monic_eq_sub_mul_div
      (p - C (leading_coeff p) * X ^ (nat_degree p - nat_degree q) * q) hq,
    begin
      unfold mod_by_monic div_by_monic div_mod_by_monic_aux,
      rw [dif_pos hq, if_pos h],
      rw [mod_by_monic, dif_pos hq] at ih,
      refine ih.trans _,
      unfold div_by_monic,
      rw [dif_pos hq, dif_pos hq, if_pos h, mul_add, sub_add_eq_sub_sub, mul_comm]
    end
  else
    begin
      unfold mod_by_monic div_by_monic div_mod_by_monic_aux,
      rw [dif_pos hq, if_neg h, dif_pos hq, if_neg h, mul_zero, sub_zero]
    end
using_well_founded {dec_tac := tactic.assumption}

lemma mod_by_monic_add_div (p : polynomial α) {q : polynomial α} (hq : monic q) :
  p %ₘ q + q * (p /ₘ q) = p := eq_sub_iff_add_eq.1 (mod_by_monic_eq_sub_mul_div p hq)

@[simp] lemma zero_mod_by_monic (p : polynomial α) : 0 %ₘ p = 0 :=
begin
  unfold mod_by_monic div_mod_by_monic_aux,
  by_cases hp : monic p,
  { rw [dif_pos hp, if_neg (mt and.right (not_not_intro rfl))] },
  { rw [dif_neg hp] }
end

@[simp] lemma zero_div_by_monic (p : polynomial α) : 0 /ₘ p = 0 :=
begin
  unfold div_by_monic div_mod_by_monic_aux,
  by_cases hp : monic p,
  { rw [dif_pos hp, if_neg (mt and.right (not_not_intro rfl))] },
  { rw [dif_neg hp] }
end

@[simp] lemma mod_by_monic_zero (p : polynomial α) : p %ₘ 0 = p :=
if h : monic (0 : polynomial α) then (subsingleton_of_monic_zero h).1 _ _ else
by unfold mod_by_monic div_mod_by_monic_aux; rw dif_neg h

@[simp] lemma div_by_monic_zero (p : polynomial α) : p /ₘ 0 = 0 :=
if h : monic (0 : polynomial α) then (subsingleton_of_monic_zero h).1 _ _ else
by unfold div_by_monic div_mod_by_monic_aux; rw dif_neg h

lemma div_by_monic_eq_of_not_monic (p : polynomial α) (hq : ¬monic q) : p /ₘ q = 0 := dif_neg hq

lemma mod_by_monic_eq_of_not_monic (p : polynomial α) (hq : ¬monic q) : p %ₘ q = p := dif_neg hq

lemma mod_by_monic_eq_self_iff (hq : monic q) (hq0 : q ≠ 0) : p %ₘ q = p ↔ degree p < degree q :=
⟨λ h, h ▸ degree_mod_by_monic_lt _ hq hq0,
λ h, have ¬ degree q ≤ degree p := not_le_of_gt h,
  by unfold mod_by_monic div_mod_by_monic_aux; rw [dif_pos hq, if_neg (mt and.left this)]⟩

lemma div_by_monic_eq_zero_iff (hq : monic q) (hq0 : q ≠ 0) : p /ₘ q = 0 ↔ degree p < degree q :=
⟨λ h, by have := mod_by_monic_add_div p hq;
  rwa [h, mul_zero, add_zero, mod_by_monic_eq_self_iff hq hq0] at this,
λ h, have ¬ degree q ≤ degree p := not_le_of_gt h,
  by unfold div_by_monic div_mod_by_monic_aux; rw [dif_pos hq, if_neg (mt and.left this)]⟩

lemma degree_add_div_by_monic (hq : monic q) (h : degree q ≤ degree p) :
  degree q + degree (p /ₘ q) = degree p :=
if hq0 : q = 0 then
  have ∀ (p : polynomial α), p = 0,
    from λ p, (@subsingleton_of_monic_zero α _ (hq0 ▸ hq)).1 _ _,
  by rw [this (p /ₘ q), this p, this q]; refl
else
have hdiv0 : p /ₘ q ≠ 0 := by rwa [(≠), div_by_monic_eq_zero_iff hq hq0, not_lt],
have hlc : leading_coeff q * leading_coeff (p /ₘ q) ≠ 0 :=
  by rwa [monic.def.1 hq, one_mul, (≠), leading_coeff_eq_zero],
have hmod : degree (p %ₘ q) < degree (q * (p /ₘ q)) :=
  calc degree (p %ₘ q) < degree q : degree_mod_by_monic_lt _ hq hq0
  ... ≤ _ : by rw [degree_mul_eq' hlc, degree_eq_nat_degree hq0,
      degree_eq_nat_degree hdiv0, ← with_bot.coe_add, with_bot.coe_le_coe];
    exact nat.le_add_right _ _,
calc degree q + degree (p /ₘ q) = degree (q * (p /ₘ q)) : eq.symm (degree_mul_eq' hlc)
... = degree (p %ₘ q + q * (p /ₘ q)) : (degree_add_eq_of_degree_lt hmod).symm
... = _ : congr_arg _ (mod_by_monic_add_div _ hq)

lemma degree_div_by_monic_le (p q : polynomial α) : degree (p /ₘ q) ≤ degree p :=
if hp0 : p = 0 then by simp only [hp0, zero_div_by_monic, le_refl]
else if hq : monic q then
  have hq0 : q ≠ 0 := ne_zero_of_ne_zero_of_monic hp0 hq,
  if h : degree q ≤ degree p
  then by rw [← degree_add_div_by_monic hq h, degree_eq_nat_degree hq0,
      degree_eq_nat_degree (mt (div_by_monic_eq_zero_iff hq hq0).1 (not_lt.2 h))];
    exact with_bot.coe_le_coe.2 (nat.le_add_left _ _)
  else
    by unfold div_by_monic div_mod_by_monic_aux;
      simp only [dif_pos hq, h, false_and, if_false, degree_zero, bot_le]
else (div_by_monic_eq_of_not_monic p hq).symm ▸ bot_le

lemma degree_div_by_monic_lt (p : polynomial α) {q : polynomial α} (hq : monic q)
  (hp0 : p ≠ 0) (h0q : 0 < degree q) : degree (p /ₘ q) < degree p :=
have hq0 : q ≠ 0 := ne_zero_of_ne_zero_of_monic hp0 hq,
if hpq : degree p < degree q
then begin
  rw [(div_by_monic_eq_zero_iff hq hq0).2 hpq, degree_eq_nat_degree hp0],
  exact with_bot.bot_lt_some _
end
else begin
  rw [← degree_add_div_by_monic hq (not_lt.1 hpq), degree_eq_nat_degree hq0,
        degree_eq_nat_degree (mt (div_by_monic_eq_zero_iff hq hq0).1 hpq)],
  exact with_bot.coe_lt_coe.2 (nat.lt_add_of_pos_left
    (with_bot.coe_lt_coe.1 $ (degree_eq_nat_degree hq0) ▸ h0q))
end

lemma div_mod_by_monic_unique {f g} (q r : polynomial α) (hg : monic g)
  (h : r + g * q = f ∧ degree r < degree g) : f /ₘ g = q ∧ f %ₘ g = r :=
if hg0 : g = 0 then by split; exact (subsingleton_of_monic_zero
  (hg0 ▸ hg : monic (0 : polynomial α))).1 _ _
else
  have h₁ : r - f %ₘ g = -g * (q - f /ₘ g),
    from eq_of_sub_eq_zero
      (by rw [← sub_eq_zero_of_eq (h.1.trans (mod_by_monic_add_div f hg).symm)];
        simp [mul_add, mul_comm, sub_eq_add_neg, add_comm, add_left_comm]),
  have h₂ : degree (r - f %ₘ g) = degree (g * (q - f /ₘ g)),
    by simp [h₁],
  have h₄ : degree (r - f %ₘ g) < degree g,
    from calc degree (r - f %ₘ g) ≤ max (degree r) (degree (-(f %ₘ g))) :
      degree_add_le _ _
    ... < degree g : max_lt_iff.2 ⟨h.2, by rw degree_neg; exact degree_mod_by_monic_lt _ hg hg0⟩,
  have h₅ : q - (f /ₘ g) = 0,
    from by_contradiction
      (λ hqf, not_le_of_gt h₄ $
        calc degree g ≤ degree g + degree (q - f /ₘ g) :
          by erw [degree_eq_nat_degree hg0, degree_eq_nat_degree hqf,
              with_bot.coe_le_coe];
            exact nat.le_add_right _ _
        ... = degree (r - f %ₘ g) :
          by rw [h₂, degree_mul_eq']; simpa [monic.def.1 hg]),
  ⟨eq.symm $ eq_of_sub_eq_zero h₅,
    eq.symm $ eq_of_sub_eq_zero $ by simpa [h₅] using h₁⟩

lemma map_mod_div_by_monic [comm_ring β] (f : α → β) [is_semiring_hom f] (hq : monic q) :
  (p /ₘ q).map f = p.map f /ₘ q.map f ∧ (p %ₘ q).map f = p.map f %ₘ q.map f :=
if h01 : (0 : β) = 1 then by haveI := subsingleton_of_zero_eq_one β h01;
  exact ⟨subsingleton.elim _ _, subsingleton.elim _ _⟩
else
have h01α : (0 : α) ≠ 1, from mt (congr_arg f)
  (by rwa [is_semiring_hom.map_one f, is_semiring_hom.map_zero f]),
have map f p /ₘ map f q = map f (p /ₘ q) ∧ map f p %ₘ map f q = map f (p %ₘ q),
  from (div_mod_by_monic_unique ((p /ₘ q).map f) _ (monic_map f hq)
    ⟨eq.symm $ by rw [← map_mul, ← map_add, mod_by_monic_add_div _ hq],
    calc _ ≤ degree (p %ₘ q) : degree_map_le _
    ... < degree q : degree_mod_by_monic_lt _ hq
      $ (ne_zero_of_monic_of_zero_ne_one hq h01α)
    ... = _ : eq.symm $ degree_map_eq_of_leading_coeff_ne_zero _
      (by rw [monic.def.1 hq, is_semiring_hom.map_one f]; exact ne.symm h01)⟩),
⟨this.1.symm, this.2.symm⟩

lemma map_div_by_monic [comm_ring β] (f : α → β) [is_semiring_hom f] (hq : monic q) :
  (p /ₘ q).map f = p.map f /ₘ q.map f :=
(map_mod_div_by_monic f hq).1

lemma map_mod_by_monic [comm_ring β] (f : α → β) [is_semiring_hom f] (hq : monic q) :
  (p %ₘ q).map f = p.map f %ₘ q.map f :=
(map_mod_div_by_monic f hq).2

lemma dvd_iff_mod_by_monic_eq_zero (hq : monic q) : p %ₘ q = 0 ↔ q ∣ p :=
⟨λ h, by rw [← mod_by_monic_add_div p hq, h, zero_add];
  exact dvd_mul_right _ _,
λ h, if hq0 : q = 0 then by rw hq0 at hq;
  exact (subsingleton_of_monic_zero hq).1 _ _
  else
  let ⟨r, hr⟩ := exists_eq_mul_right_of_dvd h in
  by_contradiction (λ hpq0,
  have hmod : p %ₘ q = q * (r - p /ₘ q) :=
    by rw [mod_by_monic_eq_sub_mul_div _ hq, mul_sub, ← hr],
  have degree (q * (r - p /ₘ q)) < degree q :=
    hmod ▸ degree_mod_by_monic_lt _ hq hq0,
  have hrpq0 : leading_coeff (r - p /ₘ q) ≠ 0 :=
    λ h, hpq0 $ leading_coeff_eq_zero.1
      (by rw [hmod, leading_coeff_eq_zero.1 h, mul_zero, leading_coeff_zero]),
  have hlc : leading_coeff q * leading_coeff (r - p /ₘ q) ≠ 0 :=
    by rwa [monic.def.1 hq, one_mul],
  by rw [degree_mul_eq' hlc, degree_eq_nat_degree hq0,
      degree_eq_nat_degree (mt leading_coeff_eq_zero.2 hrpq0)] at this;
    exact not_lt_of_ge (nat.le_add_right _ _) (with_bot.some_lt_some.1 this))⟩

@[simp] lemma mod_by_monic_one (p : polynomial α) : p %ₘ 1 = 0 :=
(dvd_iff_mod_by_monic_eq_zero monic_one).2 (one_dvd _)

@[simp] lemma div_by_monic_one (p : polynomial α) : p /ₘ 1 = p :=
by conv_rhs { rw [← mod_by_monic_add_div p monic_one] }; simp

lemma degree_pos_of_root (hp : p ≠ 0) (h : is_root p a) : 0 < degree p :=
lt_of_not_ge $ λ hlt, begin
  have := eq_C_of_degree_le_zero hlt,
  rw [is_root, this, eval_C] at h,
  exact hp (finsupp.ext (λ n, show coeff p n = 0, from
    nat.cases_on n h (λ _, coeff_eq_zero_of_degree_lt (lt_of_le_of_lt hlt
      (with_bot.coe_lt_coe.2 (nat.succ_pos _)))))),
end

theorem monic_X_sub_C (x : α) : monic (X - C x) :=
by simpa only [C_neg] using monic_X_add_C (-x)

theorem monic_X_pow_sub {n : ℕ} (H : degree p ≤ n) : monic (X ^ (n+1) - p) :=
monic_X_pow_add ((degree_neg p).symm ▸ H)

theorem degree_mod_by_monic_le (p : polynomial α) {q : polynomial α}
  (hq : monic q) : degree (p %ₘ q) ≤ degree q :=
decidable.by_cases
  (assume H : q = 0, by rw [monic, H, leading_coeff_zero] at hq;
    have : (0:polynomial α) = 1 := (by rw [← C_0, ← C_1, hq]);
    rw [eq_zero_of_zero_eq_one _ this (p %ₘ q), eq_zero_of_zero_eq_one _ this q]; exact le_refl _)
  (assume H : q ≠ 0, le_of_lt $ degree_mod_by_monic_lt _ hq H)

lemma root_X_sub_C : is_root (X - C a) b ↔ a = b :=
by rw [is_root.def, eval_sub, eval_X, eval_C, sub_eq_zero_iff_eq, eq_comm]

def nonzero_comm_ring.of_polynomial_ne (h : p ≠ q) : nonzero_comm_ring α :=
{ zero := 0,
  one := 1,
  zero_ne_one := λ h01, h $
    by rw [← one_mul p, ← one_mul q, ← C_1, ← h01, C_0, zero_mul, zero_mul],
  ..show comm_ring α, by apply_instance }

end comm_ring

section nonzero_comm_ring
variables [nonzero_comm_ring α] {p q : polynomial α}

instance : nonzero_comm_ring (polynomial α) :=
{ ..polynomial.nonzero_comm_semiring,
  ..polynomial.comm_ring }

@[simp] lemma degree_X_sub_C (a : α) : degree (X - C a) = 1 :=
begin
  rw [sub_eq_add_neg, add_comm, ← @degree_X α],
  by_cases ha : a = 0,
  { simp only [ha, C_0, neg_zero, zero_add] },
  exact degree_add_eq_of_degree_lt (by rw [degree_X, degree_neg, degree_C ha]; exact dec_trivial)
end

lemma degree_X_pow_sub_C {n : ℕ} (hn : 0 < n) (a : α) :
  degree ((X : polynomial α) ^ n - C a) = n :=
have degree (-C a) < degree ((X : polynomial α) ^ n),
  from calc degree (-C a) ≤ 0 : by rw degree_neg; exact degree_C_le
  ... < degree ((X : polynomial α) ^ n) : by rwa [degree_X_pow];
    exact with_bot.coe_lt_coe.2 hn,
by rw [sub_eq_add_neg, add_comm, degree_add_eq_of_degree_lt this, degree_X_pow]

lemma X_pow_sub_C_ne_zero {n : ℕ} (hn : 0 < n) (a : α) :
  (X : polynomial α) ^ n - C a ≠ 0 :=
mt degree_eq_bot.2 (show degree ((X : polynomial α) ^ n - C a) ≠ ⊥,
  by rw degree_X_pow_sub_C hn; exact dec_trivial)

end nonzero_comm_ring

section comm_ring

variables [comm_ring α] {p q : polynomial α}

@[simp] lemma mod_by_monic_X_sub_C_eq_C_eval (p : polynomial α) (a : α) : p %ₘ (X - C a) = C (p.eval a) :=
if h0 : (0 : α) = 1 then by letI := subsingleton_of_zero_eq_one α h0; exact subsingleton.elim _ _
else
by letI : nonzero_comm_ring α := nonzero_comm_ring.of_ne h0; exact
have h : (p %ₘ (X - C a)).eval a = p.eval a :=
  by rw [mod_by_monic_eq_sub_mul_div _ (monic_X_sub_C a), eval_sub, eval_mul,
    eval_sub, eval_X, eval_C, sub_self, zero_mul, sub_zero],
have degree (p %ₘ (X - C a)) < 1 :=
  degree_X_sub_C a ▸ degree_mod_by_monic_lt p (monic_X_sub_C a) ((degree_X_sub_C a).symm ▸
    ne_zero_of_monic (monic_X_sub_C _)),
have degree (p %ₘ (X - C a)) ≤ 0 :=
  begin
    cases (degree (p %ₘ (X - C a))),
    { exact bot_le },
    { exact with_bot.some_le_some.2 (nat.le_of_lt_succ (with_bot.some_lt_some.1 this)) }
  end,
begin
  rw [eq_C_of_degree_le_zero this, eval_C] at h,
  rw [eq_C_of_degree_le_zero this, h]
end

lemma mul_div_by_monic_eq_iff_is_root : (X - C a) * (p /ₘ (X - C a)) = p ↔ is_root p a :=
⟨λ h, by rw [← h, is_root.def, eval_mul, eval_sub, eval_X, eval_C, sub_self, zero_mul],
λ h : p.eval a = 0,
  by conv {to_rhs, rw ← mod_by_monic_add_div p (monic_X_sub_C a)};
    rw [mod_by_monic_X_sub_C_eq_C_eval, h, C_0, zero_add]⟩

lemma dvd_iff_is_root : (X - C a) ∣ p ↔ is_root p a :=
⟨λ h, by rwa [← dvd_iff_mod_by_monic_eq_zero (monic_X_sub_C _),
    mod_by_monic_X_sub_C_eq_C_eval, ← C_0, C_inj] at h,
  λ h, ⟨(p /ₘ (X - C a)), by rw mul_div_by_monic_eq_iff_is_root.2 h⟩⟩

lemma mod_by_monic_X (p : polynomial α) : p %ₘ X = C (p.eval 0) :=
by rw [← mod_by_monic_X_sub_C_eq_C_eval, C_0, sub_zero]

section multiplicity

def decidable_dvd_monic (p : polynomial α) (hq : monic q) : decidable (q ∣ p) :=
decidable_of_iff (p %ₘ q = 0) (dvd_iff_mod_by_monic_eq_zero hq)

open_locale classical

lemma multiplicity_X_sub_C_finite (a : α) (h0 : p ≠ 0) :
  multiplicity.finite (X - C a) p :=
multiplicity_finite_of_degree_pos_of_monic
  (have (0 : α) ≠ 1, from (λ h, by haveI := subsingleton_of_zero_eq_one _ h;
      exact h0 (subsingleton.elim _ _)),
    by letI : nonzero_comm_ring α := { zero_ne_one := this, ..show comm_ring α, by apply_instance };
      rw degree_X_sub_C; exact dec_trivial)
    (monic_X_sub_C _) h0

def root_multiplicity (a : α) (p : polynomial α) : ℕ :=
if h0 : p = 0 then 0
else let I : decidable_pred (λ n : ℕ, ¬(X - C a) ^ (n + 1) ∣ p) :=
  λ n, @not.decidable _ (decidable_dvd_monic p (monic_pow (monic_X_sub_C a) (n + 1))) in
by exactI nat.find (multiplicity_X_sub_C_finite a h0)

lemma root_multiplicity_eq_multiplicity (p : polynomial α) (a : α) :
  root_multiplicity a p = if h0 : p = 0 then 0 else
  (multiplicity (X - C a) p).get (multiplicity_X_sub_C_finite a h0) :=
by simp [multiplicity, root_multiplicity, roption.dom];
  congr; funext; congr

lemma pow_root_multiplicity_dvd (p : polynomial α) (a : α) :
  (X - C a) ^ root_multiplicity a p ∣ p :=
if h : p = 0 then by simp [h]
else by rw [root_multiplicity_eq_multiplicity, dif_neg h];
  exact multiplicity.pow_multiplicity_dvd _

lemma div_by_monic_mul_pow_root_multiplicity_eq
  (p : polynomial α) (a : α) :
  p /ₘ ((X - C a) ^ root_multiplicity a p) *
  (X - C a) ^ root_multiplicity a p = p :=
have monic ((X - C a) ^ root_multiplicity a p),
  from monic_pow (monic_X_sub_C _) _,
by conv_rhs { rw [← mod_by_monic_add_div p this,
    (dvd_iff_mod_by_monic_eq_zero this).2 (pow_root_multiplicity_dvd _ _)] };
  simp [mul_comm]

lemma eval_div_by_monic_pow_root_multiplicity_ne_zero
  {p : polynomial α} (a : α) (hp : p ≠ 0) :
  (p /ₘ ((X - C a) ^ root_multiplicity a p)).eval a ≠ 0 :=
begin
  letI : nonzero_comm_ring α := nonzero_comm_ring.of_polynomial_ne hp,
  rw [ne.def, ← is_root.def, ← dvd_iff_is_root],
  rintros ⟨q, hq⟩,
  have := div_by_monic_mul_pow_root_multiplicity_eq p a,
  rw [mul_comm, hq, ← mul_assoc, ← pow_succ',
    root_multiplicity_eq_multiplicity, dif_neg hp] at this,
  exact multiplicity.is_greatest'
    (multiplicity_finite_of_degree_pos_of_monic
    (show (0 : with_bot ℕ) < degree (X - C a),
      by rw degree_X_sub_C; exact dec_trivial) _ hp)
    (nat.lt_succ_self _) (dvd_of_mul_right_eq _ this)
end

end multiplicity

end comm_ring

section integral_domain
variables [integral_domain α] {p q : polynomial α}

@[simp] lemma degree_mul_eq : degree (p * q) = degree p + degree q :=
if hp0 : p = 0 then by simp only [hp0, degree_zero, zero_mul, with_bot.bot_add]
else if hq0 : q = 0 then  by simp only [hq0, degree_zero, mul_zero, with_bot.add_bot]
else degree_mul_eq' $ mul_ne_zero (mt leading_coeff_eq_zero.1 hp0)
    (mt leading_coeff_eq_zero.1 hq0)

@[simp] lemma degree_pow_eq (p : polynomial α) (n : ℕ) :
  degree (p ^ n) = add_monoid.smul n (degree p) :=
by induction n; [simp only [pow_zero, degree_one, add_monoid.zero_smul],
simp only [*, pow_succ, succ_smul, degree_mul_eq]]

@[simp] lemma leading_coeff_mul (p q : polynomial α) : leading_coeff (p * q) =
  leading_coeff p * leading_coeff q :=
begin
  by_cases hp : p = 0,
  { simp only [hp, zero_mul, leading_coeff_zero] },
  { by_cases hq : q = 0,
    { simp only [hq, mul_zero, leading_coeff_zero] },
    { rw [leading_coeff_mul'],
      exact mul_ne_zero (mt leading_coeff_eq_zero.1 hp) (mt leading_coeff_eq_zero.1 hq) } }
end

@[simp] lemma leading_coeff_pow (p : polynomial α) (n : ℕ) :
  leading_coeff (p ^ n) = leading_coeff p ^ n :=
by induction n; [simp only [pow_zero, leading_coeff_one],
simp only [*, pow_succ, leading_coeff_mul]]

instance : integral_domain (polynomial α) :=
{ eq_zero_or_eq_zero_of_mul_eq_zero := λ a b h, begin
    have : leading_coeff 0 = leading_coeff a * leading_coeff b := h ▸ leading_coeff_mul a b,
    rw [leading_coeff_zero, eq_comm] at this,
    erw [← leading_coeff_eq_zero, ← leading_coeff_eq_zero],
    exact eq_zero_or_eq_zero_of_mul_eq_zero this
  end,
  ..polynomial.nonzero_comm_ring }

lemma nat_degree_mul_eq (hp : p ≠ 0) (hq : q ≠ 0) : nat_degree (p * q) =
  nat_degree p + nat_degree q :=
by rw [← with_bot.coe_eq_coe, ← degree_eq_nat_degree (mul_ne_zero hp hq),
    with_bot.coe_add, ← degree_eq_nat_degree hp,
    ← degree_eq_nat_degree hq, degree_mul_eq]

@[simp] lemma nat_degree_pow_eq (p : polynomial α) (n : ℕ) :
  nat_degree (p ^ n) = n * nat_degree p :=
if hp0 : p = 0
then if hn0 : n = 0 then by simp [hp0, hn0]
  else by rw [hp0, zero_pow (nat.pos_of_ne_zero hn0)]; simp
else nat_degree_pow_eq'
  (by rw [← leading_coeff_pow, ne.def, leading_coeff_eq_zero]; exact pow_ne_zero _ hp0)

lemma root_or_root_of_root_mul (h : is_root (p * q) a) : is_root p a ∨ is_root q a :=
by rw [is_root, eval_mul] at h;
  exact eq_zero_or_eq_zero_of_mul_eq_zero h

lemma degree_le_mul_left (p : polynomial α) (hq : q ≠ 0) : degree p ≤ degree (p * q) :=
if hp : p = 0 then by simp only [hp, zero_mul, le_refl]
else by rw [degree_mul_eq, degree_eq_nat_degree hp,
    degree_eq_nat_degree hq];
  exact with_bot.coe_le_coe.2 (nat.le_add_right _ _)

lemma exists_finset_roots : ∀ {p : polynomial α} (hp : p ≠ 0),
  ∃ s : finset α, (s.card : with_bot ℕ) ≤ degree p ∧ ∀ x, x ∈ s ↔ is_root p x
| p := λ hp, by haveI := classical.prop_decidable (∃ x, is_root p x); exact
if h : ∃ x, is_root p x
then
  let ⟨x, hx⟩ := h in
  have hpd : 0 < degree p := degree_pos_of_root hp hx,
  have hd0 : p /ₘ (X - C x) ≠ 0 :=
    λ h, by rw [← mul_div_by_monic_eq_iff_is_root.2 hx, h, mul_zero] at hp; exact hp rfl,
  have wf : degree (p /ₘ _) < degree p :=
    degree_div_by_monic_lt _ (monic_X_sub_C x) hp
    ((degree_X_sub_C x).symm ▸ dec_trivial),
  let ⟨t, htd, htr⟩ := @exists_finset_roots (p /ₘ (X - C x)) hd0 in
  have hdeg : degree (X - C x) ≤ degree p := begin
    rw [degree_X_sub_C, degree_eq_nat_degree hp],
    rw degree_eq_nat_degree hp at hpd,
    exact with_bot.coe_le_coe.2 (with_bot.coe_lt_coe.1 hpd)
  end,
  have hdiv0 : p /ₘ (X - C x) ≠ 0 := mt (div_by_monic_eq_zero_iff (monic_X_sub_C x)
    (ne_zero_of_monic (monic_X_sub_C x))).1 $ not_lt.2 hdeg,
  ⟨insert x t, calc (card (insert x t) : with_bot ℕ) ≤ card t + 1 :
    with_bot.coe_le_coe.2 $ finset.card_insert_le _ _
    ... ≤ degree p :
      by rw [← degree_add_div_by_monic (monic_X_sub_C x) hdeg,
          degree_X_sub_C, add_comm];
        exact add_le_add' (le_refl (1 : with_bot ℕ)) htd,
  begin
    assume y,
    rw [mem_insert, htr, eq_comm, ← root_X_sub_C],
    conv {to_rhs, rw ← mul_div_by_monic_eq_iff_is_root.2 hx},
    exact ⟨λ h, or.cases_on h (root_mul_right_of_is_root _) (root_mul_left_of_is_root _),
      root_or_root_of_root_mul⟩
  end⟩
else
  ⟨∅, (degree_eq_nat_degree hp).symm ▸ with_bot.coe_le_coe.2 (nat.zero_le _),
    by simpa only [not_mem_empty, false_iff, not_exists] using h⟩
using_well_founded {dec_tac := tactic.assumption}

/-- `roots p` noncomputably gives a finset containing all the roots of `p` -/
noncomputable def roots (p : polynomial α) : finset α :=
if h : p = 0 then ∅ else classical.some (exists_finset_roots h)

lemma card_roots (hp0 : p ≠ 0) : ((roots p).card : with_bot ℕ) ≤ degree p :=
begin
  unfold roots,
  rw dif_neg hp0,
  exact (classical.some_spec (exists_finset_roots hp0)).1
end

lemma card_roots' {p : polynomial α} (hp0 : p ≠ 0) : p.roots.card ≤ nat_degree p :=
with_bot.coe_le_coe.1 (le_trans (card_roots hp0) (le_of_eq $ degree_eq_nat_degree hp0))

lemma card_roots_sub_C {p : polynomial α} {a : α} (hp0 : 0 < degree p) :
  ((p - C a).roots.card : with_bot ℕ) ≤ degree p :=
calc ((p - C a).roots.card : with_bot ℕ) ≤ degree (p - C a) :
  card_roots $ mt sub_eq_zero.1 $ λ h, not_le_of_gt hp0 $ h.symm ▸ degree_C_le
... = degree p : by rw [sub_eq_add_neg, ← C_neg]; exact degree_add_C hp0

lemma card_roots_sub_C' {p : polynomial α} {a : α} (hp0 : 0 < degree p) :
  (p - C a).roots.card ≤ nat_degree p :=
with_bot.coe_le_coe.1 (le_trans (card_roots_sub_C hp0) (le_of_eq $ degree_eq_nat_degree
  (λ h, by simp [*, lt_irrefl] at *)))

@[simp] lemma mem_roots (hp : p ≠ 0) : a ∈ p.roots ↔ is_root p a :=
by unfold roots; rw dif_neg hp; exact (classical.some_spec (exists_finset_roots hp)).2 _

@[simp] lemma mem_roots_sub_C {p : polynomial α} {a x : α} (hp0 : 0 < degree p) :
  x ∈ (p - C a).roots ↔ p.eval x = a :=
(mem_roots (show p - C a ≠ 0, from mt sub_eq_zero.1 $ λ h,
    not_le_of_gt hp0 $ h.symm ▸ degree_C_le)).trans
  (by rw [is_root.def, eval_sub, eval_C, sub_eq_zero])

lemma card_roots_X_pow_sub_C {n : ℕ} (hn : 0 < n) (a : α) :
  (roots ((X : polynomial α) ^ n - C a)).card ≤ n :=
with_bot.coe_le_coe.1 $
calc ((roots ((X : polynomial α) ^ n - C a)).card : with_bot ℕ)
      ≤ degree ((X : polynomial α) ^ n - C a) : card_roots (X_pow_sub_C_ne_zero hn a)
  ... = n : degree_X_pow_sub_C hn a

/-- `nth_roots n a` noncomputably returns the solutions to `x ^ n = a`-/
def nth_roots {α : Type*} [integral_domain α] (n : ℕ) (a : α) : finset α :=
roots ((X : polynomial α) ^ n - C a)

@[simp] lemma mem_nth_roots {α : Type*} [integral_domain α] {n : ℕ} (hn : 0 < n) {a x : α} :
  x ∈ nth_roots n a ↔ x ^ n = a :=
by rw [nth_roots, mem_roots (X_pow_sub_C_ne_zero hn a),
  is_root.def, eval_sub, eval_C, eval_pow, eval_X, sub_eq_zero_iff_eq]

lemma card_nth_roots {α : Type*} [integral_domain α] (n : ℕ) (a : α) :
  (nth_roots n a).card ≤ n :=
if hn : n = 0
then if h : (X : polynomial α) ^ n - C a = 0
  then by simp only [nat.zero_le, nth_roots, roots, h, dif_pos rfl, card_empty]
  else with_bot.coe_le_coe.1 (le_trans (card_roots h)
   (by rw [hn, pow_zero, ← C_1, ← @is_ring_hom.map_sub _ _ _ _ (@C α _)];
      exact degree_C_le))
else by rw [← with_bot.coe_le_coe, ← degree_X_pow_sub_C (nat.pos_of_ne_zero hn) a];
  exact card_roots (X_pow_sub_C_ne_zero (nat.pos_of_ne_zero hn) a)

lemma coeff_comp_degree_mul_degree (hqd0 : nat_degree q ≠ 0) :
  coeff (p.comp q) (nat_degree p * nat_degree q) =
  leading_coeff p * leading_coeff q ^ nat_degree p :=
if hp0 : p = 0 then by simp [hp0] else
calc coeff (p.comp q) (nat_degree p * nat_degree q)
  = p.sum (λ n a, coeff (C a * q ^ n) (nat_degree p * nat_degree q)) :
    by rw [comp, eval₂, coeff_sum]
... = coeff (C (leading_coeff p) * q ^ nat_degree p) (nat_degree p * nat_degree q) :
  finset.sum_eq_single _
  begin
    assume b hbs hbp,
    have hq0 : q ≠ 0, from λ hq0, hqd0 (by rw [hq0, nat_degree_zero]),
    have : coeff p b ≠ 0, rwa [← apply_eq_coeff, ← finsupp.mem_support_iff],
    dsimp [apply_eq_coeff],
    refine coeff_eq_zero_of_degree_lt _,
    rw [degree_mul_eq, degree_C this, degree_pow_eq, zero_add, degree_eq_nat_degree hq0,
      ← with_bot.coe_smul, add_monoid.smul_eq_mul, with_bot.coe_lt_coe, nat.cast_id],
    exact (mul_lt_mul_right (nat.pos_of_ne_zero hqd0)).2
      (lt_of_le_of_ne (with_bot.coe_le_coe.1 (by rw ← degree_eq_nat_degree hp0; exact le_sup hbs)) hbp)
  end
  (by rw [finsupp.mem_support_iff, apply_eq_coeff, ← leading_coeff, ne.def, leading_coeff_eq_zero,
      classical.not_not]; simp {contextual := tt})
... = _ :
  have coeff (q ^ nat_degree p) (nat_degree p * nat_degree q) = leading_coeff (q ^ nat_degree p),
    by rw [leading_coeff, nat_degree_pow_eq],
  by rw [coeff_C_mul, this, leading_coeff_pow]

lemma nat_degree_comp : nat_degree (p.comp q) = nat_degree p * nat_degree q :=
le_antisymm nat_degree_comp_le
  (if hp0 : p = 0 then by rw [hp0, zero_comp, nat_degree_zero, zero_mul]
  else if hqd0 : nat_degree q = 0
  then have degree q ≤ 0, by rw [← with_bot.coe_zero, ← hqd0]; exact degree_le_nat_degree,
    by rw [eq_C_of_degree_le_zero this]; simp
  else le_nat_degree_of_ne_zero $
    have hq0 : q ≠ 0, from λ hq0, hqd0 $ by rw [hq0, nat_degree_zero],
    calc coeff (p.comp q) (nat_degree p * nat_degree q)
        = leading_coeff p * leading_coeff q ^ nat_degree p :
      coeff_comp_degree_mul_degree hqd0
    ... ≠ 0 : mul_ne_zero (mt leading_coeff_eq_zero.1 hp0)
      (pow_ne_zero _ (mt leading_coeff_eq_zero.1 hq0)))

lemma leading_coeff_comp (hq : nat_degree q ≠ 0) : leading_coeff (p.comp q) =
  leading_coeff p * leading_coeff q ^ nat_degree p :=
by rw [← coeff_comp_degree_mul_degree hq, ← nat_degree_comp]; refl

lemma degree_eq_zero_of_is_unit (h : is_unit p) : degree p = 0 :=
let ⟨q, hq⟩ := is_unit_iff_dvd_one.1 h in
have hp0 : p ≠ 0, from λ hp0, by simpa [hp0] using hq,
have hq0 : q ≠ 0, from λ hp0, by simpa [hp0] using hq,
have nat_degree (1 : polynomial α) = nat_degree (p * q),
  from congr_arg _ hq,
by rw [nat_degree_one, nat_degree_mul_eq hp0 hq0, eq_comm,
    _root_.add_eq_zero_iff, ← with_bot.coe_eq_coe,
    ← degree_eq_nat_degree hp0] at this;
  exact this.1

@[simp] lemma degree_coe_units (u : units (polynomial α)) :
  degree (u : polynomial α) = 0 :=
degree_eq_zero_of_is_unit ⟨u, rfl⟩

@[simp] lemma nat_degree_coe_units (u : units (polynomial α)) :
  nat_degree (u : polynomial α) = 0 :=
nat_degree_eq_of_degree_eq_some (degree_coe_units u)

lemma coeff_coe_units_zero_ne_zero (u : units (polynomial α)) :
  coeff (u : polynomial α) 0 ≠ 0 :=
begin
  conv in (0) {rw [← nat_degree_coe_units u]},
  rw [← leading_coeff, ne.def, leading_coeff_eq_zero],
  exact units.coe_ne_zero _
end

lemma degree_eq_degree_of_associated (h : associated p q) : degree p = degree q :=
let ⟨u, hu⟩ := h in by simp [hu.symm]

lemma degree_eq_one_of_irreducible_of_root (hi : irreducible p) {x : α} (hx : is_root p x) :
  degree p = 1 :=
let ⟨g, hg⟩ := dvd_iff_is_root.2 hx in
have is_unit (X - C x) ∨ is_unit g, from hi.2 _ _ hg,
this.elim
  (λ h, have h₁ : degree (X - C x) = 1, from degree_X_sub_C x,
    have h₂ : degree (X - C x) = 0, from degree_eq_zero_of_is_unit h,
    by rw h₁ at h₂; exact absurd h₂ dec_trivial)
  (λ hgu, by rw [hg, degree_mul_eq, degree_X_sub_C, degree_eq_zero_of_is_unit hgu, add_zero])

end integral_domain

section field
variables [field α] {p q : polynomial α}
instance : vector_space α (polynomial α) := finsupp.vector_space _ _

lemma is_unit_iff_degree_eq_zero : is_unit p ↔ degree p = 0 :=
⟨degree_eq_zero_of_is_unit,
  λ h, have degree p ≤ 0, by simp [*, le_refl],
    have hc : coeff p 0 ≠ 0, from λ hc,
        by rw [eq_C_of_degree_le_zero this, hc] at h;
        simpa using h,
    is_unit_iff_dvd_one.2 ⟨C (coeff p 0)⁻¹, begin
      conv in p { rw eq_C_of_degree_le_zero this },
      rw [← C_mul, _root_.mul_inv_cancel hc, C_1]
    end⟩⟩

lemma degree_pos_of_ne_zero_of_nonunit (hp0 : p ≠ 0) (hp : ¬is_unit p) :
  0 < degree p :=
lt_of_not_ge (λ h, by rw [eq_C_of_degree_le_zero h] at hp0 hp;
  exact (hp $ is_unit.map' C $
    is_unit.mk0 (coeff p 0) (mt C_inj.2 (by simpa using hp0))))

lemma irreducible_of_degree_eq_one (hp1 : degree p = 1) : irreducible p :=
⟨mt is_unit_iff_dvd_one.1 (λ ⟨q, hq⟩,
  absurd (congr_arg degree hq) (λ h,
    have degree q = 0, by rw [degree_one, degree_mul_eq, hp1, eq_comm,
      nat.with_bot.add_eq_zero_iff] at h; exact h.2,
    by simp [degree_mul_eq, this, degree_one, hp1] at h;
      exact absurd h dec_trivial)),
λ q r hpqr, begin
  have := congr_arg degree hpqr,
  rw [hp1, degree_mul_eq, eq_comm, nat.with_bot.add_eq_one_iff] at this,
  rw [is_unit_iff_degree_eq_zero, is_unit_iff_degree_eq_zero]; tautology
end⟩

lemma monic_mul_leading_coeff_inv (h : p ≠ 0) :
  monic (p * C (leading_coeff p)⁻¹) :=
by rw [monic, leading_coeff_mul, leading_coeff_C,
  mul_inv_cancel (show leading_coeff p ≠ 0, from mt leading_coeff_eq_zero.1 h)]

lemma degree_mul_leading_coeff_inv (p : polynomial α) (h : q ≠ 0) :
  degree (p * C (leading_coeff q)⁻¹) = degree p :=
have h₁ : (leading_coeff q)⁻¹ ≠ 0 :=
  inv_ne_zero (mt leading_coeff_eq_zero.1 h),
by rw [degree_mul_eq, degree_C h₁, add_zero]

def div (p q : polynomial α) :=
C (leading_coeff q)⁻¹ * (p /ₘ (q * C (leading_coeff q)⁻¹))

def mod (p q : polynomial α) :=
p %ₘ (q * C (leading_coeff q)⁻¹)

private lemma quotient_mul_add_remainder_eq_aux (p q : polynomial α) :
  q * div p q + mod p q = p :=
if h : q = 0 then by simp only [h, zero_mul, mod, mod_by_monic_zero, zero_add]
else begin
  conv {to_rhs, rw ← mod_by_monic_add_div p (monic_mul_leading_coeff_inv h)},
  rw [div, mod, add_comm, mul_assoc]
end

private lemma remainder_lt_aux (p : polynomial α) (hq : q ≠ 0) :
  degree (mod p q) < degree q :=
by rw ← degree_mul_leading_coeff_inv q hq; exact
  degree_mod_by_monic_lt p (monic_mul_leading_coeff_inv hq)
    (mul_ne_zero hq (mt leading_coeff_eq_zero.2 (by rw leading_coeff_C;
      exact inv_ne_zero (mt leading_coeff_eq_zero.1 hq))))

instance : has_div (polynomial α) := ⟨div⟩

instance : has_mod (polynomial α) := ⟨mod⟩

lemma div_def : p / q = C (leading_coeff q)⁻¹ * (p /ₘ (q * C (leading_coeff q)⁻¹)) := rfl

lemma mod_def : p % q = p %ₘ (q * C (leading_coeff q)⁻¹) := rfl

lemma mod_by_monic_eq_mod (p : polynomial α) (hq : monic q) : p %ₘ q = p % q :=
show p %ₘ q = p %ₘ (q * C (leading_coeff q)⁻¹), by simp only [monic.def.1 hq, inv_one, mul_one, C_1]

lemma div_by_monic_eq_div (p : polynomial α) (hq : monic q) : p /ₘ q = p / q :=
show p /ₘ q = C (leading_coeff q)⁻¹ * (p /ₘ (q * C (leading_coeff q)⁻¹)),
by simp only [monic.def.1 hq, inv_one, C_1, one_mul, mul_one]

lemma mod_X_sub_C_eq_C_eval (p : polynomial α) (a : α) : p % (X - C a) = C (p.eval a) :=
mod_by_monic_eq_mod p (monic_X_sub_C a) ▸ mod_by_monic_X_sub_C_eq_C_eval _ _

lemma mul_div_eq_iff_is_root : (X - C a) * (p / (X - C a)) = p ↔ is_root p a :=
div_by_monic_eq_div p (monic_X_sub_C a) ▸ mul_div_by_monic_eq_iff_is_root

instance : euclidean_domain (polynomial α) :=
{ quotient := (/),
  quotient_zero := by simp [div_def],
  remainder := (%),
  r := _,
  r_well_founded := degree_lt_wf,
  quotient_mul_add_remainder_eq := quotient_mul_add_remainder_eq_aux,
  remainder_lt := λ p q hq, remainder_lt_aux _ hq,
  mul_left_not_lt := λ p q hq, not_lt_of_ge (degree_le_mul_left _ hq) }

lemma mod_eq_self_iff (hq0 : q ≠ 0) : p % q = p ↔ degree p < degree q :=
⟨λ h, h ▸ euclidean_domain.mod_lt _ hq0,
λ h, have ¬degree (q * C (leading_coeff q)⁻¹) ≤ degree p :=
  not_le_of_gt $ by rwa degree_mul_leading_coeff_inv q hq0,
begin
  rw [mod_def, mod_by_monic, dif_pos (monic_mul_leading_coeff_inv hq0)],
  unfold div_mod_by_monic_aux,
  simp only [this, false_and, if_false]
end⟩

lemma div_eq_zero_iff (hq0 : q ≠ 0) : p / q = 0 ↔ degree p < degree q :=
⟨λ h, by have := euclidean_domain.div_add_mod p q;
  rwa [h, mul_zero, zero_add, mod_eq_self_iff hq0] at this,
λ h, have hlt : degree p < degree (q * C (leading_coeff q)⁻¹),
    by rwa degree_mul_leading_coeff_inv q hq0,
  have hm : monic (q * C (leading_coeff q)⁻¹) := monic_mul_leading_coeff_inv hq0,
  by rw [div_def, (div_by_monic_eq_zero_iff hm (ne_zero_of_monic hm)).2 hlt, mul_zero]⟩

lemma degree_add_div (hq0 : q ≠ 0) (hpq : degree q ≤ degree p) :
  degree q + degree (p / q) = degree p :=
have degree (p % q) < degree (q * (p / q)) :=
  calc degree (p % q) < degree q : euclidean_domain.mod_lt _ hq0
  ... ≤ _ : degree_le_mul_left _ (mt (div_eq_zero_iff hq0).1 (not_lt_of_ge hpq)),
by conv {to_rhs, rw [← euclidean_domain.div_add_mod p q, add_comm,
    degree_add_eq_of_degree_lt this, degree_mul_eq]}

lemma degree_div_le (p q : polynomial α) : degree (p / q) ≤ degree p :=
if hq : q = 0 then by simp [hq]
else by rw [div_def, mul_comm, degree_mul_leading_coeff_inv _ hq];
  exact degree_div_by_monic_le _ _

lemma degree_div_lt (hp : p ≠ 0) (hq : 0 < degree q) : degree (p / q) < degree p :=
have hq0 : q ≠ 0, from λ hq0, by simpa [hq0] using hq,
by rw [div_def, mul_comm, degree_mul_leading_coeff_inv _ hq0];
  exact degree_div_by_monic_lt _ (monic_mul_leading_coeff_inv hq0) hp
    (by rw degree_mul_leading_coeff_inv _ hq0; exact hq)

@[simp] lemma degree_map [field β] (p : polynomial α) (f : α → β) [is_ring_hom f] :
  degree (p.map f) = degree p :=
p.degree_map_eq_of_injective (is_ring_hom.injective f)

@[simp] lemma nat_degree_map [field β] (f : α → β) [is_ring_hom f] :
  nat_degree (p.map f) = nat_degree p :=
nat_degree_eq_of_degree_eq (degree_map _ f)

@[simp] lemma leading_coeff_map [field β] (f : α → β) [is_ring_hom f] :
  leading_coeff (p.map f) = f (leading_coeff p) :=
by simp [leading_coeff, coeff_map f]

lemma map_div [field β] (f : α → β) [is_ring_hom f] :
  (p / q).map f = p.map f / q.map f :=
if hq0 : q = 0 then by simp [hq0]
else
by rw [div_def, div_def, map_mul, map_div_by_monic f (monic_mul_leading_coeff_inv hq0)];
  simp [is_ring_hom.map_inv f, leading_coeff, coeff_map f]

lemma map_mod [field β] (f : α → β) [is_ring_hom f] :
  (p % q).map f = p.map f % q.map f :=
if hq0 : q = 0 then by simp [hq0]
else by rw [mod_def, mod_def, leading_coeff_map f, ← is_ring_hom.map_inv f, ← map_C f,
  ← map_mul f, map_mod_by_monic f (monic_mul_leading_coeff_inv hq0)]

@[simp] lemma map_eq_zero [field β] (f : α → β) [is_ring_hom f] :
  p.map f = 0 ↔ p = 0 :=
by simp [polynomial.ext_iff, is_ring_hom.map_eq_zero f, coeff_map]

lemma exists_root_of_degree_eq_one (h : degree p = 1) : ∃ x, is_root p x :=
⟨-(p.coeff 0 / p.coeff 1),
  have p.coeff 1 ≠ 0,
    by rw ← nat_degree_eq_of_degree_eq_some h;
    exact mt leading_coeff_eq_zero.1 (λ h0, by simpa [h0] using h),
  by conv in p { rw [eq_X_add_C_of_degree_le_one (show degree p ≤ 1, by rw h; exact le_refl _)] };
    simp [is_root, mul_div_cancel' _ this]⟩

lemma coeff_inv_units (u : units (polynomial α)) (n : ℕ) :
  ((↑u : polynomial α).coeff n)⁻¹ = ((↑u⁻¹ : polynomial α).coeff n) :=
begin
  rw [eq_C_of_degree_eq_zero (degree_coe_units u), eq_C_of_degree_eq_zero (degree_coe_units u⁻¹),
    coeff_C, coeff_C, inv_eq_one_div],
  split_ifs,
  { rw [div_eq_iff_mul_eq (coeff_coe_units_zero_ne_zero u), coeff_zero_eq_eval_zero,
      coeff_zero_eq_eval_zero, ← eval_mul, ← units.coe_mul, inv_mul_self];
    simp },
  { simp }
end

instance : normalization_domain (polynomial α) :=
{ norm_unit := λ p, if hp0 : p = 0 then 1
    else ⟨C p.leading_coeff⁻¹, C p.leading_coeff,
      by rw [← C_mul, inv_mul_cancel, C_1];
       exact mt leading_coeff_eq_zero.1 hp0,
      by rw [← C_mul, mul_inv_cancel, C_1];
       exact mt leading_coeff_eq_zero.1 hp0,⟩,
  norm_unit_zero := dif_pos rfl,
  norm_unit_mul := λ p q hp0 hq0, begin
      rw [dif_neg hp0, dif_neg hq0, dif_neg (mul_ne_zero hp0 hq0)],
      apply units.ext,
      show C (leading_coeff (p * q))⁻¹ = C (leading_coeff p)⁻¹ * C (leading_coeff q)⁻¹,
      rw [leading_coeff_mul, mul_inv', C_mul, mul_comm]
    end,
  norm_unit_coe_units := λ u,
    have hu : degree ↑u⁻¹ = 0, from degree_eq_zero_of_is_unit ⟨u⁻¹, rfl⟩,
    begin
      apply units.ext,
      rw [dif_neg (units.coe_ne_zero u)],
      conv_rhs {rw eq_C_of_degree_eq_zero hu},
      refine C_inj.2 _,
      rw [← nat_degree_eq_of_degree_eq_some hu, leading_coeff,
        coeff_inv_units],
      simp
    end,
  ..polynomial.integral_domain }

lemma monic_normalize (hp0 : p ≠ 0) : monic (normalize p) :=
show leading_coeff (p * ↑(dite _ _ _)) = 1,
by rw dif_neg hp0; exact monic_mul_leading_coeff_inv hp0

lemma coe_norm_unit (hp : p ≠ 0) : (norm_unit p : polynomial α) = C p.leading_coeff⁻¹ :=
show ↑(dite _ _ _) = C p.leading_coeff⁻¹, by rw dif_neg hp; refl

end field

section derivative
variables [comm_semiring α]

/-- `derivative p` formal derivative of the polynomial `p` -/
def derivative (p : polynomial α) : polynomial α := p.sum (λn a, C (a * n) * X^(n - 1))

lemma coeff_derivative (p : polynomial α) (n : ℕ) : coeff (derivative p) n = coeff p (n + 1) * (n + 1) :=
begin
  rw [derivative],
  simp only [coeff_X_pow, coeff_sum, coeff_C_mul],
  rw [finsupp.sum, finset.sum_eq_single (n + 1), apply_eq_coeff],
  { rw [if_pos (nat.add_sub_cancel _ _).symm, mul_one, nat.cast_add, nat.cast_one] },
  { assume b, cases b,
    { intros, rw [nat.cast_zero, mul_zero, zero_mul] },
    { intros _ H, rw [nat.succ_sub_one b, if_neg (mt (congr_arg nat.succ) H.symm), mul_zero] } },
  { intro H, rw [not_mem_support_iff.1 H, zero_mul, zero_mul] }
end

@[simp] lemma derivative_zero : derivative (0 : polynomial α) = 0 :=
finsupp.sum_zero_index

lemma derivative_monomial (a : α) (n : ℕ) : derivative (C a * X ^ n) = C (a * n) * X^(n - 1) :=
by rw [← single_eq_C_mul_X, ← single_eq_C_mul_X, derivative, sum_single_index, single_eq_C_mul_X];
  simp only [zero_mul, C_0]; refl

@[simp] lemma derivative_C {a : α} : derivative (C a) = 0 :=
suffices derivative (C a * X^0) = C (a * 0:α) * X ^ 0,
  by simpa only [mul_one, zero_mul, C_0, mul_zero, pow_zero],
derivative_monomial a 0

@[simp] lemma derivative_X : derivative (X : polynomial α) = 1 :=
suffices derivative (C (1:α) * X^1) = C (1 * (1:ℕ)) * X ^ 0,
  by simpa only [mul_one, one_mul, C_1, pow_one, nat.cast_one, pow_zero],
derivative_monomial 1 1

@[simp] lemma derivative_one : derivative (1 : polynomial α) = 0 :=
derivative_C

@[simp] lemma derivative_add {f g : polynomial α} :
  derivative (f + g) = derivative f + derivative g :=
by refine finsupp.sum_add_index _ _; intros;
simp only [add_mul, zero_mul, C_0, C_add, C_mul]

instance : is_add_monoid_hom (derivative : polynomial α → polynomial α) :=
{ map_add := λ _ _, derivative_add, map_zero := derivative_zero }

@[simp] lemma derivative_sum {s : finset β} {f : β → polynomial α} :
  derivative (s.sum f) = s.sum (λb, derivative (f b)) :=
(s.sum_hom derivative).symm

@[simp] lemma derivative_mul {f g : polynomial α} :
  derivative (f * g) = derivative f * g + f * derivative g :=
calc derivative (f * g) = f.sum (λn a, g.sum (λm b, C ((a * b) * (n + m : ℕ)) * X^((n + m) - 1))) :
  begin
    transitivity, exact derivative_sum,
    transitivity, { apply finset.sum_congr rfl, assume x hx, exact derivative_sum },
    apply finset.sum_congr rfl, assume n hn, apply finset.sum_congr rfl, assume m hm,
    transitivity,
    { apply congr_arg, exact single_eq_C_mul_X },
    exact derivative_monomial _ _
  end
  ... = f.sum (λn a, g.sum (λm b,
      (C (a * n) * X^(n - 1)) * (C b * X^m) + (C a * X^n) * (C (b * m) * X^(m - 1)))) :
    sum_congr rfl $ assume n hn, sum_congr rfl $ assume m hm,
      by simp only [nat.cast_add, mul_add, add_mul, C_add, C_mul];
      cases n; simp only [nat.succ_sub_succ, pow_zero];
      cases m; simp only [nat.cast_zero, C_0, nat.succ_sub_succ, zero_mul, mul_zero,
        nat.sub_zero, pow_zero, pow_add, one_mul, pow_succ, mul_comm, mul_left_comm]
  ... = derivative f * g + f * derivative g :
    begin
      conv { to_rhs, congr,
        { rw [← sum_C_mul_X_eq g] },
        { rw [← sum_C_mul_X_eq f] } },
      unfold derivative finsupp.sum,
      simp only [sum_add_distrib, finset.mul_sum, finset.sum_mul]
    end

lemma derivative_eval (p : polynomial α) (x : α) : p.derivative.eval x = p.sum (λ n a, (a * n)*x^(n-1)) :=
by simp [derivative, eval_sum, eval_pow]

end derivative

section domain
variables [integral_domain α]

lemma mem_support_derivative [char_zero α] (p : polynomial α) (n : ℕ) :
  n ∈ (derivative p).support ↔ n + 1 ∈ p.support :=
suffices (¬(coeff p (n + 1) = 0 ∨ ((n + 1:ℕ) : α) = 0)) ↔ coeff p (n + 1) ≠ 0,
  by simpa only [coeff_derivative, apply_eq_coeff, mem_support_iff, ne.def, mul_eq_zero],
by rw [nat.cast_eq_zero]; simp only [nat.succ_ne_zero, or_false]

@[simp] lemma degree_derivative_eq [char_zero α] (p : polynomial α) (hp : 0 < nat_degree p) :
  degree (derivative p) = (nat_degree p - 1 : ℕ) :=
le_antisymm
  (le_trans (degree_sum_le _ _) $ sup_le $ assume n hn,
    have n ≤ nat_degree p, begin
      rw [← with_bot.coe_le_coe, ← degree_eq_nat_degree],
      { refine le_degree_of_ne_zero _, simpa only [mem_support_iff] using hn },
      { assume h, simpa only [h, support_zero] using hn }
    end,
    le_trans (degree_monomial_le _ _) $ with_bot.coe_le_coe.2 $ nat.sub_le_sub_right this _)
  begin
    refine le_sup _,
    rw [mem_support_derivative, nat.sub_add_cancel, mem_support_iff],
    { show ¬ leading_coeff p = 0,
      rw [leading_coeff_eq_zero],
      assume h, rw [h, nat_degree_zero] at hp,
      exact lt_irrefl 0 (lt_of_le_of_lt (zero_le _) hp), },
    exact hp
  end

end domain

section identities

/- @TODO: pow_add_expansion and pow_sub_pow_factor are not specific to polynomials.
  These belong somewhere else. But not in group_power because they depend on tactic.ring

Maybe use data.nat.choose to prove it.
 -/

def pow_add_expansion {α : Type*} [comm_semiring α] (x y : α) : ∀ (n : ℕ),
  {k // (x + y)^n = x^n + n*x^(n-1)*y + k * y^2}
| 0 := ⟨0, by simp⟩
| 1 := ⟨0, by simp⟩
| (n+2) :=
  begin
    cases pow_add_expansion (n+1) with z hz,
    existsi x*z + (n+1)*x^n+z*y,
    calc (x + y) ^ (n + 2) = (x + y) * (x + y) ^ (n + 1) : by ring_exp
    ... = (x + y) * (x ^ (n + 1) + ↑(n + 1) * x ^ (n + 1 - 1) * y + z * y ^ 2) : by rw hz
    ... = x ^ (n + 2) + ↑(n + 2) * x ^ (n + 1) * y + (x*z + (n+1)*x^n+z*y) * y ^ 2 :
      by { push_cast, ring_exp! }
  end

variables [comm_ring α]

private def poly_binom_aux1 (x y : α) (e : ℕ) (a : α) :
  {k : α // a * (x + y)^e = a * (x^e + e*x^(e-1)*y + k*y^2)} :=
begin
  existsi (pow_add_expansion x y e).val,
  congr,
  apply (pow_add_expansion _ _ _).property
end

private lemma poly_binom_aux2 (f : polynomial α) (x y : α) :
  f.eval (x + y) = f.sum (λ e a, a * (x^e + e*x^(e-1)*y + (poly_binom_aux1 x y e a).val*y^2)) :=
begin
  unfold eval eval₂, congr, ext,
  apply (poly_binom_aux1 x y _ _).property
end

private lemma poly_binom_aux3 (f : polynomial α) (x y : α) : f.eval (x + y) =
  f.sum (λ e a, a * x^e) +
  f.sum (λ e a, (a * e * x^(e-1)) * y) +
  f.sum (λ e a, (a *(poly_binom_aux1 x y e a).val)*y^2) :=
by rw poly_binom_aux2; simp [left_distrib, finsupp.sum_add, mul_assoc]

def binom_expansion (f : polynomial α) (x y : α) :
  {k : α // f.eval (x + y) = f.eval x + (f.derivative.eval x) * y + k * y^2} :=
begin
  existsi f.sum (λ e a, a *((poly_binom_aux1 x y e a).val)),
  rw poly_binom_aux3,
  congr,
  { rw derivative_eval, symmetry,
    apply finsupp.sum_mul },
  { symmetry, apply finsupp.sum_mul }
end

def pow_sub_pow_factor (x y : α) : Π {i : ℕ},{z : α // x^i - y^i = z*(x - y)}
| 0 := ⟨0, by simp⟩
| 1 := ⟨1, by simp⟩
| (k+2) :=
  begin
    cases @pow_sub_pow_factor (k+1) with z hz,
    existsi z*x + y^(k+1),
    calc x ^ (k + 2) - y ^ (k + 2)
        = x * (x ^ (k + 1) - y ^ (k + 1)) + (x * y ^ (k + 1) - y ^ (k + 2)) : by ring_exp
    ... = x * (z * (x - y)) + (x * y ^ (k + 1) - y ^ (k + 2)) : by rw hz
    ... = (z * x + y ^ (k + 1)) * (x - y) : by ring_exp
  end

def eval_sub_factor (f : polynomial α) (x y : α) :
  {z : α // f.eval x - f.eval y = z*(x - y)} :=
begin
  existsi f.sum (λ a b, b * (pow_sub_pow_factor x y).val),
  unfold eval eval₂,
  rw [←finsupp.sum_sub],
  have : finsupp.sum f (λ (a : ℕ) (b : α), b * (pow_sub_pow_factor x y).val) * (x - y) =
    finsupp.sum f (λ (a : ℕ) (b : α), b * (pow_sub_pow_factor x y).val * (x - y)),
  { apply finsupp.sum_mul },
  rw this,
  congr, ext e a,
  rw [mul_assoc, ←(pow_sub_pow_factor x y).property],
  simp [mul_sub]
end

end identities

end polynomial

namespace is_integral_domain

variables {α : Type*} [comm_ring α]

/-- Lift evidence that `is_integral_domain α` to `is_integral_domain (polynomial α)`. -/
<<<<<<< HEAD
def polynomial (h : is_integral_domain α) : is_integral_domain (polynomial α) :=
=======
lemma polynomial (h : is_integral_domain α) : is_integral_domain (polynomial α) :=
>>>>>>> 7cffe252
@integral_domain.to_is_integral_domain _ (@polynomial.integral_domain _ (h.to_integral_domain _))

end is_integral_domain<|MERGE_RESOLUTION|>--- conflicted
+++ resolved
@@ -2469,11 +2469,7 @@
 variables {α : Type*} [comm_ring α]
 
 /-- Lift evidence that `is_integral_domain α` to `is_integral_domain (polynomial α)`. -/
-<<<<<<< HEAD
-def polynomial (h : is_integral_domain α) : is_integral_domain (polynomial α) :=
-=======
 lemma polynomial (h : is_integral_domain α) : is_integral_domain (polynomial α) :=
->>>>>>> 7cffe252
 @integral_domain.to_is_integral_domain _ (@polynomial.integral_domain _ (h.to_integral_domain _))
 
 end is_integral_domain
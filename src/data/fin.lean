--- conflicted
+++ resolved
@@ -1009,11 +1009,8 @@
 
 variables {α : fin (n+1) → Type u} {β : Type v}
 
-<<<<<<< HEAD
-=======
 /-- Insert an element into a tuple at a given position. For `i = 0` see `fin.cons`,
 for `i = fin.last n` see `fin.snoc`. -/
->>>>>>> 60234d18
 def insert_nth (i : fin (n + 1)) (x : α i) (p : Π j : fin n, α (i.succ_above j))
   (j : fin (n + 1)) : α j :=
 if h : j = i
@@ -1053,12 +1050,6 @@
   convert (cons_succ _ _ _).symm
 end
 
-<<<<<<< HEAD
-@[simp] lemma insert_nth_zero' {α : Type*} (x : α) (p : fin n → α) :
-  @insert_nth _ (λ _, α) 0 x p = cons x p :=
-by simp [insert_nth_zero]
-
-=======
 @[simp] lemma insert_nth_zero' (x : β) (p : fin n → β) :
   @insert_nth _ (λ _, β) 0 x p = cons x p :=
 by simp [insert_nth_zero]
@@ -1080,7 +1071,6 @@
   @insert_nth _ (λ _, β) (last n) x p = snoc p x :=
 by simp [insert_nth_last]
 
->>>>>>> 60234d18
 end insert_nth
 
 section find

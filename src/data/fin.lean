--- conflicted
+++ resolved
@@ -101,11 +101,7 @@
 /-- Assume `k = l`. If two functions defined on `fin k` and `fin l` are equal on each element,
 then they coincide (in the heq sense). -/
 protected lemma heq_fun_iff {α : Type*} {k l : ℕ} (h : k = l) {f : fin k → α} {g : fin l → α} :
-<<<<<<< HEAD
-  f == g ↔ (∀ (i : fin k), f i = g ⟨i.val, lt_of_lt_of_le i.2 (le_of_eq h)⟩) :=
-=======
   f == g ↔ (∀ (i : fin k), f i = g ⟨i.val, h ▸ i.2⟩) :=
->>>>>>> f3ac7b70
 by { induction h, simp [heq_iff_eq, function.funext_iff] }
 
 protected lemma heq_ext_iff {k l : ℕ} (h : k = l) {i : fin k} {j : fin l} :
@@ -216,11 +212,7 @@
 
 @[simp] lemma last_val (n : ℕ) : (last n).val = n := rfl
 
-<<<<<<< HEAD
-@[simp] lemma coe_last {n : ℕ} : (last n : ℕ) = n := rfl
-=======
 @[simp, elim_cast] lemma coe_last {n : ℕ} : (last n : ℕ) = n := rfl
->>>>>>> f3ac7b70
 
 @[simp] lemma succ_last (n : ℕ) : (last n).succ = last (n.succ) := rfl
 

--- conflicted
+++ resolved
@@ -4,11 +4,8 @@
 Authors: Robert Y. Lewis, Keeley Hoek
 -/
 import data.nat.cast
-<<<<<<< HEAD
 import tactic.localized
-=======
 import logic.embedding
->>>>>>> 425aee91
 /-!
 # The finite type with `n` elements
 
@@ -823,7 +820,6 @@
 
 end find
 
-<<<<<<< HEAD
 @[simp]
 lemma val_of_nat_eq_mod (m n : ℕ) :
   ((n : fin (succ m)) : ℕ) = n % succ m :=
@@ -833,8 +829,6 @@
   (@fin.of_nat' _ I n).val = n % m :=
 rfl
 
-end fin
-=======
 end fin
 
 -- Once lean#359 is fixed (making `fin n` a subtype), this can go away
@@ -846,5 +840,4 @@
 -- Once lean#359 is fixed (making `fin n` a subtype), this can go away
 -- as a duplicate of `function.embedding.coe_subtype`.
 /-- `function.embedding.fin` coerced to a function. -/
-@[simp] lemma function.embedding.coe_fin (n : ℕ) : ⇑(function.embedding.fin n) = coe := rfl
->>>>>>> 425aee91
+@[simp] lemma function.embedding.coe_fin (n : ℕ) : ⇑(function.embedding.fin n) = coe := rfl
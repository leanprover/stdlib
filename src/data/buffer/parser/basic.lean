--- conflicted
+++ resolved
@@ -5,10 +5,7 @@
 -/
 import data.string.basic
 import data.buffer.basic
-<<<<<<< HEAD
-=======
 import data.nat.digits
->>>>>>> d8f16c35
 
 /-!
 # Parsers
@@ -53,11 +50,7 @@
 A `p : parser α` is defined to be `mono` if the result `p cb n` it gives,
 for some `cb : char_buffer` and `n : ℕ`, (whether `done` or `fail`),
 is always at a `parse_result.pos` that is at least `n`.
-<<<<<<< HEAD
 The `mono` property is used mainly for proper `orelse` behavior.
-=======
-The 'mono' property is mainly used to ensure proper branching in 'orelse'.
->>>>>>> d8f16c35
 -/
 class mono : Prop :=
 (le' : ∀ (cb : char_buffer) (n : ℕ), n ≤ (p cb n).pos)
@@ -90,11 +83,7 @@
 (ex' : ∀ {cb : char_buffer} {n : ℕ}, cb.size ≤ n → ∃ (n' : ℕ) (err : dlist string),
   p cb n = fail n' err)
 
-<<<<<<< HEAD
-lemma bounded.exists {p : parser α} (hp : p.bounded) {cb : char_buffer} {n : ℕ} (h : cb.size ≤ n) :
-=======
 lemma bounded.exists (p : parser α) [p.bounded] {cb : char_buffer} {n : ℕ} (h : cb.size ≤ n) :
->>>>>>> d8f16c35
   ∃ (n' : ℕ) (err : dlist string), p cb n = fail n' err :=
 bounded.ex' h
 
@@ -128,17 +117,10 @@
 lemma mono.of_fail [p.mono] (h : p cb n = fail n' err) : n ≤ n' :=
 by simpa [h] using mono.le p cb n
 
-<<<<<<< HEAD
-lemma bounded.of_done [hp : p.bounded] (h : p cb n = done n' a) : n < cb.size :=
-begin
-  contrapose! h,
-  obtain ⟨np, err, hp⟩ := hp.exists h,
-=======
 lemma bounded.of_done [p.bounded] (h : p cb n = done n' a) : n < cb.size :=
 begin
   contrapose! h,
   obtain ⟨np, err, hp⟩ := bounded.exists p h,
->>>>>>> d8f16c35
   simp [hp]
 end
 
@@ -600,10 +582,7 @@
 section done
 
 variables {α β : Type} {cb : char_buffer} {n n' : ℕ} {a a' : α} {b : β} {c : char} {u : unit}
-<<<<<<< HEAD
-=======
   {err : dlist string}
->>>>>>> d8f16c35
 
 lemma any_char_eq_done : any_char cb n = done n' c ↔
   ∃ (hn : n < cb.size), n' = n + 1 ∧ cb.read ⟨n, hn⟩ = c :=
@@ -612,8 +591,6 @@
   split_ifs with h;
   simp [h, eq_comm]
 end
-<<<<<<< HEAD
-=======
 
 lemma any_char_eq_fail : any_char cb n = fail n' err ↔ n = n' ∧ err = dlist.empty ∧ cb.size ≤ n :=
 begin
@@ -621,7 +598,6 @@
   split_ifs with h;
   simp [←not_lt, h, eq_comm]
 end
->>>>>>> d8f16c35
 
 lemma sat_eq_done {p : char → Prop} [decidable_pred p] : sat p cb n = done n' c ↔
   ∃ (hn : n < cb.size), p c ∧ n' = n + 1 ∧ cb.read ⟨n, hn⟩ = c :=
@@ -635,36 +611,6 @@
     { simp only [sat, hn, hp, dif_pos, false_iff, not_and, exists_prop_of_true, if_false],
       rintro H - rfl,
       exact hp H } },
-<<<<<<< HEAD
-  { simp [sat, hn] },
-end
-
-lemma eps_eq_done : eps cb n = done n' u ↔ n = n' := by simp [eps, pure_eq_done]
-
-lemma ch_eq_done : ch c cb n = done n' u ↔ ∃ (hn : n < cb.size), n' = n + 1 ∧ cb.read ⟨n, hn⟩ = c :=
-by simp [ch, eps_eq_done, sat_eq_done, and.comm, @eq_comm _ n']
-
-@[simp] lemma tail_drop (l : list α) (n : ℕ) : (l.drop n).tail = l.drop (n + 1) :=
-begin
-  induction l with hd tl hl generalizing n,
-  { simp },
-  { cases n,
-    { simp },
-    { simp [hl] } }
-end
-
-lemma cons_nth_le_drop_succ {l : list α} {n : ℕ} (hn : n < l.length) :
-  l.nth_le n hn :: l.drop (n + 1) = l.drop n :=
-begin
-  induction l with hd tl hl generalizing n,
-  { exact absurd n.zero_le (not_le_of_lt (by simpa using hn)) },
-  { cases n,
-    { simp },
-    { simp only [nat.succ_lt_succ_iff, list.length] at hn,
-      simpa [list.nth_le, list.drop] using hl hn } },
-end
-
-=======
   { simp [sat, hn] }
 end
 
@@ -681,33 +627,12 @@
 lemma ch_eq_done : ch c cb n = done n' u ↔ ∃ (hn : n < cb.size), n' = n + 1 ∧ cb.read ⟨n, hn⟩ = c :=
 by simp [ch, eps_eq_done, sat_eq_done, and.comm, @eq_comm _ n']
 
->>>>>>> d8f16c35
 lemma char_buf_eq_done {cb' : char_buffer} : char_buf cb' cb n = done n' u ↔
   n + cb'.size = n' ∧ cb'.to_list <+: (cb.to_list.drop n) :=
 begin
   simp only [char_buf, decorate_error_eq_done, ne.def, ←buffer.length_to_list],
   induction cb'.to_list with hd tl hl generalizing cb n n',
   { simp [pure_eq_done, mmap'_eq_done, -buffer.length_to_list, list.nil_prefix] },
-<<<<<<< HEAD
-  { simp [ch_eq_done, and.comm, and.assoc, and.left_comm, hl],
-    split,
-    { rintro ⟨np, h, rfl, rfl, hn, rfl⟩,
-      simp only [add_comm, add_left_comm, h, true_and, eq_self_iff_true],
-      rw [←buffer.nth_le_to_list _ (by simpa using hn), cons_nth_le_drop_succ] },
-    { rintro ⟨h, rfl, h'⟩,
-      use [n + 1],
-      simp [add_comm, add_left_comm, add_assoc, h],
-      by_cases hn : n < cb.size,
-      { use hn,
-        rw ←cons_nth_le_drop_succ (show n < cb.to_list.length, by simpa using hn) at h',
-        simpa using h' },
-      sorry
-    },
-  }
-end
-
--- TODO: add char_buf_eq_done, and str_eq_done, needs lemmas about matching buffers
-=======
   { simp only [ch_eq_done, and.comm, and.assoc, and.left_comm, hl, mmap', and_then_eq_bind,
                bind_eq_done, list.length, exists_and_distrib_left, exists_const],
     split,
@@ -726,7 +651,6 @@
         rw list.drop_eq_nil_of_le this at h,
         simpa using h } } }
 end
->>>>>>> d8f16c35
 
 lemma one_of_eq_done {cs : list char} : one_of cs cb n = done n' c ↔
   ∃ (hn : n < cb.size), c ∈ cs ∧ n' = n + 1 ∧ cb.read ⟨n, hn⟩ = c :=
@@ -742,13 +666,6 @@
     exact ⟨rfl, hn, hc⟩ },
   { rintro ⟨rfl, hn, hc⟩,
     exact ⟨cb.read ⟨n, hn⟩, hc, rfl, hn, rfl⟩ }
-<<<<<<< HEAD
-end
-
-lemma remaining_eq_done {r : ℕ} : remaining cb n = done n' r ↔ n = n' ∧ cb.size - n = r :=
-by simp [remaining]
-
-=======
 end
 
 lemma str_eq_char_buf (s : string) : str s = char_buf s.to_list.to_buffer :=
@@ -770,7 +687,6 @@
 lemma remaining_ne_fail : remaining cb n ≠ fail n' err :=
 by simp [remaining]
 
->>>>>>> d8f16c35
 lemma eof_eq_done {u : unit} : eof cb n = done n' u ↔ n = n' ∧ cb.size ≤ n :=
 by simp [eof, guard_eq_done, remaining_eq_done, nat.sub_eq_zero_iff_le, and_comm, and_assoc]
 
@@ -1078,9 +994,6 @@
   exact not_of_ne this zero_ne_one
 end
 
-<<<<<<< HEAD
--- TODO: add ¬ static.char_buf, needs char_buf_eq_done
-=======
 lemma char_buf_iff {cb' : char_buffer} : static (char_buf cb') ↔ cb' = buffer.nil :=
 begin
   rw ←buffer.size_eq_zero_iff,
@@ -1091,7 +1004,6 @@
   { rw hc at this,
     simpa [nat.succ_ne_zero] using not_of_ne this (nat.succ_ne_zero n).symm }
 end
->>>>>>> d8f16c35
 
 lemma one_of_iff {cs : list char} : static (one_of cs) ↔ cs = [] :=
 begin
@@ -1118,19 +1030,7 @@
 by { apply one_of_iff.mpr, refl }
 
 lemma str_iff {s : string} : static (str s) ↔ s = "" :=
-<<<<<<< HEAD
-begin
-  cases hl : s.to_list with hd tl,
-  { simp [←string.to_list_inj, str, hl, static.decorate_error] },
-  {
-    have : str s s.to_char_buffer 0 = done s.length (),
-      { simp [str, hl, ch_eq_done], },
-
-  },
-end
-=======
 by simp [str_eq_char_buf, char_buf_iff, ←string.to_list_inj, ←buffer.ext_iff]
->>>>>>> d8f16c35
 
 instance remaining : remaining.static :=
 ⟨λ _ _ _ _ h, (remaining_eq_done.mp h).left⟩
@@ -1138,20 +1038,6 @@
 instance eof : eof.static :=
 static.decorate_error
 
-<<<<<<< HEAD
-instance foldr_core {f : α → β → β} {b : β} [p.static] [p.mono] :
-  ∀ {reps : ℕ}, (foldr_core f p b reps).static
-| 0          := static.failure
-| (reps + 1) := begin
-  simp_rw parser.foldr_core,
-  sorry,
-  -- convert static.orelse,
-  -- { apply_instance },
-  -- { exact static.pure }
-end
-
-instance foldr {f : α → β → β} [p.static] [p.mono] : static (foldr f p b) :=
-=======
 instance foldr_core {f : α → β → β} [p.static] :
   ∀ {b : β} {reps : ℕ}, (foldr_core f p b reps).static
 | _ 0          := static.failure
@@ -1168,7 +1054,6 @@
 end
 
 instance foldr {f : α → β → β} [p.static] : static (foldr f p b) :=
->>>>>>> d8f16c35
 ⟨λ _ _ _ _, by { dsimp [foldr], exact of_done }⟩
 
 instance foldl_core {f : α → β → α} {p : parser β} [p.static] :
@@ -1185,48 +1070,6 @@
 instance foldl {f : α → β → α} {p : parser β} [p.static] : static (foldl f a p) :=
 ⟨λ _ _ _ _, by { dsimp [foldl], exact of_done }⟩
 
-<<<<<<< HEAD
-instance many [p.static] [p.mono] : p.many.static :=
-static.foldr
-
-instance many_char {p : parser char} [p.static] [p.mono] : p.many_char.static :=
-static.map
-
-instance many' [p.static] [p.mono] : p.many'.static :=
-static.and_then
-
-instance many1 [p.static] [p.mono] : p.many1.static :=
-static.seq
-
-instance many_char1 {p : parser char} [p.static] [p.mono] : p.many_char1.static :=
-static.map
-
-instance sep_by1 [p.static] [sep.static] [p.mono] [sep.mono] : static (sep_by1 sep p) :=
-static.seq
-
-instance sep_by [p.static] [sep.static] [p.mono] [sep.mono] : static (sep_by sep p) :=
-static.orelse
-
-instance fix_core {F : parser α → parser α} [hF : ∀ (p : parser α), p.static → (F p).static] :
-  ∀ {max_depth : ℕ}, static (fix_core F max_depth)
-| 0               := static.failure
-| (max_depth + 1) := hF _ fix_core
-
-instance digit : digit.static :=
-static.decorate_error
-
-instance nat : nat.static :=
-static.decorate_error
-
-instance fix {F : parser α → parser α} [hF : ∀ (p : parser α), p.static → (F p).static] :
-  static (fix F) :=
-⟨λ _ _, by { convert static.fix_core.le _ _, exact hF }⟩
-
-end static
-
-#exit
-
-=======
 instance many [p.static] : p.many.static :=
 static.foldr
 
@@ -1276,21 +1119,12 @@
 
 end static
 
->>>>>>> d8f16c35
 namespace bounded
 
 variables {α β : Type} {msgs : thunk (list string)} {msg : thunk string}
 variables {p q : parser α} {cb : char_buffer} {n n' : ℕ} {err : dlist string}
 variables {a : α} {b : β}
 
-<<<<<<< HEAD
-lemma done_of_unbounded (h : ¬ p.bounded) : ∃ (cb : char_buffer) (n n' : ℕ) (a : α),
-  p cb n = done n' a ∧ cb.size ≤ n :=
-begin
-  simp [bounded, success_iff] at h,
-  obtain ⟨cb, n, hn, n', a, ha⟩ := h,
-  exact ⟨cb, n, n', a, ha, hn⟩
-=======
 lemma done_of_unbounded (h : ¬p.bounded) : ∃ (cb : char_buffer) (n n' : ℕ) (a : α),
   p cb n = done n' a ∧ cb.size ≤ n :=
 begin
@@ -1300,101 +1134,10 @@
   cases hp : p cb n,
   { exact absurd hn (h _ _ _ _ hp).not_le },
   { simp [hp] }
->>>>>>> d8f16c35
 end
 
 lemma pure : ¬ bounded (pure a) :=
 begin
-<<<<<<< HEAD
-  suffices : ∃ (x : char_buffer), Exists (has_le.le (buffer.size x)),
-    { simpa [bounded] using this },
-  exact ⟨buffer.nil, 0, le_refl 0⟩
-end
-
-@[simp] lemma bind {f : α → parser β} (hp : p.bounded) :
-  (p >>= f).bounded :=
-begin
-  intros cb n hn,
-  cases hx : (p >>= f) cb n,
-  { obtain ⟨n', a, h, h'⟩ := bind_eq_done.mp hx,
-    simpa [h] using hp _ _ hn },
-  { simp }
-end
-
-lemma bind_unbounded_imp_fail {f : α → parser β} (hf : (p >>= f).bounded) (hp : ¬ p.bounded) :
-  (∃ (a : α) (cb : char_buffer) (n n' : ℕ) (err), f a cb n = fail n' err) :=
-begin
-  obtain ⟨cb, n, n', a, ha, hn⟩ := done_of_unbounded hp,
-  specialize hf cb n hn,
-  simp only [bind_eq_fail, ha, and.assoc, false_or, exists_and_distrib_left,
-             exists_eq_left'] at hf,
-  exact ⟨a, cb, n', hf⟩
-end
-
-lemma and_then {q : parser β} (hp : p.bounded) : (p >> q).bounded :=
-hp.bind
-
-@[simp] lemma map (hp : p.bounded) {f : α → β} : (f <$> p).bounded :=
-hp.bind
-
-@[simp] lemma seq {f : parser (α → β)} (hf : f.bounded) : (f <*> p).bounded :=
-hf.bind
-
-@[simp] lemma mmap {a : α} {l : list α} {f : α → parser β} (hf : (f a).bounded) :
-  ((a :: l).mmap f).bounded :=
-hf.bind
-
-@[simp] lemma mmap' {a : α} {l : list α} {f : α → parser β} (hf : (f a).bounded) :
-  ((a :: l).mmap' f).bounded :=
-hf.and_then
-
-@[simp] lemma failure : @parser.bounded α failure :=
-by simp [bounded, le_refl]
-
-@[simp] lemma guard_iff {p : Prop} [decidable p] : bounded (guard p) ↔ ¬ p :=
-by simp [guard, apply_ite bounded, pure, failure]
-
-@[simp] lemma orelse (hp : p.bounded) (hq : q.bounded) : (p <|> q).bounded :=
-begin
-  intros cb n hn,
-  cases hx : (p <|> q) cb n with posx resx posx errx,
-  { obtain h | ⟨h, -, -⟩ := orelse_eq_done.mp hx,
-    { simpa [h] using hp cb n },
-    { simpa [h] using hq cb n } },
-  { simp }
-end
-
-lemma orelse_unbounded_of_not_prog_err (hp : p.bounded) (hq : ¬ q.bounded)
-  (hne : ∀ {cb n n' err}, p cb n = fail n' err → n' = n) :
-  ¬ (p <|> q).bounded :=
-begin
-  obtain ⟨cb, n, n', a, h, hn⟩ := done_of_unbounded hq,
-  obtain ⟨np, errp, hnp⟩ := hp cb n hn,
-  specialize hne hnp,
-  subst hne,
-  simp [bounded, success_iff],
-  use [cb, np],
-  simp [hn, hnp, h]
-end
-
-lemma orelse_bounded_of_prog_err (hp : p.bounded)
-  (hne : ∀ {cb n n' err}, p cb n = fail n' err → n' ≠ n) :
-  (p <|> q).bounded :=
-begin
-  intros cb n hn,
-  obtain ⟨np, errp, hnp⟩ := hp cb n hn,
-  specialize hne hnp,
-  simp [←orelse_eq_orelse, parser.orelse, hnp, hne]
-end
-
-@[simp] lemma decorate_errors (hp : p.bounded) :
-  (@decorate_errors α msgs p).bounded :=
-begin
-  intros cb n,
-  cases h : p cb n,
-  { simpa [decorate_errors, h] using hp cb n },
-  { simp [decorate_errors, h] }
-=======
   introI,
   have : (pure a : parser α) buffer.nil 0 = done 0 a := by simp [pure_eq_done],
   exact absurd (bounded.of_done this) (lt_irrefl _)
@@ -1448,21 +1191,10 @@
   constructor,
   intros _ _,
   simpa using bounded.exists p
->>>>>>> d8f16c35
 end
 
 lemma decorate_errors_iff : (@parser.decorate_errors α msgs p).bounded ↔ p.bounded :=
 begin
-<<<<<<< HEAD
-  refine ⟨λ H cb n hn, _, decorate_errors⟩,
-  cases h : p cb n,
-  { simpa [parser.decorate_errors, h] using H cb n hn },
-  { simp }
-end
-
-@[simp] lemma decorate_error (hp : p.bounded) : (@decorate_error α msg p).bounded :=
-decorate_errors hp
-=======
   split,
   { introI,
     constructor,
@@ -1479,22 +1211,10 @@
 
 instance decorate_error [p.bounded] : (@decorate_error α msg p).bounded :=
 bounded.decorate_errors
->>>>>>> d8f16c35
 
 lemma decorate_error_iff : (@parser.decorate_error α msg p).bounded ↔ p.bounded :=
 decorate_errors_iff
 
-<<<<<<< HEAD
-@[simp] lemma any_char : bounded any_char :=
-λ cb n hn, by simp [any_char, hn]
-
-@[simp] lemma sat {p : char → Prop} [decidable_pred p] : bounded (sat p) :=
-λ cb n hn, by simp [sat, hn]
-
-@[simp] lemma eps : ¬ bounded eps := pure
-
-lemma ch {c : char} : bounded (ch c) := decorate_error (sat.and_then)
-=======
 instance any_char : bounded any_char :=
 ⟨λ cb n hn, by simp [any_char, hn]⟩
 
@@ -1505,22 +1225,10 @@
 
 instance ch {c : char} : bounded (ch c) :=
 bounded.decorate_error
->>>>>>> d8f16c35
 
 lemma char_buf_iff {s : char_buffer} : bounded (char_buf s) ↔ s.to_list ≠ [] :=
 begin
   rw [char_buf, decorate_error_iff],
-<<<<<<< HEAD
-  cases s.to_list;
-  simp [pure, ch],
-end
-
-lemma one_of {cs : list char} : (one_of cs).bounded :=
-decorate_errors sat
-
-lemma one_of' {cs : list char} : (one_of' cs).bounded :=
-one_of.and_then
-=======
   cases s.to_list,
   { simp [pure, ch] },
   { simp only [iff_true, ne.def, not_false_iff],
@@ -1532,7 +1240,6 @@
 
 instance one_of' {cs : list char} : (one_of' cs).bounded :=
 bounded.and_then
->>>>>>> d8f16c35
 
 lemma str_iff {s : string} : (str s).bounded ↔ s ≠ "" :=
 begin
@@ -1543,52 +1250,26 @@
     simp [pure, this] },
   { have : s ≠ "",
       { intro H, simpa [H] using hs },
-<<<<<<< HEAD
-    simp [ch, this] }
-=======
     simp only [this, iff_true, ne.def, not_false_iff],
     apply_instance }
->>>>>>> d8f16c35
 end
 
 lemma remaining : ¬ remaining.bounded :=
 begin
-<<<<<<< HEAD
-  suffices : ∃ (x : char_buffer), Exists (has_le.le (buffer.size x)),
-    { simpa [remaining, bounded] using this },
-  exact ⟨buffer.nil, 0, le_refl 0⟩
-=======
   introI,
   have : remaining buffer.nil 0 = done 0 0 := by simp [remaining_eq_done],
   exact absurd (bounded.of_done this) (lt_irrefl _)
->>>>>>> d8f16c35
 end
 
 lemma eof : ¬ eof.bounded :=
 begin
-<<<<<<< HEAD
-  rw [eof, decorate_error_iff],
-  intro H,
-  simpa [parser.remaining, and.assoc] using H buffer.nil 0
-=======
   introI,
   have : eof buffer.nil 0 = done 0 () := by simp [eof_eq_done],
   exact absurd (bounded.of_done this) (lt_irrefl _)
->>>>>>> d8f16c35
 end
 
 section fold
 
-<<<<<<< HEAD
-lemma foldr_core_zero {f : α → β → β} : (foldr_core f p b 0).bounded :=
-failure
-
-lemma foldl_core_zero {f : β → α → β} {b : β} : (foldl_core f b p 0).bounded :=
-failure
-
-variables {reps : ℕ} (hp : p.bounded) (he : ∀ cb n n' err, p cb n = fail n' err → n ≠ n')
-include hp he
-=======
 instance foldr_core_zero {f : α → β → β} : (foldr_core f p b 0).bounded :=
 bounded.failure
 
@@ -1597,21 +1278,10 @@
 
 variables {reps : ℕ} [hpb : p.bounded] (he : ∀ cb n n' err, p cb n = fail n' err → n ≠ n')
 include hpb he
->>>>>>> d8f16c35
 
 lemma foldr_core {f : α → β → β} : (foldr_core f p b reps).bounded :=
 begin
   cases reps,
-<<<<<<< HEAD
-  { exact foldr_core_zero },
-  intros cb n hn,
-  obtain ⟨n', err, h⟩ := hp cb n hn,
-  simpa [foldr_core, h] using he cb n n' err
-end
-
-lemma foldr {f : α → β → β} : bounded (foldr f p b) :=
-λ _ _ hn, foldr_core hp he _ _ hn
-=======
   { exact bounded.foldr_core_zero },
   constructor,
   intros cb n hn,
@@ -1627,78 +1297,11 @@
   obtain ⟨np, errp, hp⟩ := bounded.exists (parser.foldr_core f p b (cb.size - n + 1)) hn,
   simp [foldr, hp]
 end
->>>>>>> d8f16c35
 
 lemma foldl_core {f : β → α → β} :
   (foldl_core f b p reps).bounded :=
 begin
   cases reps,
-<<<<<<< HEAD
-  { exact foldl_core_zero },
-  intros cb n hn,
-  obtain ⟨n', err, h⟩ := hp cb n hn,
-  simpa [foldl_core, h] using he cb n n' err
-end
-
-lemma foldl {f : β → α → β} : bounded (foldl f b p) :=
-λ _ _ hn, foldl_core hp he _ _ hn
-
-lemma many : p.many.bounded :=
-hp.foldr he
-
-lemma many_char {p : parser char} (hp : p.bounded)
-  (he : ∀ cb n n' err, p cb n = fail n' err → n ≠ n'): p.many_char.bounded :=
-(hp.many he).map
-
-lemma many' (hp : p.bounded) : p.many'.bounded :=
-(hp.many he).and_then
-
-end fold
-
-lemma many1 (hp : p.bounded) : p.many1.bounded :=
-hp.map.seq
-
-lemma many_char1 {p : parser char} (hp : p.bounded) : p.many_char1.bounded :=
-hp.many1.map
-
-lemma sep_by1 {sep : parser unit} (hp : p.bounded) : bounded (sep_by1 sep p) :=
-hp.map.seq
-
-lemma sep_by_of_prog_err {sep : parser unit} (hp : p.bounded) [p.mono] [sep.mono]
-  (hne : ∀ {cb n n' err}, p cb n = fail n' err → n' ≠ n) : bounded (sep_by sep p) :=
-begin
-  have : ∀ {cb n n' err}, sep.sep_by1 p cb n = fail n' err → n' ≠ n,
-    { intros cb n n' err h,
-      have : n ≤ n' := mono.of_fail h,
-      rcases eq_or_lt_of_le this with rfl|H,
-      { simp [parser.sep_by1, seq_eq_fail] at h,
-        rcases h with (h | ⟨nf, ⟨a, ha⟩, h⟩),
-        { exact hne h },
-        { have : n = nf := le_antisymm (mono.of_done ha) (mono.of_fail h),
-          simpa [this, many_eq_fail] using h } },
-      { exact ne_of_gt H } },
-  rw sep_by,
-  exact orelse_bounded_of_prog_err hp.sep_by1 (λ _ _ _ _, this)
-end
-
-lemma fix_core {F : parser α → parser α} (hF : ∀ (p : parser α), p.bounded → (F p).bounded) :
-  ∀ (max_depth : ℕ), bounded (fix_core F max_depth)
-| 0               := failure
-| (max_depth + 1) := hF _ (fix_core _)
-
-lemma digit : digit.bounded :=
-decorate_error sat.bind
-
-lemma nat : nat.bounded :=
-decorate_error digit.many1.bind
-
-lemma fix {F : parser α → parser α} (hF : ∀ (p : parser α), p.bounded → (F p).bounded) :
-  bounded (fix F) :=
-λ _ _, fix_core hF _ _ _
-
-end bounded
-
-=======
   { exact bounded.foldl_core_zero },
   constructor,
   intros cb n hn,
@@ -1844,20 +1447,12 @@
 
 #exit
 
->>>>>>> d8f16c35
 namespace unfailing
 
 variables {α β : Type} {p q : parser α} {msgs : thunk (list string)} {msg : thunk string}
   {cb : char_buffer} {n' n : ℕ} {err : dlist string} {a : α} {b : β} {sep : parser unit}
 
 instance pure : unfailing (pure a) :=
-<<<<<<< HEAD
-⟨λ _ _ _ _, by simp [pure_eq_done]⟩
-
-instance bind {f : α → parser β} [p.unfailing] [∀ a, (f a).unfailing] :
-  (p >>= f).unfailing :=
-⟨λ _ _ _ _ h, by { rcases bind_eq_fail.mp h with (hp | ⟨_, _, -, hp⟩); exact unfailing.of_fail hp }⟩
-=======
 ⟨λ _ _, by simp [pure_eq_done]⟩
 
 instance bind {f : α → parser β} [p.unfailing] [∀ a, (f a).unfailing] :
@@ -1866,7 +1461,6 @@
   obtain ⟨np, a, hp⟩ := exists_done p cb n,
   simpa [hp, and.comm, and.left_comm, and.assoc] using exists_done (f a) cb np
 end⟩
->>>>>>> d8f16c35
 
 instance and_then {q : parser β} [p.unfailing] [q.unfailing] : (p >> q).unfailing := unfailing.bind
 
@@ -1879,34 +1473,24 @@
 begin
   constructor,
   induction l with hd tl hl,
-<<<<<<< HEAD
-  { intros, simp },
-  { intros, simp [of_fail, hl] }
-=======
   { intros,
     simp [pure_eq_done] },
   { intros,
     obtain ⟨np, a, hp⟩ := exists_done (f hd) cb n,
     obtain ⟨n', b, hf⟩ := hl cb np,
     simp [hp, hf, and.comm, and.left_comm, and.assoc, pure_eq_done] }
->>>>>>> d8f16c35
 end
 
 instance mmap' {l : list α} {f : α → parser β} [∀ a, (f a).unfailing] : (l.mmap' f).unfailing :=
 begin
   constructor,
   induction l with hd tl hl,
-<<<<<<< HEAD
-  { intros, simp, },
-  { intros, simp [of_fail, hl] }
-=======
   { intros,
     simp [pure_eq_done] },
   { intros,
     obtain ⟨np, a, hp⟩ := exists_done (f hd) cb n,
     obtain ⟨n', b, hf⟩ := hl cb np,
     simp [hp, hf, and.comm, and.left_comm, and.assoc, pure_eq_done] }
->>>>>>> d8f16c35
 end
 
 lemma failure : ¬ @parser.unfailing α failure :=
@@ -1932,17 +1516,10 @@
 unfailing.decorate_errors
 
 instance any_char : conditionally_unfailing any_char :=
-<<<<<<< HEAD
-⟨λ _ _ hn, by simp [success_iff, any_char_eq_done hn]⟩
-
-lemma sat : conditionally_unfailing (sat (λ _, true)) :=
-⟨λ _ _ hn, by simp [success_iff, sat_eq_done hn]⟩
-=======
 ⟨λ _ _ hn, by simp [success_iff, any_char_eq_done, hn]⟩
 
 lemma sat : conditionally_unfailing (sat (λ _, true)) :=
 ⟨λ _ _ hn, by simp [success_iff, sat_eq_done, hn]⟩
->>>>>>> d8f16c35
 
 instance eps : unfailing eps := unfailing.pure
 
@@ -1959,23 +1536,6 @@
   { constructor,
     intros cb n,
     obtain ⟨np, a, h⟩ := p.exists_done cb n,
-<<<<<<< HEAD
-    simp [foldr_core_succ_eq_fail, h],
-    rintro _ _ H rfl -,
-    exact H (static.of_done h) },
-  { constructor,
-    intros cb n,
-    obtain ⟨np, a, h⟩ := p.exists_done cb n,
-    rintro _ _ H,
-    rw foldr_core_succ_eq_fail at H,
-    rcases H with ⟨hne, H | ⟨_, _, -, H⟩⟩,
-    { exact of_fail H },
-    { haveI := hr,
-      exact of_fail H } }
-end
-
-instance foldr_core_one_of_err_static {f : α → β → β} {b : β} [p.static] [p.err_static] :
-=======
     simpa [foldr_core_eq_done, h] using (static.of_done h).symm },
   { constructor,
     haveI := hr,
@@ -1992,33 +1552,10 @@
 end
 
 instance foldr_core_one_of_err_static {f : α → β → β} {b : β} {reps : ℕ} [p.static] [p.err_static] :
->>>>>>> d8f16c35
   (foldr_core f p b 1).unfailing :=
 begin
   constructor,
   intros cb n,
-<<<<<<< HEAD
-  simp [foldr_core_succ_eq_fail],
-  rintro _ _ H (h | ⟨np, ⟨a, h⟩, rfl, rfl⟩),
-  { exact H (err_static.of_fail h) },
-  { exact H (static.of_done h) }
-end
-
-instance foldr_core {f : α → β → β} {b : β} {reps : ℕ} [p.unfailing] :
-  (foldr_core f p b (reps + 2)).unfailing :=
-begin
-  induction reps with reps hr,
-  { constructor,
-    intros cb n,
-    obtain ⟨np, a, h⟩ := p.exists_done cb n,
-    obtain ⟨np', a', h'⟩ := p.exists_done cb np,
-    rintro _ _ H,
-    rw foldr_core_succ_eq_fail at H,
-    rintro _ _ hne hne' rfl rfl,
-  },
-  {  },
-end
-=======
   cases h : p cb n,
   { simpa [foldr_core_eq_done, h] using (static.of_done h).symm },
   { simpa [foldr_core_eq_done, h] using (err_static.of_fail h).symm }
@@ -2084,17 +1621,12 @@
 --   },
 --   {  },
 -- end
->>>>>>> d8f16c35
 
 instance foldr {f : α → β → β} [p.bounded] [p.prog] [p.unfailing] : unfailing (foldr f p b) :=
 begin
   constructor,
-<<<<<<< HEAD
-  intros cb n n' err,
-=======
   intros cb n,
   simp [foldr_eq_done],
->>>>>>> d8f16c35
   obtain ⟨np, a, h⟩ := p.exists_done cb n,
   obtain ⟨k, hk⟩ := nat.exists_eq_add_of_lt (bounded.of_done h),
   have : cb.size - n = k + 1,
@@ -2170,17 +1702,10 @@
 instance sep_by [p.unfailing] [sep.unfailing] : unfailing (sep_by sep p) :=
 unfailing.orelse
 
-<<<<<<< HEAD
-instance fix_core {F : parser α → parser α} [hF : ∀ (p : parser α), p.unfailing → (F p).unfailing] :
-  ∀ {max_depth : ℕ}, unfailing (fix_core F max_depth)
-| 0               := unfailing.failure
-| (max_depth + 1) := hF _ fix_core
-=======
 lemma fix_core {F : parser α → parser α} (hF : ∀ (p : parser α), p.unfailing → (F p).unfailing) :
   ∀ (max_depth : ℕ), unfailing (fix_core F max_depth)
 | 0               := unfailing.failure
 | (max_depth + 1) := hF _ (fix_core _)
->>>>>>> d8f16c35
 
 instance digit : digit.unfailing :=
 unfailing.decorate_error
@@ -2188,18 +1713,12 @@
 instance nat : nat.unfailing :=
 unfailing.decorate_error
 
-<<<<<<< HEAD
-instance fix {F : parser α → parser α} [hF : ∀ (p : parser α), p.unfailing → (F p).unfailing] :
-=======
 lemma fix {F : parser α → parser α} (hF : ∀ (p : parser α), p.unfailing → (F p).unfailing) :
->>>>>>> d8f16c35
   unfailing (fix F) :=
 ⟨λ _ _, by { convert unfailing.fix_core.le _ _, exact hF }⟩
 
 end unfailing
 
-<<<<<<< HEAD
-=======
 namespace err_static
 
 variables {α β : Type} {p q : parser α} {msgs : thunk (list string)} {msg : thunk string}
@@ -2456,7 +1975,6 @@
 
 #exit
 
->>>>>>> d8f16c35
 namespace prog
 
 variables {α β : Type} {p q : parser α} {msgs : thunk (list string)} {msg : thunk string}
@@ -2626,17 +2144,10 @@
 instance sep_by [p.prog] [sep.prog] : prog (sep_by sep p) :=
 prog.orelse
 
-<<<<<<< HEAD
-instance fix_core {F : parser α → parser α} [hF : ∀ (p : parser α), p.prog → (F p).prog] :
-  ∀ {max_depth : ℕ}, prog (fix_core F max_depth)
-| 0               := prog.failure
-| (max_depth + 1) := hF _ fix_core
-=======
 lemma fix_core {F : parser α → parser α} (hF : ∀ (p : parser α), p.prog → (F p).prog) :
   ∀ (max_depth : ℕ), prog (fix_core F max_depth)
 | 0               := prog.failure
 | (max_depth + 1) := hF _ (fix_core _)
->>>>>>> d8f16c35
 
 instance digit : digit.prog :=
 prog.decorate_error
@@ -2644,11 +2155,7 @@
 instance nat : nat.prog :=
 prog.decorate_error
 
-<<<<<<< HEAD
-instance fix {F : parser α → parser α} [hF : ∀ (p : parser α), p.prog → (F p).prog] :
-=======
 lemma fix {F : parser α → parser α} (hF : ∀ (p : parser α), p.prog → (F p).prog) :
->>>>>>> d8f16c35
   prog (fix F) :=
 ⟨λ _ _, by { convert prog.fix_core.le _ _, exact hF }⟩
 

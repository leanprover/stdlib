--- conflicted
+++ resolved
@@ -148,11 +148,6 @@
 lemma mem_map_of_mem {α β : Type*} {a : α} {x : option α} (g : α → β) (h : a ∈ x) : g a ∈ x.map g :=
 mem_def.mpr ((mem_def.mp h).symm ▸ map_some')
 
-<<<<<<< HEAD
-section pmap
-
-variables {p : α → Prop} {x : option α} {f : Π (a : α), p a → β}
-=======
 lemma bind_map_comm {α β} {x : option (option α) } {f : α → β} :
   x >>= option.map f = x.map (option.map f) >>= id :=
 by { cases x; simp }
@@ -223,7 +218,6 @@
 by { cases x; simp only [pmap, none_bind, some_bind, pbind] }
 
 variables {f x}
->>>>>>> da6e3c36
 
 lemma pbind_eq_none {f : Π (a : α), a ∈ x → option β}
   (h' : ∀ a ∈ x, f a H = none → x = none) :
@@ -233,19 +227,10 @@
   { simp },
   { simp only [pbind, iff_false],
     intro h,
-<<<<<<< HEAD
-    specialize h' x rfl h,
-    contradiction }
-end
-
-lemma pbind_eq_some {f : Π (a : α), a ∈ x → option β} {y : β}
-   :
-=======
     cases h' x rfl h }
 end
 
 lemma pbind_eq_some {f : Π (a : α), a ∈ x → option β} {y : β} :
->>>>>>> da6e3c36
   x.pbind f = some y ↔ ∃ (z ∈ x), f z H = some y :=
 begin
   cases x,
@@ -260,29 +245,6 @@
       simpa only [H] using hz } }
 end
 
-<<<<<<< HEAD
-@[simp] lemma pbind_eq_bind {f : α → option β} :
-  x.pbind (λ a _, f a) = x.bind f :=
-by { cases x; simp only [pbind, none_bind', some_bind'] }
-
-lemma map_bind {α β γ} {x : option α} {g : α → option β} {f : β → γ} :
-  option.map f (x >>= g) = (x >>= λ a, option.map f (g a)) :=
-by simp_rw [←map_eq_map, ←bind_pure_comp_eq_map,is_lawful_monad.bind_assoc]
-
-lemma map_pbind {f : β → γ} {g : Π a, a ∈ x → option β} :
-  option.map f (x.pbind g) = (x.pbind (λ a H, option.map f (g a H))) :=
-by { cases x; simp only [pbind, map_none'] }
-
-lemma pbind_map {f : α → β} {g : Π (b : β), b ∈ x.map f → option γ} :
-  pbind (option.map f x) g = x.pbind (λ a h, g (f a) (mem_map_of_mem _ h)) :=
-by { cases x; refl }
-
-@[simp] lemma pmap_none {H} : pmap f (@none α) H = none := rfl
-
-@[simp] lemma pmap_some {x : α} {h : p x} : pmap f (some x) = λ _, some (f x h) := rfl
-
-=======
->>>>>>> da6e3c36
 @[simp] lemma pmap_eq_none_iff {h} :
   pmap f x h = none ↔ x = none :=
 by { cases x; simp }
@@ -301,36 +263,9 @@
       simp only [H, pmap] } }
 end
 
-<<<<<<< HEAD
-lemma mem_pmem {a : α} (h : ∀ a ∈ x, p a) (ha : a ∈ x) :
-  f a (h a ha) ∈ pmap f x h :=
-by { rw mem_def at ha, rw mem_def, subst ha, refl }
-
-lemma pmap_map (g : γ → α) (x : option γ) (H) :
-  pmap f (x.map g) H = pmap (λ a h, f (g a) h) x (λ a h, H _ (mem_map_of_mem _ h)) :=
-by { cases x; simp only [map_none', map_some', pmap] }
-
-lemma map_pmap (g : β → γ) (f : Π a, p a → β) (x H) :
-  option.map g (pmap f x H) = pmap (λ a h, g (f a h)) x H :=
-by { cases x; simp only [map_none', map_some', pmap] }
-
-@[simp] lemma pmap_eq_map (p : α → Prop) (f : α → β) (x : option α) (H) :
-  @pmap _ _ p (λ a _, f a) x H = option.map f x :=
-by { cases x; simp only [map_none', map_some', pmap] }
-
-lemma pmap_bind {α β γ} {x : option α} {g : α → option β} {p : β → Prop} {f : Π b, p b → γ}
-  (H) (H' : ∀ (a : α) b ∈ g a, b ∈ x >>= g) :
-  pmap f (x >>= g) H = (x >>= λa, pmap f (g a) (λ b h, H _ (H' a _ h))) :=
-by { cases x; simp only [pmap, none_bind, some_bind] }
-
-lemma bind_pmap {α β γ} {x : option α} {p : α → Prop} {f : Π a, p a → β} {g : β → option γ} (H) :
-  (pmap f x H) >>= g = x.pbind (λ a h, g (f a (H _ h))) :=
-by { cases x; simp only [pmap, none_bind, some_bind, pbind] }
-=======
 @[simp] lemma join_pmap_eq_pmap_join {f : Π a, p a → β} {x : option (option α)} (H) :
   (pmap (pmap f) x H).join = pmap f x.join (λ a h, H (some a) (mem_of_mem_join h) _ rfl) :=
 by { rcases x with _ | _ | x; simp }
->>>>>>> da6e3c36
 
 end pmap
 

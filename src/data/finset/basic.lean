/-
Copyright (c) 2015 Microsoft Corporation. All rights reserved.
Released under Apache 2.0 license as described in the file LICENSE.
Authors: Leonardo de Moura, Jeremy Avigad, Minchao Wu, Mario Carneiro
-/
import data.multiset.finset_ops
import tactic.monotonicity
import tactic.apply
import tactic.nth_rewrite

/-!
# Finite sets

mathlib has several different models for finite sets,
and it can be confusing when you're first getting used to them!

This file builds the basic theory of `finset α`,
modelled as a `multiset α` without duplicates.

It's "constructive" in the since that there is an underlying list of elements,
although this is wrapped in a quotient by permutations,
so anytime you actually use this list you're obligated to show you didn't depend on the ordering.

There's also the typeclass `fintype α`
(which asserts that there is some `finset α` containing every term of type `α`)
as well as the predicate `finite` on `s : set α` (which asserts `nonempty (fintype s)`).
-/

open multiset subtype nat function

variables {α : Type*} {β : Type*} {γ : Type*}

/-- `finset α` is the type of finite sets of elements of `α`. It is implemented
  as a multiset (a list up to permutation) which has no duplicate elements. -/
structure finset (α : Type*) :=
(val : multiset α)
(nodup : nodup val)

namespace finset

theorem eq_of_veq : ∀ {s t : finset α}, s.1 = t.1 → s = t
| ⟨s, _⟩ ⟨t, _⟩ rfl := rfl

@[simp] theorem val_inj {s t : finset α} : s.1 = t.1 ↔ s = t :=
⟨eq_of_veq, congr_arg _⟩

@[simp] theorem erase_dup_eq_self [decidable_eq α] (s : finset α) : erase_dup s.1 = s.1 :=
erase_dup_eq_self.2 s.2

instance has_decidable_eq [decidable_eq α] : decidable_eq (finset α)
| s₁ s₂ := decidable_of_iff _ val_inj

/-! ### membership -/

instance : has_mem α (finset α) := ⟨λ a s, a ∈ s.1⟩

theorem mem_def {a : α} {s : finset α} : a ∈ s ↔ a ∈ s.1 := iff.rfl

@[simp] theorem mem_mk {a : α} {s nd} : a ∈ @finset.mk α s nd ↔ a ∈ s := iff.rfl

instance decidable_mem [h : decidable_eq α] (a : α) (s : finset α) : decidable (a ∈ s) :=
multiset.decidable_mem _ _

/-! ### set coercion -/

/-- Convert a finset to a set in the natural way. -/
instance : has_coe_t (finset α) (set α) := ⟨λ s, {x | x ∈ s}⟩

@[simp, norm_cast] lemma mem_coe {a : α} {s : finset α} : a ∈ (s : set α) ↔ a ∈ s := iff.rfl

@[simp] lemma set_of_mem {α} {s : finset α} : {a | a ∈ s} = s := rfl

@[simp] lemma coe_mem {s : finset α} (x : (s : set α)) : ↑x ∈ s := x.2

@[simp] lemma mk_coe {s : finset α} (x : (s : set α)) {h} :
  (⟨x, h⟩ : (s : set α)) = x :=
subtype.coe_eta _ _

instance decidable_mem' [decidable_eq α] (a : α) (s : finset α) :
  decidable (a ∈ (s : set α)) := s.decidable_mem _

/-! ### extensionality -/
theorem ext_iff {s₁ s₂ : finset α} : s₁ = s₂ ↔ ∀ a, a ∈ s₁ ↔ a ∈ s₂ :=
val_inj.symm.trans $ nodup_ext s₁.2 s₂.2

@[ext]
theorem ext {s₁ s₂ : finset α} : (∀ a, a ∈ s₁ ↔ a ∈ s₂) → s₁ = s₂ :=
ext_iff.2

@[simp, norm_cast] theorem coe_inj {s₁ s₂ : finset α} : (s₁ : set α) = s₂ ↔ s₁ = s₂ :=
set.ext_iff.trans ext_iff.symm

lemma coe_injective {α} : injective (coe : finset α → set α) :=
λ s t, coe_inj.1

/-! ### subset -/

instance : has_subset (finset α) := ⟨λ s₁ s₂, ∀ ⦃a⦄, a ∈ s₁ → a ∈ s₂⟩

theorem subset_def {s₁ s₂ : finset α} : s₁ ⊆ s₂ ↔ s₁.1 ⊆ s₂.1 := iff.rfl

@[simp] theorem subset.refl (s : finset α) : s ⊆ s := subset.refl _

theorem subset_of_eq {s t : finset α} (h : s = t) : s ⊆ t := h ▸ subset.refl _

theorem subset.trans {s₁ s₂ s₃ : finset α} : s₁ ⊆ s₂ → s₂ ⊆ s₃ → s₁ ⊆ s₃ := subset.trans

theorem superset.trans {s₁ s₂ s₃ : finset α} : s₁ ⊇ s₂ → s₂ ⊇ s₃ → s₁ ⊇ s₃ :=
λ h' h, subset.trans h h'

-- TODO: these should be global attributes, but this will require fixing other files
local attribute [trans] subset.trans superset.trans

theorem mem_of_subset {s₁ s₂ : finset α} {a : α} : s₁ ⊆ s₂ → a ∈ s₁ → a ∈ s₂ := mem_of_subset

theorem subset.antisymm {s₁ s₂ : finset α} (H₁ : s₁ ⊆ s₂) (H₂ : s₂ ⊆ s₁) : s₁ = s₂ :=
ext $ λ a, ⟨@H₁ a, @H₂ a⟩

theorem subset_iff {s₁ s₂ : finset α} : s₁ ⊆ s₂ ↔ ∀ ⦃x⦄, x ∈ s₁ → x ∈ s₂ := iff.rfl

@[simp, norm_cast] theorem coe_subset {s₁ s₂ : finset α} :
  (s₁ : set α) ⊆ s₂ ↔ s₁ ⊆ s₂ := iff.rfl

@[simp] theorem val_le_iff {s₁ s₂ : finset α} : s₁.1 ≤ s₂.1 ↔ s₁ ⊆ s₂ := le_iff_subset s₁.2

instance : has_ssubset (finset α) := ⟨λa b, a ⊆ b ∧ ¬ b ⊆ a⟩

instance : partial_order (finset α) :=
{ le := (⊆),
  lt := (⊂),
  le_refl := subset.refl,
  le_trans := @subset.trans _,
  le_antisymm := @subset.antisymm _ }

theorem subset.antisymm_iff {s₁ s₂ : finset α} : s₁ = s₂ ↔ s₁ ⊆ s₂ ∧ s₂ ⊆ s₁ :=
le_antisymm_iff

@[simp] theorem le_iff_subset {s₁ s₂ : finset α} : s₁ ≤ s₂ ↔ s₁ ⊆ s₂ := iff.rfl
@[simp] theorem lt_iff_ssubset {s₁ s₂ : finset α} : s₁ < s₂ ↔ s₁ ⊂ s₂ := iff.rfl

@[simp, norm_cast] lemma coe_ssubset {s₁ s₂ : finset α} : (s₁ : set α) ⊂ s₂ ↔ s₁ ⊂ s₂ :=
show (s₁ : set α) ⊂ s₂ ↔ s₁ ⊆ s₂ ∧ ¬s₂ ⊆ s₁,
  by simp only [set.ssubset_def, finset.coe_subset]

@[simp] theorem val_lt_iff {s₁ s₂ : finset α} : s₁.1 < s₂.1 ↔ s₁ ⊂ s₂ :=
and_congr val_le_iff $ not_congr val_le_iff

theorem ssubset_iff_of_subset {s₁ s₂ : finset α} (h : s₁ ⊆ s₂) : s₁ ⊂ s₂ ↔ ∃ x ∈ s₂, x ∉ s₁ :=
set.ssubset_iff_of_subset h

/-! ### Nonempty -/

/-- The property `s.nonempty` expresses the fact that the finset `s` is not empty. It should be used
in theorem assumptions instead of `∃ x, x ∈ s` or `s ≠ ∅` as it gives access to a nice API thanks
to the dot notation. -/
protected def nonempty (s : finset α) : Prop := ∃ x:α, x ∈ s

@[simp, norm_cast] lemma coe_nonempty {s : finset α} : (s:set α).nonempty ↔ s.nonempty := iff.rfl

lemma nonempty.bex {s : finset α} (h : s.nonempty) : ∃ x:α, x ∈ s := h

lemma nonempty.mono {s t : finset α} (hst : s ⊆ t) (hs : s.nonempty) : t.nonempty :=
set.nonempty.mono hst hs

lemma nonempty.forall_const {s : finset α} (h : s.nonempty) {p : Prop} : (∀ x ∈ s, p) ↔ p :=
let ⟨x, hx⟩ := h in ⟨λ h, h x hx, λ h x hx, h⟩

/-! ### empty -/

/-- The empty finset -/
protected def empty : finset α := ⟨0, nodup_zero⟩

instance : has_emptyc (finset α) := ⟨finset.empty⟩

instance : inhabited (finset α) := ⟨∅⟩

@[simp] theorem empty_val : (∅ : finset α).1 = 0 := rfl

@[simp] theorem not_mem_empty (a : α) : a ∉ (∅ : finset α) := id

@[simp] theorem not_nonempty_empty : ¬(∅ : finset α).nonempty :=
λ ⟨x, hx⟩, not_mem_empty x hx

@[simp] theorem mk_zero : (⟨0, nodup_zero⟩ : finset α) = ∅ := rfl

theorem ne_empty_of_mem {a : α} {s : finset α} (h : a ∈ s) : s ≠ ∅ :=
λ e, not_mem_empty a $ e ▸ h

theorem nonempty.ne_empty {s : finset α} (h : s.nonempty) : s ≠ ∅ :=
exists.elim h $ λ a, ne_empty_of_mem

@[simp] theorem empty_subset (s : finset α) : ∅ ⊆ s := zero_subset _

theorem eq_empty_of_forall_not_mem {s : finset α} (H : ∀x, x ∉ s) : s = ∅ :=
eq_of_veq (eq_zero_of_forall_not_mem H)

lemma eq_empty_iff_forall_not_mem {s : finset α} : s = ∅ ↔ ∀ x, x ∉ s :=
⟨by rintro rfl x; exact id, λ h, eq_empty_of_forall_not_mem h⟩

@[simp] theorem val_eq_zero {s : finset α} : s.1 = 0 ↔ s = ∅ := @val_inj _ s ∅

theorem subset_empty {s : finset α} : s ⊆ ∅ ↔ s = ∅ := subset_zero.trans val_eq_zero

theorem nonempty_of_ne_empty {s : finset α} (h : s ≠ ∅) : s.nonempty :=
exists_mem_of_ne_zero (mt val_eq_zero.1 h)

theorem nonempty_iff_ne_empty {s : finset α} : s.nonempty ↔ s ≠ ∅ :=
⟨nonempty.ne_empty, nonempty_of_ne_empty⟩

@[simp] theorem not_nonempty_iff_eq_empty {s : finset α} : ¬s.nonempty ↔ s = ∅ :=
by { rw nonempty_iff_ne_empty, exact not_not, }

theorem eq_empty_or_nonempty (s : finset α) : s = ∅ ∨ s.nonempty :=
classical.by_cases or.inl (λ h, or.inr (nonempty_of_ne_empty h))

@[simp] lemma coe_empty : ((∅ : finset α) : set α) = ∅ := rfl

/-- A `finset` for an empty type is empty. -/
lemma eq_empty_of_not_nonempty (h : ¬ nonempty α) (s : finset α) : s = ∅ :=
finset.eq_empty_of_forall_not_mem $ λ x, false.elim $ not_nonempty_iff_imp_false.1 h x

/-! ### singleton -/
/--
`{a} : finset a` is the set `{a}` containing `a` and nothing else.

This differs from `insert a ∅` in that it does not require a `decidable_eq` instance for `α`.
-/
instance : has_singleton α (finset α) := ⟨λ a, ⟨{a}, nodup_singleton a⟩⟩

@[simp] theorem singleton_val (a : α) : ({a} : finset α).1 = a ::ₘ 0 := rfl

@[simp] theorem mem_singleton {a b : α} : b ∈ ({a} : finset α) ↔ b = a := mem_singleton

theorem not_mem_singleton {a b : α} : a ∉ ({b} : finset α) ↔ a ≠ b := not_congr mem_singleton

theorem mem_singleton_self (a : α) : a ∈ ({a} : finset α) := or.inl rfl

theorem singleton_inj {a b : α} : ({a} : finset α) = {b} ↔ a = b :=
⟨λ h, mem_singleton.1 (h ▸ mem_singleton_self _), congr_arg _⟩

@[simp] theorem singleton_nonempty (a : α) : ({a} : finset α).nonempty := ⟨a, mem_singleton_self a⟩

@[simp] theorem singleton_ne_empty (a : α) : ({a} : finset α) ≠ ∅ := (singleton_nonempty a).ne_empty

@[simp, norm_cast] lemma coe_singleton (a : α) : (({a} : finset α) : set α) = {a} :=
by { ext, simp }

lemma eq_singleton_iff_unique_mem {s : finset α} {a : α} :
  s = {a} ↔ a ∈ s ∧ ∀ x ∈ s, x = a :=
begin
  split; intro t,
    rw t,
    refine ⟨finset.mem_singleton_self _, λ _, finset.mem_singleton.1⟩,
  ext, rw finset.mem_singleton,
  refine ⟨t.right _, λ r, r.symm ▸ t.left⟩
end

lemma eq_singleton_iff_nonempty_unique_mem {s : finset α} {a : α} :
  s = {a} ↔ s.nonempty ∧ ∀ x ∈ s, x = a :=
begin
  split,
  { intros h, subst h, simp, },
  { rintros ⟨hne, h_uniq⟩, rw eq_singleton_iff_unique_mem, refine ⟨_, h_uniq⟩,
    rw ← h_uniq hne.some hne.some_spec, apply hne.some_spec, },
end

lemma singleton_iff_unique_mem (s : finset α) : (∃ a, s = {a}) ↔ ∃! a, a ∈ s :=
by simp only [eq_singleton_iff_unique_mem, exists_unique]

lemma singleton_subset_set_iff {s : set α} {a : α} :
  ↑({a} : finset α) ⊆ s ↔ a ∈ s :=
by rw [coe_singleton, set.singleton_subset_iff]

@[simp] lemma singleton_subset_iff {s : finset α} {a : α} :
  {a} ⊆ s ↔ a ∈ s :=
singleton_subset_set_iff

/-! ### cons -/

/-- `cons a s h` is the set `{a} ∪ s` containing `a` and the elements of `s`. It is the same as
`insert a s` when it is defined, but unlike `insert a s` it does not require `decidable_eq α`,
and the union is guaranteed to be disjoint.  -/
def cons {α} (a : α) (s : finset α) (h : a ∉ s) : finset α :=
⟨a ::ₘ s.1, multiset.nodup_cons.2 ⟨h, s.2⟩⟩

@[simp] theorem mem_cons {α a s h b} : b ∈ @cons α a s h ↔ b = a ∨ b ∈ s :=
by rcases s with ⟨⟨s⟩⟩; apply list.mem_cons_iff

@[simp] theorem cons_val {a : α} {s : finset α} (h : a ∉ s) : (cons a s h).1 = a ::ₘ s.1 := rfl

@[simp] theorem mk_cons {a : α} {s : multiset α} (h : (a ::ₘ s).nodup) :
  (⟨a ::ₘ s, h⟩ : finset α) = cons a ⟨s, (multiset.nodup_cons.1 h).2⟩ (multiset.nodup_cons.1 h).1 :=
rfl

@[simp] theorem nonempty_cons {a : α} {s : finset α} (h : a ∉ s) : (cons a s h).nonempty :=
⟨a, mem_cons.2 (or.inl rfl)⟩

@[simp] lemma nonempty_mk_coe : ∀ {l : list α} {hl}, (⟨↑l, hl⟩ : finset α).nonempty ↔ l ≠ []
| [] hl := by simp
| (a::l) hl := by simp [← multiset.cons_coe]

/-! ### disjoint union -/

/-- `disj_union s t h` is the set such that `a ∈ disj_union s t h` iff `a ∈ s` or `a ∈ t`.
It is the same as `s ∪ t`, but it does not require decidable equality on the type. The hypothesis
ensures that the sets are disjoint. -/
def disj_union {α} (s t : finset α) (h : ∀ a ∈ s, a ∉ t) : finset α :=
⟨s.1 + t.1, multiset.nodup_add.2 ⟨s.2, t.2, h⟩⟩

@[simp] theorem mem_disj_union {α s t h a} :
  a ∈ @disj_union α s t h ↔ a ∈ s ∨ a ∈ t :=
by rcases s with ⟨⟨s⟩⟩; rcases t with ⟨⟨t⟩⟩; apply list.mem_append

/-! ### insert -/
section decidable_eq
variables [decidable_eq α]

/-- `insert a s` is the set `{a} ∪ s` containing `a` and the elements of `s`. -/
instance : has_insert α (finset α) := ⟨λ a s, ⟨_, nodup_ndinsert a s.2⟩⟩

theorem insert_def (a : α) (s : finset α) : insert a s = ⟨_, nodup_ndinsert a s.2⟩ := rfl

@[simp] theorem insert_val (a : α) (s : finset α) : (insert a s).1 = ndinsert a s.1 := rfl

theorem insert_val' (a : α) (s : finset α) : (insert a s).1 = erase_dup (a ::ₘ s.1) :=
by rw [erase_dup_cons, erase_dup_eq_self]; refl

theorem insert_val_of_not_mem {a : α} {s : finset α} (h : a ∉ s) : (insert a s).1 = a ::ₘ s.1 :=
by rw [insert_val, ndinsert_of_not_mem h]

@[simp] theorem mem_insert {a b : α} {s : finset α} : a ∈ insert b s ↔ a = b ∨ a ∈ s := mem_ndinsert

theorem mem_insert_self (a : α) (s : finset α) : a ∈ insert a s := mem_ndinsert_self a s.1
theorem mem_insert_of_mem {a b : α} {s : finset α} (h : a ∈ s) : a ∈ insert b s :=
mem_ndinsert_of_mem h
theorem mem_of_mem_insert_of_ne {a b : α} {s : finset α} (h : b ∈ insert a s) : b ≠ a → b ∈ s :=
(mem_insert.1 h).resolve_left

@[simp] theorem cons_eq_insert {α} [decidable_eq α] (a s h) : @cons α a s h = insert a s :=
ext $ λ a, by simp

@[simp, norm_cast] lemma coe_insert (a : α) (s : finset α) :
  ↑(insert a s) = (insert a s : set α) :=
set.ext $ λ x, by simp only [mem_coe, mem_insert, set.mem_insert_iff]

lemma mem_insert_coe {s : finset α} {x y : α} : x ∈ insert y s ↔ x ∈ insert y (s : set α) :=
by simp

instance : is_lawful_singleton α (finset α) := ⟨λ a, by { ext, simp }⟩

@[simp] theorem insert_eq_of_mem {a : α} {s : finset α} (h : a ∈ s) : insert a s = s :=
eq_of_veq $ ndinsert_of_mem h

@[simp] theorem insert_singleton_self_eq (a : α) : ({a, a} : finset α) = {a} :=
insert_eq_of_mem $ mem_singleton_self _

theorem insert.comm (a b : α) (s : finset α) : insert a (insert b s) = insert b (insert a s) :=
ext $ λ x, by simp only [mem_insert, or.left_comm]

theorem insert_singleton_comm (a b : α) : ({a, b} : finset α) = {b, a} :=
begin
  ext,
  simp [or.comm]
end

@[simp] theorem insert_idem (a : α) (s : finset α) : insert a (insert a s) = insert a s :=
ext $ λ x, by simp only [mem_insert, or.assoc.symm, or_self]

@[simp] theorem insert_nonempty (a : α) (s : finset α) : (insert a s).nonempty :=
⟨a, mem_insert_self a s⟩

@[simp] theorem insert_ne_empty (a : α) (s : finset α) : insert a s ≠ ∅ :=
(insert_nonempty a s).ne_empty

section
universe u
/-!
The universe annotation is required for the following instance, possibly this is a bug in Lean. See
leanprover.zulipchat.com/#narrow/stream/113488-general/topic/strange.20error.20(universe.20issue.3F)
-/

instance {α : Type u} [decidable_eq α] (i : α) (s : finset α) :
  nonempty.{u + 1} ((insert i s : finset α) : set α) :=
(finset.coe_nonempty.mpr (s.insert_nonempty i)).to_subtype

end

lemma ne_insert_of_not_mem (s t : finset α) {a : α} (h : a ∉ s) :
  s ≠ insert a t :=
by { contrapose! h, simp [h] }

theorem insert_subset {a : α} {s t : finset α} : insert a s ⊆ t ↔ a ∈ t ∧ s ⊆ t :=
by simp only [subset_iff, mem_insert, forall_eq, or_imp_distrib, forall_and_distrib]

theorem subset_insert (a : α) (s : finset α) : s ⊆ insert a s :=
λ b, mem_insert_of_mem

theorem insert_subset_insert (a : α) {s t : finset α} (h : s ⊆ t) : insert a s ⊆ insert a t :=
insert_subset.2 ⟨mem_insert_self _ _, subset.trans h (subset_insert _ _)⟩

lemma ssubset_iff {s t : finset α} : s ⊂ t ↔ (∃a ∉ s, insert a s ⊆ t) :=
by exact_mod_cast @set.ssubset_iff_insert α s t

lemma ssubset_insert {s : finset α} {a : α} (h : a ∉ s) : s ⊂ insert a s :=
ssubset_iff.mpr ⟨a, h, subset.refl _⟩

@[elab_as_eliminator]
protected theorem induction {α : Type*} {p : finset α → Prop} [decidable_eq α]
  (h₁ : p ∅) (h₂ : ∀ ⦃a : α⦄ {s : finset α}, a ∉ s → p s → p (insert a s)) : ∀ s, p s
| ⟨s, nd⟩ := multiset.induction_on s (λ _, h₁) (λ a s IH nd, begin
    cases nodup_cons.1 nd with m nd',
    rw [← (eq_of_veq _ : insert a (finset.mk s _) = ⟨a ::ₘ s, nd⟩)],
    { exact h₂ (by exact m) (IH nd') },
    { rw [insert_val, ndinsert_of_not_mem m] }
  end) nd

/--
To prove a proposition about an arbitrary `finset α`,
it suffices to prove it for the empty `finset`,
and to show that if it holds for some `finset α`,
then it holds for the `finset` obtained by inserting a new element.
-/
@[elab_as_eliminator]
protected theorem induction_on {α : Type*} {p : finset α → Prop} [decidable_eq α]
  (s : finset α) (h₁ : p ∅) (h₂ : ∀ ⦃a : α⦄ {s : finset α}, a ∉ s → p s → p (insert a s)) : p s :=
finset.induction h₁ h₂ s

/--
To prove a proposition about `S : finset α`,
it suffices to prove it for the empty `finset`,
and to show that if it holds for some `finset α ⊆ S`,
then it holds for the `finset` obtained by inserting a new element of `S`.
-/
@[elab_as_eliminator]
theorem induction_on' {α : Type*} {p : finset α → Prop} [decidable_eq α]
  (S : finset α) (h₁ : p ∅) (h₂ : ∀ {a s}, a ∈ S → s ⊆ S → a ∉ s → p s → p (insert a s)) : p S :=
@finset.induction_on α (λ T, T ⊆ S → p T) _ S (λ _, h₁) (λ a s has hqs hs,
  let ⟨hS, sS⟩ := finset.insert_subset.1 hs in h₂ hS sS has (hqs sS)) (finset.subset.refl S)

/-- Inserting an element to a finite set is equivalent to the option type. -/
def subtype_insert_equiv_option {t : finset α} {x : α} (h : x ∉ t) :
  {i // i ∈ insert x t} ≃ option {i // i ∈ t} :=
begin
  refine
  { to_fun := λ y, if h : ↑y = x then none else some ⟨y, (mem_insert.mp y.2).resolve_left h⟩,
    inv_fun := λ y, y.elim ⟨x, mem_insert_self _ _⟩ $ λ z, ⟨z, mem_insert_of_mem z.2⟩,
    .. },
  { intro y, by_cases h : ↑y = x,
    simp only [subtype.ext_iff, h, option.elim, dif_pos, subtype.coe_mk],
    simp only [h, option.elim, dif_neg, not_false_iff, subtype.coe_eta, subtype.coe_mk] },
  { rintro (_|y), simp only [option.elim, dif_pos, subtype.coe_mk],
    have : ↑y ≠ x, { rintro ⟨⟩, exact h y.2 },
    simp only [this, option.elim, subtype.eta, dif_neg, not_false_iff, subtype.coe_eta,
      subtype.coe_mk] },
end

/-! ### union -/

/-- `s ∪ t` is the set such that `a ∈ s ∪ t` iff `a ∈ s` or `a ∈ t`. -/
instance : has_union (finset α) := ⟨λ s₁ s₂, ⟨_, nodup_ndunion s₁.1 s₂.2⟩⟩

theorem union_val_nd (s₁ s₂ : finset α) : (s₁ ∪ s₂).1 = ndunion s₁.1 s₂.1 := rfl

@[simp] theorem union_val (s₁ s₂ : finset α) : (s₁ ∪ s₂).1 = s₁.1 ∪ s₂.1 :=
ndunion_eq_union s₁.2

@[simp] theorem mem_union {a : α} {s₁ s₂ : finset α} : a ∈ s₁ ∪ s₂ ↔ a ∈ s₁ ∨ a ∈ s₂ := mem_ndunion

@[simp] theorem disj_union_eq_union {α} [decidable_eq α] (s t h) : @disj_union α s t h = s ∪ t :=
ext $ λ a, by simp

theorem mem_union_left {a : α} {s₁ : finset α} (s₂ : finset α) (h : a ∈ s₁) : a ∈ s₁ ∪ s₂ :=
mem_union.2 $ or.inl h

theorem mem_union_right {a : α} {s₂ : finset α} (s₁ : finset α) (h : a ∈ s₂) : a ∈ s₁ ∪ s₂ :=
mem_union.2 $ or.inr h

theorem forall_mem_union {s₁ s₂ : finset α} {p : α → Prop} :
  (∀ ab ∈ (s₁ ∪ s₂), p ab) ↔ (∀ a ∈ s₁, p a) ∧ (∀ b ∈ s₂, p b) :=
⟨λ h, ⟨λ a, h a ∘ mem_union_left _, λ b, h b ∘ mem_union_right _⟩,
 λ h ab hab, (mem_union.mp hab).elim (h.1 _) (h.2 _)⟩

theorem not_mem_union {a : α} {s₁ s₂ : finset α} : a ∉ s₁ ∪ s₂ ↔ a ∉ s₁ ∧ a ∉ s₂ :=
by rw [mem_union, not_or_distrib]

@[simp, norm_cast]
lemma coe_union (s₁ s₂ : finset α) : ↑(s₁ ∪ s₂) = (s₁ ∪ s₂ : set α) := set.ext $ λ x, mem_union

theorem union_subset {s₁ s₂ s₃ : finset α} (h₁ : s₁ ⊆ s₃) (h₂ : s₂ ⊆ s₃) : s₁ ∪ s₂ ⊆ s₃ :=
val_le_iff.1 (ndunion_le.2 ⟨h₁, val_le_iff.2 h₂⟩)

theorem subset_union_left (s₁ s₂ : finset α) : s₁ ⊆ s₁ ∪ s₂ := λ x, mem_union_left _

theorem subset_union_right (s₁ s₂ : finset α) : s₂ ⊆ s₁ ∪ s₂ := λ x, mem_union_right _

lemma union_subset_union {s1 t1 s2 t2 : finset α} (h1 : s1 ⊆ t1) (h2 : s2 ⊆ t2) :
  s1 ∪ s2 ⊆ t1 ∪ t2 :=
by { intros x hx, rw finset.mem_union at hx ⊢, tauto }

theorem union_comm (s₁ s₂ : finset α) : s₁ ∪ s₂ = s₂ ∪ s₁ :=
ext $ λ x, by simp only [mem_union, or_comm]

instance : is_commutative (finset α) (∪) := ⟨union_comm⟩

@[simp] theorem union_assoc (s₁ s₂ s₃ : finset α) : (s₁ ∪ s₂) ∪ s₃ = s₁ ∪ (s₂ ∪ s₃) :=
ext $ λ x, by simp only [mem_union, or_assoc]

instance : is_associative (finset α) (∪) := ⟨union_assoc⟩

@[simp] theorem union_idempotent (s : finset α) : s ∪ s = s :=
ext $ λ _, mem_union.trans $ or_self _

instance : is_idempotent (finset α) (∪) := ⟨union_idempotent⟩

theorem union_left_comm (s₁ s₂ s₃ : finset α) : s₁ ∪ (s₂ ∪ s₃) = s₂ ∪ (s₁ ∪ s₃) :=
ext $ λ _, by simp only [mem_union, or.left_comm]

theorem union_right_comm (s₁ s₂ s₃ : finset α) : (s₁ ∪ s₂) ∪ s₃ = (s₁ ∪ s₃) ∪ s₂ :=
ext $ λ x, by simp only [mem_union, or_assoc, or_comm (x ∈ s₂)]

theorem union_self (s : finset α) : s ∪ s = s := union_idempotent s

@[simp] theorem union_empty (s : finset α) : s ∪ ∅ = s :=
ext $ λ x, mem_union.trans $ or_false _

@[simp] theorem empty_union (s : finset α) : ∅ ∪ s = s :=
ext $ λ x, mem_union.trans $ false_or _

theorem insert_eq (a : α) (s : finset α) : insert a s = {a} ∪ s := rfl

@[simp] theorem insert_union (a : α) (s t : finset α) : insert a s ∪ t = insert a (s ∪ t) :=
by simp only [insert_eq, union_assoc]

@[simp] theorem union_insert (a : α) (s t : finset α) : s ∪ insert a t = insert a (s ∪ t) :=
by simp only [insert_eq, union_left_comm]

theorem insert_union_distrib (a : α) (s t : finset α) :
  insert a (s ∪ t) = insert a s ∪ insert a t :=
by simp only [insert_union, union_insert, insert_idem]

@[simp] lemma union_eq_left_iff_subset {s t : finset α} :
  s ∪ t = s ↔ t ⊆ s :=
begin
  split,
  { assume h,
    have : t ⊆ s ∪ t := subset_union_right _ _,
    rwa h at this },
  { assume h,
    exact subset.antisymm (union_subset (subset.refl _) h) (subset_union_left _ _) }
end

@[simp] lemma left_eq_union_iff_subset {s t : finset α} :
  s = s ∪ t ↔ t ⊆ s :=
by rw [← union_eq_left_iff_subset, eq_comm]

@[simp] lemma union_eq_right_iff_subset {s t : finset α} :
  t ∪ s = s ↔ t ⊆ s :=
by rw [union_comm, union_eq_left_iff_subset]

@[simp] lemma right_eq_union_iff_subset {s t : finset α} :
  s = t ∪ s ↔ t ⊆ s :=
by rw [← union_eq_right_iff_subset, eq_comm]

/--
To prove a relation on pairs of `finset X`, it suffices to show that it is
  * symmetric,
  * it holds when one of the `finset`s is empty,
  * it holds for pairs of singletons,
  * if it holds for `[a, c]` and for `[b, c]`, then it holds for `[a ∪ b, c]`.
-/
lemma induction_on_union (P : finset α → finset α → Prop)
  (symm : ∀ {a b}, P a b → P b a)
  (empty_right : ∀ {a}, P a ∅)
  (singletons : ∀ {a b}, P {a} {b})
  (union_of : ∀ {a b c}, P a c → P b c → P (a ∪ b) c) :
  ∀ a b, P a b :=
begin
  intros a b,
  refine finset.induction_on b empty_right (λ x s xs hi, symm _),
  rw finset.insert_eq,
  apply union_of _ (symm hi),
  refine finset.induction_on a empty_right (λ a t ta hi, symm _),
  rw finset.insert_eq,
  exact union_of singletons (symm hi),
end

/-! ### inter -/

/-- `s ∩ t` is the set such that `a ∈ s ∩ t` iff `a ∈ s` and `a ∈ t`. -/
instance : has_inter (finset α) := ⟨λ s₁ s₂, ⟨_, nodup_ndinter s₂.1 s₁.2⟩⟩

theorem inter_val_nd (s₁ s₂ : finset α) : (s₁ ∩ s₂).1 = ndinter s₁.1 s₂.1 := rfl

@[simp] theorem inter_val (s₁ s₂ : finset α) : (s₁ ∩ s₂).1 = s₁.1 ∩ s₂.1 :=
ndinter_eq_inter s₁.2

@[simp] theorem mem_inter {a : α} {s₁ s₂ : finset α} : a ∈ s₁ ∩ s₂ ↔ a ∈ s₁ ∧ a ∈ s₂ := mem_ndinter

theorem mem_of_mem_inter_left {a : α} {s₁ s₂ : finset α} (h : a ∈ s₁ ∩ s₂) :
  a ∈ s₁ := (mem_inter.1 h).1

theorem mem_of_mem_inter_right {a : α} {s₁ s₂ : finset α} (h : a ∈ s₁ ∩ s₂) :
  a ∈ s₂ := (mem_inter.1 h).2

theorem mem_inter_of_mem {a : α} {s₁ s₂ : finset α} : a ∈ s₁ → a ∈ s₂ → a ∈ s₁ ∩ s₂ :=
and_imp.1 mem_inter.2

theorem inter_subset_left (s₁ s₂ : finset α) : s₁ ∩ s₂ ⊆ s₁ := λ a, mem_of_mem_inter_left

theorem inter_subset_right (s₁ s₂ : finset α) : s₁ ∩ s₂ ⊆ s₂ := λ a, mem_of_mem_inter_right

theorem subset_inter {s₁ s₂ s₃ : finset α} : s₁ ⊆ s₂ → s₁ ⊆ s₃ → s₁ ⊆ s₂ ∩ s₃ :=
by simp only [subset_iff, mem_inter] {contextual:=tt}; intros; split; trivial

@[simp, norm_cast]
lemma coe_inter (s₁ s₂ : finset α) : ↑(s₁ ∩ s₂) = (s₁ ∩ s₂ : set α) := set.ext $ λ _, mem_inter

@[simp] theorem union_inter_cancel_left {s t : finset α} : (s ∪ t) ∩ s = s :=
by rw [← coe_inj, coe_inter, coe_union, set.union_inter_cancel_left]

@[simp] theorem union_inter_cancel_right {s t : finset α} : (s ∪ t) ∩ t = t :=
by rw [← coe_inj, coe_inter, coe_union, set.union_inter_cancel_right]

theorem inter_comm (s₁ s₂ : finset α) : s₁ ∩ s₂ = s₂ ∩ s₁ :=
ext $ λ _, by simp only [mem_inter, and_comm]

@[simp] theorem inter_assoc (s₁ s₂ s₃ : finset α) : (s₁ ∩ s₂) ∩ s₃ = s₁ ∩ (s₂ ∩ s₃) :=
ext $ λ _, by simp only [mem_inter, and_assoc]

theorem inter_left_comm (s₁ s₂ s₃ : finset α) : s₁ ∩ (s₂ ∩ s₃) = s₂ ∩ (s₁ ∩ s₃) :=
ext $ λ _, by simp only [mem_inter, and.left_comm]

theorem inter_right_comm (s₁ s₂ s₃ : finset α) : (s₁ ∩ s₂) ∩ s₃ = (s₁ ∩ s₃) ∩ s₂ :=
ext $ λ _, by simp only [mem_inter, and.right_comm]

@[simp] theorem inter_self (s : finset α) : s ∩ s = s :=
ext $ λ _, mem_inter.trans $ and_self _

@[simp] theorem inter_empty (s : finset α) : s ∩ ∅ = ∅ :=
ext $ λ _, mem_inter.trans $ and_false _

@[simp] theorem empty_inter (s : finset α) : ∅ ∩ s = ∅ :=
ext $ λ _, mem_inter.trans $ false_and _

@[simp] lemma inter_union_self (s t : finset α) : s ∩ (t ∪ s) = s :=
by rw [inter_comm, union_inter_cancel_right]

@[simp] theorem insert_inter_of_mem {s₁ s₂ : finset α} {a : α} (h : a ∈ s₂) :
  insert a s₁ ∩ s₂ = insert a (s₁ ∩ s₂) :=
ext $ λ x, have x = a ∨ x ∈ s₂ ↔ x ∈ s₂, from or_iff_right_of_imp $ by rintro rfl; exact h,
by simp only [mem_inter, mem_insert, or_and_distrib_left, this]

@[simp] theorem inter_insert_of_mem {s₁ s₂ : finset α} {a : α} (h : a ∈ s₁) :
  s₁ ∩ insert a s₂ = insert a (s₁ ∩ s₂) :=
by rw [inter_comm, insert_inter_of_mem h, inter_comm]

@[simp] theorem insert_inter_of_not_mem {s₁ s₂ : finset α} {a : α} (h : a ∉ s₂) :
  insert a s₁ ∩ s₂ = s₁ ∩ s₂ :=
ext $ λ x, have ¬ (x = a ∧ x ∈ s₂), by rintro ⟨rfl, H⟩; exact h H,
by simp only [mem_inter, mem_insert, or_and_distrib_right, this, false_or]

@[simp] theorem inter_insert_of_not_mem {s₁ s₂ : finset α} {a : α} (h : a ∉ s₁) :
  s₁ ∩ insert a s₂ = s₁ ∩ s₂ :=
by rw [inter_comm, insert_inter_of_not_mem h, inter_comm]

@[simp] theorem singleton_inter_of_mem {a : α} {s : finset α} (H : a ∈ s) : {a} ∩ s = {a} :=
show insert a ∅ ∩ s = insert a ∅, by rw [insert_inter_of_mem H, empty_inter]

@[simp] theorem singleton_inter_of_not_mem {a : α} {s : finset α} (H : a ∉ s) : {a} ∩ s = ∅ :=
eq_empty_of_forall_not_mem $ by simp only [mem_inter, mem_singleton]; rintro x ⟨rfl, h⟩; exact H h

@[simp] theorem inter_singleton_of_mem {a : α} {s : finset α} (h : a ∈ s) : s ∩ {a} = {a} :=
by rw [inter_comm, singleton_inter_of_mem h]

@[simp] theorem inter_singleton_of_not_mem {a : α} {s : finset α} (h : a ∉ s) : s ∩ {a} = ∅ :=
by rw [inter_comm, singleton_inter_of_not_mem h]

@[mono]
lemma inter_subset_inter {x y s t : finset α} (h : x ⊆ y) (h' : s ⊆ t) : x ∩ s ⊆ y ∩ t :=
begin
  intros a a_in,
  rw finset.mem_inter at a_in ⊢,
  exact ⟨h a_in.1, h' a_in.2⟩
end

lemma inter_subset_inter_right {x y s : finset α} (h : x ⊆ y) : x ∩ s ⊆ y ∩ s :=
finset.inter_subset_inter h (finset.subset.refl _)

lemma inter_subset_inter_left {x y s : finset α} (h : x ⊆ y) : s ∩ x ⊆ s ∩ y :=
finset.inter_subset_inter (finset.subset.refl _) h

/-! ### lattice laws -/

instance : lattice (finset α) :=
{ sup          := (∪),
  sup_le       := assume a b c, union_subset,
  le_sup_left  := subset_union_left,
  le_sup_right := subset_union_right,
  inf          := (∩),
  le_inf       := assume a b c, subset_inter,
  inf_le_left  := inter_subset_left,
  inf_le_right := inter_subset_right,
  ..finset.partial_order }

@[simp] theorem sup_eq_union (s t : finset α) : s ⊔ t = s ∪ t := rfl
@[simp] theorem inf_eq_inter (s t : finset α) : s ⊓ t = s ∩ t := rfl

instance : semilattice_inf_bot (finset α) :=
{ bot := ∅, bot_le := empty_subset, ..finset.lattice }

instance {α : Type*} [decidable_eq α] : semilattice_sup_bot (finset α) :=
{ ..finset.semilattice_inf_bot, ..finset.lattice }

instance : distrib_lattice (finset α) :=
{ le_sup_inf := assume a b c, show (a ∪ b) ∩ (a ∪ c) ⊆ a ∪ b ∩ c,
    by simp only [subset_iff, mem_inter, mem_union, and_imp, or_imp_distrib] {contextual:=tt};
    simp only [true_or, imp_true_iff, true_and, or_true],
  ..finset.lattice }

theorem inter_distrib_left (s t u : finset α) : s ∩ (t ∪ u) = (s ∩ t) ∪ (s ∩ u) := inf_sup_left

theorem inter_distrib_right (s t u : finset α) : (s ∪ t) ∩ u = (s ∩ u) ∪ (t ∩ u) := inf_sup_right

theorem union_distrib_left (s t u : finset α) : s ∪ (t ∩ u) = (s ∪ t) ∩ (s ∪ u) := sup_inf_left

theorem union_distrib_right (s t u : finset α) : (s ∩ t) ∪ u = (s ∪ u) ∩ (t ∪ u) := sup_inf_right

lemma union_eq_empty_iff (A B : finset α) : A ∪ B = ∅ ↔ A = ∅ ∧ B = ∅ := sup_eq_bot_iff

/-! ### erase -/

/-- `erase s a` is the set `s - {a}`, that is, the elements of `s` which are
  not equal to `a`. -/
def erase (s : finset α) (a : α) : finset α := ⟨_, nodup_erase_of_nodup a s.2⟩

@[simp] theorem erase_val (s : finset α) (a : α) : (erase s a).1 = s.1.erase a := rfl

@[simp] theorem mem_erase {a b : α} {s : finset α} : a ∈ erase s b ↔ a ≠ b ∧ a ∈ s :=
mem_erase_iff_of_nodup s.2

theorem not_mem_erase (a : α) (s : finset α) : a ∉ erase s a := mem_erase_of_nodup s.2

@[simp] theorem erase_empty (a : α) : erase ∅ a = ∅ := rfl

theorem ne_of_mem_erase {a b : α} {s : finset α} : b ∈ erase s a → b ≠ a :=
by simp only [mem_erase]; exact and.left

theorem mem_of_mem_erase {a b : α} {s : finset α} : b ∈ erase s a → b ∈ s := mem_of_mem_erase

theorem mem_erase_of_ne_of_mem {a b : α} {s : finset α} : a ≠ b → a ∈ s → a ∈ erase s b :=
by simp only [mem_erase]; exact and.intro

/-- An element of `s` that is not an element of `erase s a` must be
`a`. -/
lemma eq_of_mem_of_not_mem_erase {a b : α} {s : finset α} (hs : b ∈ s)
    (hsa : b ∉ s.erase a) : b = a :=
begin
  rw [mem_erase, not_and] at hsa,
  exact not_imp_not.mp hsa hs
end

theorem erase_insert {a : α} {s : finset α} (h : a ∉ s) : erase (insert a s) a = s :=
ext $ assume x, by simp only [mem_erase, mem_insert, and_or_distrib_left, not_and_self, false_or];
apply and_iff_right_of_imp; rintro H rfl; exact h H

theorem insert_erase {a : α} {s : finset α} (h : a ∈ s) : insert a (erase s a) = s :=
ext $ assume x, by simp only [mem_insert, mem_erase, or_and_distrib_left, dec_em, true_and];
apply or_iff_right_of_imp; rintro rfl; exact h

theorem erase_subset_erase (a : α) {s t : finset α} (h : s ⊆ t) : erase s a ⊆ erase t a :=
val_le_iff.1 $ erase_le_erase _ $ val_le_iff.2 h

theorem erase_subset (a : α) (s : finset α) : erase s a ⊆ s := erase_subset _ _

@[simp, norm_cast] lemma coe_erase (a : α) (s : finset α) : ↑(erase s a) = (s \ {a} : set α) :=
set.ext $ λ _, mem_erase.trans $ by rw [and_comm, set.mem_diff, set.mem_singleton_iff]; refl

lemma erase_ssubset {a : α} {s : finset α} (h : a ∈ s) : s.erase a ⊂ s :=
calc s.erase a ⊂ insert a (s.erase a) : ssubset_insert $ not_mem_erase _ _
  ... = _ : insert_erase h

theorem erase_eq_of_not_mem {a : α} {s : finset α} (h : a ∉ s) : erase s a = s :=
eq_of_veq $ erase_of_not_mem h

theorem subset_insert_iff {a : α} {s t : finset α} : s ⊆ insert a t ↔ erase s a ⊆ t :=
by simp only [subset_iff, or_iff_not_imp_left, mem_erase, mem_insert, and_imp];
exact forall_congr (λ x, forall_swap)

theorem erase_insert_subset (a : α) (s : finset α) : erase (insert a s) a ⊆ s :=
subset_insert_iff.1 $ subset.refl _

theorem insert_erase_subset (a : α) (s : finset α) : s ⊆ insert a (erase s a) :=
subset_insert_iff.2 $ subset.refl _

/-! ### sdiff -/

/-- `s \ t` is the set consisting of the elements of `s` that are not in `t`. -/
instance : has_sdiff (finset α) := ⟨λs₁ s₂, ⟨s₁.1 - s₂.1, nodup_of_le (sub_le_self _ _) s₁.2⟩⟩

@[simp] theorem mem_sdiff {a : α} {s₁ s₂ : finset α} :
  a ∈ s₁ \ s₂ ↔ a ∈ s₁ ∧ a ∉ s₂ := mem_sub_of_nodup s₁.2

lemma not_mem_sdiff_of_mem_right {a : α} {s t : finset α} (h : a ∈ t) : a ∉ s \ t :=
by simp only [mem_sdiff, h, not_true, not_false_iff, and_false]

theorem sdiff_union_of_subset {s₁ s₂ : finset α} (h : s₁ ⊆ s₂) : (s₂ \ s₁) ∪ s₁ = s₂ :=
ext $ λ a, by simpa only [mem_sdiff, mem_union, or_comm,
  or_and_distrib_left, dec_em, and_true] using or_iff_right_of_imp (@h a)

theorem union_sdiff_of_subset {s₁ s₂ : finset α} (h : s₁ ⊆ s₂) : s₁ ∪ (s₂ \ s₁) = s₂ :=
(union_comm _ _).trans (sdiff_union_of_subset h)

theorem inter_sdiff (s t u : finset α) : s ∩ (t \ u) = s ∩ t \ u :=
by { ext x, simp [and_assoc] }

@[simp] theorem inter_sdiff_self (s₁ s₂ : finset α) : s₁ ∩ (s₂ \ s₁) = ∅ :=
eq_empty_of_forall_not_mem $
by simp only [mem_inter, mem_sdiff]; rintro x ⟨h, _, hn⟩; exact hn h

@[simp] theorem sdiff_inter_self (s₁ s₂ : finset α) : (s₂ \ s₁) ∩ s₁ = ∅ :=
(inter_comm _ _).trans (inter_sdiff_self _ _)

@[simp] theorem sdiff_self (s₁ : finset α) : s₁ \ s₁ = ∅ :=
by ext; simp

theorem sdiff_inter_distrib_right (s₁ s₂ s₃ : finset α) : s₁ \ (s₂ ∩ s₃) = (s₁ \ s₂) ∪ (s₁ \ s₃) :=
by ext; simp only [and_or_distrib_left, mem_union, not_and_distrib, mem_sdiff, mem_inter]

@[simp] theorem sdiff_inter_self_left (s₁ s₂ : finset α) : s₁ \ (s₁ ∩ s₂) = s₁ \ s₂ :=
by simp only [sdiff_inter_distrib_right, sdiff_self, empty_union]

@[simp] theorem sdiff_inter_self_right (s₁ s₂ : finset α) : s₁ \ (s₂ ∩ s₁) = s₁ \ s₂ :=
by simp only [sdiff_inter_distrib_right, sdiff_self, union_empty]

@[simp] theorem sdiff_empty {s₁ : finset α} : s₁ \ ∅ = s₁ :=
ext (by simp)

@[mono]
theorem sdiff_subset_sdiff {s₁ s₂ t₁ t₂ : finset α} (h₁ : t₁ ⊆ t₂) (h₂ : s₂ ⊆ s₁) :
  t₁ \ s₁ ⊆ t₂ \ s₂ :=
by simpa only [subset_iff, mem_sdiff, and_imp] using λ a m₁ m₂, and.intro (h₁ m₁) (mt (@h₂ _) m₂)

theorem sdiff_subset_self {s₁ s₂ : finset α} : s₁ \ s₂ ⊆ s₁ :=
suffices s₁ \ s₂ ⊆ s₁ \ ∅, by simpa [sdiff_empty] using this,
sdiff_subset_sdiff (subset.refl _) (empty_subset _)

@[simp, norm_cast] lemma coe_sdiff (s₁ s₂ : finset α) : ↑(s₁ \ s₂) = (s₁ \ s₂ : set α) :=
set.ext $ λ _, mem_sdiff

@[simp] theorem union_sdiff_self_eq_union {s t : finset α} : s ∪ (t \ s) = s ∪ t :=
ext $ λ a, by simp only [mem_union, mem_sdiff, or_iff_not_imp_left,
  imp_and_distrib, and_iff_left id]

@[simp] theorem sdiff_union_self_eq_union {s t : finset α} : (s \ t) ∪ t = s ∪ t :=
by rw [union_comm, union_sdiff_self_eq_union, union_comm]

lemma union_sdiff_symm {s t : finset α} : s ∪ (t \ s) = t ∪ (s \ t) :=
by rw [union_sdiff_self_eq_union, union_sdiff_self_eq_union, union_comm]

lemma sdiff_union_inter (s t : finset α) : (s \ t) ∪ (s ∩ t) = s :=
by { simp only [ext_iff, mem_union, mem_sdiff, mem_inter], tauto }

@[simp] lemma sdiff_idem (s t : finset α) : s \ t \ t = s \ t :=
by { simp only [ext_iff, mem_sdiff], tauto }

lemma sdiff_eq_empty_iff_subset {s t : finset α} : s \ t = ∅ ↔ s ⊆ t :=
by { rw [subset_iff, ext_iff], simp }

@[simp] lemma empty_sdiff (s : finset α) : ∅ \ s = ∅ :=
by { rw sdiff_eq_empty_iff_subset, exact empty_subset _ }

lemma insert_sdiff_of_not_mem (s : finset α) {t : finset α} {x : α} (h : x ∉ t) :
  (insert x s) \ t = insert x (s \ t) :=
begin
  rw [← coe_inj, coe_insert, coe_sdiff, coe_sdiff, coe_insert],
  exact set.insert_diff_of_not_mem s h
end

lemma insert_sdiff_of_mem (s : finset α) {t : finset α} {x : α} (h : x ∈ t) :
  (insert x s) \ t = s \ t :=
begin
  rw [← coe_inj, coe_sdiff, coe_sdiff, coe_insert],
  exact set.insert_diff_of_mem s h
end

@[simp] lemma insert_sdiff_insert (s t : finset α) (x : α) :
  (insert x s) \ (insert x t) = s \ insert x t :=
insert_sdiff_of_mem _ (mem_insert_self _ _)

lemma sdiff_insert_of_not_mem {s : finset α} {x : α} (h : x ∉ s) (t : finset α) :
  s \ (insert x t) = s \ t :=
begin
  refine subset.antisymm (sdiff_subset_sdiff (subset.refl _) (subset_insert _ _)) (λ y hy, _),
  simp only [mem_sdiff, mem_insert, not_or_distrib] at hy ⊢,
  exact ⟨hy.1, λ hxy, h $ hxy ▸ hy.1, hy.2⟩
end

@[simp] lemma sdiff_subset (s t : finset α) : s \ t ⊆ s :=
by simp [subset_iff, mem_sdiff] {contextual := tt}

lemma union_sdiff_distrib (s₁ s₂ t : finset α) : (s₁ ∪ s₂) \ t = s₁ \ t ∪ s₂ \ t :=
by { simp only [ext_iff, mem_sdiff, mem_union], tauto }

lemma sdiff_union_distrib (s t₁ t₂ : finset α) : s \ (t₁ ∪ t₂) = (s \ t₁) ∩ (s \ t₂) :=
by { simp only [ext_iff, mem_union, mem_sdiff, mem_inter], tauto }

lemma union_sdiff_self (s t : finset α) : (s ∪ t) \ t = s \ t :=
by rw [union_sdiff_distrib, sdiff_self, union_empty]

lemma sdiff_singleton_eq_erase (a : α) (s : finset α) : s \ singleton a = erase s a :=
by { ext, rw [mem_erase, mem_sdiff, mem_singleton], tauto }

lemma sdiff_sdiff_self_left (s t : finset α) : s \ (s \ t) = s ∩ t :=
by { simp only [ext_iff, mem_sdiff, mem_inter], tauto }

lemma inter_eq_inter_of_sdiff_eq_sdiff {s t₁ t₂ : finset α} : s \ t₁ = s \ t₂ → s ∩ t₁ = s ∩ t₂ :=
by { simp only [ext_iff, mem_sdiff, mem_inter], intros b c, replace b := b c, split; tauto }

end decidable_eq

/-! ### attach -/

/-- `attach s` takes the elements of `s` and forms a new set of elements of the
  subtype `{x // x ∈ s}`. -/
def attach (s : finset α) : finset {x // x ∈ s} := ⟨attach s.1, nodup_attach.2 s.2⟩

theorem sizeof_lt_sizeof_of_mem [has_sizeof α] {x : α} {s : finset α} (hx : x ∈ s) :
  sizeof x < sizeof s := by
{ cases s, dsimp [sizeof, has_sizeof.sizeof, finset.sizeof],
  apply lt_add_left, exact multiset.sizeof_lt_sizeof_of_mem hx }

@[simp] theorem attach_val (s : finset α) : s.attach.1 = s.1.attach := rfl

@[simp] theorem mem_attach (s : finset α) : ∀ x, x ∈ s.attach := mem_attach _

@[simp] theorem attach_empty : attach (∅ : finset α) = ∅ := rfl

/-! ### piecewise -/
section piecewise

/-- `s.piecewise f g` is the function equal to `f` on the finset `s`, and to `g` on its
complement. -/
def piecewise {α : Type*} {δ : α → Sort*} (s : finset α) (f g : Πi, δ i) [∀j, decidable (j ∈ s)] :
  Πi, δ i :=
λi, if i ∈ s then f i else g i

variables {δ : α → Sort*} (s : finset α) (f g : Πi, δ i)

@[simp] lemma piecewise_insert_self [decidable_eq α] {j : α} [∀i, decidable (i ∈ insert j s)] :
  (insert j s).piecewise f g j = f j :=
by simp [piecewise]

@[simp] lemma piecewise_empty [∀i : α, decidable (i ∈ (∅ : finset α))] : piecewise ∅ f g = g :=
by { ext i, simp [piecewise] }

variable [∀j, decidable (j ∈ s)]

@[norm_cast] lemma piecewise_coe [∀j, decidable (j ∈ (s : set α))] :
  (s : set α).piecewise f g = s.piecewise f g :=
by { ext, congr }

@[simp, priority 980]
lemma piecewise_eq_of_mem {i : α} (hi : i ∈ s) : s.piecewise f g i = f i :=
by simp [piecewise, hi]

@[simp, priority 980]
lemma piecewise_eq_of_not_mem {i : α} (hi : i ∉ s) : s.piecewise f g i = g i :=
by simp [piecewise, hi]

lemma piecewise_congr {f f' g g' : Π i, δ i} (hf : ∀ i ∈ s, f i = f' i) (hg : ∀ i ∉ s, g i = g' i) :
  s.piecewise f g = s.piecewise f' g' :=
funext $ λ i, if_ctx_congr iff.rfl (hf i) (hg i)

@[simp, priority 990]
lemma piecewise_insert_of_ne [decidable_eq α] {i j : α} [∀i, decidable (i ∈ insert j s)]
  (h : i ≠ j) : (insert j s).piecewise f g i = s.piecewise f g i :=
by simp [piecewise, h]

lemma piecewise_insert [decidable_eq α] (j : α) [∀i, decidable (i ∈ insert j s)] :
  (insert j s).piecewise f g = update (s.piecewise f g) j (f j) :=
begin
  classical,
  rw [← piecewise_coe, ← piecewise_coe, ← set.piecewise_insert, ← coe_insert j s],
  congr
end

lemma piecewise_cases {i} (p : δ i → Prop) (hf : p (f i)) (hg : p (g i)) : p (s.piecewise f g i) :=
by by_cases hi : i ∈ s; simpa [hi]

lemma piecewise_mem_set_pi {δ : α → Type*} {t : set α} {t' : Π i, set (δ i)}
  {f g} (hf : f ∈ set.pi t t') (hg : g ∈ set.pi t t') : s.piecewise f g ∈ set.pi t t' :=
by { classical, rw ← piecewise_coe, exact set.piecewise_mem_pi ↑s hf hg }

lemma piecewise_singleton [decidable_eq α] (i : α) :
  piecewise {i} f g = update g i (f i) :=
by rw [← insert_emptyc_eq, piecewise_insert, piecewise_empty]

lemma piecewise_piecewise_of_subset_left {s t : finset α} [Π i, decidable (i ∈ s)]
  [Π i, decidable (i ∈ t)] (h : s ⊆ t) (f₁ f₂ g : Π a, δ a) :
  s.piecewise (t.piecewise f₁ f₂) g = s.piecewise f₁ g :=
s.piecewise_congr (λ i hi, piecewise_eq_of_mem _ _ _ (h hi)) (λ _ _, rfl)

@[simp] lemma piecewise_idem_left (f₁ f₂ g : Π a, δ a) :
  s.piecewise (s.piecewise f₁ f₂) g = s.piecewise f₁ g :=
piecewise_piecewise_of_subset_left (subset.refl _) _ _ _

lemma piecewise_piecewise_of_subset_right {s t : finset α} [Π i, decidable (i ∈ s)]
  [Π i, decidable (i ∈ t)] (h : t ⊆ s) (f g₁ g₂ : Π a, δ a) :
  s.piecewise f (t.piecewise g₁ g₂) = s.piecewise f g₂ :=
s.piecewise_congr (λ _ _, rfl) (λ i hi, t.piecewise_eq_of_not_mem _ _ (mt (@h _) hi))

@[simp] lemma piecewise_idem_right (f g₁ g₂ : Π a, δ a) :
  s.piecewise f (s.piecewise g₁ g₂) = s.piecewise f g₂ :=
piecewise_piecewise_of_subset_right (subset.refl _) f g₁ g₂

lemma update_eq_piecewise {β : Type*} [decidable_eq α] (f : α → β) (i : α) (v : β) :
  update f i v = piecewise (singleton i) (λj, v) f :=
(piecewise_singleton _ _ _).symm

lemma update_piecewise [decidable_eq α] (i : α) (v : δ i) :
  update (s.piecewise f g) i v = s.piecewise (update f i v) (update g i v) :=
begin
  ext j,
  rcases em (j = i) with (rfl|hj); by_cases hs : j ∈ s; simp *
end

lemma update_piecewise_of_mem [decidable_eq α] {i : α} (hi : i ∈ s) (v : δ i) :
  update (s.piecewise f g) i v = s.piecewise (update f i v) g :=
begin
  rw update_piecewise,
  refine s.piecewise_congr (λ _ _, rfl) (λ j hj, update_noteq _ _ _),
  exact λ h, hj (h.symm ▸ hi)
end

lemma update_piecewise_of_not_mem [decidable_eq α] {i : α} (hi : i ∉ s) (v : δ i) :
  update (s.piecewise f g) i v = s.piecewise f (update g i v) :=
begin
  rw update_piecewise,
  refine s.piecewise_congr (λ j hj, update_noteq _ _ _)  (λ _ _, rfl),
  exact λ h, hi (h ▸ hj)
end

lemma piecewise_le_of_le_of_le {δ : α → Type*} [Π i, preorder (δ i)] {f g h : Π i, δ i}
  (Hf : f ≤ h) (Hg : g ≤ h) : s.piecewise f g ≤ h :=
λ x, piecewise_cases s f g (≤ h x) (Hf x) (Hg x)

lemma le_piecewise_of_le_of_le {δ : α → Type*} [Π i, preorder (δ i)] {f g h : Π i, δ i}
  (Hf : h ≤ f) (Hg : h ≤ g) : h ≤ s.piecewise f g :=
λ x, piecewise_cases s f g (λ y, h x ≤ y) (Hf x) (Hg x)

lemma piecewise_le_piecewise' {δ : α → Type*} [Π i, preorder (δ i)] {f g f' g' : Π i, δ i}
  (Hf : ∀ x ∈ s, f x ≤ f' x) (Hg : ∀ x ∉ s, g x ≤ g' x) : s.piecewise f g ≤ s.piecewise f' g' :=
λ x, by { by_cases hx : x ∈ s; simp [hx, *] }

lemma piecewise_le_piecewise {δ : α → Type*} [Π i, preorder (δ i)] {f g f' g' : Π i, δ i}
  (Hf : f ≤ f') (Hg : g ≤ g') : s.piecewise f g ≤ s.piecewise f' g' :=
s.piecewise_le_piecewise' (λ x _, Hf x) (λ x _, Hg x)

lemma piecewise_mem_Icc_of_mem_of_mem {δ : α → Type*} [Π i, preorder (δ i)] {f f₁ g g₁ : Π i, δ i}
  (hf : f ∈ set.Icc f₁ g₁) (hg : g ∈ set.Icc f₁ g₁) :
  s.piecewise f g ∈ set.Icc f₁ g₁ :=
⟨le_piecewise_of_le_of_le _ hf.1 hg.1, piecewise_le_of_le_of_le _ hf.2 hg.2⟩

lemma piecewise_mem_Icc {δ : α → Type*} [Π i, preorder (δ i)] {f g : Π i, δ i} (h : f ≤ g) :
  s.piecewise f g ∈ set.Icc f g :=
piecewise_mem_Icc_of_mem_of_mem _ (set.left_mem_Icc.2 h) (set.right_mem_Icc.2 h)

lemma piecewise_mem_Icc' {δ : α → Type*} [Π i, preorder (δ i)] {f g : Π i, δ i} (h : g ≤ f) :
  s.piecewise f g ∈ set.Icc g f :=
piecewise_mem_Icc_of_mem_of_mem _ (set.right_mem_Icc.2 h) (set.left_mem_Icc.2 h)

end piecewise

section decidable_pi_exists
variables {s : finset α}

instance decidable_dforall_finset {p : Πa∈s, Prop} [hp : ∀a (h : a ∈ s), decidable (p a h)] :
  decidable (∀a (h : a ∈ s), p a h) :=
multiset.decidable_dforall_multiset

/-- decidable equality for functions whose domain is bounded by finsets -/
instance decidable_eq_pi_finset {β : α → Type*} [h : ∀a, decidable_eq (β a)] :
  decidable_eq (Πa∈s, β a) :=
multiset.decidable_eq_pi_multiset

instance decidable_dexists_finset {p : Πa∈s, Prop} [hp : ∀a (h : a ∈ s), decidable (p a h)] :
  decidable (∃a (h : a ∈ s), p a h) :=
multiset.decidable_dexists_multiset

end decidable_pi_exists

/-! ### filter -/
section filter
variables (p q : α → Prop) [decidable_pred p] [decidable_pred q]

/-- `filter p s` is the set of elements of `s` that satisfy `p`. -/
def filter (s : finset α) : finset α :=
⟨_, nodup_filter p s.2⟩

@[simp] theorem filter_val (s : finset α) : (filter p s).1 = s.1.filter p := rfl

@[simp] theorem filter_subset (s : finset α) : s.filter p ⊆ s := filter_subset _ _

variable {p}

@[simp] theorem mem_filter {s : finset α} {a : α} : a ∈ s.filter p ↔ a ∈ s ∧ p a := mem_filter

theorem filter_ssubset {s : finset α} : s.filter p ⊂ s ↔ ∃ x ∈ s, ¬ p x :=
⟨λ h, let ⟨x, hs, hp⟩ := set.exists_of_ssubset h in ⟨x, hs, mt (λ hp, mem_filter.2 ⟨hs, hp⟩) hp⟩,
  λ ⟨x, hs, hp⟩, ⟨s.filter_subset _, λ h, hp (mem_filter.1 (h hs)).2⟩⟩

variable (p)

theorem filter_filter (s : finset α) : (s.filter p).filter q = s.filter (λa, p a ∧ q a) :=
ext $ assume a, by simp only [mem_filter, and_comm, and.left_comm]

lemma filter_true {s : finset α} [h : decidable_pred (λ _, true)] :
  @finset.filter α (λ _, true) h s = s :=
by ext; simp

@[simp] theorem filter_false {h} (s : finset α) : @filter α (λa, false) h s = ∅ :=
ext $ assume a, by simp only [mem_filter, and_false]; refl

variables {p q}

/-- If all elements of a `finset` satisfy the predicate `p`, `s.filter p` is `s`. -/
@[simp] lemma filter_true_of_mem {s : finset α} (h : ∀ x ∈ s, p x) : s.filter p = s :=
ext $ λ x, ⟨λ h, (mem_filter.1 h).1, λ hx, mem_filter.2 ⟨hx, h x hx⟩⟩

/-- If all elements of a `finset` fail to satisfy the predicate `p`, `s.filter p` is `∅`. -/
lemma filter_false_of_mem {s : finset α} (h : ∀ x ∈ s, ¬ p x) : s.filter p = ∅ :=
eq_empty_of_forall_not_mem (by simpa)

lemma filter_congr {s : finset α} (H : ∀ x ∈ s, p x ↔ q x) : filter p s = filter q s :=
eq_of_veq $ filter_congr H

variables (p q)

lemma filter_empty : filter p ∅ = ∅ := subset_empty.1 $ filter_subset _ _

lemma filter_subset_filter {s t : finset α} (h : s ⊆ t) : s.filter p ⊆ t.filter p :=
assume a ha, mem_filter.2 ⟨h (mem_filter.1 ha).1, (mem_filter.1 ha).2⟩

@[simp, norm_cast] lemma coe_filter (s : finset α) : ↑(s.filter p) = ({x ∈ ↑s | p x} : set α) :=
set.ext $ λ _, mem_filter

theorem filter_singleton (a : α) : filter p (singleton a) = if p a then singleton a else ∅ :=
by { classical, ext x, simp, split_ifs with h; by_cases h' : x = a; simp [h, h'] }

variable [decidable_eq α]

theorem filter_union (s₁ s₂ : finset α) : (s₁ ∪ s₂).filter p = s₁.filter p ∪ s₂.filter p :=
ext $ λ _, by simp only [mem_filter, mem_union, or_and_distrib_right]

theorem filter_union_right (s : finset α) : s.filter p ∪ s.filter q = s.filter (λx, p x ∨ q x) :=
ext $ λ x, by simp only [mem_filter, mem_union, and_or_distrib_left.symm]

lemma filter_mem_eq_inter {s t : finset α} [Π i, decidable (i ∈ t)] :
  s.filter (λ i, i ∈ t) = s ∩ t :=
ext $ λ i, by rw [mem_filter, mem_inter]

theorem filter_inter (s t : finset α) : filter p s ∩ t = filter p (s ∩ t) :=
by { ext, simp only [mem_inter, mem_filter, and.right_comm] }

theorem inter_filter (s t : finset α) : s ∩ filter p t = filter p (s ∩ t) :=
by rw [inter_comm, filter_inter, inter_comm]

theorem filter_insert (a : α) (s : finset α) :
  filter p (insert a s) = if p a then insert a (filter p s) else filter p s :=
by { ext x, simp, split_ifs with h; by_cases h' : x = a; simp [h, h'] }

theorem filter_or [decidable_pred (λ a, p a ∨ q a)] (s : finset α) :
  s.filter (λ a, p a ∨ q a) = s.filter p ∪ s.filter q :=
ext $ λ _, by simp only [mem_filter, mem_union, and_or_distrib_left]

theorem filter_and [decidable_pred (λ a, p a ∧ q a)] (s : finset α) :
  s.filter (λ a, p a ∧ q a) = s.filter p ∩ s.filter q :=
ext $ λ _, by simp only [mem_filter, mem_inter, and_comm, and.left_comm, and_self]

theorem filter_not [decidable_pred (λ a, ¬ p a)] (s : finset α) :
  s.filter (λ a, ¬ p a) = s \ s.filter p :=
ext $ by simpa only [mem_filter, mem_sdiff, and_comm, not_and] using λ a, and_congr_right $
  λ h : a ∈ s, (imp_iff_right h).symm.trans imp_not_comm

theorem sdiff_eq_filter (s₁ s₂ : finset α) :
  s₁ \ s₂ = filter (∉ s₂) s₁ := ext $ λ _, by simp only [mem_sdiff, mem_filter]

theorem sdiff_eq_self (s₁ s₂ : finset α) :
  s₁ \ s₂ = s₁ ↔ s₁ ∩ s₂ ⊆ ∅ :=
by { simp [subset.antisymm_iff,sdiff_subset_self],
     split; intro h,
     { transitivity' ((s₁ \ s₂) ∩ s₂), mono, simp },
     { calc  s₁ \ s₂
           ⊇ s₁ \ (s₁ ∩ s₂) : by simp [(⊇)]
       ... ⊇ s₁ \ ∅         : by mono using [(⊇)]
       ... ⊇ s₁             : by simp [(⊇)] } }

theorem filter_union_filter_neg_eq [decidable_pred (λ a, ¬ p a)]
  (s : finset α) : s.filter p ∪ s.filter (λa, ¬ p a) = s :=
by simp only [filter_not, union_sdiff_of_subset (filter_subset p s)]

theorem filter_inter_filter_neg_eq (s : finset α) : s.filter p ∩ s.filter (λa, ¬ p a) = ∅ :=
by simp only [filter_not, inter_sdiff_self]

lemma subset_union_elim {s : finset α} {t₁ t₂ : set α} (h : ↑s ⊆ t₁ ∪ t₂) :
  ∃s₁ s₂ : finset α, s₁ ∪ s₂ = s ∧ ↑s₁ ⊆ t₁ ∧ ↑s₂ ⊆ t₂ \ t₁ :=
begin
  classical,
  refine ⟨s.filter (∈ t₁), s.filter (∉ t₁), _, _ , _⟩,
  { simp [filter_union_right, em] },
  { intro x, simp },
  { intro x, simp, intros hx hx₂, refine ⟨or.resolve_left (h hx) hx₂, hx₂⟩ }
end

/- We can simplify an application of filter where the decidability is inferred in "the wrong way" -/
@[simp] lemma filter_congr_decidable {α} (s : finset α) (p : α → Prop) (h : decidable_pred p)
  [decidable_pred p] : @filter α p h s = s.filter p :=
by congr

section classical
open_locale classical
/-- The following instance allows us to write `{ x ∈ s | p x }` for `finset.filter s p`.
  Since the former notation requires us to define this for all propositions `p`, and `finset.filter`
  only works for decidable propositions, the notation `{ x ∈ s | p x }` is only compatible with
  classical logic because it uses `classical.prop_decidable`.
  We don't want to redo all lemmas of `finset.filter` for `has_sep.sep`, so we make sure that `simp`
  unfolds the notation `{ x ∈ s | p x }` to `finset.filter s p`. If `p` happens to be decidable, the
  simp-lemma `filter_congr_decidable` will make sure that `finset.filter` uses the right instance
  for decidability.
-/
noncomputable instance {α : Type*} : has_sep α (finset α) := ⟨λ p x, x.filter p⟩

@[simp] lemma sep_def {α : Type*} (s : finset α) (p : α → Prop) : {x ∈ s | p x} = s.filter p := rfl

end classical

/--
  After filtering out everything that does not equal a given value, at most that value remains.

  This is equivalent to `filter_eq'` with the equality the other way.
-/
-- This is not a good simp lemma, as it would prevent `finset.mem_filter` from firing
-- on, e.g. `x ∈ s.filter(eq b)`.
lemma filter_eq [decidable_eq β] (s : finset β) (b : β) :
  s.filter (eq b) = ite (b ∈ s) {b} ∅ :=
begin
  split_ifs,
  { ext,
    simp only [mem_filter, mem_singleton],
    exact ⟨λ h, h.2.symm, by { rintro ⟨h⟩, exact ⟨h, rfl⟩, }⟩ },
  { ext,
    simp only [mem_filter, not_and, iff_false, not_mem_empty],
    rintros m ⟨e⟩, exact h m, }
end

/--
  After filtering out everything that does not equal a given value, at most that value remains.

  This is equivalent to `filter_eq` with the equality the other way.
-/
lemma filter_eq' [decidable_eq β] (s : finset β) (b : β) :
  s.filter (λ a, a = b) = ite (b ∈ s) {b} ∅ :=
trans (filter_congr (λ _ _, ⟨eq.symm, eq.symm⟩)) (filter_eq s b)

lemma filter_ne [decidable_eq β] (s : finset β) (b : β) :
  s.filter (λ a, b ≠ a) = s.erase b :=
by { ext, simp only [mem_filter, mem_erase, ne.def], cc, }

lemma filter_ne' [decidable_eq β] (s : finset β) (b : β) :
  s.filter (λ a, a ≠ b) = s.erase b :=
trans (filter_congr (λ _ _, ⟨ne.symm, ne.symm⟩)) (filter_ne s b)

end filter

/-! ### range -/
section range
variables {n m l : ℕ}

/-- `range n` is the set of natural numbers less than `n`. -/
def range (n : ℕ) : finset ℕ := ⟨_, nodup_range n⟩

@[simp] theorem range_coe (n : ℕ) : (range n).1 = multiset.range n := rfl

@[simp] theorem mem_range : m ∈ range n ↔ m < n := mem_range

@[simp] theorem range_zero : range 0 = ∅ := rfl

@[simp] theorem range_one : range 1 = {0} := rfl

theorem range_succ : range (succ n) = insert n (range n) :=
eq_of_veq $ (range_succ n).trans $ (ndinsert_of_not_mem not_mem_range_self).symm

theorem range_add_one : range (n + 1) = insert n (range n) :=
range_succ

@[simp] theorem not_mem_range_self : n ∉ range n := not_mem_range_self

@[simp] theorem self_mem_range_succ (n : ℕ) : n ∈ range (n + 1) := multiset.self_mem_range_succ n

@[simp] theorem range_subset {n m} : range n ⊆ range m ↔ n ≤ m := range_subset

theorem range_mono : monotone range := λ _ _, range_subset.2

lemma mem_range_succ_iff {a b : ℕ} : a ∈ finset.range b.succ ↔ a ≤ b :=
finset.mem_range.trans nat.lt_succ_iff

end range

/- useful rules for calculations with quantifiers -/
theorem exists_mem_empty_iff (p : α → Prop) : (∃ x, x ∈ (∅ : finset α) ∧ p x) ↔ false :=
by simp only [not_mem_empty, false_and, exists_false]

theorem exists_mem_insert [d : decidable_eq α]
    (a : α) (s : finset α) (p : α → Prop) :
  (∃ x, x ∈ insert a s ∧ p x) ↔ p a ∨ (∃ x, x ∈ s ∧ p x) :=
by simp only [mem_insert, or_and_distrib_right, exists_or_distrib, exists_eq_left]

theorem forall_mem_empty_iff (p : α → Prop) : (∀ x, x ∈ (∅ : finset α) → p x) ↔ true :=
iff_true_intro $ λ _, false.elim

theorem forall_mem_insert [d : decidable_eq α]
    (a : α) (s : finset α) (p : α → Prop) :
  (∀ x, x ∈ insert a s → p x) ↔ p a ∧ (∀ x, x ∈ s → p x) :=
by simp only [mem_insert, or_imp_distrib, forall_and_distrib, forall_eq]

end finset

/-- Equivalence between the set of natural numbers which are `≥ k` and `ℕ`, given by `n → n - k`. -/
def not_mem_range_equiv (k : ℕ) : {n // n ∉ range k} ≃ ℕ :=
{ to_fun := λ i, i.1 - k,
  inv_fun := λ j, ⟨j + k, by simp⟩,
  left_inv :=
  begin
    assume j,
    rw subtype.ext_iff_val,
    apply nat.sub_add_cancel,
    simpa using j.2
  end,
  right_inv := λ j, nat.add_sub_cancel _ _ }

@[simp] lemma coe_not_mem_range_equiv (k : ℕ) :
  (not_mem_range_equiv k : {n // n ∉ range k} → ℕ) = (λ i, i - k) := rfl

@[simp] lemma coe_not_mem_range_equiv_symm (k : ℕ) :
  ((not_mem_range_equiv k).symm : ℕ → {n // n ∉ range k}) = λ j, ⟨j + k, by simp⟩ := rfl

namespace option

/-- Construct an empty or singleton finset from an `option` -/
def to_finset (o : option α) : finset α :=
match o with
| none   := ∅
| some a := {a}
end

@[simp] theorem to_finset_none : none.to_finset = (∅ : finset α) := rfl

@[simp] theorem to_finset_some {a : α} : (some a).to_finset = {a} := rfl

@[simp] theorem mem_to_finset {a : α} {o : option α} : a ∈ o.to_finset ↔ a ∈ o :=
by cases o; simp only [to_finset, finset.mem_singleton, option.mem_def, eq_comm]; refl

end option

/-! ### erase_dup on list and multiset -/

namespace multiset
variable [decidable_eq α]

/-- `to_finset s` removes duplicates from the multiset `s` to produce a finset. -/
def to_finset (s : multiset α) : finset α := ⟨_, nodup_erase_dup s⟩

@[simp] theorem to_finset_val (s : multiset α) : s.to_finset.1 = s.erase_dup := rfl

theorem to_finset_eq {s : multiset α} (n : nodup s) : finset.mk s n = s.to_finset :=
finset.val_inj.1 (erase_dup_eq_self.2 n).symm

@[simp] theorem mem_to_finset {a : α} {s : multiset α} : a ∈ s.to_finset ↔ a ∈ s :=
mem_erase_dup

@[simp] lemma to_finset_zero :
  to_finset (0 : multiset α) = ∅ :=
rfl

@[simp] lemma to_finset_cons (a : α) (s : multiset α) :
  to_finset (a ::ₘ s) = insert a (to_finset s) :=
finset.eq_of_veq erase_dup_cons

@[simp] lemma to_finset_add (s t : multiset α) :
  to_finset (s + t) = to_finset s ∪ to_finset t :=
finset.ext $ by simp

@[simp] lemma to_finset_nsmul (s : multiset α) :
  ∀(n : ℕ) (hn : n ≠ 0), (n •ℕ s).to_finset = s.to_finset
| 0     h := by contradiction
| (n+1) h :=
  begin
    by_cases n = 0,
    { rw [h, zero_add, one_nsmul] },
    { rw [add_nsmul, to_finset_add, one_nsmul, to_finset_nsmul n h, finset.union_idempotent] }
  end

@[simp] lemma to_finset_inter (s t : multiset α) :
  to_finset (s ∩ t) = to_finset s ∩ to_finset t :=
finset.ext $ by simp

@[simp] lemma to_finset_union (s t : multiset α) :
  (s ∪ t).to_finset = s.to_finset ∪ t.to_finset :=
by ext; simp

theorem to_finset_eq_empty {m : multiset α} : m.to_finset = ∅ ↔ m = 0 :=
finset.val_inj.symm.trans multiset.erase_dup_eq_zero

@[simp] lemma to_finset_subset (m1 m2 : multiset α) :
  m1.to_finset ⊆ m2.to_finset ↔ m1 ⊆ m2 :=
by simp only [finset.subset_iff, multiset.subset_iff, multiset.mem_to_finset]

end multiset

namespace finset

@[simp] lemma val_to_finset [decidable_eq α] (s : finset α) : s.val.to_finset = s :=
by { ext, rw [multiset.mem_to_finset, ←mem_def] }

end finset

namespace list
variable [decidable_eq α]

/-- `to_finset l` removes duplicates from the list `l` to produce a finset. -/
def to_finset (l : list α) : finset α := multiset.to_finset l

@[simp] theorem to_finset_val (l : list α) : l.to_finset.1 = (l.erase_dup : multiset α) := rfl

theorem to_finset_eq {l : list α} (n : nodup l) : @finset.mk α l n = l.to_finset :=
multiset.to_finset_eq n

@[simp] theorem mem_to_finset {a : α} {l : list α} : a ∈ l.to_finset ↔ a ∈ l :=
mem_erase_dup

@[simp] theorem to_finset_nil : to_finset (@nil α) = ∅ :=
rfl

@[simp] theorem to_finset_cons {a : α} {l : list α} : to_finset (a :: l) = insert a (to_finset l) :=
finset.eq_of_veq $ by by_cases h : a ∈ l; simp [finset.insert_val', multiset.erase_dup_cons, h]

lemma to_finset_surj_on : set.surj_on to_finset {l : list α | l.nodup} set.univ :=
begin
  rintro s -,
  cases s with t hl, induction t using quot.ind with l,
  refine ⟨l, hl, (to_finset_eq hl).symm⟩
end

theorem to_finset_surjective : surjective (to_finset : list α → finset α) :=
by { intro s, rcases to_finset_surj_on (set.mem_univ s) with ⟨l, -, hls⟩, exact ⟨l, hls⟩ }

end list

namespace finset

/-! ### map -/
section map
open function

/-- When `f` is an embedding of `α` in `β` and `s` is a finset in `α`, then `s.map f` is the image
finset in `β`. The embedding condition guarantees that there are no duplicates in the image. -/
def map (f : α ↪ β) (s : finset α) : finset β :=
⟨s.1.map f, nodup_map f.2 s.2⟩

@[simp] theorem map_val (f : α ↪ β) (s : finset α) : (map f s).1 = s.1.map f := rfl

@[simp] theorem map_empty (f : α ↪ β) : (∅ : finset α).map f = ∅ := rfl

variables {f : α ↪ β} {s : finset α}

@[simp] theorem mem_map {b : β} : b ∈ s.map f ↔ ∃ a ∈ s, f a = b :=
mem_map.trans $ by simp only [exists_prop]; refl

theorem mem_map' (f : α ↪ β) {a} {s : finset α} : f a ∈ s.map f ↔ a ∈ s :=
mem_map_of_injective f.2

theorem mem_map_of_mem (f : α ↪ β) {a} {s : finset α} : a ∈ s → f a ∈ s.map f :=
(mem_map' _).2

@[simp, norm_cast] theorem coe_map (f : α ↪ β) (s : finset α) : (↑(s.map f) : set β) = f '' ↑s :=
set.ext $ λ x, mem_map.trans set.mem_image_iff_bex.symm

theorem coe_map_subset_range (f : α ↪ β) (s : finset α) : (↑(s.map f) : set β) ⊆ set.range f :=
calc ↑(s.map f) = f '' ↑s     : coe_map f s
            ... ⊆ set.range f : set.image_subset_range f ↑s

theorem map_to_finset [decidable_eq α] [decidable_eq β] {s : multiset α} :
  s.to_finset.map f = (s.map f).to_finset :=
ext $ λ _, by simp only [mem_map, multiset.mem_map, exists_prop, multiset.mem_to_finset]

@[simp] theorem map_refl : s.map (embedding.refl _) = s :=
ext $ λ _, by simpa only [mem_map, exists_prop] using exists_eq_right

theorem map_map {g : β ↪ γ} : (s.map f).map g = s.map (f.trans g) :=
eq_of_veq $ by simp only [map_val, multiset.map_map]; refl

theorem map_subset_map {s₁ s₂ : finset α} : s₁.map f ⊆ s₂.map f ↔ s₁ ⊆ s₂ :=
⟨λ h x xs, (mem_map' _).1 $ h $ (mem_map' f).2 xs,
 λ h, by simp [subset_def, map_subset_map h]⟩

theorem map_inj {s₁ s₂ : finset α} : s₁.map f = s₂.map f ↔ s₁ = s₂ :=
by simp only [subset.antisymm_iff, map_subset_map]

/-- Associate to an embedding `f` from `α` to `β` the embedding that maps a finset to its image
under `f`. -/
def map_embedding (f : α ↪ β) : finset α ↪ finset β := ⟨map f, λ s₁ s₂, map_inj.1⟩

@[simp] theorem map_embedding_apply : map_embedding f s = map f s := rfl

theorem map_filter {p : β → Prop} [decidable_pred p] :
  (s.map f).filter p = (s.filter (p ∘ f)).map f :=
ext $ λ b, by simp only [mem_filter, mem_map, exists_prop, and_assoc]; exact
⟨by rintro ⟨⟨x, h1, rfl⟩, h2⟩; exact ⟨x, h1, h2, rfl⟩,
by rintro ⟨x, h1, h2, rfl⟩; exact ⟨⟨x, h1, rfl⟩, h2⟩⟩

theorem map_union [decidable_eq α] [decidable_eq β]
  {f : α ↪ β} (s₁ s₂ : finset α) : (s₁ ∪ s₂).map f = s₁.map f ∪ s₂.map f :=
ext $ λ _, by simp only [mem_map, mem_union, exists_prop, or_and_distrib_right, exists_or_distrib]

theorem map_inter [decidable_eq α] [decidable_eq β]
  {f : α ↪ β} (s₁ s₂ : finset α) : (s₁ ∩ s₂).map f = s₁.map f ∩ s₂.map f :=
ext $ λ b, by simp only [mem_map, mem_inter, exists_prop]; exact
⟨by rintro ⟨a, ⟨m₁, m₂⟩, rfl⟩; exact ⟨⟨a, m₁, rfl⟩, ⟨a, m₂, rfl⟩⟩,
by rintro ⟨⟨a, m₁, e⟩, ⟨a', m₂, rfl⟩⟩; cases f.2 e; exact ⟨_, ⟨m₁, m₂⟩, rfl⟩⟩

@[simp] theorem map_singleton (f : α ↪ β) (a : α) : map f {a} = {f a} :=
ext $ λ _, by simp only [mem_map, mem_singleton, exists_prop, exists_eq_left]; exact eq_comm

@[simp] theorem map_insert [decidable_eq α] [decidable_eq β]
  (f : α ↪ β) (a : α) (s : finset α) :
  (insert a s).map f = insert (f a) (s.map f) :=
by simp only [insert_eq, map_union, map_singleton]

@[simp] theorem map_eq_empty : s.map f = ∅ ↔ s = ∅ :=
⟨λ h, eq_empty_of_forall_not_mem $
 λ a m, ne_empty_of_mem (mem_map_of_mem _ m) h, λ e, e.symm ▸ rfl⟩

lemma attach_map_val {s : finset α} : s.attach.map (embedding.subtype _) = s :=
eq_of_veq $ by rw [map_val, attach_val]; exact attach_map_val _

lemma nonempty.map (h : s.nonempty) (f : α ↪ β) : (s.map f).nonempty :=
let ⟨a, ha⟩ := h in ⟨f a, (mem_map' f).mpr ha⟩

end map

lemma range_add_one' (n : ℕ) :
  range (n + 1) = insert 0 ((range n).map ⟨λi, i + 1, assume i j, nat.succ.inj⟩) :=
by ext (⟨⟩ | ⟨n⟩); simp [nat.succ_eq_add_one, nat.zero_lt_succ n]

/-! ### image -/
section image
variables [decidable_eq β]

/-- `image f s` is the forward image of `s` under `f`. -/
def image (f : α → β) (s : finset α) : finset β := (s.1.map f).to_finset

@[simp] theorem image_val (f : α → β) (s : finset α) : (image f s).1 = (s.1.map f).erase_dup := rfl

@[simp] theorem image_empty (f : α → β) : (∅ : finset α).image f = ∅ := rfl

variables {f : α → β} {s : finset α}

@[simp] theorem mem_image {b : β} : b ∈ s.image f ↔ ∃ a ∈ s, f a = b :=
by simp only [mem_def, image_val, mem_erase_dup, multiset.mem_map, exists_prop]

theorem mem_image_of_mem (f : α → β) {a} {s : finset α} (h : a ∈ s) : f a ∈ s.image f :=
mem_image.2 ⟨_, h, rfl⟩

lemma filter_mem_image_eq_image (f : α → β) (s : finset α) (t : finset β) (h : ∀ x ∈ s, f x ∈ t) :
  t.filter (λ y, y ∈ s.image f) = s.image f :=
by { ext, rw [mem_filter, mem_image],
     simp only [and_imp, exists_prop, and_iff_right_iff_imp, exists_imp_distrib],
     rintros x xel rfl, exact h _ xel }

lemma fiber_nonempty_iff_mem_image (f : α → β) (s : finset α) (y : β) :
  (s.filter (λ x, f x = y)).nonempty ↔ y ∈ s.image f :=
by simp [finset.nonempty]

@[simp, norm_cast] lemma coe_image {f : α → β} : ↑(s.image f) = f '' ↑s :=
set.ext $ λ _, mem_image.trans set.mem_image_iff_bex.symm

lemma nonempty.image (h : s.nonempty) (f : α → β) : (s.image f).nonempty :=
let ⟨a, ha⟩ := h in ⟨f a, mem_image_of_mem f ha⟩

@[simp]
lemma nonempty.image_iff (f : α → β) : (s.image f).nonempty ↔ s.nonempty :=
⟨λ ⟨y, hy⟩, let ⟨x, hx, _⟩ := mem_image.mp hy in ⟨x, hx⟩, λ h, h.image f⟩

theorem image_to_finset [decidable_eq α] {s : multiset α} :
  s.to_finset.image f = (s.map f).to_finset :=
ext $ λ _, by simp only [mem_image, multiset.mem_to_finset, exists_prop, multiset.mem_map]

theorem image_val_of_inj_on (H : ∀x∈s, ∀y∈s, f x = f y → x = y) : (image f s).1 = s.1.map f :=
multiset.erase_dup_eq_self.2 (nodup_map_on H s.2)

@[simp]
theorem image_id [decidable_eq α] : s.image id = s :=
ext $ λ _, by simp only [mem_image, exists_prop, id, exists_eq_right]

theorem image_image [decidable_eq γ] {g : β → γ} : (s.image f).image g = s.image (g ∘ f) :=
eq_of_veq $ by simp only [image_val, erase_dup_map_erase_dup_eq, multiset.map_map]

theorem image_subset_image {s₁ s₂ : finset α} (h : s₁ ⊆ s₂) : s₁.image f ⊆ s₂.image f :=
by simp only [subset_def, image_val, subset_erase_dup', erase_dup_subset',
  multiset.map_subset_map h]

theorem image_subset_iff {s : finset α} {t : finset β} {f : α → β} :
  s.image f ⊆ t ↔ ∀ x ∈ s, f x ∈ t :=
calc s.image f ⊆ t ↔ f '' ↑s ⊆ ↑t : by norm_cast
               ... ↔ _ : set.image_subset_iff

theorem image_mono (f : α → β) : monotone (finset.image f) := λ _ _, image_subset_image

theorem coe_image_subset_range : ↑(s.image f) ⊆ set.range f :=
calc ↑(s.image f) = f '' ↑s     : coe_image
              ... ⊆ set.range f : set.image_subset_range f ↑s

theorem image_filter {p : β → Prop} [decidable_pred p] :
  (s.image f).filter p = (s.filter (p ∘ f)).image f :=
ext $ λ b, by simp only [mem_filter, mem_image, exists_prop]; exact
⟨by rintro ⟨⟨x, h1, rfl⟩, h2⟩; exact ⟨x, ⟨h1, h2⟩, rfl⟩,
 by rintro ⟨x, ⟨h1, h2⟩, rfl⟩; exact ⟨⟨x, h1, rfl⟩, h2⟩⟩

theorem image_union [decidable_eq α] {f : α → β} (s₁ s₂ : finset α) :
  (s₁ ∪ s₂).image f = s₁.image f ∪ s₂.image f :=
ext $ λ _, by simp only [mem_image, mem_union, exists_prop, or_and_distrib_right,
  exists_or_distrib]

theorem image_inter [decidable_eq α] (s₁ s₂ : finset α) (hf : ∀x y, f x = f y → x = y) :
  (s₁ ∩ s₂).image f = s₁.image f ∩ s₂.image f :=
ext $ by simp only [mem_image, exists_prop, mem_inter]; exact λ b,
⟨λ ⟨a, ⟨m₁, m₂⟩, e⟩, ⟨⟨a, m₁, e⟩, ⟨a, m₂, e⟩⟩,
 λ ⟨⟨a, m₁, e₁⟩, ⟨a', m₂, e₂⟩⟩, ⟨a, ⟨m₁, hf _ _ (e₂.trans e₁.symm) ▸ m₂⟩, e₁⟩⟩.

@[simp] theorem image_singleton (f : α → β) (a : α) : image f {a} = {f a} :=
ext $ λ x, by simpa only [mem_image, exists_prop, mem_singleton, exists_eq_left] using eq_comm

@[simp] theorem image_insert [decidable_eq α] (f : α → β) (a : α) (s : finset α) :
  (insert a s).image f = insert (f a) (s.image f) :=
by simp only [insert_eq, image_singleton, image_union]

@[simp] theorem image_eq_empty : s.image f = ∅ ↔ s = ∅ :=
⟨λ h, eq_empty_of_forall_not_mem $
 λ a m, ne_empty_of_mem (mem_image_of_mem _ m) h, λ e, e.symm ▸ rfl⟩

lemma attach_image_val [decidable_eq α] {s : finset α} : s.attach.image subtype.val = s :=
eq_of_veq $ by rw [image_val, attach_val, multiset.attach_map_val, erase_dup_eq_self]

@[simp] lemma attach_insert [decidable_eq α] {a : α} {s : finset α} :
  attach (insert a s) = insert (⟨a, mem_insert_self a s⟩ : {x // x ∈ insert a s})
    ((attach s).image (λx, ⟨x.1, mem_insert_of_mem x.2⟩)) :=
ext $ λ ⟨x, hx⟩, ⟨or.cases_on (mem_insert.1 hx)
  (λ h : x = a, λ _, mem_insert.2 $ or.inl $ subtype.eq h)
  (λ h : x ∈ s, λ _, mem_insert_of_mem $ mem_image.2 $ ⟨⟨x, h⟩, mem_attach _ _, subtype.eq rfl⟩),
λ _, finset.mem_attach _ _⟩

theorem map_eq_image (f : α ↪ β) (s : finset α) : s.map f = s.image f :=
eq_of_veq $ (multiset.erase_dup_eq_self.2 (s.map f).2).symm

lemma image_const {s : finset α} (h : s.nonempty) (b : β) : s.image (λa, b) = singleton b :=
ext $ assume b', by simp only [mem_image, exists_prop, exists_and_distrib_right,
  h.bex, true_and, mem_singleton, eq_comm]

/--
Because `finset.image` requires a `decidable_eq` instances for the target type,
we can only construct a `functor finset` when working classically.
-/
instance [Π P, decidable P] : functor finset :=
{ map := λ α β f s, s.image f, }

instance [Π P, decidable P] : is_lawful_functor finset :=
{ id_map := λ α x, image_id,
  comp_map := λ α β γ f g s, image_image.symm, }


/-- Given a finset `s` and a predicate `p`, `s.subtype p` is the finset of `subtype p` whose
elements belong to `s`.  -/
protected def subtype {α} (p : α → Prop) [decidable_pred p] (s : finset α) : finset (subtype p) :=
(s.filter p).attach.map ⟨λ x, ⟨x.1, (finset.mem_filter.1 x.2).2⟩,
λ x y H, subtype.eq $ subtype.mk.inj H⟩

@[simp] lemma mem_subtype {p : α → Prop} [decidable_pred p] {s : finset α} :
  ∀{a : subtype p}, a ∈ s.subtype p ↔ (a : α) ∈ s
| ⟨a, ha⟩ := by simp [finset.subtype, ha]

lemma subtype_eq_empty {p : α → Prop} [decidable_pred p] {s : finset α} :
  s.subtype p = ∅ ↔ ∀ x, p x → x ∉ s :=
by simp [ext_iff, subtype.forall, subtype.coe_mk]; refl

/-- `s.subtype p` converts back to `s.filter p` with
`embedding.subtype`. -/
@[simp] lemma subtype_map (p : α → Prop) [decidable_pred p] :
  (s.subtype p).map (embedding.subtype _) = s.filter p :=
begin
  ext x,
  rw mem_map,
  change (∃ a : {x // p x}, ∃ H, (a : α) = x) ↔ _,
  split,
  { rintros ⟨y, hy, hyval⟩,
    rw [mem_subtype, hyval] at hy,
    rw mem_filter,
    use hy,
    rw ← hyval,
    use y.property },
  { intro hx,
    rw mem_filter at hx,
    use ⟨⟨x, hx.2⟩, mem_subtype.2 hx.1, rfl⟩ }
end

/-- If all elements of a `finset` satisfy the predicate `p`,
`s.subtype p` converts back to `s` with `embedding.subtype`. -/
lemma subtype_map_of_mem {p : α → Prop} [decidable_pred p] (h : ∀ x ∈ s, p x) :
  (s.subtype p).map (embedding.subtype _) = s :=
by rw [subtype_map, filter_true_of_mem h]

/-- If a `finset` of a subtype is converted to the main type with
`embedding.subtype`, all elements of the result have the property of
the subtype. -/
lemma property_of_mem_map_subtype {p : α → Prop} (s : finset {x // p x}) {a : α}
  (h : a ∈ s.map (embedding.subtype _)) : p a :=
begin
  rcases mem_map.1 h with ⟨x, hx, rfl⟩,
  exact x.2
end

/-- If a `finset` of a subtype is converted to the main type with
`embedding.subtype`, the result does not contain any value that does
not satisfy the property of the subtype. -/
lemma not_mem_map_subtype_of_not_property {p : α → Prop} (s : finset {x // p x})
  {a : α} (h : ¬ p a) : a ∉ (s.map (embedding.subtype _)) :=
mt s.property_of_mem_map_subtype h

/-- If a `finset` of a subtype is converted to the main type with
`embedding.subtype`, the result is a subset of the set giving the
subtype. -/
lemma map_subtype_subset {t : set α} (s : finset t) :
  ↑(s.map (embedding.subtype _)) ⊆ t :=
begin
  intros a ha,
  rw mem_coe at ha,
  convert property_of_mem_map_subtype s ha
end

lemma subset_image_iff {f : α → β}
  {s : finset β} {t : set α} : ↑s ⊆ f '' t ↔ ∃s' : finset α, ↑s' ⊆ t ∧ s'.image f = s :=
begin
  classical,
  split, swap,
  { rintro ⟨s, hs, rfl⟩, rw [coe_image], exact set.image_subset f hs },
  intro h, induction s using finset.induction with a s has ih h,
  { refine ⟨∅, set.empty_subset _, _⟩,
    convert finset.image_empty _ },
  rw [finset.coe_insert, set.insert_subset] at h,
  rcases ih h.2 with ⟨s', hst, hsi⟩,
  rcases h.1 with ⟨x, hxt, rfl⟩,
  refine ⟨insert x s', _, _⟩,
  { rw [finset.coe_insert, set.insert_subset], exact ⟨hxt, hst⟩ },
  rw [finset.image_insert, hsi],
  congr
end

end image
end finset

theorem multiset.to_finset_map [decidable_eq α] [decidable_eq β] (f : α → β) (m : multiset α) :
  (m.map f).to_finset = m.to_finset.image f :=
finset.val_inj.1 (multiset.erase_dup_map_erase_dup_eq _ _).symm

namespace finset

/-! ### card -/
section card

/-- `card s` is the cardinality (number of elements) of `s`. -/
def card (s : finset α) : nat := s.1.card

theorem card_def (s : finset α) : s.card = s.1.card := rfl

@[simp] lemma card_mk {m nodup} : (⟨m, nodup⟩ : finset α).card = m.card := rfl

@[simp] theorem card_empty : card (∅ : finset α) = 0 := rfl

@[simp] theorem card_eq_zero {s : finset α} : card s = 0 ↔ s = ∅ :=
card_eq_zero.trans val_eq_zero

theorem card_pos {s : finset α} : 0 < card s ↔ s.nonempty :=
pos_iff_ne_zero.trans $ (not_congr card_eq_zero).trans nonempty_iff_ne_empty.symm

theorem card_ne_zero_of_mem {s : finset α} {a : α} (h : a ∈ s) : card s ≠ 0 :=
(not_congr card_eq_zero).2 (ne_empty_of_mem h)

theorem card_eq_one {s : finset α} : s.card = 1 ↔ ∃ a, s = {a} :=
by cases s; simp only [multiset.card_eq_one, finset.card, ← val_inj, singleton_val]

@[simp] theorem card_insert_of_not_mem [decidable_eq α]
  {a : α} {s : finset α} (h : a ∉ s) : card (insert a s) = card s + 1 :=
by simpa only [card_cons, card, insert_val] using
congr_arg multiset.card (ndinsert_of_not_mem h)

theorem card_insert_of_mem [decidable_eq α] {a : α} {s : finset α}
  (h : a ∈ s) : card (insert a s) = card s := by rw insert_eq_of_mem h

theorem card_insert_le [decidable_eq α] (a : α) (s : finset α) : card (insert a s) ≤ card s + 1 :=
by by_cases a ∈ s; [{rw [insert_eq_of_mem h], apply nat.le_add_right},
rw [card_insert_of_not_mem h]]

@[simp] theorem card_singleton (a : α) : card ({a} : finset α) = 1 := card_singleton _

lemma card_singleton_inter [decidable_eq α] {x : α} {s : finset α} : ({x} ∩ s).card ≤ 1 :=
begin
  cases (finset.decidable_mem x s),
  { simp [finset.singleton_inter_of_not_mem h] },
  { simp [finset.singleton_inter_of_mem h] },
end

theorem card_erase_of_mem [decidable_eq α] {a : α} {s : finset α} :
  a ∈ s → card (erase s a) = pred (card s) := card_erase_of_mem

theorem card_erase_lt_of_mem [decidable_eq α] {a : α} {s : finset α} :
  a ∈ s → card (erase s a) < card s := card_erase_lt_of_mem

theorem card_erase_le [decidable_eq α] {a : α} {s : finset α} :
  card (erase s a) ≤ card s := card_erase_le

theorem pred_card_le_card_erase [decidable_eq α] {a : α} {s : finset α} :
  card s - 1 ≤ card (erase s a) :=
begin
  by_cases h : a ∈ s,
  { rw [card_erase_of_mem h], refl },
  { rw [erase_eq_of_not_mem h], apply nat.sub_le }
end

@[simp] theorem card_range (n : ℕ) : card (range n) = n := card_range n

@[simp] theorem card_attach {s : finset α} : card (attach s) = card s := multiset.card_attach

end card
end finset

theorem multiset.to_finset_card_le [decidable_eq α] (m : multiset α) : m.to_finset.card ≤ m.card :=
card_le_of_le (erase_dup_le _)

theorem list.to_finset_card_le [decidable_eq α] (l : list α) : l.to_finset.card ≤ l.length :=
multiset.to_finset_card_le ⟦l⟧

namespace finset
section card

theorem card_image_le [decidable_eq β] {f : α → β} {s : finset α} : card (image f s) ≤ card s :=
by simpa only [card_map] using (s.1.map f).to_finset_card_le

theorem card_image_of_inj_on [decidable_eq β] {f : α → β} {s : finset α}
  (H : ∀x∈s, ∀y∈s, f x = f y → x = y) : card (image f s) = card s :=
by simp only [card, image_val_of_inj_on H, card_map]

theorem card_image_of_injective [decidable_eq β] {f : α → β} (s : finset α)
  (H : injective f) : card (image f s) = card s :=
card_image_of_inj_on $ λ x _ y _ h, H h

lemma fiber_card_ne_zero_iff_mem_image (s : finset α) (f : α → β) [decidable_eq β] (y : β) :
  (s.filter (λ x, f x = y)).card ≠ 0 ↔ y ∈ s.image f :=
by { rw [←pos_iff_ne_zero, card_pos, fiber_nonempty_iff_mem_image] }

@[simp] lemma card_map {α β} (f : α ↪ β) {s : finset α} : (s.map f).card = s.card :=
multiset.card_map _ _

@[simp] lemma card_subtype (p : α → Prop) [decidable_pred p] (s : finset α) :
  (s.subtype p).card = (s.filter p).card :=
by simp [finset.subtype]

lemma card_eq_of_bijective {s : finset α} {n : ℕ}
  (f : ∀i, i < n → α)
  (hf : ∀a∈s, ∃i, ∃h:i<n, f i h = a) (hf' : ∀i (h : i < n), f i h ∈ s)
  (f_inj : ∀i j (hi : i < n) (hj : j < n), f i hi = f j hj → i = j) :
  card s = n :=
begin
  classical,
  have : ∀ (a : α), a ∈ s ↔ ∃i (hi : i ∈ range n), f i (mem_range.1 hi) = a,
    from assume a, ⟨assume ha, let ⟨i, hi, eq⟩ := hf a ha in ⟨i, mem_range.2 hi, eq⟩,
      assume ⟨i, hi, eq⟩, eq ▸ hf' i (mem_range.1 hi)⟩,
  have : s = ((range n).attach.image $ λi, f i.1 (mem_range.1 i.2)),
    by simpa only [ext_iff, mem_image, exists_prop, subtype.exists, mem_attach, true_and],
  calc card s = card ((range n).attach.image $ λi, f i.1 (mem_range.1 i.2)) :
      by rw [this]
    ... = card ((range n).attach) :
      card_image_of_injective _ $ assume ⟨i, hi⟩ ⟨j, hj⟩ eq,
        subtype.eq $ f_inj i j (mem_range.1 hi) (mem_range.1 hj) eq
    ... = card (range n) : card_attach
    ... = n : card_range n
end

lemma card_eq_succ [decidable_eq α] {s : finset α} {n : ℕ} :
  s.card = n + 1 ↔ (∃a t, a ∉ t ∧ insert a t = s ∧ card t = n) :=
iff.intro
  (assume eq,
    have 0 < card s, from eq.symm ▸ nat.zero_lt_succ _,
    let ⟨a, has⟩ := card_pos.mp this in
    ⟨a, s.erase a, s.not_mem_erase a, insert_erase has,
      by simp only [eq, card_erase_of_mem has, pred_succ]⟩)
  (assume ⟨a, t, hat, s_eq, n_eq⟩, s_eq ▸ n_eq ▸ card_insert_of_not_mem hat)

theorem card_le_of_subset {s t : finset α} : s ⊆ t → card s ≤ card t :=
multiset.card_le_of_le ∘ val_le_iff.mpr

theorem eq_of_subset_of_card_le {s t : finset α} (h : s ⊆ t) (h₂ : card t ≤ card s) : s = t :=
eq_of_veq $ multiset.eq_of_le_of_card_le (val_le_iff.mpr h) h₂

lemma card_lt_card {s t : finset α} (h : s ⊂ t) : s.card < t.card :=
card_lt_of_lt (val_lt_iff.2 h)

lemma card_le_card_of_inj_on {s : finset α} {t : finset β}
  (f : α → β) (hf : ∀a∈s, f a ∈ t) (f_inj : ∀a₁∈s, ∀a₂∈s, f a₁ = f a₂ → a₁ = a₂) :
  card s ≤ card t :=
begin
  classical,
  calc card s = card (s.image f) : by rw [card_image_of_inj_on f_inj]
    ... ≤ card t : card_le_of_subset $
      assume x hx, match x, finset.mem_image.1 hx with _, ⟨a, ha, rfl⟩ := hf a ha end
end

/--
If there are more pigeons than pigeonholes, then there are two pigeons
in the same pigeonhole.
-/
lemma exists_ne_map_eq_of_card_lt_of_maps_to {s : finset α} {t : finset β} (hc : t.card < s.card)
  {f : α → β} (hf : ∀ a ∈ s, f a ∈ t) :
  ∃ (x ∈ s) (y ∈ s), x ≠ y ∧ f x = f y :=
begin
  classical, by_contra hz, push_neg at hz,
  refine hc.not_le (card_le_card_of_inj_on f hf _),
  intros x hx y hy, contrapose, exact hz x hx y hy,
end

lemma card_le_of_inj_on {n} {s : finset α}
  (f : ℕ → α) (hf : ∀i<n, f i ∈ s) (f_inj : ∀i j, i<n → j<n → f i = f j → i = j) : n ≤ card s :=
calc n = card (range n) : (card_range n).symm
  ... ≤ card s : card_le_card_of_inj_on f
    (by simpa only [mem_range])
    (by simp only [mem_range]; exact assume a₁ h₁ a₂ h₂, f_inj a₁ a₂ h₁ h₂)

/-- Suppose that, given objects defined on all strict subsets of any finset `s`, one knows how to
define an object on `s`. Then one can inductively define an object on all finsets, starting from
the empty set and iterating. This can be used either to define data, or to prove properties. -/
@[elab_as_eliminator] def strong_induction_on {p : finset α → Sort*} :
  ∀ (s : finset α), (∀s, (∀t ⊂ s, p t) → p s) → p s
| ⟨s, nd⟩ ih := multiset.strong_induction_on s
  (λ s IH nd, ih ⟨s, nd⟩ (λ ⟨t, nd'⟩ ss, IH t (val_lt_iff.2 ss) nd')) nd

@[elab_as_eliminator] lemma case_strong_induction_on [decidable_eq α] {p : finset α → Prop}
  (s : finset α) (h₀ : p ∅) (h₁ : ∀ a s, a ∉ s → (∀t ⊆ s, p t) → p (insert a s)) : p s :=
finset.strong_induction_on s $ λ s,
finset.induction_on s (λ _, h₀) $ λ a s n _ ih, h₁ a s n $
λ t ss, ih _ (lt_of_le_of_lt ss (ssubset_insert n) : t < _)

lemma card_congr {s : finset α} {t : finset β} (f : Π a ∈ s, β)
  (h₁ : ∀ a ha, f a ha ∈ t) (h₂ : ∀ a b ha hb, f a ha = f b hb → a = b)
  (h₃ : ∀ b ∈ t, ∃ a ha, f a ha = b) : s.card = t.card :=
by haveI := classical.prop_decidable; exact
calc s.card = s.attach.card : card_attach.symm
... = (s.attach.image (λ (a : {a // a ∈ s}), f a.1 a.2)).card :
  eq.symm (card_image_of_injective _ (λ a b h, subtype.eq (h₂ _ _ _ _ h)))
... = t.card : congr_arg card (finset.ext $ λ b,
    ⟨λ h, let ⟨a, ha₁, ha₂⟩ := mem_image.1 h in ha₂ ▸ h₁ _ _,
      λ h, let ⟨a, ha₁, ha₂⟩ := h₃ b h in mem_image.2 ⟨⟨a, ha₁⟩, by simp [ha₂]⟩⟩)

lemma card_union_add_card_inter [decidable_eq α] (s t : finset α) :
  (s ∪ t).card + (s ∩ t).card = s.card + t.card :=
finset.induction_on t (by simp) $ λ a r har, by by_cases a ∈ s; simp *; cc

lemma card_union_le [decidable_eq α] (s t : finset α) :
  (s ∪ t).card ≤ s.card + t.card :=
card_union_add_card_inter s t ▸ le_add_right _ _

lemma card_union_eq [decidable_eq α] {s t : finset α} (h : disjoint s t) :
  (s ∪ t).card = s.card + t.card :=
begin
  rw [← card_union_add_card_inter],
  convert (add_zero _).symm, rw [card_eq_zero], rwa [disjoint_iff] at h
end

lemma surj_on_of_inj_on_of_card_le {s : finset α} {t : finset β}
  (f : Π a ∈ s, β) (hf : ∀ a ha, f a ha ∈ t)
  (hinj : ∀ a₁ a₂ ha₁ ha₂, f a₁ ha₁ = f a₂ ha₂ → a₁ = a₂)
  (hst : card t ≤ card s) :
  (∀ b ∈ t, ∃ a ha, b = f a ha) :=
by haveI := classical.dec_eq β; exact
λ b hb,
  have h : card (image (λ (a : {a // a ∈ s}), f a a.prop) (attach s)) = card s,
    from @card_attach _ s ▸ card_image_of_injective _
      (λ ⟨a₁, ha₁⟩ ⟨a₂, ha₂⟩ h, subtype.eq $ hinj _ _ _ _ h),
  have h₁ : image (λ a : {a // a ∈ s}, f a a.prop) s.attach = t :=
  eq_of_subset_of_card_le (λ b h, let ⟨a, ha₁, ha₂⟩ := mem_image.1 h in
    ha₂ ▸ hf _ _) (by simp [hst, h]),
begin
  rw ← h₁ at hb,
  rcases mem_image.1 hb with ⟨a, ha₁, ha₂⟩,
  exact ⟨a, a.2, ha₂.symm⟩,
end

open function

lemma inj_on_of_surj_on_of_card_le {s : finset α} {t : finset β}
  (f : Π a ∈ s, β) (hf : ∀ a ha, f a ha ∈ t)
  (hsurj : ∀ b ∈ t, ∃ a ha, b = f a ha)
  (hst : card s ≤ card t)
  ⦃a₁ a₂⦄ (ha₁ : a₁ ∈ s) (ha₂ : a₂ ∈ s)
  (ha₁a₂: f a₁ ha₁ = f a₂ ha₂) : a₁ = a₂ :=
by haveI : inhabited {x // x ∈ s} := ⟨⟨a₁, ha₁⟩⟩; exact
let f' : {x // x ∈ s} → {x // x ∈ t} := λ x, ⟨f x.1 x.2, hf x.1 x.2⟩ in
let g : {x // x ∈ t} → {x // x ∈ s} :=
  @surj_inv _ _ f'
    (λ x, let ⟨y, hy₁, hy₂⟩ := hsurj x.1 x.2 in ⟨⟨y, hy₁⟩, subtype.eq hy₂.symm⟩) in
have hg : injective g, from injective_surj_inv _,
have hsg : surjective g, from λ x,
  let ⟨y, hy⟩ := surj_on_of_inj_on_of_card_le (λ (x : {x // x ∈ t}) (hx : x ∈ t.attach), g x)
    (λ x _, show (g x) ∈ s.attach, from mem_attach _ _)
    (λ x y _ _ hxy, hg hxy) (by simpa) x (mem_attach _ _) in
  ⟨y, hy.snd.symm⟩,
have hif : injective f',
  from (left_inverse_of_surjective_of_right_inverse hsg
      (right_inverse_surj_inv _)).injective,
subtype.ext_iff_val.1 (@hif ⟨a₁, ha₁⟩ ⟨a₂, ha₂⟩ (subtype.eq ha₁a₂))

end card

section bUnion
/-!
### bUnion

This section is about the bounded union of an indexed family `t : α → finset β` of finite sets
over a finite set `s : finset α`.
-/

variables [decidable_eq β] {s : finset α} {t : α → finset β}

/-- `bUnion s t` is the union of `t x` over `x ∈ s`.
(This was formerly `bind` due to the monad structure on types with `decidable_eq`.) -/
protected def bUnion (s : finset α) (t : α → finset β) : finset β :=
(s.1.bind (λ a, (t a).1)).to_finset

@[simp] theorem bUnion_val (s : finset α) (t : α → finset β) :
  (s.bUnion t).1 = (s.1.bind (λ a, (t a).1)).erase_dup := rfl

@[simp] theorem bUnion_empty : finset.bUnion ∅ t = ∅ := rfl

@[simp] theorem mem_bUnion {b : β} : b ∈ s.bUnion t ↔ ∃a∈s, b ∈ t a :=
by simp only [mem_def, bUnion_val, mem_erase_dup, mem_bind, exists_prop]

@[simp] theorem bUnion_insert [decidable_eq α] {a : α} : (insert a s).bUnion t = t a ∪ s.bUnion t :=
ext $ λ x, by simp only [mem_bUnion, exists_prop, mem_union, mem_insert,
  or_and_distrib_right, exists_or_distrib, exists_eq_left]
-- ext $ λ x, by simp [or_and_distrib_right, exists_or_distrib]

@[simp] lemma singleton_bUnion {a : α} : finset.bUnion {a} t = t a :=
begin
  classical,
  rw [← insert_emptyc_eq, bUnion_insert, bUnion_empty, union_empty]
end

theorem bUnion_inter (s : finset α) (f : α → finset β) (t : finset β) :
  s.bUnion f ∩ t = s.bUnion (λ x, f x ∩ t) :=
begin
  ext x,
  simp only [mem_bUnion, mem_inter],
  tauto
end

theorem inter_bUnion (t : finset β) (s : finset α) (f : α → finset β) :
  t ∩ s.bUnion f = s.bUnion (λ x, t ∩ f x) :=
by rw [inter_comm, bUnion_inter]; simp [inter_comm]

theorem image_bUnion [decidable_eq γ] {f : α → β} {s : finset α} {t : β → finset γ} :
  (s.image f).bUnion t = s.bUnion (λa, t (f a)) :=
by haveI := classical.dec_eq α; exact
finset.induction_on s rfl (λ a s has ih,
  by simp only [image_insert, bUnion_insert, ih])

theorem bUnion_image [decidable_eq γ] {s : finset α} {t : α → finset β} {f : β → γ} :
  (s.bUnion t).image f = s.bUnion (λa, (t a).image f) :=
by haveI := classical.dec_eq α; exact
finset.induction_on s rfl (λ a s has ih,
  by simp only [bUnion_insert, image_union, ih])

theorem bind_to_finset [decidable_eq α] (s : multiset α) (t : α → multiset β) :
  (s.bind t).to_finset = s.to_finset.bUnion (λa, (t a).to_finset) :=
ext $ λ x, by simp only [multiset.mem_to_finset, mem_bUnion, multiset.mem_bind, exists_prop]

lemma bUnion_mono {t₁ t₂ : α → finset β} (h : ∀a∈s, t₁ a ⊆ t₂ a) : s.bUnion t₁ ⊆ s.bUnion t₂ :=
have ∀b a, a ∈ s → b ∈ t₁ a → (∃ (a : α), a ∈ s ∧ b ∈ t₂ a),
  from assume b a ha hb, ⟨a, ha, finset.mem_of_subset (h a ha) hb⟩,
by simpa only [subset_iff, mem_bUnion, exists_imp_distrib, and_imp, exists_prop]

lemma bUnion_subset_bUnion_of_subset_left {α : Type*} {s₁ s₂ : finset α}
  (t : α → finset β) (h : s₁ ⊆ s₂) : s₁.bUnion t ⊆ s₂.bUnion t :=
begin
  intro x,
  simp only [and_imp, mem_bUnion, exists_prop],
  exact Exists.imp (λ a ha, ⟨h ha.1, ha.2⟩)
end

lemma bUnion_singleton {f : α → β} : s.bUnion (λa, {f a}) = s.image f :=
ext $ λ x, by simp only [mem_bUnion, mem_image, mem_singleton, eq_comm]

@[simp] lemma bUnion_singleton_eq_self [decidable_eq α] :
  s.bUnion (singleton : α → finset α) = s :=
by { rw bUnion_singleton, exact image_id }

lemma bUnion_filter_eq_of_maps_to [decidable_eq α] {s : finset α} {t : finset β} {f : α → β}
  (h : ∀ x ∈ s, f x ∈ t) :
  t.bUnion (λa, s.filter $ (λc, f c = a)) = s :=
begin
  ext b,
  suffices : (∃ a ∈ t, b ∈ s ∧ f b = a) ↔ b ∈ s, by simpa,
  exact ⟨λ ⟨a, ha, hb, hab⟩, hb, λ hb, ⟨f b, h b hb, hb, rfl⟩⟩
end

lemma image_bUnion_filter_eq [decidable_eq α] (s : finset β) (g : β → α) :
  (s.image g).bUnion (λa, s.filter $ (λc, g c = a)) = s :=
bUnion_filter_eq_of_maps_to (λ x, mem_image_of_mem g)

<<<<<<< HEAD
lemma erase_bUnion {α β : Type*} [decidable_eq β] (f : α → finset β) (s : finset α) (b : β) :
  (s.bUnion f).erase b = s.bUnion (λ x, (f x).erase b) :=
=======
lemma bind_erase [decidable_eq β] (f : α → finset β) (s : finset α) (b : β) :
  s.bind (λ x, (f x).erase b) = (s.bind f).erase b :=
>>>>>>> 444b5baf
begin
  ext y,
  simp only [exists_prop, finset.mem_bUnion, ne.def, finset.mem_erase],
  tauto,
end

end bUnion

/-! ### prod -/
section prod
variables {s : finset α} {t : finset β}

/-- `product s t` is the set of pairs `(a, b)` such that `a ∈ s` and `b ∈ t`. -/
protected def product (s : finset α) (t : finset β) : finset (α × β) := ⟨_, nodup_product s.2 t.2⟩

@[simp] theorem product_val : (s.product t).1 = s.1.product t.1 := rfl

@[simp] theorem mem_product {p : α × β} : p ∈ s.product t ↔ p.1 ∈ s ∧ p.2 ∈ t := mem_product

theorem subset_product [decidable_eq α] [decidable_eq β] {s : finset (α × β)} :
  s ⊆ (s.image prod.fst).product (s.image prod.snd) :=
λ p hp, mem_product.2 ⟨mem_image_of_mem _ hp, mem_image_of_mem _ hp⟩

theorem product_eq_bUnion [decidable_eq α] [decidable_eq β] (s : finset α) (t : finset β) :
 s.product t = s.bUnion (λa, t.image $ λb, (a, b)) :=
ext $ λ ⟨x, y⟩, by simp only [mem_product, mem_bUnion, mem_image, exists_prop, prod.mk.inj_iff,
  and.left_comm, exists_and_distrib_left, exists_eq_right, exists_eq_left]

@[simp] theorem card_product (s : finset α) (t : finset β) : card (s.product t) = card s * card t :=
multiset.card_product _ _

theorem filter_product (p : α → Prop) (q : β → Prop) [decidable_pred p] [decidable_pred q] :
  (s.product t).filter (λ (x : α × β), p x.1 ∧ q x.2) = (s.filter p).product (t.filter q) :=
by { ext ⟨a, b⟩, simp only [mem_filter, mem_product], finish, }

lemma filter_product_card (s : finset α) (t : finset β)
  (p : α → Prop) (q : β → Prop) [decidable_pred p] [decidable_pred q] :
  ((s.product t).filter (λ (x : α × β), p x.1 ↔ q x.2)).card =
  (s.filter p).card * (t.filter q).card + (s.filter (not ∘ p)).card * (t.filter (not ∘ q)).card :=
begin
  classical,
  rw [← card_product, ← card_product, ← filter_product, ← filter_product, ← card_union_eq],
  { apply congr_arg, ext ⟨a, b⟩, simp only [filter_union_right, mem_filter, mem_product],
    split; intros; finish, },
  { rw disjoint_iff, change _ ∩ _ = ∅, ext ⟨a, b⟩, rw mem_inter, finish, },
end

end prod

/-! ### sigma -/
section sigma
variables {σ : α → Type*} {s : finset α} {t : Πa, finset (σ a)}

/-- `sigma s t` is the set of dependent pairs `⟨a, b⟩` such that `a ∈ s` and `b ∈ t a`. -/
protected def sigma (s : finset α) (t : Πa, finset (σ a)) : finset (Σa, σ a) :=
⟨_, nodup_sigma s.2 (λ a, (t a).2)⟩

@[simp] theorem mem_sigma {p : sigma σ} : p ∈ s.sigma t ↔ p.1 ∈ s ∧ p.2 ∈ t (p.1) := mem_sigma

theorem sigma_mono {s₁ s₂ : finset α} {t₁ t₂ : Πa, finset (σ a)}
  (H1 : s₁ ⊆ s₂) (H2 : ∀a, t₁ a ⊆ t₂ a) : s₁.sigma t₁ ⊆ s₂.sigma t₂ :=
λ ⟨x, sx⟩ H, let ⟨H3, H4⟩ := mem_sigma.1 H in mem_sigma.2 ⟨H1 H3, H2 x H4⟩

theorem sigma_eq_bUnion [decidable_eq (Σ a, σ a)] (s : finset α)
  (t : Πa, finset (σ a)) :
  s.sigma t = s.bUnion (λa, (t a).map $ embedding.sigma_mk a) :=
by { ext ⟨x, y⟩, simp [and.left_comm] }

end sigma

/-! ### disjoint -/
section disjoint
variable [decidable_eq α]

theorem disjoint_left {s t : finset α} : disjoint s t ↔ ∀ {a}, a ∈ s → a ∉ t :=
by simp only [_root_.disjoint, inf_eq_inter, le_iff_subset, subset_iff, mem_inter, not_and,
  and_imp]; refl

theorem disjoint_val {s t : finset α} : disjoint s t ↔ s.1.disjoint t.1 :=
disjoint_left

theorem disjoint_iff_inter_eq_empty {s t : finset α} : disjoint s t ↔ s ∩ t = ∅ :=
disjoint_iff

instance decidable_disjoint (U V : finset α) : decidable (disjoint U V) :=
decidable_of_decidable_of_iff (by apply_instance) eq_bot_iff

theorem disjoint_right {s t : finset α} : disjoint s t ↔ ∀ {a}, a ∈ t → a ∉ s :=
by rw [disjoint.comm, disjoint_left]

theorem disjoint_iff_ne {s t : finset α} : disjoint s t ↔ ∀ a ∈ s, ∀ b ∈ t, a ≠ b :=
by simp only [disjoint_left, imp_not_comm, forall_eq']

theorem disjoint_of_subset_left {s t u : finset α} (h : s ⊆ u) (d : disjoint u t) : disjoint s t :=
disjoint_left.2 (λ x m₁, (disjoint_left.1 d) (h m₁))

theorem disjoint_of_subset_right {s t u : finset α} (h : t ⊆ u) (d : disjoint s u) : disjoint s t :=
disjoint_right.2 (λ x m₁, (disjoint_right.1 d) (h m₁))

@[simp] theorem disjoint_empty_left (s : finset α) : disjoint ∅ s := disjoint_bot_left

@[simp] theorem disjoint_empty_right (s : finset α) : disjoint s ∅ := disjoint_bot_right

@[simp] theorem singleton_disjoint {s : finset α} {a : α} : disjoint (singleton a) s ↔ a ∉ s :=
by simp only [disjoint_left, mem_singleton, forall_eq]

@[simp] theorem disjoint_singleton {s : finset α} {a : α} : disjoint s (singleton a) ↔ a ∉ s :=
disjoint.comm.trans singleton_disjoint

@[simp] theorem disjoint_insert_left {a : α} {s t : finset α} :
  disjoint (insert a s) t ↔ a ∉ t ∧ disjoint s t :=
by simp only [disjoint_left, mem_insert, or_imp_distrib, forall_and_distrib, forall_eq]

@[simp] theorem disjoint_insert_right {a : α} {s t : finset α} :
  disjoint s (insert a t) ↔ a ∉ s ∧ disjoint s t :=
disjoint.comm.trans $ by rw [disjoint_insert_left, disjoint.comm]

@[simp] theorem disjoint_union_left {s t u : finset α} :
  disjoint (s ∪ t) u ↔ disjoint s u ∧ disjoint t u :=
by simp only [disjoint_left, mem_union, or_imp_distrib, forall_and_distrib]

@[simp] theorem disjoint_union_right {s t u : finset α} :
  disjoint s (t ∪ u) ↔ disjoint s t ∧ disjoint s u :=
by simp only [disjoint_right, mem_union, or_imp_distrib, forall_and_distrib]

lemma sdiff_disjoint {s t : finset α} : disjoint (t \ s) s :=
disjoint_left.2 $ assume a ha, (mem_sdiff.1 ha).2

lemma disjoint_sdiff {s t : finset α} : disjoint s (t \ s) :=
sdiff_disjoint.symm

lemma disjoint_sdiff_inter (s t : finset α) : disjoint (s \ t) (s ∩ t) :=
disjoint_of_subset_right (inter_subset_right _ _) sdiff_disjoint

lemma sdiff_eq_self_iff_disjoint {s t : finset α} : s \ t = s ↔ disjoint s t :=
by rw [sdiff_eq_self, subset_empty, disjoint_iff_inter_eq_empty]

lemma sdiff_eq_self_of_disjoint {s t : finset α} (h : disjoint s t) : s \ t = s :=
sdiff_eq_self_iff_disjoint.2 h

lemma disjoint_self_iff_empty (s : finset α) : disjoint s s ↔ s = ∅ :=
disjoint_self

lemma disjoint_bUnion_left {ι : Type*}
  (s : finset ι) (f : ι → finset α) (t : finset α) :
  disjoint (s.bUnion f) t ↔ (∀i∈s, disjoint (f i) t) :=
begin
  classical,
  refine s.induction _ _,
  { simp only [forall_mem_empty_iff, bUnion_empty, disjoint_empty_left] },
  { assume i s his ih,
    simp only [disjoint_union_left, bUnion_insert, his, forall_mem_insert, ih] }
end

lemma disjoint_bUnion_right {ι : Type*}
  (s : finset α) (t : finset ι) (f : ι → finset α) :
  disjoint s (t.bUnion f) ↔ (∀i∈t, disjoint s (f i)) :=
by simpa only [disjoint.comm] using disjoint_bUnion_left t f s

@[simp] theorem card_disjoint_union {s t : finset α} (h : disjoint s t) :
  card (s ∪ t) = card s + card t :=
by rw [← card_union_add_card_inter, disjoint_iff_inter_eq_empty.1 h, card_empty, add_zero]

theorem card_sdiff {s t : finset α} (h : s ⊆ t) : card (t \ s) = card t - card s :=
suffices card (t \ s) = card ((t \ s) ∪ s) - card s, by rwa sdiff_union_of_subset h at this,
by rw [card_disjoint_union sdiff_disjoint, nat.add_sub_cancel]

lemma disjoint_filter {s : finset α} {p q : α → Prop} [decidable_pred p] [decidable_pred q] :
    disjoint (s.filter p) (s.filter q) ↔ (∀ x ∈ s, p x → ¬ q x) :=
by split; simp [disjoint_left] {contextual := tt}

lemma disjoint_filter_filter {s t : finset α} {p q : α → Prop} [decidable_pred p]
  [decidable_pred q] :
  (disjoint s t) → disjoint (s.filter p) (t.filter q) :=
disjoint.mono (filter_subset _ _) (filter_subset _ _)

lemma disjoint_iff_disjoint_coe {α : Type*} {a b : finset α} [decidable_eq α] :
  disjoint a b ↔ disjoint (↑a : set α) (↑b : set α) :=
by { rw [finset.disjoint_left, set.disjoint_left], refl }

lemma filter_card_add_filter_neg_card_eq_card {α : Type*} {s : finset α} (p : α → Prop)
  [decidable_pred p] :
  (s.filter p).card + (s.filter (not ∘ p)).card = s.card :=
by { classical, simp [← card_union_eq, filter_union_filter_neg_eq, disjoint_filter], }

end disjoint

section self_prod
variables (s : finset α) [decidable_eq α]

/-- Given a finite set `s`, the diagonal, `s.diag` is the set of pairs of the form `(a, a)` for
`a ∈ s`. -/
def diag := (s.product s).filter (λ (a : α × α), a.fst = a.snd)

/-- Given a finite set `s`, the off-diagonal, `s.off_diag` is the set of pairs `(a, b)` with `a ≠ b`
for `a, b ∈ s`. -/
def off_diag := (s.product s).filter (λ (a : α × α), a.fst ≠ a.snd)

@[simp] lemma mem_diag (x : α × α) : x ∈ s.diag ↔ x.1 ∈ s ∧ x.1 = x.2 :=
by { simp only [diag, mem_filter, mem_product], split; intros; finish, }

@[simp] lemma mem_off_diag (x : α × α) : x ∈ s.off_diag ↔ x.1 ∈ s ∧ x.2 ∈ s ∧ x.1 ≠ x.2 :=
by { simp only [off_diag, mem_filter, mem_product], split; intros; finish, }

@[simp] lemma diag_card : (diag s).card = s.card :=
begin
  suffices : diag s = s.image (λ a, (a, a)), { rw this, apply card_image_of_inj_on, finish, },
  ext ⟨a₁, a₂⟩, rw mem_diag, split; intros; finish,
end

@[simp] lemma off_diag_card : (off_diag s).card = s.card * s.card - s.card :=
begin
  suffices : (diag s).card + (off_diag s).card = s.card * s.card,
  { nth_rewrite 2 ← s.diag_card, finish, },
  rw ← card_product,
  apply filter_card_add_filter_neg_card_eq_card,
end

end self_prod

/--
Given a set A and a set B inside it, we can shrink A to any appropriate size, and keep B
inside it.
-/
lemma exists_intermediate_set {A B : finset α} (i : ℕ)
  (h₁ : i + card B ≤ card A) (h₂ : B ⊆ A) :
  ∃ (C : finset α), B ⊆ C ∧ C ⊆ A ∧ card C = i + card B :=
begin
  classical,
  rcases nat.le.dest h₁ with ⟨k, _⟩,
  clear h₁,
  induction k with k ih generalizing A,
  { exact ⟨A, h₂, subset.refl _, h.symm⟩ },
  { have : (A \ B).nonempty,
    { rw [← card_pos, card_sdiff h₂, ← h, nat.add_right_comm,
          nat.add_sub_cancel, nat.add_succ],
      apply nat.succ_pos },
    rcases this with ⟨a, ha⟩,
    have z : i + card B + k = card (erase A a),
    { rw [card_erase_of_mem, ← h, nat.add_succ, nat.pred_succ],
      rw mem_sdiff at ha,
      exact ha.1 },
    rcases ih _ z with ⟨B', hB', B'subA', cards⟩,
    { exact ⟨B', hB', trans B'subA' (erase_subset _ _), cards⟩ },
    { rintros t th,
      apply mem_erase_of_ne_of_mem _ (h₂ th),
      rintro rfl,
      exact not_mem_sdiff_of_mem_right th ha } }
end

/-- We can shrink A to any smaller size. -/
lemma exists_smaller_set (A : finset α) (i : ℕ) (h₁ : i ≤ card A) :
  ∃ (B : finset α), B ⊆ A ∧ card B = i :=
let ⟨B, _, x₁, x₂⟩ := exists_intermediate_set i (by simpa) (empty_subset A) in ⟨B, x₁, x₂⟩

/-- `finset.fin_range k` is the finset `{0, 1, ..., k-1}`, as a `finset (fin k)`. -/
def fin_range (k : ℕ) : finset (fin k) :=
⟨list.fin_range k, list.nodup_fin_range k⟩

@[simp]
lemma fin_range_card {k : ℕ} : (fin_range k).card = k :=
by simp [fin_range]

@[simp]
lemma mem_fin_range {k : ℕ} (m : fin k) : m ∈ fin_range k :=
list.mem_fin_range m

@[simp] lemma coe_fin_range (k : ℕ) : (fin_range k : set (fin k)) = set.univ :=
set.eq_univ_of_forall mem_fin_range

/-- Given a finset `s` of `ℕ` contained in `{0,..., n-1}`, the corresponding finset in `fin n`
is `s.attach_fin h` where `h` is a proof that all elements of `s` are less than `n`. -/
def attach_fin (s : finset ℕ) {n : ℕ} (h : ∀ m ∈ s, m < n) : finset (fin n) :=
⟨s.1.pmap (λ a ha, ⟨a, ha⟩) h, multiset.nodup_pmap (λ _ _ _ _, fin.veq_of_eq) s.2⟩

@[simp] lemma mem_attach_fin {n : ℕ} {s : finset ℕ} (h : ∀ m ∈ s, m < n) {a : fin n} :
  a ∈ s.attach_fin h ↔ (a : ℕ) ∈ s :=
⟨λ h, let ⟨b, hb₁, hb₂⟩ := multiset.mem_pmap.1 h in hb₂ ▸ hb₁,
λ h, multiset.mem_pmap.2 ⟨a, h, fin.eta _ _⟩⟩

@[simp] lemma card_attach_fin {n : ℕ} (s : finset ℕ) (h : ∀ m ∈ s, m < n) :
  (s.attach_fin h).card = s.card := multiset.card_pmap _ _ _

/-! ### choose -/
section choose
variables (p : α → Prop) [decidable_pred p] (l : finset α)

/-- Given a finset `l` and a predicate `p`, associate to a proof that there is a unique element of
`l` satisfying `p` this unique element, as an element of the corresponding subtype. -/
def choose_x (hp : (∃! a, a ∈ l ∧ p a)) : { a // a ∈ l ∧ p a } :=
multiset.choose_x p l.val hp

/-- Given a finset `l` and a predicate `p`, associate to a proof that there is a unique element of
`l` satisfying `p` this unique element, as an element of the ambient type. -/
def choose (hp : ∃! a, a ∈ l ∧ p a) : α := choose_x p l hp

lemma choose_spec (hp : ∃! a, a ∈ l ∧ p a) : choose p l hp ∈ l ∧ p (choose p l hp) :=
(choose_x p l hp).property

lemma choose_mem (hp : ∃! a, a ∈ l ∧ p a) : choose p l hp ∈ l := (choose_spec _ _ _).1

lemma choose_property (hp : ∃! a, a ∈ l ∧ p a) : p (choose p l hp) := (choose_spec _ _ _).2

end choose

theorem lt_wf {α} : well_founded (@has_lt.lt (finset α) _) :=
have H : subrelation (@has_lt.lt (finset α) _)
    (inv_image (<) card),
  from λ x y hxy, card_lt_card hxy,
subrelation.wf H $ inv_image.wf _ $ nat.lt_wf

end finset

namespace equiv

/-- Given an equivalence `α` to `β`, produce an equivalence between `finset α` and `finset β`. -/
protected def finset_congr (e : α ≃ β) : finset α ≃ finset β :=
{ to_fun := λ s, s.map e.to_embedding,
  inv_fun := λ s, s.map e.symm.to_embedding,
  left_inv := λ s, by simp [finset.map_map],
  right_inv := λ s, by simp [finset.map_map] }

@[simp] lemma finset_congr_apply (e : α ≃ β) (s : finset α) :
  e.finset_congr s = s.map e.to_embedding :=
rfl
@[simp] lemma finset_congr_symm_apply (e : α ≃ β) (s : finset β) :
  e.finset_congr.symm s = s.map e.symm.to_embedding :=
rfl

end equiv

namespace list
variable [decidable_eq α]

theorem to_finset_card_of_nodup {l : list α} (h : l.nodup) : l.to_finset.card = l.length :=
congr_arg card $ (@multiset.erase_dup_eq_self α _ l).2 h

end list

namespace multiset
variable [decidable_eq α]

theorem to_finset_card_of_nodup {l : multiset α} (h : l.nodup) : l.to_finset.card = l.card :=
congr_arg card $ (@multiset.erase_dup_eq_self α _ l).2 h

lemma disjoint_to_finset (m1 m2 : multiset α) :
  _root_.disjoint m1.to_finset m2.to_finset ↔ m1.disjoint m2 :=
begin
  rw finset.disjoint_iff_ne,
  split,
  { intro h,
    intros a ha1 ha2,
    rw ← multiset.mem_to_finset at ha1 ha2,
    exact h _ ha1 _ ha2 rfl },
  { rintros h a ha b hb rfl,
    rw multiset.mem_to_finset at ha hb,
    exact h ha hb }
end

end multiset<|MERGE_RESOLUTION|>--- conflicted
+++ resolved
@@ -2123,13 +2123,8 @@
   (s.image g).bUnion (λa, s.filter $ (λc, g c = a)) = s :=
 bUnion_filter_eq_of_maps_to (λ x, mem_image_of_mem g)
 
-<<<<<<< HEAD
 lemma erase_bUnion {α β : Type*} [decidable_eq β] (f : α → finset β) (s : finset α) (b : β) :
   (s.bUnion f).erase b = s.bUnion (λ x, (f x).erase b) :=
-=======
-lemma bind_erase [decidable_eq β] (f : α → finset β) (s : finset α) (b : β) :
-  s.bind (λ x, (f x).erase b) = (s.bind f).erase b :=
->>>>>>> 444b5baf
 begin
   ext y,
   simp only [exists_prop, finset.mem_bUnion, ne.def, finset.mem_erase],

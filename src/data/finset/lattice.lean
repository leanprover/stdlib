/-
Copyright (c) 2018 Mario Carneiro. All rights reserved.
Released under Apache 2.0 license as described in the file LICENSE.
Authors: Mario Carneiro
-/
import data.finset.fold
import data.multiset.lattice
import order.order_dual
import order.complete_lattice

/-!
# Lattice operations on finsets
-/

variables {α β γ : Type*}

namespace finset
open multiset order_dual

/-! ### sup -/
section sup
variables [semilattice_sup_bot α]

/-- Supremum of a finite set: `sup {a, b, c} f = f a ⊔ f b ⊔ f c` -/
def sup (s : finset β) (f : β → α) : α := s.fold (⊔) ⊥ f

variables {s s₁ s₂ : finset β} {f : β → α}

lemma sup_def : s.sup f = (s.1.map f).sup := rfl

@[simp] lemma sup_empty : (∅ : finset β).sup f = ⊥ :=
fold_empty

@[simp] lemma sup_cons {b : β} (h : b ∉ s) : (cons b s h).sup f = f b ⊔ s.sup f :=
fold_cons h

@[simp] lemma sup_insert [decidable_eq β] {b : β} : (insert b s : finset β).sup f = f b ⊔ s.sup f :=
fold_insert_idem

@[simp] lemma sup_singleton {b : β} : ({b} : finset β).sup f = f b :=
sup_singleton

lemma sup_union [decidable_eq β] : (s₁ ∪ s₂).sup f = s₁.sup f ⊔ s₂.sup f :=
finset.induction_on s₁ (by rw [empty_union, sup_empty, bot_sup_eq]) $ λ a s has ih,
by rw [insert_union, sup_insert, sup_insert, ih, sup_assoc]

theorem sup_congr {f g : β → α} (hs : s₁ = s₂) (hfg : ∀a∈s₂, f a = g a) : s₁.sup f = s₂.sup g :=
by subst hs; exact finset.fold_congr hfg

@[simp] lemma sup_le_iff {a : α} : s.sup f ≤ a ↔ (∀b ∈ s, f b ≤ a) :=
begin
  apply iff.trans multiset.sup_le,
  simp only [multiset.mem_map, and_imp, exists_imp_distrib],
  exact ⟨λ k b hb, k _ _ hb rfl, λ k a' b hb h, h ▸ k _ hb⟩,
end

lemma sup_const {s : finset β} (h : s.nonempty) (c : α) : s.sup (λ _, c) = c :=
eq_of_forall_ge_iff $ λ b, sup_le_iff.trans h.forall_const

lemma sup_le {a : α} : (∀b ∈ s, f b ≤ a) → s.sup f ≤ a :=
sup_le_iff.2

lemma le_sup {b : β} (hb : b ∈ s) : f b ≤ s.sup f :=
sup_le_iff.1 (le_refl _) _ hb

@[simp] lemma map_sup (f : γ ↪ β) (g : β → α) (s : finset γ) :
  (s.map f).sup g = s.sup (g ∘ f) :=
by simp [finset.sup]

lemma sup_mono_fun {g : β → α} (h : ∀b∈s, f b ≤ g b) : s.sup f ≤ s.sup g :=
sup_le (λ b hb, le_trans (h b hb) (le_sup hb))

lemma sup_mono (h : s₁ ⊆ s₂) : s₁.sup f ≤ s₂.sup f :=
sup_le $ assume b hb, le_sup (h hb)

@[simp] lemma sup_lt_iff [is_total α (≤)] {a : α} (ha : ⊥ < a) : s.sup f < a ↔ (∀ b ∈ s, f b < a) :=
⟨(λ hs b hb, lt_of_le_of_lt (le_sup hb) hs), finset.cons_induction_on s (λ _, ha)
  (λ c t hc, by simpa only [sup_cons, sup_lt_iff, mem_cons, forall_eq_or_imp] using and.imp_right)⟩

@[simp] lemma le_sup_iff [is_total α (≤)] {a : α} (ha : ⊥ < a) : a ≤ s.sup f ↔ (∃ b ∈ s, a ≤ f b) :=
by { rw [←not_iff_not, not_bex], simp only [@not_le (as_linear_order α), sup_lt_iff ha], }

@[simp] lemma lt_sup_iff [is_total α (≤)] {a : α} : a < s.sup f ↔ (∃ b ∈ s, a < f b) :=
by { rw [←not_iff_not, not_bex], simp only [@not_lt (as_linear_order α), sup_le_iff], }

lemma comp_sup_eq_sup_comp [semilattice_sup_bot γ] {s : finset β}
  {f : β → α} (g : α → γ) (g_sup : ∀ x y, g (x ⊔ y) = g x ⊔ g y) (bot : g ⊥ = ⊥) :
  g (s.sup f) = s.sup (g ∘ f) :=
finset.cons_induction_on s bot (λ c t hc ih, by rw [sup_cons, sup_cons, g_sup, ih])

lemma comp_sup_eq_sup_comp_of_is_total [is_total α (≤)] {γ : Type} [semilattice_sup_bot γ]
  (g : α → γ) (mono_g : monotone g) (bot : g ⊥ = ⊥) : g (s.sup f) = s.sup (g ∘ f) :=
comp_sup_eq_sup_comp g mono_g.map_sup bot

/-- Computating `sup` in a subtype (closed under `sup`) is the same as computing it in `α`. -/
lemma sup_coe {P : α → Prop}
  {Pbot : P ⊥} {Psup : ∀{{x y}}, P x → P y → P (x ⊔ y)}
  (t : finset β) (f : β → {x : α // P x}) :
  (@sup _ _ (subtype.semilattice_sup_bot Pbot Psup) t f : α) = t.sup (λ x, f x) :=
by { rw [comp_sup_eq_sup_comp coe]; intros; refl }

@[simp] lemma sup_to_finset {α β} [decidable_eq β]
  (s : finset α) (f : α → multiset β) :
  (s.sup f).to_finset = s.sup (λ x, (f x).to_finset) :=
comp_sup_eq_sup_comp multiset.to_finset to_finset_union rfl

theorem subset_range_sup_succ (s : finset ℕ) : s ⊆ range (s.sup id).succ :=
λ n hn, mem_range.2 $ nat.lt_succ_of_le $ le_sup hn

theorem exists_nat_subset_range (s : finset ℕ) : ∃n : ℕ, s ⊆ range n :=
⟨_, s.subset_range_sup_succ⟩

lemma sup_induction {p : α → Prop} (hb : p ⊥) (hp : ∀ (a₁ a₂ : α), p a₁ → p a₂ → p (a₁ ⊔ a₂))
  (hs : ∀ b ∈ s, p (f b)) : p (s.sup f) :=
begin
  induction s using finset.cons_induction with c s hc ih,
  { exact hb, },
  { rw sup_cons,
    apply hp,
    { exact hs c (mem_cons.2 (or.inl rfl)), },
    { exact ih (λ b h, hs b (mem_cons.2 (or.inr h))), }, },
end

lemma sup_le_of_le_directed {α : Type*} [semilattice_sup_bot α] (s : set α)
  (hs : s.nonempty) (hdir : directed_on (≤) s) (t : finset α):
  (∀ x ∈ t, ∃ y ∈ s, x ≤ y) → ∃ x, x ∈ s ∧ t.sup id ≤ x :=
begin
  classical,
  apply finset.induction_on t,
  { simpa only [forall_prop_of_true, and_true, forall_prop_of_false, bot_le, not_false_iff,
      sup_empty, forall_true_iff, not_mem_empty], },
  { intros a r har ih h,
    have incs : ↑r ⊆ ↑(insert a r), by { rw finset.coe_subset, apply finset.subset_insert, },
    -- x ∈ s is above the sup of r
    obtain ⟨x, ⟨hxs, hsx_sup⟩⟩ := ih (λ x hx, h x $ incs hx),
    -- y ∈ s is above a
    obtain ⟨y, hys, hay⟩ := h a (finset.mem_insert_self a r),
    -- z ∈ s is above x and y
    obtain ⟨z, hzs, ⟨hxz, hyz⟩⟩ := hdir x hxs y hys,
    use [z, hzs],
    rw [sup_insert, id.def, _root_.sup_le_iff],
    exact ⟨le_trans hay hyz, le_trans hsx_sup hxz⟩, },
end

-- If we acquire sublattices
<<<<<<< HEAD
-- the hypotheses should be reformulated as `s : subsemilattice_inf_bot`
=======
-- the hypotheses should be reformulated as `s : subsemilattice_sup_bot`
>>>>>>> 5993b90e
lemma sup_mem
  (s : set α) (w₁ : ⊥ ∈ s) (w₂ : ∀ x y ∈ s, x ⊔ y ∈ s)
  {ι : Type*} (t : finset ι) (p : ι → α) (h : ∀ i ∈ t, p i ∈ s) :
  t.sup p ∈ s :=
<<<<<<< HEAD
@sup_induction _ _ _ _ _ s w₁ w₂ h
=======
@sup_induction _ _ _ _ _ (∈ s) w₁ w₂ h
>>>>>>> 5993b90e

end sup

lemma sup_eq_supr [complete_lattice β] (s : finset α) (f : α → β) : s.sup f = (⨆a∈s, f a) :=
le_antisymm
  (finset.sup_le $ assume a ha, le_supr_of_le a $ le_supr _ ha)
  (supr_le $ assume a, supr_le $ assume ha, le_sup ha)

lemma sup_eq_Sup [complete_lattice α] (s : finset α) : s.sup id = Sup s :=
by simp [Sup_eq_supr, sup_eq_supr]

/-! ### inf -/
section inf
variables [semilattice_inf_top α]

/-- Infimum of a finite set: `inf {a, b, c} f = f a ⊓ f b ⊓ f c` -/
def inf (s : finset β) (f : β → α) : α := s.fold (⊓) ⊤ f

variables {s s₁ s₂ : finset β} {f : β → α}

lemma inf_def : s.inf f = (s.1.map f).inf := rfl

@[simp] lemma inf_empty : (∅ : finset β).inf f = ⊤ :=
fold_empty

@[simp] lemma inf_cons {b : β} (h : b ∉ s) : (cons b s h).inf f = f b ⊓ s.inf f :=
@sup_cons (order_dual α) _ _ _ _ _ h

@[simp] lemma inf_insert [decidable_eq β] {b : β} : (insert b s : finset β).inf f = f b ⊓ s.inf f :=
fold_insert_idem

@[simp] lemma inf_singleton {b : β} : ({b} : finset β).inf f = f b :=
inf_singleton

lemma inf_union [decidable_eq β] : (s₁ ∪ s₂).inf f = s₁.inf f ⊓ s₂.inf f :=
@sup_union (order_dual α) _ _ _ _ _ _

theorem inf_congr {f g : β → α} (hs : s₁ = s₂) (hfg : ∀a∈s₂, f a = g a) : s₁.inf f = s₂.inf g :=
by subst hs; exact finset.fold_congr hfg

lemma le_inf_iff {a : α} : a ≤ s.inf f ↔ ∀ b ∈ s, a ≤ f b :=
@sup_le_iff (order_dual α) _ _ _ _ _

lemma inf_le {b : β} (hb : b ∈ s) : s.inf f ≤ f b :=
le_inf_iff.1 (le_refl _) _ hb

lemma le_inf {a : α} : (∀b ∈ s, a ≤ f b) → a ≤ s.inf f :=
le_inf_iff.2

@[simp] lemma map_inf (f : γ ↪ β) (g : β → α) (s : finset γ) :
  (s.map f).inf g = s.inf (g ∘ f) :=
by simp [finset.inf]

lemma inf_mono_fun {g : β → α} (h : ∀b∈s, f b ≤ g b) : s.inf f ≤ s.inf g :=
le_inf (λ b hb, le_trans (inf_le hb) (h b hb))

lemma inf_mono (h : s₁ ⊆ s₂) : s₂.inf f ≤ s₁.inf f :=
le_inf $ assume b hb, inf_le (h hb)

@[simp] lemma lt_inf_iff [is_total α (≤)] {a : α} (ha : a < ⊤) : a < s.inf f ↔ (∀ b ∈ s, a < f b) :=
@sup_lt_iff (order_dual α) _ _ _ _ _ _ ha

@[simp] lemma inf_le_iff [is_total α (≤)] {a : α} (ha : a < ⊤) : s.inf f ≤ a ↔ (∃ b ∈ s, f b ≤ a) :=
@le_sup_iff (order_dual α) _ _ _ _ _ _ ha

@[simp] lemma inf_lt_iff [is_total α (≤)] {a : α} : s.inf f < a ↔ (∃ b ∈ s, f b < a) :=
@lt_sup_iff (order_dual α) _ _ _ _ _ _

lemma comp_inf_eq_inf_comp [semilattice_inf_top γ] {s : finset β}
  {f : β → α} (g : α → γ) (g_inf : ∀ x y, g (x ⊓ y) = g x ⊓ g y) (top : g ⊤ = ⊤) :
  g (s.inf f) = s.inf (g ∘ f) :=
@comp_sup_eq_sup_comp (order_dual α) _ (order_dual γ) _ _ _ _ _ g_inf top

lemma comp_inf_eq_inf_comp_of_is_total [h : is_total α (≤)] {γ : Type} [semilattice_inf_top γ]
  (g : α → γ) (mono_g : monotone g) (top : g ⊤ = ⊤) : g (s.inf f) = s.inf (g ∘ f) :=
comp_inf_eq_inf_comp g mono_g.map_inf top

/-- Computating `inf` in a subtype (closed under `inf`) is the same as computing it in `α`. -/
lemma inf_coe {P : α → Prop}
  {Ptop : P ⊤} {Pinf : ∀{{x y}}, P x → P y → P (x ⊓ y)}
  (t : finset β) (f : β → {x : α // P x}) :
  (@inf _ _ (subtype.semilattice_inf_top Ptop Pinf) t f : α) = t.inf (λ x, f x) :=
@sup_coe (order_dual α) _ _ _ Ptop Pinf t f

lemma inf_induction {p : α → Prop} (ht : p ⊤) (hp : ∀ (a₁ a₂ : α), p a₁ → p a₂ → p (a₁ ⊓ a₂))
  (hs : ∀ b ∈ s, p (f b)) : p (s.inf f) :=
@sup_induction (order_dual α) _ _ _ _ _ ht hp hs

lemma inf_mem
  (s : set α) (w₁ : ⊤ ∈ s) (w₂ : ∀ x y ∈ s, x ⊓ y ∈ s)
  {ι : Type*} (t : finset ι) (p : ι → α) (h : ∀ i ∈ t, p i ∈ s) :
  t.inf p ∈ s :=
<<<<<<< HEAD
@inf_induction _ _ _ _ _ s w₁ w₂ h
=======
@inf_induction _ _ _ _ _ (∈ s) w₁ w₂ h
>>>>>>> 5993b90e

end inf

lemma inf_eq_infi [complete_lattice β] (s : finset α) (f : α → β) : s.inf f = (⨅a∈s, f a) :=
@sup_eq_supr _ (order_dual β) _ _ _

lemma inf_eq_Inf [complete_lattice α] (s : finset α) : s.inf id = Inf s :=
by simp [Inf_eq_infi, inf_eq_infi]

section sup'
variables [semilattice_sup α]

lemma sup_of_mem {s : finset β} (f : β → α) {b : β} (h : b ∈ s) :
  ∃ (a : α), s.sup (coe ∘ f : β → with_bot α) = ↑a :=
Exists.imp (λ a, Exists.fst) (@le_sup (with_bot α) _ _ _ _ _ h (f b) rfl)

/-- Given nonempty finset `s` in (possibly unbounded) join-semilattice `α` then `s.sup' H` is its
supremum in `α` where `H` is a proof of nonemptiness. If `α` has a bottom element you may instead
use `s.sup` which does not require `s` nonempty. -/
def sup' (s : finset β) (H : s.nonempty) (f : β → α) : α :=
option.get $ let ⟨b, hb⟩ := H in option.is_some_iff_exists.2 (sup_of_mem f hb)

variables {s : finset β} (H : s.nonempty) (f : β → α)

@[simp] lemma coe_sup' : ((s.sup' H f : α) : with_bot α) = s.sup (coe ∘ f) :=
by rw [sup', ←with_bot.some_eq_coe, option.some_get]

@[simp] lemma sup'_cons {b : β} {hb : b ∉ s} {h : (cons b s hb).nonempty} :
  (cons b s hb).sup' h f = f b ⊔ s.sup' H f :=
by { rw ←with_bot.coe_eq_coe, simp only [coe_sup', sup_cons, with_bot.coe_sup], }

@[simp] lemma sup'_insert [decidable_eq β] {b : β} {h : (insert b s).nonempty} :
  (insert b s).sup' h f = f b ⊔ s.sup' H f :=
by { rw ←with_bot.coe_eq_coe, simp only [coe_sup', sup_insert, with_bot.coe_sup], }

@[simp] lemma sup'_singleton {b : β} {h : ({b} : finset β).nonempty} :
  ({b} : finset β).sup' h f = f b := rfl

lemma sup'_le {a : α} (hs : ∀ b ∈ s, f b ≤ a) : s.sup' H f ≤ a :=
by { rw [←with_bot.coe_le_coe, coe_sup'], exact sup_le (λ b h, with_bot.coe_le_coe.2 $ hs b h), }

lemma le_sup' {b : β} (h : b ∈ s) : f b ≤ s.sup' ⟨b, h⟩ f :=
by { rw [←with_bot.coe_le_coe, coe_sup'], exact le_sup h, }

@[simp] lemma sup'_le_iff {a : α} : s.sup' H f ≤ a ↔ ∀ b ∈ s, f b ≤ a :=
iff.intro (λ h b hb, trans (le_sup' f hb) h) (sup'_le H f)

@[simp] lemma sup'_lt_iff [is_total α (≤)] {a : α} : s.sup' H f < a ↔ (∀ b ∈ s, f b < a) :=
begin
  rw [←with_bot.coe_lt_coe, coe_sup', sup_lt_iff (with_bot.bot_lt_coe a)],
  exact ball_congr (λ b hb, with_bot.coe_lt_coe),
end

@[simp] lemma le_sup'_iff [is_total α (≤)] {a : α} : a ≤ s.sup' H f ↔ (∃ b ∈ s, a ≤ f b) :=
begin
  rw [←with_bot.coe_le_coe, coe_sup', le_sup_iff (with_bot.bot_lt_coe a)],
  exact bex_congr (λ b hb, with_bot.coe_le_coe),
end

@[simp] lemma lt_sup'_iff [is_total α (≤)] {a : α} : a < s.sup' H f ↔ (∃ b ∈ s, a < f b) :=
begin
  rw [←with_bot.coe_lt_coe, coe_sup', lt_sup_iff],
  exact bex_congr (λ b hb, with_bot.coe_lt_coe),
end

lemma sup'_induction {p : α → Prop} (hp : ∀ (a₁ a₂ : α), p a₁ → p a₂ → p (a₁ ⊔ a₂))
  (hs : ∀ b ∈ s, p (f b)) : p (s.sup' H f) :=
begin
  show @with_bot.rec_bot_coe α (λ _, Prop) true p ↑(s.sup' H f),
  rw coe_sup',
  refine sup_induction trivial _ hs,
  intros a₁ a₂ h₁ h₂,
  cases a₁,
  { rw [with_bot.none_eq_bot, bot_sup_eq], exact h₂, },
  { cases a₂, exact h₁, exact hp a₁ a₂ h₁ h₂, },
end

lemma exists_mem_eq_sup' [is_total α (≤)] : ∃ b, b ∈ s ∧ s.sup' H f = f b :=
begin
  induction s using finset.cons_induction with c s hc ih,
  { exact false.elim (not_nonempty_empty H), },
  { rcases s.eq_empty_or_nonempty with rfl | hs,
    { exact ⟨c, mem_singleton_self c, rfl⟩, },
    { rcases ih hs with ⟨b, hb, h'⟩,
      rw [sup'_cons hs, h'],
      cases total_of (≤) (f b) (f c) with h h,
      { exact ⟨c, mem_cons.2 (or.inl rfl), sup_eq_left.2 h⟩, },
      { exact ⟨b, mem_cons.2 (or.inr hb), sup_eq_right.2 h⟩, }, }, },
end

lemma sup'_mem
  (s : set α) (w : ∀ x y ∈ s, x ⊔ y ∈ s)
<<<<<<< HEAD
  {ι : Type*} (t : finset ι) (H : t.nonempty) (p : ι → α) (h : ∀ i ∈ t , p i ∈ s) :
=======
  {ι : Type*} (t : finset ι) (H : t.nonempty) (p : ι → α) (h : ∀ i ∈ t, p i ∈ s) :
>>>>>>> 5993b90e
  t.sup' H p ∈ s :=
sup'_induction H p w h

end sup'

section inf'
variables [semilattice_inf α]

lemma inf_of_mem {s : finset β} (f : β → α) {b : β} (h : b ∈ s) :
  ∃ (a : α), s.inf (coe ∘ f : β → with_top α) = ↑a :=
@sup_of_mem (order_dual α) _ _ _ f _ h

/-- Given nonempty finset `s` in (possibly unbounded) meet-semilattice `α` then `s.inf' H` is its
infimum in `α` where `H` is a proof of nonemptiness. If `α` has a top element you may instead use
`s.inf` which does not require `s` nonempty. -/
def inf' (s : finset β) (H : s.nonempty) (f : β → α) : α :=
@sup' (order_dual α) _ _ s H f

variables {s : finset β} (H : s.nonempty) (f : β → α)

@[simp] lemma coe_inf' : ((s.inf' H f : α) : with_top α) = s.inf (coe ∘ f) :=
@coe_sup' (order_dual α) _ _ _ H f

@[simp] lemma inf'_cons {b : β} {hb : b ∉ s} {h : (cons b s hb).nonempty} :
  (cons b s hb).inf' h f = f b ⊓ s.inf' H f :=
@sup'_cons (order_dual α) _ _ _ H f _ _ _

@[simp] lemma inf'_insert [decidable_eq β] {b : β} {h : (insert b s).nonempty} :
  (insert b s).inf' h f = f b ⊓ s.inf' H f :=
@sup'_insert (order_dual α) _ _ _ H f _ _ _

@[simp] lemma inf'_singleton {b : β} {h : ({b} : finset β).nonempty} :
  ({b} : finset β).inf' h f = f b := rfl

lemma le_inf' {a : α} (hs : ∀ b ∈ s, a ≤ f b) : a ≤ s.inf' H f :=
@sup'_le (order_dual α) _ _ _ H f _ hs

lemma inf'_le {b : β} (h : b ∈ s) : s.inf' ⟨b, h⟩ f ≤ f b :=
@le_sup' (order_dual α) _ _ _ f _ h

@[simp] lemma le_inf'_iff {a : α} : a ≤ s.inf' H f ↔ ∀ b ∈ s, a ≤ f b :=
@sup'_le_iff (order_dual α) _ _ _ H f _

@[simp] lemma lt_inf'_iff [is_total α (≤)] {a : α} : a < s.inf' H f ↔ (∀ b ∈ s, a < f b) :=
@sup'_lt_iff (order_dual α) _ _ _ H f _ _

@[simp] lemma inf'_le_iff [is_total α (≤)] {a : α} : s.inf' H f ≤ a ↔ (∃ b ∈ s, f b ≤ a) :=
@le_sup'_iff (order_dual α) _ _ _ H f _ _

@[simp] lemma inf'_lt_iff [is_total α (≤)] {a : α} : s.inf' H f < a ↔ (∃ b ∈ s, f b < a) :=
@lt_sup'_iff (order_dual α) _ _ _ H f _ _

lemma inf'_induction {p : α → Prop} (hp : ∀ (a₁ a₂ : α), p a₁ → p a₂ → p (a₁ ⊓ a₂))
  (hs : ∀ b ∈ s, p (f b)) : p (s.inf' H f) :=
@sup'_induction (order_dual α) _ _ _ H f _ hp hs

lemma exists_mem_eq_inf' [is_total α (≤)] : ∃ b, b ∈ s ∧ s.inf' H f = f b :=
@exists_mem_eq_sup' (order_dual α) _ _ _ H f _

lemma inf'_mem (s : set α) (w : ∀ x y ∈ s, x ⊓ y ∈ s)
  {ι : Type*} (t : finset ι) (H : t.nonempty) (p : ι → α) (h : ∀ i ∈ t, p i ∈ s) :
  t.inf' H p ∈ s :=
inf'_induction H p w h

end inf'

section sup
variable [semilattice_sup_bot α]

lemma sup'_eq_sup {s : finset β} (H : s.nonempty) (f : β → α) : s.sup' H f = s.sup f :=
le_antisymm (sup'_le H f (λ b, le_sup)) (sup_le (λ b, le_sup' f))

lemma sup_closed_of_sup_closed {s : set α} (t : finset α) (htne : t.nonempty) (h_subset : ↑t ⊆ s)
  (h : ∀⦃a b⦄, a ∈ s → b ∈ s → a ⊔ b ∈ s) : t.sup id ∈ s :=
sup'_eq_sup htne id ▸ sup'_induction _ _ h h_subset

lemma exists_mem_eq_sup [is_total α (≤)] (s : finset β) (h : s.nonempty) (f : β → α) :
  ∃ b, b ∈ s ∧ s.sup f = f b :=
sup'_eq_sup h f ▸ exists_mem_eq_sup' h f

end sup

section inf
variable [semilattice_inf_top α]

lemma inf'_eq_inf {s : finset β} (H : s.nonempty) (f : β → α) : s.inf' H f = s.inf f :=
@sup'_eq_sup (order_dual α) _ _ _ H f

lemma inf_closed_of_inf_closed {s : set α} (t : finset α) (htne : t.nonempty) (h_subset : ↑t ⊆ s)
  (h : ∀⦃a b⦄, a ∈ s → b ∈ s → a ⊓ b ∈ s) : t.inf id ∈ s :=
@sup_closed_of_sup_closed (order_dual α) _ _ t htne h_subset h

lemma exists_mem_eq_inf [is_total α (≤)] (s : finset β) (h : s.nonempty) (f : β → α) :
  ∃ a, a ∈ s ∧ s.inf f = f a :=
@exists_mem_eq_sup (order_dual α) _ _ _ _ h f

end inf

section sup
variables {C : β → Type*} [Π (b : β), semilattice_sup_bot (C b)]

protected lemma sup_apply (s : finset α) (f : α → Π (b : β), C b) (b : β) :
  s.sup f b = s.sup (λ a, f a b) :=
begin
  induction s using finset.cons_induction with c s hc ih,
  { refl, },
  { rw [sup_cons, sup_cons, _root_.sup_apply, ih], },
end

end sup

section inf
variables {C : β → Type*} [Π (b : β), semilattice_inf_top (C b)]

protected lemma inf_apply (s : finset α) (f : α → Π (b : β), C b) (b : β) :
  s.inf f b = s.inf (λ a, f a b) :=
@finset.sup_apply _ _ (λ b, order_dual (C b)) _ s f b

end inf

section sup'
variables {C : β → Type*} [Π (b : β), semilattice_sup (C b)]

lemma sup'_apply {s : finset α} (H : s.nonempty) (f : α → Π (b : β), C b) (b : β) :
  s.sup' H f b = s.sup' H (λ a, f a b) :=
begin
  rw [←with_bot.coe_eq_coe, coe_sup'],
  let g := @with_bot.rec_bot_coe (Π b, C b) (λ _, with_bot (C b)) ⊥ (λ f, ↑(f b)),
  show g ↑(s.sup' H f) = s.sup (λ a, g ↑(f a)),
  rw coe_sup',
  refine comp_sup_eq_sup_comp g _ rfl,
  intros f₁ f₂,
  cases f₁,
  { rw [with_bot.none_eq_bot, bot_sup_eq], exact bot_sup_eq.symm, },
  { cases f₂, refl, refl, },
end

end sup'

section inf'
variables {C : β → Type*} [Π (b : β), semilattice_inf (C b)]

lemma inf'_apply {s : finset α} (H : s.nonempty) (f : α → Π (b : β), C b) (b : β) :
  s.inf' H f b = s.inf' H (λ a, f a b) :=
@sup'_apply _ _ (λ b, order_dual (C b)) _ _ H f b

end inf'

/-! ### max and min of finite sets -/
section max_min
variables [linear_order α]

/-- Let `s` be a finset in a linear order. Then `s.max` is the maximum of `s` if `s` is not empty,
and `none` otherwise. It belongs to `option α`. If you want to get an element of `α`, see
`s.max'`. -/
protected def max : finset α → option α :=
fold (option.lift_or_get max) none some

theorem max_eq_sup_with_bot (s : finset α) :
  s.max = @sup (with_bot α) α _ s some := rfl

@[simp] theorem max_empty : (∅ : finset α).max = none := rfl

@[simp] theorem max_insert {a : α} {s : finset α} :
  (insert a s).max = option.lift_or_get max (some a) s.max := fold_insert_idem

@[simp] theorem max_singleton {a : α} : finset.max {a} = some a :=
by { rw [← insert_emptyc_eq], exact max_insert }

theorem max_of_mem {s : finset α} {a : α} (h : a ∈ s) : ∃ b, b ∈ s.max :=
(@le_sup (with_bot α) _ _ _ _ _ h _ rfl).imp $ λ b, Exists.fst

theorem max_of_nonempty {s : finset α} (h : s.nonempty) : ∃ a, a ∈ s.max :=
let ⟨a, ha⟩ := h in max_of_mem ha

theorem max_eq_none {s : finset α} : s.max = none ↔ s = ∅ :=
⟨λ h, s.eq_empty_or_nonempty.elim id
  (λ H, let ⟨a, ha⟩ := max_of_nonempty H in by rw h at ha; cases ha),
  λ h, h.symm ▸ max_empty⟩

theorem mem_of_max {s : finset α} : ∀ {a : α}, a ∈ s.max → a ∈ s :=
finset.induction_on s (λ _ H, by cases H)
  (λ b s _ (ih : ∀ {a}, a ∈ s.max → a ∈ s) a (h : a ∈ (insert b s).max),
  begin
    by_cases p : b = a,
    { induction p, exact mem_insert_self b s },
    { cases option.lift_or_get_choice max_choice (some b) s.max with q q;
      rw [max_insert, q] at h,
      { cases h, cases p rfl },
      { exact mem_insert_of_mem (ih h) } }
  end)

theorem le_max_of_mem {s : finset α} {a b : α} (h₁ : a ∈ s) (h₂ : b ∈ s.max) : a ≤ b :=
by rcases @le_sup (with_bot α) _ _ _ _ _ h₁ _ rfl with ⟨b', hb, ab⟩;
   cases h₂.symm.trans hb; assumption

/-- Let `s` be a finset in a linear order. Then `s.min` is the minimum of `s` if `s` is not empty,
and `none` otherwise. It belongs to `option α`. If you want to get an element of `α`, see
`s.min'`. -/
protected def min : finset α → option α :=
fold (option.lift_or_get min) none some

theorem min_eq_inf_with_top (s : finset α) :
  s.min = @inf (with_top α) α _ s some := rfl

@[simp] theorem min_empty : (∅ : finset α).min = none := rfl

@[simp] theorem min_insert {a : α} {s : finset α} :
  (insert a s).min = option.lift_or_get min (some a) s.min :=
fold_insert_idem

@[simp] theorem min_singleton {a : α} : finset.min {a} = some a :=
by { rw ← insert_emptyc_eq, exact min_insert }

theorem min_of_mem {s : finset α} {a : α} (h : a ∈ s) : ∃ b, b ∈ s.min :=
(@inf_le (with_top α) _ _ _ _ _ h _ rfl).imp $ λ b, Exists.fst

theorem min_of_nonempty {s : finset α} (h : s.nonempty) : ∃ a, a ∈ s.min :=
let ⟨a, ha⟩ := h in min_of_mem ha

theorem min_eq_none {s : finset α} : s.min = none ↔ s = ∅ :=
⟨λ h, s.eq_empty_or_nonempty.elim id
  (λ H, let ⟨a, ha⟩ := min_of_nonempty H in by rw h at ha; cases ha),
  λ h, h.symm ▸ min_empty⟩

theorem mem_of_min {s : finset α} : ∀ {a : α}, a ∈ s.min → a ∈ s :=
@mem_of_max (order_dual α) _ s

theorem min_le_of_mem {s : finset α} {a b : α} (h₁ : b ∈ s) (h₂ : a ∈ s.min) : a ≤ b :=
by rcases @inf_le (with_top α) _ _ _ _ _ h₁ _ rfl with ⟨b', hb, ab⟩;
   cases h₂.symm.trans hb; assumption

/-- Given a nonempty finset `s` in a linear order `α `, then `s.min' h` is its minimum, as an
element of `α`, where `h` is a proof of nonemptiness. Without this assumption, use instead `s.min`,
taking values in `option α`. -/
def min' (s : finset α) (H : s.nonempty) : α :=
@option.get _ s.min $
  let ⟨k, hk⟩ := H in
  let ⟨b, hb⟩ := min_of_mem hk in by simp at hb; simp [hb]

/-- Given a nonempty finset `s` in a linear order `α `, then `s.max' h` is its maximum, as an
element of `α`, where `h` is a proof of nonemptiness. Without this assumption, use instead `s.max`,
taking values in `option α`. -/
def max' (s : finset α) (H : s.nonempty) : α :=
@option.get _ s.max $
  let ⟨k, hk⟩ := H in
  let ⟨b, hb⟩ := max_of_mem hk in by simp at hb; simp [hb]

variables (s : finset α) (H : s.nonempty)

theorem min'_mem : s.min' H ∈ s := mem_of_min $ by simp [min']

theorem min'_le (x) (H2 : x ∈ s) : s.min' ⟨x, H2⟩ ≤ x := min_le_of_mem H2 $ option.get_mem _

theorem le_min' (x) (H2 : ∀ y ∈ s, x ≤ y) : x ≤ s.min' H := H2 _ $ min'_mem _ _

theorem is_least_min' : is_least ↑s (s.min' H) := ⟨min'_mem _ _, min'_le _⟩

@[simp] lemma le_min'_iff {x} : x ≤ s.min' H ↔ ∀ y ∈ s, x ≤ y :=
le_is_glb_iff (is_least_min' s H).is_glb

/-- `{a}.min' _` is `a`. -/
@[simp] lemma min'_singleton (a : α) :
  ({a} : finset α).min' (singleton_nonempty _) = a :=
by simp [min']

theorem max'_mem : s.max' H ∈ s := mem_of_max $ by simp [max']

theorem le_max' (x) (H2 : x ∈ s) : x ≤ s.max' ⟨x, H2⟩ := le_max_of_mem H2 $ option.get_mem _

theorem max'_le (x) (H2 : ∀ y ∈ s, y ≤ x) : s.max' H ≤ x := H2 _ $ max'_mem _ _

theorem is_greatest_max' : is_greatest ↑s (s.max' H) := ⟨max'_mem _ _, le_max' _⟩

@[simp] lemma max'_le_iff {x} : s.max' H ≤ x ↔ ∀ y ∈ s, y ≤ x :=
is_lub_le_iff (is_greatest_max' s H).is_lub

/-- `{a}.max' _` is `a`. -/
@[simp] lemma max'_singleton (a : α) :
  ({a} : finset α).max' (singleton_nonempty _) = a :=
by simp [max']

theorem min'_lt_max' {i j} (H1 : i ∈ s) (H2 : j ∈ s) (H3 : i ≠ j) :
  s.min' ⟨i, H1⟩ < s.max' ⟨i, H1⟩ :=
is_glb_lt_is_lub_of_ne (s.is_least_min' _).is_glb (s.is_greatest_max' _).is_lub H1 H2 H3

/--
If there's more than 1 element, the min' is less than the max'. An alternate version of
`min'_lt_max'` which is sometimes more convenient.
-/
lemma min'_lt_max'_of_card (h₂ : 1 < card s) :
  s.min' (finset.card_pos.mp $ lt_trans zero_lt_one h₂) <
  s.max' (finset.card_pos.mp $ lt_trans zero_lt_one h₂) :=
begin
  rcases one_lt_card.1 h₂ with ⟨a, ha, b, hb, hab⟩,
  exact s.min'_lt_max' ha hb hab
end

lemma max'_eq_of_dual_min' {s : finset α} (hs : s.nonempty) :
  max' s hs = of_dual (min' (image to_dual s) (nonempty.image hs to_dual)) :=
begin
  rw [of_dual, to_dual, equiv.coe_fn_mk, equiv.coe_fn_symm_mk, id.def],
  simp_rw (@image_id (order_dual α) (s : finset (order_dual α))),
  refl,
end

lemma min'_eq_of_dual_max' {s : finset α} (hs : s.nonempty) :
  min' s hs = of_dual (max' (image to_dual s) (nonempty.image hs to_dual)) :=
begin
  rw [of_dual, to_dual, equiv.coe_fn_mk, equiv.coe_fn_symm_mk, id.def],
  simp_rw (@image_id (order_dual α) (s : finset (order_dual α))),
  refl,
end

@[simp] lemma of_dual_max_eq_min_of_dual {a b : α} :
  of_dual (max a b) = min (of_dual a) (of_dual b) := rfl

@[simp] lemma of_dual_min_eq_max_of_dual {a b : α} :
  of_dual (min a b) = max (of_dual a) (of_dual b) := rfl

lemma max'_subset {s t : finset α} (H : s.nonempty) (hst : s ⊆ t) :
  s.max' H ≤ t.max' (H.mono hst) :=
le_max' _ _ (hst (s.max'_mem H))

lemma min'_subset {s t : finset α} (H : s.nonempty) (hst : s ⊆ t) :
  t.min' (H.mono hst) ≤ s.min' H :=
min'_le _ _ (hst (s.min'_mem H))

lemma max'_insert (a : α) (s : finset α) (H : s.nonempty) :
  (insert a s).max' (s.insert_nonempty a) = max (s.max' H) a :=
(is_greatest_max' _ _).unique $
  by { rw [coe_insert, max_comm], exact (is_greatest_max' _ _).insert _ }

lemma min'_insert (a : α) (s : finset α) (H : s.nonempty) :
  (insert a s).min' (s.insert_nonempty a) = min (s.min' H) a :=
(is_least_min' _ _).unique $
  by { rw [coe_insert, min_comm], exact (is_least_min' _ _).insert _ }

/-- Induction principle for `finset`s in a linearly ordered type: a predicate is true on all
`s : finset α` provided that:

* it is true on the empty `finset`,
* for every `s : finset α` and an element `a` strictly greater than all elements of `s`, `p s`
  implies `p (insert a s)`. -/
@[elab_as_eliminator]
lemma induction_on_max [decidable_eq α] {p : finset α → Prop} (s : finset α) (h0 : p ∅)
  (step : ∀ a s, (∀ x ∈ s, x < a) → p s → p (insert a s)) : p s :=
begin
  induction hn : s.card with n ihn generalizing s,
  { rwa [card_eq_zero.1 hn] },
  { have A : s.nonempty, from card_pos.1 (hn.symm ▸ n.succ_pos),
    have B : s.max' A ∈ s, from max'_mem s A,
    rw [← insert_erase B],
    refine step _ _ (λ x hx, _) (ihn _ _),
    { rw [mem_erase] at hx, exact (le_max' s x hx.2).lt_of_ne hx.1 },
    { rw [card_erase_of_mem B, hn, nat.pred_succ] } }
end

/-- Induction principle for `finset`s in a linearly ordered type: a predicate is true on all
`s : finset α` provided that:

* it is true on the empty `finset`,
* for every `s : finset α` and an element `a` strictly less than all elements of `s`, `p s`
  implies `p (insert a s)`. -/
@[elab_as_eliminator]
lemma induction_on_min [decidable_eq α] {p : finset α → Prop} (s : finset α) (h0 : p ∅)
  (step : ∀ a s, (∀ x ∈ s, a < x) → p s → p (insert a s)) : p s :=
@induction_on_max (order_dual α) _ _ _ s h0 step

end max_min

section exists_max_min

variables [linear_order α]
lemma exists_max_image (s : finset β) (f : β → α) (h : s.nonempty) :
  ∃ x ∈ s, ∀ x' ∈ s, f x' ≤ f x :=
begin
  cases max_of_nonempty (h.image f) with y hy,
  rcases mem_image.mp (mem_of_max hy) with ⟨x, hx, rfl⟩,
  exact ⟨x, hx, λ x' hx', le_max_of_mem (mem_image_of_mem f hx') hy⟩,
end

lemma exists_min_image (s : finset β) (f : β → α) (h : s.nonempty) :
  ∃ x ∈ s, ∀ x' ∈ s, f x ≤ f x' :=
@exists_max_image (order_dual α) β _ s f h

end exists_max_min
end finset

namespace multiset

lemma count_sup [decidable_eq β] (s : finset α) (f : α → multiset β) (b : β) :
  count b (s.sup f) = s.sup (λa, count b (f a)) :=
begin
  letI := classical.dec_eq α,
  refine s.induction _ _,
  { exact count_zero _ },
  { assume i s his ih,
    rw [finset.sup_insert, sup_eq_union, count_union, finset.sup_insert, ih],
    refl }
end

lemma mem_sup {α β} [decidable_eq β] {s : finset α} {f : α → multiset β}
  {x : β} : x ∈ s.sup f ↔ ∃ v ∈ s, x ∈ f v :=
begin
  classical,
  apply s.induction_on,
  { simp },
  { intros a s has hxs,
    rw [finset.sup_insert, multiset.sup_eq_union, multiset.mem_union],
    split,
    { intro hxi,
      cases hxi with hf hf,
      { refine ⟨a, _, hf⟩,
        simp only [true_or, eq_self_iff_true, finset.mem_insert] },
      { rcases hxs.mp hf with ⟨v, hv, hfv⟩,
        refine ⟨v, _, hfv⟩,
        simp only [hv, or_true, finset.mem_insert] } },
    { rintros ⟨v, hv, hfv⟩,
      rw [finset.mem_insert] at hv,
      rcases hv with rfl | hv,
      { exact or.inl hfv },
      { refine or.inr (hxs.mpr ⟨v, hv, hfv⟩) } } },
end

end multiset

namespace finset

lemma mem_sup {α β} [decidable_eq β] {s : finset α} {f : α → finset β}
  {x : β} : x ∈ s.sup f ↔ ∃ v ∈ s, x ∈ f v :=
begin
  change _ ↔ ∃ v ∈ s, x ∈ (f v).val,
  rw [←multiset.mem_sup, ←multiset.mem_to_finset, sup_to_finset],
  simp_rw [val_to_finset],
end

lemma sup_eq_bUnion {α β} [decidable_eq β] (s : finset α) (t : α → finset β) :
  s.sup t = s.bUnion t :=
by { ext, rw [mem_sup, mem_bUnion], }

end finset

section lattice
variables {ι : Type*} {ι' : Sort*} [complete_lattice α]

/-- Supremum of `s i`, `i : ι`, is equal to the supremum over `t : finset ι` of suprema
`⨆ i ∈ t, s i`. This version assumes `ι` is a `Type*`. See `supr_eq_supr_finset'` for a version
that works for `ι : Sort*`. -/
lemma supr_eq_supr_finset (s : ι → α) :
  (⨆i, s i) = (⨆t:finset ι, ⨆i∈t, s i) :=
begin
  classical,
  exact le_antisymm
    (supr_le $ assume b, le_supr_of_le {b} $ le_supr_of_le b $ le_supr_of_le
      (by simp) $ le_refl _)
    (supr_le $ assume t, supr_le $ assume b, supr_le $ assume hb, le_supr _ _)
end

/-- Supremum of `s i`, `i : ι`, is equal to the supremum over `t : finset ι` of suprema
`⨆ i ∈ t, s i`. This version works for `ι : Sort*`. See `supr_eq_supr_finset` for a version
that assumes `ι : Type*` but has no `plift`s. -/
lemma supr_eq_supr_finset' (s : ι' → α) :
  (⨆i, s i) = (⨆t:finset (plift ι'), ⨆i∈t, s (plift.down i)) :=
by rw [← supr_eq_supr_finset, ← equiv.plift.surjective.supr_comp]; refl

/-- Infimum of `s i`, `i : ι`, is equal to the infimum over `t : finset ι` of infima
`⨆ i ∈ t, s i`. This version assumes `ι` is a `Type*`. See `infi_eq_infi_finset'` for a version
that works for `ι : Sort*`. -/
lemma infi_eq_infi_finset (s : ι → α) :
  (⨅i, s i) = (⨅t:finset ι, ⨅i∈t, s i) :=
@supr_eq_supr_finset (order_dual α) _ _ _

/-- Infimum of `s i`, `i : ι`, is equal to the infimum over `t : finset ι` of infima
`⨆ i ∈ t, s i`. This version works for `ι : Sort*`. See `infi_eq_infi_finset` for a version
that assumes `ι : Type*` but has no `plift`s. -/
lemma infi_eq_infi_finset' (s : ι' → α) :
  (⨅i, s i) = (⨅t:finset (plift ι'), ⨅i∈t, s (plift.down i)) :=
@supr_eq_supr_finset' (order_dual α) _ _ _

end lattice

namespace set
variables {ι : Type*} {ι' : Sort*}

/-- Union of an indexed family of sets `s : ι → set α` is equal to the union of the unions
of finite subfamilies. This version assumes `ι : Type*`. See also `Union_eq_Union_finset'` for
a version that works for `ι : Sort*`. -/
lemma Union_eq_Union_finset (s : ι → set α) :
  (⋃i, s i) = (⋃t:finset ι, ⋃i∈t, s i) :=
supr_eq_supr_finset s

/-- Union of an indexed family of sets `s : ι → set α` is equal to the union of the unions
of finite subfamilies. This version works for `ι : Sort*`. See also `Union_eq_Union_finset` for
a version that assumes `ι : Type*` but avoids `plift`s in the right hand side. -/
lemma Union_eq_Union_finset' (s : ι' → set α) :
  (⋃i, s i) = (⋃t:finset (plift ι'), ⋃i∈t, s (plift.down i)) :=
supr_eq_supr_finset' s

/-- Intersection of an indexed family of sets `s : ι → set α` is equal to the intersection of the
intersections of finite subfamilies. This version assumes `ι : Type*`. See also
`Inter_eq_Inter_finset'` for a version that works for `ι : Sort*`. -/
lemma Inter_eq_Inter_finset (s : ι → set α) :
  (⋂i, s i) = (⋂t:finset ι, ⋂i∈t, s i) :=
infi_eq_infi_finset s

/-- Intersection of an indexed family of sets `s : ι → set α` is equal to the intersection of the
intersections of finite subfamilies. This version works for `ι : Sort*`. See also
`Inter_eq_Inter_finset` for a version that assumes `ι : Type*` but avoids `plift`s in the right
hand side. -/
lemma Inter_eq_Inter_finset' (s : ι' → set α) :
  (⋂i, s i) = (⋂t:finset (plift ι'), ⋂i∈t, s (plift.down i)) :=
infi_eq_infi_finset' s

end set

namespace finset

open function

/-! ### Interaction with big lattice/set operations -/

section lattice

lemma supr_coe [has_Sup β] (f : α → β) (s : finset α) :
  (⨆ x ∈ (↑s : set α), f x) = ⨆ x ∈ s, f x :=
rfl

lemma infi_coe [has_Inf β] (f : α → β) (s : finset α) :
  (⨅ x ∈ (↑s : set α), f x) = ⨅ x ∈ s, f x :=
rfl

variables [complete_lattice β]

theorem supr_singleton (a : α) (s : α → β) : (⨆ x ∈ ({a} : finset α), s x) = s a :=
by simp

theorem infi_singleton (a : α) (s : α → β) : (⨅ x ∈ ({a} : finset α), s x) = s a :=
by simp

lemma supr_option_to_finset (o : option α) (f : α → β) :
  (⨆ x ∈ o.to_finset, f x) = ⨆ x ∈ o, f x :=
by { congr, ext, rw [option.mem_to_finset] }

lemma infi_option_to_finset (o : option α) (f : α → β) :
  (⨅ x ∈ o.to_finset, f x) = ⨅ x ∈ o, f x :=
@supr_option_to_finset _ (order_dual β) _ _ _

variables [decidable_eq α]

theorem supr_union {f : α → β} {s t : finset α} :
  (⨆ x ∈ s ∪ t, f x) = (⨆x∈s, f x) ⊔ (⨆x∈t, f x) :=
by simp [supr_or, supr_sup_eq]

theorem infi_union {f : α → β} {s t : finset α} :
  (⨅ x ∈ s ∪ t, f x) = (⨅ x ∈ s, f x) ⊓ (⨅ x ∈ t, f x) :=
by simp [infi_or, infi_inf_eq]

lemma supr_insert (a : α) (s : finset α) (t : α → β) :
  (⨆ x ∈ insert a s, t x) = t a ⊔ (⨆ x ∈ s, t x) :=
by { rw insert_eq, simp only [supr_union, finset.supr_singleton] }

lemma infi_insert (a : α) (s : finset α) (t : α → β) :
  (⨅ x ∈ insert a s, t x) = t a ⊓ (⨅ x ∈ s, t x) :=
by { rw insert_eq, simp only [infi_union, finset.infi_singleton] }

lemma supr_finset_image {f : γ → α} {g : α → β} {s : finset γ} :
  (⨆ x ∈ s.image f, g x) = (⨆ y ∈ s, g (f y)) :=
by rw [← supr_coe, coe_image, supr_image, supr_coe]

lemma sup_finset_image {β γ : Type*} [semilattice_sup_bot β]
  (f : γ → α) (g : α → β) (s : finset γ) :
  (s.image f).sup g = s.sup (g ∘ f) :=
begin
  classical,
  apply finset.induction_on s,
  { simp },
  { intros a s' ha ih,
    rw [sup_insert, image_insert, sup_insert, ih] }
end

lemma infi_finset_image {f : γ → α} {g : α → β} {s : finset γ} :
  (⨅ x ∈ s.image f, g x) = (⨅ y ∈ s, g (f y)) :=
by rw [← infi_coe, coe_image, infi_image, infi_coe]

lemma supr_insert_update {x : α} {t : finset α} (f : α → β) {s : β} (hx : x ∉ t) :
  (⨆ (i ∈ insert x t), function.update f x s i) = (s ⊔ ⨆ (i ∈ t), f i) :=
begin
  simp only [finset.supr_insert, update_same],
  rcongr i hi, apply update_noteq, rintro rfl, exact hx hi
end

lemma infi_insert_update {x : α} {t : finset α} (f : α → β) {s : β} (hx : x ∉ t) :
  (⨅ (i ∈ insert x t), update f x s i) = (s ⊓ ⨅ (i ∈ t), f i) :=
@supr_insert_update α (order_dual β) _ _ _ _ f _ hx

lemma supr_bUnion (s : finset γ) (t : γ → finset α) (f : α → β) :
  (⨆ y ∈ s.bUnion t, f y) = ⨆ (x ∈ s) (y ∈ t x), f y :=
calc (⨆ y ∈ s.bUnion t, f y) = ⨆ y (hy : ∃ x ∈ s, y ∈ t x), f y :
  congr_arg _ $ funext $ λ y, by rw [mem_bUnion]
... = _ : by simp only [supr_exists, @supr_comm _ α]

lemma infi_bUnion (s : finset γ) (t : γ → finset α) (f : α → β) :
  (⨅ y ∈ s.bUnion t, f y) = ⨅ (x ∈ s) (y ∈ t x), f y :=
@supr_bUnion _ (order_dual β) _ _ _ _ _ _

end lattice

@[simp] theorem set_bUnion_coe (s : finset α) (t : α → set β) :
  (⋃ x ∈ (↑s : set α), t x) = ⋃ x ∈ s, t x :=
rfl

@[simp] theorem set_bInter_coe (s : finset α) (t : α → set β) :
  (⋂ x ∈ (↑s : set α), t x) = ⋂ x ∈ s, t x :=
rfl

@[simp] theorem set_bUnion_singleton (a : α) (s : α → set β) :
  (⋃ x ∈ ({a} : finset α), s x) = s a :=
supr_singleton a s

@[simp] theorem set_bInter_singleton (a : α) (s : α → set β) :
  (⋂ x ∈ ({a} : finset α), s x) = s a :=
infi_singleton a s

@[simp] lemma set_bUnion_preimage_singleton (f : α → β) (s : finset β) :
  (⋃ y ∈ s, f ⁻¹' {y}) = f ⁻¹' ↑s :=
set.bUnion_preimage_singleton f ↑s

@[simp] lemma set_bUnion_option_to_finset (o : option α) (f : α → set β) :
  (⋃ x ∈ o.to_finset, f x) = ⋃ x ∈ o, f x :=
supr_option_to_finset o f

@[simp] lemma set_bInter_option_to_finset (o : option α) (f : α → set β) :
  (⋂ x ∈ o.to_finset, f x) = ⋂ x ∈ o, f x :=
infi_option_to_finset o f

variables [decidable_eq α]

lemma set_bUnion_union (s t : finset α) (u : α → set β) :
  (⋃ x ∈ s ∪ t, u x) = (⋃ x ∈ s, u x) ∪ (⋃ x ∈ t, u x) :=
supr_union

lemma set_bInter_inter (s t : finset α) (u : α → set β) :
  (⋂ x ∈ s ∪ t, u x) = (⋂ x ∈ s, u x) ∩ (⋂ x ∈ t, u x) :=
infi_union

@[simp] lemma set_bUnion_insert (a : α) (s : finset α) (t : α → set β) :
  (⋃ x ∈ insert a s, t x) = t a ∪ (⋃ x ∈ s, t x) :=
supr_insert a s t

@[simp] lemma set_bInter_insert (a : α) (s : finset α) (t : α → set β) :
  (⋂ x ∈ insert a s, t x) = t a ∩ (⋂ x ∈ s, t x) :=
infi_insert a s t

@[simp] lemma set_bUnion_finset_image {f : γ → α} {g : α → set β} {s : finset γ} :
  (⋃x ∈ s.image f, g x) = (⋃y ∈ s, g (f y)) :=
supr_finset_image

@[simp] lemma set_bInter_finset_image {f : γ → α} {g : α → set β} {s : finset γ} :
  (⋂ x ∈ s.image f, g x) = (⋂ y ∈ s, g (f y)) :=
infi_finset_image

lemma set_bUnion_insert_update {x : α} {t : finset α} (f : α → set β) {s : set β} (hx : x ∉ t) :
  (⋃ (i ∈ insert x t), @update _ _ _ f x s i) = (s ∪ ⋃ (i ∈ t), f i) :=
supr_insert_update f hx

lemma set_bInter_insert_update {x : α} {t : finset α} (f : α → set β) {s : set β} (hx : x ∉ t) :
  (⋂ (i ∈ insert x t), @update _ _ _ f x s i) = (s ∩ ⋂ (i ∈ t), f i) :=
infi_insert_update f hx

@[simp] lemma set_bUnion_bUnion (s : finset γ) (t : γ → finset α) (f : α → set β) :
  (⋃ y ∈ s.bUnion t, f y) = ⋃ (x ∈ s) (y ∈ t x), f y :=
supr_bUnion s t f

@[simp] lemma set_bInter_bUnion (s : finset γ) (t : γ → finset α) (f : α → set β) :
  (⋂ y ∈ s.bUnion t, f y) = ⋂ (x ∈ s) (y ∈ t x), f y :=
infi_bUnion s t f

end finset<|MERGE_RESOLUTION|>--- conflicted
+++ resolved
@@ -143,20 +143,12 @@
 end
 
 -- If we acquire sublattices
-<<<<<<< HEAD
--- the hypotheses should be reformulated as `s : subsemilattice_inf_bot`
-=======
 -- the hypotheses should be reformulated as `s : subsemilattice_sup_bot`
->>>>>>> 5993b90e
 lemma sup_mem
   (s : set α) (w₁ : ⊥ ∈ s) (w₂ : ∀ x y ∈ s, x ⊔ y ∈ s)
   {ι : Type*} (t : finset ι) (p : ι → α) (h : ∀ i ∈ t, p i ∈ s) :
   t.sup p ∈ s :=
-<<<<<<< HEAD
-@sup_induction _ _ _ _ _ s w₁ w₂ h
-=======
 @sup_induction _ _ _ _ _ (∈ s) w₁ w₂ h
->>>>>>> 5993b90e
 
 end sup
 
@@ -249,11 +241,7 @@
   (s : set α) (w₁ : ⊤ ∈ s) (w₂ : ∀ x y ∈ s, x ⊓ y ∈ s)
   {ι : Type*} (t : finset ι) (p : ι → α) (h : ∀ i ∈ t, p i ∈ s) :
   t.inf p ∈ s :=
-<<<<<<< HEAD
-@inf_induction _ _ _ _ _ s w₁ w₂ h
-=======
 @inf_induction _ _ _ _ _ (∈ s) w₁ w₂ h
->>>>>>> 5993b90e
 
 end inf
 
@@ -346,11 +334,7 @@
 
 lemma sup'_mem
   (s : set α) (w : ∀ x y ∈ s, x ⊔ y ∈ s)
-<<<<<<< HEAD
-  {ι : Type*} (t : finset ι) (H : t.nonempty) (p : ι → α) (h : ∀ i ∈ t , p i ∈ s) :
-=======
   {ι : Type*} (t : finset ι) (H : t.nonempty) (p : ι → α) (h : ∀ i ∈ t, p i ∈ s) :
->>>>>>> 5993b90e
   t.sup' H p ∈ s :=
 sup'_induction H p w h
 

/-
Copyright (c) 2018 Chris Hughes. All rights reserved.
Released under Apache 2.0 license as described in the file LICENSE.
Authors: Chris Hughes, Patrick Stevens
-/
import data.nat.choose.basic
import tactic.linarith
import tactic.omega
import algebra.big_operators.ring
import algebra.big_operators.intervals
import algebra.big_operators.order
/-!
# Sums of binomial coefficients

This file includes variants of the binomial theorem and other results on sums of binomial
coefficients. Theorems whose proofs depend on such sums may also go in this file for import
reasons.

-/
open nat
open finset

open_locale big_operators

variables {α : Type*}

/-- A version of the binomial theorem for noncommutative semirings. -/
theorem commute.add_pow [semiring α] {x y : α} (h : commute x y) (n : ℕ) :
  (x + y) ^ n = ∑ m in range (n + 1), x ^ m * y ^ (n - m) * choose n m :=
begin
  let t : ℕ → ℕ → α := λ n m, x ^ m * (y ^ (n - m)) * (choose n m),
  change (x + y) ^ n = ∑ m in range (n + 1), t n m,
  have h_first : ∀ n, t n 0 = y ^ n :=
    λ n, by { dsimp [t], rw[choose_zero_right, nat.cast_one, mul_one, one_mul] },
  have h_last : ∀ n, t n n.succ = 0 :=
    λ n, by { dsimp [t], rw [choose_succ_self, nat.cast_zero, mul_zero] },
  have h_middle : ∀ (n i : ℕ), (i ∈ finset.range n.succ) →
   ((t n.succ) ∘ nat.succ) i = x * (t n i) + y * (t n i.succ) :=
  begin
    intros n i h_mem,
    have h_le : i ≤ n := nat.le_of_lt_succ (finset.mem_range.mp h_mem),
    dsimp [t],
    rw [choose_succ_succ, nat.cast_add, mul_add],
    congr' 1,
    { rw[pow_succ x, succ_sub_succ, mul_assoc, mul_assoc, mul_assoc] },
    { rw[← mul_assoc y, ← mul_assoc y, (h.symm.pow_right i.succ).eq],
      by_cases h_eq : i = n,
      { rw [h_eq, choose_succ_self, nat.cast_zero, mul_zero, mul_zero] },
      { rw[succ_sub (lt_of_le_of_ne h_le h_eq)],
        rw[pow_succ y, mul_assoc, mul_assoc, mul_assoc, mul_assoc] } }
  end,
  induction n with n ih,
  { rw [pow_zero, sum_range_succ, range_zero, sum_empty, add_zero],
    dsimp [t], rw [choose_self, nat.cast_one, mul_one, mul_one] },
  { rw[sum_range_succ', h_first],
    rw[finset.sum_congr rfl (h_middle n), finset.sum_add_distrib, add_assoc],
    rw[pow_succ (x + y), ih, add_mul, finset.mul_sum, finset.mul_sum],
    congr' 1,
    rw[finset.sum_range_succ', finset.sum_range_succ, h_first, h_last,
       mul_zero, zero_add, pow_succ] }
end

/-- The binomial theorem -/
theorem add_pow [comm_semiring α] (x y : α) (n : ℕ) :
  (x + y) ^ n = ∑ m in range (n + 1), x ^ m * y ^ (n - m) * choose n m :=
(commute.all x y).add_pow n

namespace nat

/-- The sum of entries in a row of Pascal's triangle -/
theorem sum_range_choose (n : ℕ) :
  ∑ m in range (n + 1), choose n m = 2 ^ n :=
by simpa using (add_pow 1 1 n).symm

lemma sum_range_choose_halfway (m : nat) :
  ∑ i in range (m + 1), choose (2 * m + 1) i = 4 ^ m :=
have ∑ i in range (m + 1), choose (2 * m + 1) (2 * m + 1 - i) =
  ∑ i in range (m + 1), choose (2 * m + 1) i,
from sum_congr rfl $ λ i hi, choose_symm $ by linarith [mem_range.1 hi],
(nat.mul_right_inj zero_lt_two).1 $
calc 2 * (∑ i in range (m + 1), choose (2 * m + 1) i) =
  (∑ i in range (m + 1), choose (2 * m + 1) i) +
    ∑ i in range (m + 1), choose (2 * m + 1) (2 * m + 1 - i) :
  by rw [two_mul, this]
... = (∑ i in range (m + 1), choose (2 * m + 1) i) +
  ∑ i in Ico (m + 1) (2 * m + 2), choose (2 * m + 1) i :
  by { rw [range_eq_Ico, sum_Ico_reflect], { congr, omega }, omega }
... = ∑ i in range (2 * m + 2), choose (2 * m + 1) i : sum_range_add_sum_Ico _ (by omega)
... = 2^(2 * m + 1) : sum_range_choose (2 * m + 1)
... = 2 * 4^m : by { rw [pow_succ, pow_mul], refl }

lemma choose_middle_le_pow (n : ℕ) : choose (2 * n + 1) n ≤ 4 ^ n :=
begin
  have t : choose (2 * n + 1) n ≤ ∑ i in range (n + 1), choose (2 * n + 1) i :=
    single_le_sum (λ x _, by linarith) (self_mem_range_succ n),
  simpa [sum_range_choose_halfway n] using t
end

end nat

theorem int.alternating_sum_range_choose {n : ℕ} :
  ∑ m in range (n + 1), ((-1) ^ m * ↑(choose n m) : ℤ) = if n = 0 then 1 else 0 :=
begin
  cases n, { simp },
  have h := add_pow (-1 : ℤ) 1 n.succ,
  simp only [one_pow, mul_one, add_left_neg, int.nat_cast_eq_coe_nat] at h,
  rw [← h, zero_pow (nat.succ_pos n), if_neg (nat.succ_ne_zero n)],
end

theorem int.alternating_sum_range_choose_of_ne {n : ℕ} (h0 : n ≠ 0) :
  ∑ m in range (n + 1), ((-1) ^ m * ↑(choose n m) : ℤ) = 0 :=
by rw [int.alternating_sum_range_choose, if_neg h0]

namespace finset

theorem sum_powerset_apply_card {α β : Type*} [add_comm_monoid α] (f : ℕ → α) {x : finset β} :
  ∑ m in x.powerset, f m.card = ∑ m in range (x.card + 1), (x.card.choose m) •ℕ f m :=
begin
  transitivity ∑ m in range (x.card + 1), ∑ j in x.powerset.filter (λ z, z.card = m), f j.card,
  rw sum_fiberwise_of_maps_to,
  { intros y hy,
    rw [mem_range, nat.lt_succ_iff],
    rw mem_powerset at hy,
    exact card_le_of_subset hy },
  apply sum_congr rfl,
  intros y hy,
  rw [← card_powerset_len, ← sum_const],
  apply sum_congr powerset_len_eq_filter.symm,
  intros z hz,
  rw (mem_powerset_len.1 hz).2,
end

theorem sum_powerset_neg_one_pow_card {α : Type*} [decidable_eq α] {x : finset α} :
  ∑ m in x.powerset, (-1 : ℤ) ^ m.card = if x = ∅ then 1 else 0 :=
begin
  rw sum_powerset_apply_card,
  simp only [nsmul_eq_mul', ← card_eq_zero],
  convert int.alternating_sum_range_choose,
  ext,
  simp,
end

<<<<<<< HEAD
theorem sum_powerset_neg_one_pow_card_of_nonempty {α : Type*} [decidable_eq α] {x : finset α}
  (h0 : x.nonempty) :
  ∑ m in x.powerset, (-1 : ℤ) ^ m.card = 0 :=
by rw [sum_powerset_neg_one_pow_card, if_neg (finset.nonempty_iff_ne_empty.1 h0)]
=======
theorem sum_powerset_neg_one_pow_card_of_nonempty {α : Type*} {x : finset α}
  (h0 : x.nonempty) :
  ∑ m in x.powerset, (-1 : ℤ) ^ m.card = 0 :=
begin
  classical,
  rw [sum_powerset_neg_one_pow_card, if_neg],
  rw [← ne.def, ← nonempty_iff_ne_empty],
  apply h0,
end
>>>>>>> 633c2a63

end finset<|MERGE_RESOLUTION|>--- conflicted
+++ resolved
@@ -140,12 +140,6 @@
   simp,
 end
 
-<<<<<<< HEAD
-theorem sum_powerset_neg_one_pow_card_of_nonempty {α : Type*} [decidable_eq α] {x : finset α}
-  (h0 : x.nonempty) :
-  ∑ m in x.powerset, (-1 : ℤ) ^ m.card = 0 :=
-by rw [sum_powerset_neg_one_pow_card, if_neg (finset.nonempty_iff_ne_empty.1 h0)]
-=======
 theorem sum_powerset_neg_one_pow_card_of_nonempty {α : Type*} {x : finset α}
   (h0 : x.nonempty) :
   ∑ m in x.powerset, (-1 : ℤ) ^ m.card = 0 :=
@@ -155,6 +149,5 @@
   rw [← ne.def, ← nonempty_iff_ne_empty],
   apply h0,
 end
->>>>>>> 633c2a63
 
 end finset
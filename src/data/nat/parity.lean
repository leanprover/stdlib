/-
Copyright (c) 2019 Jeremy Avigad. All rights reserved.
Released under Apache 2.0 license as described in the file LICENSE.
Authors: Jeremy Avigad, Benjamin Davidson
-/
import data.nat.modeq

/-!
# Parity of natural numbers

This file contains theorems about the `even` and `odd` predicates on the natural numbers.

## Tags

even, odd
-/

namespace nat

variables {m n : ℕ}

@[simp] theorem mod_two_ne_one : ¬ n % 2 = 1 ↔ n % 2 = 0 :=
by cases mod_two_eq_zero_or_one n with h h; simp [h]

@[simp] theorem mod_two_ne_zero : ¬ n % 2 = 0 ↔ n % 2 = 1 :=
by cases mod_two_eq_zero_or_one n with h h; simp [h]

theorem even_iff : even n ↔ n % 2 = 0 :=
⟨λ ⟨m, hm⟩, by simp [hm], λ h, ⟨n / 2, (mod_add_div n 2).symm.trans (by simp [h])⟩⟩

theorem odd_iff : odd n ↔ n % 2 = 1 :=
⟨λ ⟨m, hm⟩, by norm_num [hm, add_mod],
 λ h, ⟨n / 2, (mod_add_div n 2).symm.trans (by rw [h, add_comm])⟩⟩

lemma not_even_iff : ¬ even n ↔ n % 2 = 1 :=
by rw [even_iff, mod_two_ne_zero]

lemma not_odd_iff : ¬ odd n ↔ n % 2 = 0 :=
by rw [odd_iff, mod_two_ne_one]

lemma even_iff_not_odd : even n ↔ ¬ odd n :=
by rw [not_odd_iff, even_iff]

@[simp] lemma odd_iff_not_even : odd n ↔ ¬ even n :=
by rw [not_even_iff, odd_iff]

lemma is_compl_even_odd : is_compl {n : ℕ | even n} {n | odd n} :=
by simp [← set.compl_set_of, is_compl_compl]

lemma even_or_odd (n : ℕ) : even n ∨ odd n :=
or.imp_right odd_iff_not_even.2 $ em $ even n

lemma even_or_odd' (n : ℕ) : ∃ k, n = 2 * k ∨ n = 2 * k + 1 :=
by simpa only [exists_or_distrib, ← odd, ← even] using even_or_odd n

lemma even_xor_odd (n : ℕ) : xor (even n) (odd n) :=
begin
  cases even_or_odd n with h,
  { exact or.inl ⟨h, even_iff_not_odd.mp h⟩ },
  { exact or.inr ⟨h, odd_iff_not_even.mp h⟩ },
end

lemma even_xor_odd' (n : ℕ) : ∃ k, xor (n = 2 * k) (n = 2 * k + 1) :=
begin
  rcases even_or_odd n with ⟨k, rfl⟩ | ⟨k, rfl⟩;
  use k,
  { simpa only [xor, true_and, eq_self_iff_true, not_true, or_false, and_false]
      using (succ_ne_self (2*k)).symm },
  { simp only [xor, add_right_eq_self, false_or, eq_self_iff_true, not_true, not_false_iff,
              one_ne_zero, and_self] },
end

lemma odd_gt_zero (h : odd n) : 0 < n :=
by { obtain ⟨k, rfl⟩ := h, exact succ_pos' }

@[simp] theorem two_dvd_ne_zero : ¬ 2 ∣ n ↔ n % 2 = 1 :=
not_even_iff

instance : decidable_pred (even : ℕ → Prop) :=
λ n, decidable_of_decidable_of_iff (by apply_instance) even_iff.symm

instance decidable_pred_odd : decidable_pred (odd : ℕ → Prop) :=
λ n, decidable_of_decidable_of_iff (by apply_instance) odd_iff_not_even.symm

mk_simp_attribute parity_simps "Simp attribute for lemmas about `even`"

@[simp] theorem even_zero : even 0 := ⟨0, dec_trivial⟩

@[simp] theorem not_even_one : ¬ even 1 :=
by rw even_iff; apply one_ne_zero

@[simp] theorem even_bit0 (n : ℕ) : even (bit0 n) :=
⟨n, by rw [bit0, two_mul]⟩

@[parity_simps] theorem even_add : even (m + n) ↔ (even m ↔ even n) :=
begin
  cases mod_two_eq_zero_or_one m with h₁ h₁; cases mod_two_eq_zero_or_one n with h₂ h₂;
    simp [even_iff, h₁, h₂],
  { exact @modeq.modeq_add _ _ 0 _ 0 h₁ h₂ },
  { exact @modeq.modeq_add _ _ 0 _ 1 h₁ h₂ },
  { exact @modeq.modeq_add _ _ 1 _ 0 h₁ h₂ },
  exact @modeq.modeq_add _ _ 1 _ 1 h₁ h₂
end

theorem even.add_even (hm : even m) (hn : even n) : even (m + n) :=
even_add.2 $ iff_of_true hm hn

theorem even_add' : even (m + n) ↔ (odd m ↔ odd n) :=
by rw [even_add, even_iff_not_odd, even_iff_not_odd, not_iff_not]

theorem odd.add_odd (hm : odd m) (hn : odd n) : even (m + n) :=
even_add'.2 $ iff_of_true hm hn

@[simp] theorem not_even_bit1 (n : ℕ) : ¬ even (bit1 n) :=
by simp [bit1] with parity_simps

lemma two_not_dvd_two_mul_add_one (n : ℕ) : ¬(2 ∣ 2 * n + 1) :=
by convert not_even_bit1 n; exact two_mul n

lemma two_not_dvd_two_mul_sub_one : Π {n} (w : 0 < n), ¬(2 ∣ 2 * n - 1)
| (n + 1) _ := two_not_dvd_two_mul_add_one n

@[parity_simps] theorem even_sub (h : n ≤ m) : even (m - n) ↔ (even m ↔ even n) :=
begin
  conv { to_rhs, rw [←nat.sub_add_cancel h, even_add] },
  by_cases h : even n; simp [h]
end

theorem even.sub_even (hm : even m) (hn : even n) : even (m - n) :=
(le_total n m).elim
  (λ h, by simp only [even_sub h, *])
  (λ h, by simp only [sub_eq_zero_of_le h, even_zero])

theorem even_sub' (h : n ≤ m) : even (m - n) ↔ (odd m ↔ odd n) :=
by rw [even_sub h, even_iff_not_odd, even_iff_not_odd, not_iff_not]

theorem odd.sub_odd (hm : odd m) (hn : odd n) : even (m - n) :=
(le_total n m).elim
  (λ h, by simp only [even_sub' h, *])
  (λ h, by simp only [sub_eq_zero_of_le h, even_zero])

@[parity_simps] theorem even_succ : even (succ n) ↔ ¬ even n :=
by rw [succ_eq_add_one, even_add]; simp [not_even_one]

@[parity_simps] theorem even_mul : even (m * n) ↔ even m ∨ even n :=
begin
  cases mod_two_eq_zero_or_one m with h₁ h₁; cases mod_two_eq_zero_or_one n with h₂ h₂;
    simp [even_iff, h₁, h₂],
  { exact @modeq.modeq_mul _ _ 0 _ 0 h₁ h₂ },
  { exact @modeq.modeq_mul _ _ 0 _ 1 h₁ h₂ },
  { exact @modeq.modeq_mul _ _ 1 _ 0 h₁ h₂ },
  exact @modeq.modeq_mul _ _ 1 _ 1 h₁ h₂
end

theorem odd_mul : odd (m * n) ↔ odd m ∧ odd n :=
by simp [not_or_distrib] with parity_simps

theorem even.mul_left (hm : even m) (n) : even (m * n) :=
even_mul.mpr $ or.inl hm

theorem even.mul_right (m) (hn : even n) : even (m * n) :=
even_mul.mpr $ or.inr hn

theorem odd.mul (hm : odd m) (hn : odd n) : odd (m * n) :=
odd_mul.mpr ⟨hm, hn⟩

theorem odd.of_mul_left (h : odd (m * n)) : odd m :=
(odd_mul.mp h).1

theorem odd.of_mul_right (h : odd (m * n)) : odd n :=
(odd_mul.mp h).2

/-- If `m` and `n` are natural numbers, then the natural number `m^n` is even
if and only if `m` is even and `n` is positive. -/
@[parity_simps] theorem even_pow : even (m^n) ↔ even m ∧ n ≠ 0 :=
by { induction n with n ih; simp [*, pow_succ', even_mul], tauto }

theorem even_div : even (m / n) ↔ m % (2 * n) / n = 0 :=
by rw [even_iff_two_dvd, dvd_iff_mod_eq_zero, nat.div_mod_eq_mod_mul_div, mul_comm]

@[parity_simps] theorem odd_add : odd (m + n) ↔ (odd m ↔ even n) :=
by rw [odd_iff_not_even, even_add, not_iff, odd_iff_not_even]

theorem odd.add_even (hm : odd m) (hn : even n) : odd (m + n) :=
odd_add.2 $ iff_of_true hm hn

theorem odd_add' : odd (m + n) ↔ (odd n ↔ even m) :=
by rw [add_comm, odd_add]

theorem even.add_odd (hm : even m) (hn : odd n) : odd (m + n) :=
odd_add'.2 $ iff_of_true hn hm

<<<<<<< HEAD
lemma ne_of_odd_sum (h : odd (m + n)) : m ≠ n :=
=======
lemma ne_of_odd_add (h : odd (m + n)) : m ≠ n :=
>>>>>>> d5c58f6f
λ hnot, by simpa [hnot] with parity_simps using h

@[parity_simps] theorem odd_sub (h : n ≤ m) : odd (m - n) ↔ (odd m ↔ even n) :=
by rw [odd_iff_not_even, even_sub h, not_iff, odd_iff_not_even]

theorem odd.sub_even (h : n ≤ m) (hm : odd m) (hn : even n) : odd (m - n) :=
(odd_sub h).mpr $ iff_of_true hm hn

theorem odd_sub' (h : n ≤ m) : odd (m - n) ↔ (odd n ↔ even m) :=
by rw [odd_iff_not_even, even_sub h, not_iff, not_iff_comm, odd_iff_not_even]

theorem even.sub_odd (h : n ≤ m) (hm : even m) (hn : odd n) : odd (m - n) :=
(odd_sub' h).mpr $ iff_of_true hn hm

lemma even_mul_succ_self (n : ℕ) : even (n * (n + 1)) :=
begin
  rw even_mul,
  convert n.even_or_odd,
  simp with parity_simps
end

variables {R : Type*} [ring R]

theorem neg_one_pow_eq_one_iff_even (h1 : (-1 : R) ≠ 1) : (-1 : R) ^ n = 1 ↔ even n :=
⟨λ h, n.mod_two_eq_zero_or_one.elim (dvd_iff_mod_eq_zero _ _).2
  (λ hn, by rw [neg_one_pow_eq_pow_mod_two, hn, pow_one] at h; exact (h1 h).elim),
  λ ⟨m, hm⟩, by rw [neg_one_pow_eq_pow_mod_two, hm]; simp⟩

@[simp] theorem neg_one_pow_two : (-1 : R) ^ 2 = 1 := by simp

theorem neg_one_pow_of_even : even n → (-1 : R) ^ n = 1 :=
by { rintro ⟨c, rfl⟩, simp [pow_mul] }

theorem neg_one_pow_of_odd : odd n → (-1 : R) ^ n = -1 :=
by { rintro ⟨c, rfl⟩, simp [pow_add, pow_mul] }

-- Here are examples of how `parity_simps` can be used with `nat`.

example (m n : ℕ) (h : even m) : ¬ even (n + 3) ↔ even (m^2 + m + n) :=
by simp [*, (dec_trivial : ¬ 2 = 0)] with parity_simps

example : ¬ even 25394535 :=
by simp

end nat<|MERGE_RESOLUTION|>--- conflicted
+++ resolved
@@ -190,11 +190,7 @@
 theorem even.add_odd (hm : even m) (hn : odd n) : odd (m + n) :=
 odd_add'.2 $ iff_of_true hn hm
 
-<<<<<<< HEAD
-lemma ne_of_odd_sum (h : odd (m + n)) : m ≠ n :=
-=======
 lemma ne_of_odd_add (h : odd (m + n)) : m ≠ n :=
->>>>>>> d5c58f6f
 λ hnot, by simpa [hnot] with parity_simps using h
 
 @[parity_simps] theorem odd_sub (h : n ≤ m) : odd (m - n) ↔ (odd m ↔ even n) :=

/-
Copyright (c) 2020 Scott Morrison. All rights reserved.
Released under Apache 2.0 license as described in the file LICENSE.
Authors: Scott Morrison
-/
import tactic.abel
import data.polynomial.eval

/-!
# The Pochhammer polynomials

We define and prove some basic relations about
<<<<<<< HEAD
`rising_factorial x n = x * (x+1) * ... * (x + n - 1)`
which is also known as the Pochhammer function
and its cousin
`falling_factorial x n = x * (x-1) * ... * (x - (n-1))`.

## Implementation

In a commutative ring we have `rising_factorial r n = falling_factorial (r + n - 1) n`,
but for the sake of (perhaps needless?) generality
we give separate inductive definitions in a `[semiring R]`,
additionally requiring `[has_sub R]` for `falling_factorial`.
A few of the theorems require separate proofs assuming either `[ring R]` or `R = ℕ`.
=======
`pochhammer S n : polynomial S = X * (X+1) * ... * (X + n - 1)`
which is also known as the rising factorial.

## Implementation

As with many other families of polynomials, even though the coefficients are always in `ℕ`,
we define the polynomial with coefficients in any `[semiring S]`.
>>>>>>> 3e50ec9d

## TODO

There is lots more in this direction:
* q-factorials, q-binomials, q-Pochhammer.
* Defining Bernstein polynomials (e.g. as one way to prove Weierstrass' theorem).
-/

open polynomial

section
variables (S : Type*) [semiring S]

noncomputable def pochhammer : ℕ → polynomial S
| 0 := 1
| (n+1) := X * (pochhammer n).comp(X + 1)

@[simp] lemma pochhammer_zero : pochhammer S 0 = 1 := rfl
@[simp] lemma pochhammer_one : pochhammer S 1 = X := by simp [pochhammer]
@[simp] lemma pochhammer_succ_left (n : ℕ) : pochhammer S (n+1) = X * (pochhammer S n).comp (X+1) :=
by { dsimp [pochhammer], refl, }

section
<<<<<<< HEAD
variables [semiring R] [has_sub R]

/--
The falling factorial function: `falling_factorial x n = x * (x-1) * ... * (x - (n - 1))`.
-/
def falling_factorial : R → ℕ → R
| r 0 := 1
| r (n+1) := r * falling_factorial (r-1) n

@[simp]
lemma falling_factorial_zero {r : R} : falling_factorial r 0 = 1 := rfl
@[simp]
lemma falling_factorial_one {r : R} : falling_factorial r 1 = r := by simp [falling_factorial]

lemma falling_factorial_eq_mul_left {r : R} {n : ℕ} :
  falling_factorial r (n + 1) = r * falling_factorial (r-1) n := rfl
end

section
-- In fact, the lemmas in this section apply to `ℕ` as well:
-- they only use `n - 0 = n` and `n - m - k = n - (m + k)`.
-- Without a `[monus R]` typeclass, we just prove them separately below in the `nat` namespace.
variables [ring R]

lemma falling_factorial_eq_mul_right {r : R} {n : ℕ} :
  falling_factorial r (n + 1) = falling_factorial r n * (r - n) :=
=======
variables {S} {T : Type*} [semiring T]
@[simp] lemma pochhammer_map (f : S →+* T) (n : ℕ) : (pochhammer S n).map f = pochhammer T n :=
>>>>>>> 3e50ec9d
begin
  induction n with n ih,
  { simp, },
  { simp [ih, map_comp], },
end

end

<<<<<<< HEAD
namespace nat

section
variables [ring R]

@[norm_cast]
lemma falling_factorial_coe {r n : ℕ} :
  ((falling_factorial r n : ℕ) : R) = falling_factorial (r : R) n :=
=======
@[simp] lemma pochhammer_eval_cast (n k : ℕ) : ((pochhammer ℕ n).eval k : S) = (pochhammer S n).eval k :=
>>>>>>> 3e50ec9d
begin
  rw [←pochhammer_map (algebra_map ℕ S), eval_map, ←(algebra_map ℕ S).eq_nat_cast,
    eval₂_at_nat_cast, nat.cast_id, ring_hom.eq_nat_cast],
end

<<<<<<< HEAD
/-- We already have this theorem for `r : R` with `[ring R]`,
but need to prove it separately for `ℕ`.-/
lemma falling_factorial_eq_mul_right {r n : ℕ} :
  falling_factorial r (n + 1) = falling_factorial r n * (r - n) :=
begin
  -- We could prove this from the ring case by using the injectivity of `ℕ → ℤ`,
  -- but it involves casing on `n ≤ r`, so it's easier to just redo it from scratch.
  induction n with n ih generalizing r,
  { simp, },
  { rw [falling_factorial, ih, falling_factorial, succ_eq_add_one],
    rw [mul_assoc, add_comm n 1, ←nat.sub_sub], }
end

@[simp]
lemma falling_factorial_eq_factorial {n : ℕ} :
  falling_factorial n n = n.factorial :=
=======
lemma pochhammer_succ_right (n : ℕ) : pochhammer S (n+1) = pochhammer S n * (X + n) :=
>>>>>>> 3e50ec9d
begin
  suffices h : pochhammer ℕ (n+1) = pochhammer ℕ n * (X + n),
  { apply_fun polynomial.map (algebra_map ℕ S) at h,
    simpa only [pochhammer_map, map_mul, map_add, map_X, map_nat_cast] using h, },
  induction n with n ih,
  { simp, },
  { conv_lhs {
    rw [pochhammer_succ_left, ih, mul_comp, ←mul_assoc, ←pochhammer_succ_left, add_comp, X_comp,
      nat_cast_comp, add_assoc, add_comm (1 : polynomial ℕ)], },
    refl, },
end

<<<<<<< HEAD
/-- We already have this theorem for `r : R` with `[ring R]`,
but need to prove it separately for `ℕ`.-/
lemma falling_factorial_mul_falling_factorial {r n m : ℕ} :
  falling_factorial r n * falling_factorial (r - n) m = falling_factorial r (n + m) :=
=======
lemma polynomial.mul_X_add_nat_cast_comp {p q : polynomial S} {n : ℕ} :
  (p * (X + n)).comp q = (p.comp q) * (q + n) :=
by rw [mul_add, add_comp, mul_X_comp, ←nat.cast_comm, nat_cast_mul_comp, nat.cast_comm, mul_add]

lemma pochhammer_mul (n m : ℕ) :
  pochhammer S n * (pochhammer S m).comp(X + n) = pochhammer S (n + m) :=
>>>>>>> 3e50ec9d
begin
  induction m with m ih,
  { simp, },
  { rw [pochhammer_succ_right, polynomial.mul_X_add_nat_cast_comp, ←mul_assoc, ih,
      nat.succ_eq_add_one, ←add_assoc, pochhammer_succ_right, nat.cast_add, add_assoc], }
end

<<<<<<< HEAD
lemma falling_factorial_ne_zero {n m : ℕ} (h : n ≤ m) :
  falling_factorial m n ≠ 0 :=
begin
  intro w,
  have := @falling_factorial_mul_falling_factorial m n (m-n),
  rw [w, nat.add_sub_cancel' h, zero_mul, falling_factorial_eq_factorial] at this,
  exact ne_of_lt m.factorial_pos this,
=======
>>>>>>> 3e50ec9d
end

section
variables {S : Type*} [ordered_semiring S] [nontrivial S]

lemma pochhammer_pos (n : ℕ) (s : S) (h : 0 < s) : 0 < (pochhammer S n).eval s :=
begin
  induction n with n ih,
  { simp only [nat.nat_zero_eq_zero, pochhammer_zero, eval_one], exact zero_lt_one, },
  { rw [pochhammer_succ_right, mul_add, eval_add, ←nat.cast_comm, eval_nat_cast_mul, eval_mul_X,
      nat.cast_comm, ←mul_add],
    exact mul_pos ih
      (lt_of_lt_of_le h ((le_add_iff_nonneg_right _).mpr (nat.cast_nonneg n))), }
end

end

<<<<<<< HEAD
section
lemma rising_factorial_eq_factorial {n : ℕ} :
  rising_factorial 1 n = n.factorial :=
=======
section factorial

lemma pochhammer_eval_one' (n : ℕ) : (pochhammer ℕ n).eval 1 = n.factorial :=
>>>>>>> 3e50ec9d
begin
  induction n with n ih,
  { simp, },
  { simp [ih, mul_comm, nat.succ_eq_add_one, add_comm, pochhammer_succ_right], },
end

@[simp]
lemma pochhammer_eval_one (S : Type*) [semiring S] (n : ℕ) :
  (pochhammer S n).eval (1 : S) = (n.factorial : S) :=
by simpa using congr_arg (algebra_map ℕ S) (pochhammer_eval_one' n)

lemma factorial_mul_pochhammer' (r n : ℕ) :
  r.factorial * (pochhammer ℕ n).eval (r+1) = (r + n).factorial :=
by simpa [add_comm 1 r, pochhammer_eval_one'] using congr_arg (eval 1) (pochhammer_mul ℕ r n)

lemma factorial_mul_pochhammer (S : Type*) [semiring S] (r n : ℕ) :
  (r.factorial : S) * (pochhammer S n).eval (r+1) = (r + n).factorial :=
by simpa using congr_arg (algebra_map ℕ S) (factorial_mul_pochhammer' r n)

lemma pochhammer_eval_eq_factorial_div_factorial {r n : ℕ} :
  (pochhammer ℕ n).eval (r+1) = (r + n).factorial / r.factorial :=
(nat.div_eq_of_eq_mul_right (nat.factorial_pos _) (factorial_mul_pochhammer' r n).symm).symm

lemma pochhammer_eval_eq_choose_mul_factorial {r n : ℕ} :
  (pochhammer ℕ n).eval (r+1) = (r + n).choose n * n.factorial :=
begin
  rw pochhammer_eval_eq_factorial_div_factorial,
  -- TODO we need a `clear_denominators` tactic!
  apply nat.div_eq_of_eq_mul_right (nat.factorial_pos _),
  rw [mul_comm],
  convert (nat.choose_mul_factorial_mul_factorial (nat.le_add_left n r)).symm,
  simp,
end

lemma choose_eq_pochhammer_eval_div_factorial {r n : ℕ} :
  (r + n).choose n = (pochhammer ℕ n).eval (r+1) / n.factorial :=
begin
  symmetry,
  apply nat.div_eq_of_eq_mul_right (nat.factorial_pos _),
  rw [mul_comm, pochhammer_eval_eq_choose_mul_factorial],
end

end factorial<|MERGE_RESOLUTION|>--- conflicted
+++ resolved
@@ -10,20 +10,6 @@
 # The Pochhammer polynomials
 
 We define and prove some basic relations about
-<<<<<<< HEAD
-`rising_factorial x n = x * (x+1) * ... * (x + n - 1)`
-which is also known as the Pochhammer function
-and its cousin
-`falling_factorial x n = x * (x-1) * ... * (x - (n-1))`.
-
-## Implementation
-
-In a commutative ring we have `rising_factorial r n = falling_factorial (r + n - 1) n`,
-but for the sake of (perhaps needless?) generality
-we give separate inductive definitions in a `[semiring R]`,
-additionally requiring `[has_sub R]` for `falling_factorial`.
-A few of the theorems require separate proofs assuming either `[ring R]` or `R = ℕ`.
-=======
 `pochhammer S n : polynomial S = X * (X+1) * ... * (X + n - 1)`
 which is also known as the rising factorial.
 
@@ -31,7 +17,6 @@
 
 As with many other families of polynomials, even though the coefficients are always in `ℕ`,
 we define the polynomial with coefficients in any `[semiring S]`.
->>>>>>> 3e50ec9d
 
 ## TODO
 
@@ -40,10 +25,12 @@
 * Defining Bernstein polynomials (e.g. as one way to prove Weierstrass' theorem).
 -/
 
+universes u v
+
 open polynomial
 
 section
-variables (S : Type*) [semiring S]
+variables (S : Type u) [semiring S]
 
 noncomputable def pochhammer : ℕ → polynomial S
 | 0 := 1
@@ -55,37 +42,8 @@
 by { dsimp [pochhammer], refl, }
 
 section
-<<<<<<< HEAD
-variables [semiring R] [has_sub R]
-
-/--
-The falling factorial function: `falling_factorial x n = x * (x-1) * ... * (x - (n - 1))`.
--/
-def falling_factorial : R → ℕ → R
-| r 0 := 1
-| r (n+1) := r * falling_factorial (r-1) n
-
-@[simp]
-lemma falling_factorial_zero {r : R} : falling_factorial r 0 = 1 := rfl
-@[simp]
-lemma falling_factorial_one {r : R} : falling_factorial r 1 = r := by simp [falling_factorial]
-
-lemma falling_factorial_eq_mul_left {r : R} {n : ℕ} :
-  falling_factorial r (n + 1) = r * falling_factorial (r-1) n := rfl
-end
-
-section
--- In fact, the lemmas in this section apply to `ℕ` as well:
--- they only use `n - 0 = n` and `n - m - k = n - (m + k)`.
--- Without a `[monus R]` typeclass, we just prove them separately below in the `nat` namespace.
-variables [ring R]
-
-lemma falling_factorial_eq_mul_right {r : R} {n : ℕ} :
-  falling_factorial r (n + 1) = falling_factorial r n * (r - n) :=
-=======
-variables {S} {T : Type*} [semiring T]
+variables {S} {T : Type v} [semiring T]
 @[simp] lemma pochhammer_map (f : S →+* T) (n : ℕ) : (pochhammer S n).map f = pochhammer T n :=
->>>>>>> 3e50ec9d
 begin
   induction n with n ih,
   { simp, },
@@ -94,43 +52,21 @@
 
 end
 
-<<<<<<< HEAD
-namespace nat
-
-section
-variables [ring R]
-
-@[norm_cast]
-lemma falling_factorial_coe {r n : ℕ} :
-  ((falling_factorial r n : ℕ) : R) = falling_factorial (r : R) n :=
-=======
-@[simp] lemma pochhammer_eval_cast (n k : ℕ) : ((pochhammer ℕ n).eval k : S) = (pochhammer S n).eval k :=
->>>>>>> 3e50ec9d
+@[simp] lemma pochhammer_eval_cast (n k : ℕ) :
+  ((pochhammer ℕ n).eval k : S) = (pochhammer S n).eval k :=
 begin
   rw [←pochhammer_map (algebra_map ℕ S), eval_map, ←(algebra_map ℕ S).eq_nat_cast,
     eval₂_at_nat_cast, nat.cast_id, ring_hom.eq_nat_cast],
 end
 
-<<<<<<< HEAD
-/-- We already have this theorem for `r : R` with `[ring R]`,
-but need to prove it separately for `ℕ`.-/
-lemma falling_factorial_eq_mul_right {r n : ℕ} :
-  falling_factorial r (n + 1) = falling_factorial r n * (r - n) :=
+@[simp] lemma pochhammer_eval_zero {n : ℕ} : (pochhammer S n).eval 0 = if n = 0 then 1 else 0 :=
 begin
-  -- We could prove this from the ring case by using the injectivity of `ℕ → ℤ`,
-  -- but it involves casing on `n ≤ r`, so it's easier to just redo it from scratch.
-  induction n with n ih generalizing r,
+  cases n,
   { simp, },
-  { rw [falling_factorial, ih, falling_factorial, succ_eq_add_one],
-    rw [mul_assoc, add_comm n 1, ←nat.sub_sub], }
+  { simp [X_mul, nat.succ_ne_zero], } -- should nat.succ_ne_zero be a simp lemma?
 end
 
-@[simp]
-lemma falling_factorial_eq_factorial {n : ℕ} :
-  falling_factorial n n = n.factorial :=
-=======
 lemma pochhammer_succ_right (n : ℕ) : pochhammer S (n+1) = pochhammer S n * (X + n) :=
->>>>>>> 3e50ec9d
 begin
   suffices h : pochhammer ℕ (n+1) = pochhammer ℕ n * (X + n),
   { apply_fun polynomial.map (algebra_map ℕ S) at h,
@@ -143,19 +79,12 @@
     refl, },
 end
 
-<<<<<<< HEAD
-/-- We already have this theorem for `r : R` with `[ring R]`,
-but need to prove it separately for `ℕ`.-/
-lemma falling_factorial_mul_falling_factorial {r n m : ℕ} :
-  falling_factorial r n * falling_factorial (r - n) m = falling_factorial r (n + m) :=
-=======
 lemma polynomial.mul_X_add_nat_cast_comp {p q : polynomial S} {n : ℕ} :
   (p * (X + n)).comp q = (p.comp q) * (q + n) :=
 by rw [mul_add, add_comp, mul_X_comp, ←nat.cast_comm, nat_cast_mul_comp, nat.cast_comm, mul_add]
 
 lemma pochhammer_mul (n m : ℕ) :
   pochhammer S n * (pochhammer S m).comp(X + n) = pochhammer S (n + m) :=
->>>>>>> 3e50ec9d
 begin
   induction m with m ih,
   { simp, },
@@ -163,16 +92,6 @@
       nat.succ_eq_add_one, ←add_assoc, pochhammer_succ_right, nat.cast_add, add_assoc], }
 end
 
-<<<<<<< HEAD
-lemma falling_factorial_ne_zero {n m : ℕ} (h : n ≤ m) :
-  falling_factorial m n ≠ 0 :=
-begin
-  intro w,
-  have := @falling_factorial_mul_falling_factorial m n (m-n),
-  rw [w, nat.add_sub_cancel' h, zero_mul, falling_factorial_eq_factorial] at this,
-  exact ne_of_lt m.factorial_pos this,
-=======
->>>>>>> 3e50ec9d
 end
 
 section
@@ -190,15 +109,10 @@
 
 end
 
-<<<<<<< HEAD
-section
-lemma rising_factorial_eq_factorial {n : ℕ} :
-  rising_factorial 1 n = n.factorial :=
-=======
 section factorial
 
+/-- Preliminary version of `pochhammer_eval_one` specialized to `S = ℕ`. -/
 lemma pochhammer_eval_one' (n : ℕ) : (pochhammer ℕ n).eval 1 = n.factorial :=
->>>>>>> 3e50ec9d
 begin
   induction n with n ih,
   { simp, },
@@ -210,6 +124,7 @@
   (pochhammer S n).eval (1 : S) = (n.factorial : S) :=
 by simpa using congr_arg (algebra_map ℕ S) (pochhammer_eval_one' n)
 
+/-- Preliminary version of `factorial_mul_pochhammer` specialized to `S = ℕ`. -/
 lemma factorial_mul_pochhammer' (r n : ℕ) :
   r.factorial * (pochhammer ℕ n).eval (r+1) = (r + n).factorial :=
 by simpa [add_comm 1 r, pochhammer_eval_one'] using congr_arg (eval 1) (pochhammer_mul ℕ r n)

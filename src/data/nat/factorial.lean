--- conflicted
+++ resolved
@@ -161,20 +161,6 @@
 
 lemma desc_fac_succ {n k : ℕ} : desc_fac n k.succ = (n + k + 1) * desc_fac n k := rfl
 
-<<<<<<< HEAD
-lemma succ_desc_fac {n k : ℕ} : (n + 1) * desc_fac n.succ k = (n + k + 1) * desc_fac n k :=
-begin
-  induction k with t ht, simp!, rw desc_fac_succ, rw desc_fac_succ,
-  have : (n + 1) * ((n.succ + t + 1) * desc_fac n.succ t)
-       = (n.succ + t + 1) * ((n + 1) * desc_fac n.succ t), by ac_refl,
-  rw this, rw ht, repeat {rw nat.succ_eq_add_one}, ac_refl
-end
-
-/-- Prove that `desc_fac` is what it is promised to be. Stated divison-less for ease. -/
-theorem eval_desc_fac (n : ℕ) : ∀ k : ℕ, (n + k)! = n! * desc_fac n k
-| 0 := by simp!
-| (k + 1) := by unfold desc_fac; rw [←mul_assoc, mul_comm n!, mul_assoc, ←eval_desc_fac]; simp!
-=======
 lemma succ_desc_fac (n : ℕ) : ∀ k, (n + 1) * desc_fac n.succ k = (n + k + 1) * desc_fac n k
 | 0 := by rw [add_zero, desc_fac_zero, desc_fac_zero]
 | (k + 1) :=
@@ -219,7 +205,6 @@
   rw ←desc_fac_eq_choose_mul_factorial,
   exact (nat.mul_div_cancel' $ desc_fac_dvd _ _).symm
 end
->>>>>>> 326797ed
 
 end desc_fac
 

--- conflicted
+++ resolved
@@ -24,15 +24,11 @@
 @[simp, norm_cast] theorem cast_zero : ((0 : ℕ) : α) = 0 := rfl
 
 theorem cast_add_one (n : ℕ) : ((n + 1 : ℕ) : α) = n + 1 := rfl
-<<<<<<< HEAD
 @[simp, norm_cast] theorem cast_succ (n : ℕ) : ((succ n : ℕ) : α) = n + 1 := rfl
-=======
-@[simp, move_cast] theorem cast_succ (n : ℕ) : ((succ n : ℕ) : α) = n + 1 := rfl
 
-@[simp, move_cast] theorem cast_ite (P : Prop) [decidable P] (m n : ℕ) :
+@[simp, norm_cast] theorem cast_ite (P : Prop) [decidable P] (m n : ℕ) :
   (((ite P m n) : ℕ) : α) = ite P (m : α) (n : α) :=
 by { split_ifs; refl, }
->>>>>>> ca986598
 end
 
 @[simp, norm_cast] theorem cast_one [add_monoid α] [has_one α] : ((1 : ℕ) : α) = 1 := zero_add _

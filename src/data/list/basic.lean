--- conflicted
+++ resolved
@@ -68,38 +68,6 @@
 theorem ne_nil_of_mem {a : α} {l : list α} (h : a ∈ l) : l ≠ [] :=
 by intro e; rw e at h; cases h
 
-<<<<<<< HEAD
-theorem length_eq_zero {l : list α} : length l = 0 ↔ l = [] :=
-⟨eq_nil_of_length_eq_zero, λ h, h.symm ▸ rfl⟩
-
-theorem length_pos_of_mem {a : α} : ∀ {l : list α}, a ∈ l → 0 < length l
-| (b::l) _ := zero_lt_succ _
-
-theorem exists_mem_of_length_pos : ∀ {l : list α}, 0 < length l → ∃ a, a ∈ l
-| (b::l) _ := ⟨b, mem_cons_self _ _⟩
-
-theorem length_pos_iff_exists_mem {l : list α} : 0 < length l ↔ ∃ a, a ∈ l :=
-⟨exists_mem_of_length_pos, λ ⟨a, h⟩, length_pos_of_mem h⟩
-
-theorem ne_nil_of_length_pos {l : list α} : 0 < length l → l ≠ [] :=
-λ h1 h2, lt_irrefl 0 ((length_eq_zero.2 h2).subst h1)
-
-theorem length_pos_of_ne_nil {l : list α} : l ≠ [] → 0 < length l :=
-λ h, pos_iff_ne_zero.2 $ λ h0, h $ length_eq_zero.1 h0
-
-theorem length_pos_iff_ne_nil {l : list α} : 0 < length l ↔ l ≠ [] :=
-⟨ne_nil_of_length_pos, length_pos_of_ne_nil⟩
-
-theorem length_eq_one {l : list α} : length l = 1 ↔ ∃ a, l = [a] :=
-⟨match l with [a], _ := ⟨a, rfl⟩ end, λ ⟨a, e⟩, e.symm ▸ rfl⟩
-
-lemma exists_of_length_succ {n} :
-  ∀ l : list α, l.length = n + 1 → ∃ h t, l = h :: t
-| [] H := absurd H.symm $ succ_ne_zero n
-| (h :: t) H := ⟨h, t, rfl⟩
-
-=======
->>>>>>> 00d440a9
 theorem mem_split {a : α} {l : list α} (h : a ∈ l) : ∃ s t : list α, l = s ++ a :: t :=
 begin
   induction l with b l ih, {cases h}, rcases h with rfl | h,
@@ -195,6 +163,11 @@
 
 theorem length_eq_one {l : list α} : length l = 1 ↔ ∃ a, l = [a] :=
 ⟨match l with [a], _ := ⟨a, rfl⟩ end, λ ⟨a, e⟩, e.symm ▸ rfl⟩
+
+lemma exists_of_length_succ {n} :
+  ∀ l : list α, l.length = n + 1 → ∃ h t, l = h :: t
+| [] H := absurd H.symm $ succ_ne_zero n
+| (h :: t) H := ⟨h, t, rfl⟩
 
 lemma injective_length_iff : injective (list.length : list α → ℕ) ↔ subsingleton α :=
 begin
@@ -863,7 +836,8 @@
 by rw [nth_le_nth hn, nth_le_nth hn', nth_le_append]
 
 lemma last_eq_nth_le : ∀ (l : list α) (h : l ≠ []),
-  last l h = l.nth_le (l.length - 1) (sub_lt (length_pos_of_ne_nil h) one_pos)
+  last l h = l.nth_le (l.length - 1)
+    (sub_lt (nat.pos_of_ne_zero $ λ h0, h $ length_eq_zero.1 h0) one_pos)
 | [] h := rfl
 | [a] h := by rw [last_singleton, nth_le_singleton]
 | (a :: b :: l) h := by { rw [last_cons, last_eq_nth_le (b :: l)],

--- conflicted
+++ resolved
@@ -73,15 +73,6 @@
 (chain_map f).2 $ p.imp H
 
 theorem chain_pmap_of_chain {S : β → β → Prop} {p : α → Prop}
-<<<<<<< HEAD
-  (f : Π a, p a → β)
-  (H : ∀ a b ha hb, R a b → S (f a ha) (f b hb))
-  {a : α} (l : list α)
-  (hl₁ : chain R a l) (ha : p a) (hl₂ : ∀ a ∈ l, p a) :
-  chain S (f a ha) (list.pmap f l hl₂) :=
-begin
-  induction l generalizing a,
-=======
   {f : Π a, p a → β}
   (H : ∀ a b ha hb, R a b → S (f a ha) (f b hb))
   {a : α} {l : list α}
@@ -89,26 +80,17 @@
   chain S (f a ha) (list.pmap f l hl₂) :=
 begin
   induction l with lh lt l_ih generalizing a,
->>>>>>> 186ad763
   { simp },
   { simp [H _ _ _ _ (rel_of_chain_cons hl₁), l_ih _ (chain_of_chain_cons hl₁)] }
 end
 
 theorem chain_of_chain_pmap {S : β → β → Prop} {p : α → Prop}
-<<<<<<< HEAD
-  (f : Π a, p a → β) (l : list α) (hl₁ : ∀ a ∈ l, p a)
-=======
   (f : Π a, p a → β) {l : list α} (hl₁ : ∀ a ∈ l, p a)
->>>>>>> 186ad763
   {a : α} (ha : p a) (hl₂ : chain S (f a ha) (list.pmap f l hl₁))
   (H : ∀ a b ha hb, S (f a ha) (f b hb) → R a b) :
   chain R a l :=
 begin
-<<<<<<< HEAD
-  induction l generalizing a,
-=======
   induction l with lh lt l_ih generalizing a,
->>>>>>> 186ad763
   { simp },
   { simp [H _ _ _ _ (rel_of_chain_cons hl₂), l_ih _ _ (chain_of_chain_cons hl₂)] }
 end

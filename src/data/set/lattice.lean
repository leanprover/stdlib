/-
Copyright (c) 2014 Jeremy Avigad. All rights reserved.
Released under Apache 2.0 license as described in the file LICENSE.
Authors: Jeremy Avigad, Leonardo de Moura, Johannes Hölzl, Mario Carneiro

-- QUESTION: can make the first argument in ∀ x ∈ a, ... implicit?
-/
import order.complete_boolean_algebra
import data.sigma.basic
import order.galois_connection

open function tactic set auto

universes u v w x y
variables {α : Type u} {β : Type v} {γ : Type w} {ι : Sort x} {ι' : Sort y}

namespace set

instance lattice_set : complete_lattice (set α) :=
{ le     := (⊆),
  lt     := (⊂),
  sup    := (∪),
  inf    := (∩),
  top    := univ,
  bot    := ∅,
  Sup    := λs, {a | ∃ t ∈ s, a ∈ t },
  Inf    := λs, {a | ∀ t ∈ s, a ∈ t },

  le_Sup := assume s t t_in a a_in, ⟨t, ⟨t_in, a_in⟩⟩,
  Sup_le := assume s t h a ⟨t', ⟨t'_in, a_in⟩⟩, h t' t'_in a_in,

  le_Inf := assume s t h a a_in t' t'_in, h t' t'_in a_in,
  Inf_le := assume s t t_in a h, h _ t_in,
  .. (infer_instance : complete_lattice (α → Prop)) }

instance : distrib_lattice (set α) :=
{ le_sup_inf := λ s t u x, or_and_distrib_left.2, ..set.lattice_set }

@[simp] lemma bot_eq_empty : (⊥ : set α) = ∅ := rfl
@[simp] lemma sup_eq_union (s t : set α) : s ⊔ t = s ∪ t := rfl
@[simp] lemma inf_eq_inter (s t : set α) : s ⊓ t = s ∩ t := rfl
@[simp] lemma le_eq_subset (s t : set α) : s ≤ t = (s ⊆ t) := rfl
@[simp] lemma lt_eq_ssubset (s t : set α) : s < t = (s ⊂ t) := rfl

/-- Image is monotone. See `set.image_image` for the statement in terms of `⊆`. -/
lemma monotone_image {f : α → β} : monotone (image f) :=
assume s t, assume h : s ⊆ t, image_subset _ h

theorem monotone_inter [preorder β] {f g : β → set α}
  (hf : monotone f) (hg : monotone g) : monotone (λx, f x ∩ g x) :=
assume b₁ b₂ h, inter_subset_inter (hf h) (hg h)

theorem monotone_union [preorder β] {f g : β → set α}
  (hf : monotone f) (hg : monotone g) : monotone (λx, f x ∪ g x) :=
assume b₁ b₂ h, union_subset_union (hf h) (hg h)

theorem monotone_set_of [preorder α] {p : α → β → Prop}
  (hp : ∀b, monotone (λa, p a b)) : monotone (λa, {b | p a b}) :=
assume a a' h b, hp b h

section galois_connection
variables {f : α → β}

protected lemma image_preimage : galois_connection (image f) (preimage f) :=
assume a b, image_subset_iff

/-- `kern_image f s` is the set of `y` such that `f ⁻¹ y ⊆ s` -/
def kern_image (f : α → β) (s : set α) : set β := {y | ∀ ⦃x⦄, f x = y → x ∈ s}

protected lemma preimage_kern_image : galois_connection (preimage f) (kern_image f) :=
assume a b,
⟨ assume h x hx y hy, have f y ∈ a, from hy.symm ▸ hx, h this,
  assume h x (hx : f x ∈ a), h hx rfl⟩

end galois_connection

/- union and intersection over a family of sets indexed by a type -/

/-- Indexed union of a family of sets -/
@[reducible] def Union (s : ι → set β) : set β := supr s

/-- Indexed intersection of a family of sets -/
@[reducible] def Inter (s : ι → set β) : set β := infi s

notation `⋃` binders `, ` r:(scoped f, Union f) := r
notation `⋂` binders `, ` r:(scoped f, Inter f) := r

@[simp] theorem mem_Union {x : β} {s : ι → set β} : x ∈ Union s ↔ ∃ i, x ∈ s i :=
⟨assume ⟨t, ⟨⟨a, (t_eq : s a = t)⟩, (h : x ∈ t)⟩⟩, ⟨a, t_eq.symm ▸ h⟩,
  assume ⟨a, h⟩, ⟨s a, ⟨⟨a, rfl⟩, h⟩⟩⟩
/- alternative proof: dsimp [Union, supr, Sup]; simp -/
  -- TODO: more rewrite rules wrt forall / existentials and logical connectives
  -- TODO: also eliminate ∃i, ... ∧ i = t ∧ ...

theorem set_of_exists (p : ι → β → Prop) : {x | ∃ i, p i x} = ⋃ i, {x | p i x} :=
ext $ λ i, mem_Union.symm

@[simp] theorem mem_Inter {x : β} {s : ι → set β} : x ∈ Inter s ↔ ∀ i, x ∈ s i :=
⟨assume (h : ∀a ∈ {a : set β | ∃i, s i = a}, x ∈ a) a, h (s a) ⟨a, rfl⟩,
  assume h t ⟨a, (eq : s a = t)⟩, eq ▸ h a⟩

theorem set_of_forall (p : ι → β → Prop) : {x | ∀ i, p i x} = ⋂ i, {x | p i x} :=
ext $ λ i, mem_Inter.symm

theorem Union_subset {s : ι → set β} {t : set β} (h : ∀ i, s i ⊆ t) : (⋃ i, s i) ⊆ t :=
-- TODO: should be simpler when sets' order is based on lattices
@supr_le (set β) _ set.lattice_set _ _ h

theorem Union_subset_iff {s : ι → set β} {t : set β} : (⋃ i, s i) ⊆ t ↔ (∀ i, s i ⊆ t) :=
⟨assume h i, subset.trans (le_supr s _) h, Union_subset⟩

theorem mem_Inter_of_mem {x : β} {s : ι → set β} : (∀ i, x ∈ s i) → (x ∈ ⋂ i, s i) :=
mem_Inter.2

theorem subset_Inter {t : set β} {s : ι → set β} (h : ∀ i, t ⊆ s i) : t ⊆ ⋂ i, s i :=
-- TODO: should be simpler when sets' order is based on lattices
@le_infi (set β) _ set.lattice_set _ _ h

theorem subset_Union : ∀ (s : ι → set β) (i : ι), s i ⊆ (⋃ i, s i) := le_supr

-- This rather trivial consequence is convenient with `apply`,
-- and has `i` explicit for this use case.
theorem subset_subset_Union
  {A : set β} {s : ι → set β} (i : ι) (h : A ⊆ s i) : A ⊆ ⋃ (i : ι), s i :=
subset.trans h (subset_Union s i)

theorem Inter_subset : ∀ (s : ι → set β) (i : ι), (⋂ i, s i) ⊆ s i := infi_le

lemma Inter_subset_of_subset {s : ι → set α} {t : set α} (i : ι)
  (h : s i ⊆ t) : (⋂ i, s i) ⊆ t :=
set.subset.trans (set.Inter_subset s i) h

lemma Inter_subset_Inter {s t : ι → set α} (h : ∀ i, s i ⊆ t i) :
  (⋂ i, s i) ⊆ (⋂ i, t i) :=
set.subset_Inter $ λ i, set.Inter_subset_of_subset i (h i)

lemma Inter_subset_Inter2 {s : ι → set α} {t : ι' → set α} (h : ∀ j, ∃ i, s i ⊆ t j) :
  (⋂ i, s i) ⊆ (⋂ j, t j) :=
set.subset_Inter $ λ j, let ⟨i, hi⟩ := h j in Inter_subset_of_subset i hi

theorem Union_const [nonempty ι] (s : set β) : (⋃ i:ι, s) = s :=
ext $ by simp

theorem Inter_const [nonempty ι] (s : set β) : (⋂ i:ι, s) = s :=
ext $ by simp

@[simp] -- complete_boolean_algebra
theorem compl_Union (s : ι → set β) : - (⋃ i, s i) = (⋂ i, - s i) :=
ext (by simp)

-- classical -- complete_boolean_algebra
theorem compl_Inter (s : ι → set β) : -(⋂ i, s i) = (⋃ i, - s i) :=
ext (λ x, by simp [classical.not_forall])

-- classical -- complete_boolean_algebra
theorem Union_eq_comp_Inter_comp (s : ι → set β) : (⋃ i, s i) = - (⋂ i, - s i) :=
by simp [compl_Inter, compl_compl]

-- classical -- complete_boolean_algebra
theorem Inter_eq_comp_Union_comp (s : ι → set β) : (⋂ i, s i) = - (⋃ i, -s i) :=
by simp [compl_compl]

theorem inter_Union (s : set β) (t : ι → set β) :
  s ∩ (⋃ i, t i) = ⋃ i, s ∩ t i :=
ext $ by simp

theorem Union_inter (s : set β) (t : ι → set β) :
  (⋃ i, t i) ∩ s = ⋃ i, t i ∩ s :=
ext $ by simp

theorem Union_union_distrib (s : ι → set β) (t : ι → set β) :
  (⋃ i, s i ∪ t i) = (⋃ i, s i) ∪ (⋃ i, t i) :=
ext $ by simp [exists_or_distrib]

theorem Inter_inter_distrib (s : ι → set β) (t : ι → set β) :
  (⋂ i, s i ∩ t i) = (⋂ i, s i) ∩ (⋂ i, t i) :=
ext $ by simp [forall_and_distrib]

theorem union_Union [nonempty ι] (s : set β) (t : ι → set β) :
  s ∪ (⋃ i, t i) = ⋃ i, s ∪ t i :=
by rw [Union_union_distrib, Union_const]

theorem Union_union [nonempty ι] (s : set β) (t : ι → set β) :
  (⋃ i, t i) ∪ s = ⋃ i, t i ∪ s :=
by rw [Union_union_distrib, Union_const]

theorem inter_Inter [nonempty ι] (s : set β) (t : ι → set β) :
  s ∩ (⋂ i, t i) = ⋂ i, s ∩ t i :=
by rw [Inter_inter_distrib, Inter_const]

theorem Inter_inter [nonempty ι] (s : set β) (t : ι → set β) :
  (⋂ i, t i) ∩ s = ⋂ i, t i ∩ s :=
by rw [Inter_inter_distrib, Inter_const]

-- classical
theorem union_Inter (s : set β) (t : ι → set β) :
  s ∪ (⋂ i, t i) = ⋂ i, s ∪ t i :=
ext $ assume x, by simp [classical.forall_or_distrib_left]

theorem Union_diff (s : set β) (t : ι → set β) :
  (⋃ i, t i) \ s = ⋃ i, t i \ s :=
Union_inter _ _

theorem diff_Union [nonempty ι] (s : set β) (t : ι → set β) :
  s \ (⋃ i, t i) = ⋂ i, s \ t i :=
by rw [diff_eq, compl_Union, inter_Inter]; refl

theorem diff_Inter (s : set β) (t : ι → set β) :
  s \ (⋂ i, t i) = ⋃ i, s \ t i :=
by rw [diff_eq, compl_Inter, inter_Union]; refl

lemma directed_on_Union {r} {ι : Sort v} {f : ι → set α} (hd : directed (⊆) f)
  (h : ∀x, directed_on r (f x)) : directed_on r (⋃x, f x) :=
by simp only [directed_on, exists_prop, mem_Union, exists_imp_distrib]; exact
assume a₁ b₁ fb₁ a₂ b₂ fb₂,
let ⟨z, zb₁, zb₂⟩ := hd b₁ b₂,
    ⟨x, xf, xa₁, xa₂⟩ := h z a₁ (zb₁ fb₁) a₂ (zb₂ fb₂) in
⟨x, ⟨z, xf⟩, xa₁, xa₂⟩

/- bounded unions and intersections -/

theorem mem_bUnion_iff {s : set α} {t : α → set β} {y : β} :
  y ∈ (⋃ x ∈ s, t x) ↔ ∃ x ∈ s, y ∈ t x := by simp

theorem mem_bInter_iff {s : set α} {t : α → set β} {y : β} :
  y ∈ (⋂ x ∈ s, t x) ↔ ∀ x ∈ s, y ∈ t x := by simp

theorem mem_bUnion {s : set α} {t : α → set β} {x : α} {y : β} (xs : x ∈ s) (ytx : y ∈ t x) :
  y ∈ ⋃ x ∈ s, t x :=
by simp; exact ⟨x, ⟨xs, ytx⟩⟩

theorem mem_bInter {s : set α} {t : α → set β} {y : β} (h : ∀ x ∈ s, y ∈ t x) :
  y ∈ ⋂ x ∈ s, t x :=
by simp; assumption

theorem bUnion_subset {s : set α} {t : set β} {u : α → set β} (h : ∀ x ∈ s, u x ⊆ t) :
  (⋃ x ∈ s, u x) ⊆ t :=
show (⨆ x ∈ s, u x) ≤ t, -- TODO: should not be necessary when sets' order is based on lattices
  from supr_le $ assume x, supr_le (h x)

theorem subset_bInter {s : set α} {t : set β} {u : α → set β} (h : ∀ x ∈ s, t ⊆ u x) :
  t ⊆ (⋂ x ∈ s, u x) :=
subset_Inter $ assume x, subset_Inter $ h x

theorem subset_bUnion_of_mem {s : set α} {u : α → set β} {x : α} (xs : x ∈ s) :
  u x ⊆ (⋃ x ∈ s, u x) :=
show u x ≤ (⨆ x ∈ s, u x),
  from le_supr_of_le x $ le_supr _ xs

theorem bInter_subset_of_mem {s : set α} {t : α → set β} {x : α} (xs : x ∈ s) :
  (⋂ x ∈ s, t x) ⊆ t x :=
show (⨅x ∈ s, t x) ≤ t x,
  from infi_le_of_le x $ infi_le _ xs

theorem bUnion_subset_bUnion_left {s s' : set α} {t : α → set β}
  (h : s ⊆ s') : (⋃ x ∈ s, t x) ⊆ (⋃ x ∈ s', t x) :=
bUnion_subset (λ x xs, subset_bUnion_of_mem (h xs))

theorem bInter_subset_bInter_left {s s' : set α} {t : α → set β}
  (h : s' ⊆ s) : (⋂ x ∈ s, t x) ⊆ (⋂ x ∈ s', t x) :=
subset_bInter (λ x xs, bInter_subset_of_mem (h xs))

theorem bUnion_subset_bUnion_right {s : set α} {t1 t2 : α → set β}
  (h : ∀ x ∈ s, t1 x ⊆ t2 x) : (⋃ x ∈ s, t1 x) ⊆ (⋃ x ∈ s, t2 x) :=
bUnion_subset (λ x xs, subset.trans (h x xs) (subset_bUnion_of_mem xs))

theorem bInter_subset_bInter_right {s : set α} {t1 t2 : α → set β}
  (h : ∀ x ∈ s, t1 x ⊆ t2 x) : (⋂ x ∈ s, t1 x) ⊆ (⋂ x ∈ s, t2 x) :=
subset_bInter (λ x xs, subset.trans (bInter_subset_of_mem xs) (h x xs))

theorem bUnion_subset_bUnion {γ : Type*} {s : set α} {t : α → set β} {s' : set γ} {t' : γ → set β}
  (h : ∀ x ∈ s, ∃ y ∈ s', t x ⊆ t' y) :
  (⋃ x ∈ s, t x) ⊆ (⋃ y ∈ s', t' y) :=
begin
  intros x,
  simp only [mem_Union],
  rintros ⟨a, a_in, ha⟩,
  rcases h a a_in with ⟨c, c_in, hc⟩,
  exact ⟨c, c_in, hc ha⟩
end

theorem bUnion_mono {s : set α} {t t' : α → set β} (h : ∀ x ∈ s, t x ⊆ t' x) :
  (⋃ x ∈ s, t x) ⊆ (⋃ x ∈ s, t' x) :=
bUnion_subset_bUnion (λ x x_in, ⟨x, x_in, h x x_in⟩)

theorem bUnion_eq_Union (s : set α) (t : Π x ∈ s, set β) :
  (⋃ x ∈ s, t x ‹_›) = (⋃ x : s, t x x.2) :=
supr_subtype'

theorem bInter_eq_Inter (s : set α) (t : Π x ∈ s, set β) :
  (⋂ x ∈ s, t x ‹_›) = (⋂ x : s, t x x.2) :=
infi_subtype'

theorem bInter_empty (u : α → set β) : (⋂ x ∈ (∅ : set α), u x) = univ :=
show (⨅x ∈ (∅ : set α), u x) = ⊤, -- simplifier should be able to rewrite x ∈ ∅ to false.
  from infi_emptyset

theorem bInter_univ (u : α → set β) : (⋂ x ∈ @univ α, u x) = ⋂ x, u x :=
infi_univ

-- TODO(Jeremy): here is an artifact of the the encoding of bounded intersection:
-- without dsimp, the next theorem fails to type check, because there is a lambda
-- in a type that needs to be contracted. Using simp [eq_of_mem_singleton xa] also works.

@[simp] theorem bInter_singleton (a : α) (s : α → set β) : (⋂ x ∈ ({a} : set α), s x) = s a :=
show (⨅ x ∈ ({a} : set α), s x) = s a, by simp

theorem bInter_union (s t : set α) (u : α → set β) :
  (⋂ x ∈ s ∪ t, u x) = (⋂ x ∈ s, u x) ∩ (⋂ x ∈ t, u x) :=
show (⨅ x ∈ s ∪ t, u x) = (⨅ x ∈ s, u x) ⊓ (⨅ x ∈ t, u x),
  from infi_union

-- TODO(Jeremy): simp [insert_eq, bInter_union] doesn't work
@[simp] theorem bInter_insert (a : α) (s : set α) (t : α → set β) :
  (⋂ x ∈ insert a s, t x) = t a ∩ (⋂ x ∈ s, t x) :=
begin rw insert_eq, simp [bInter_union] end

-- TODO(Jeremy): another example of where an annotation is needed

theorem bInter_pair (a b : α) (s : α → set β) :
  (⋂ x ∈ ({a, b} : set α), s x) = s a ∩ s b :=
by simp [inter_comm]

theorem bUnion_empty (s : α → set β) : (⋃ x ∈ (∅ : set α), s x) = ∅ :=
supr_emptyset

theorem bUnion_univ (s : α → set β) : (⋃ x ∈ @univ α, s x) = ⋃ x, s x :=
supr_univ

@[simp] theorem bUnion_singleton (a : α) (s : α → set β) : (⋃ x ∈ ({a} : set α), s x) = s a :=
supr_singleton

@[simp] theorem bUnion_of_singleton (s : set α) : (⋃ x ∈ s, {x}) = s :=
ext $ by simp

theorem bUnion_union (s t : set α) (u : α → set β) :
  (⋃ x ∈ s ∪ t, u x) = (⋃ x ∈ s, u x) ∪ (⋃ x ∈ t, u x) :=
supr_union

-- TODO(Jeremy): once again, simp doesn't do it alone.

@[simp] theorem bUnion_insert (a : α) (s : set α) (t : α → set β) :
  (⋃ x ∈ insert a s, t x) = t a ∪ (⋃ x ∈ s, t x) :=
begin rw [insert_eq], simp [bUnion_union] end

theorem bUnion_pair (a b : α) (s : α → set β) :
  (⋃ x ∈ ({a, b} : set α), s x) = s a ∪ s b :=
by simp [union_comm]

@[simp] -- complete_boolean_algebra
theorem compl_bUnion (s : set α) (t : α → set β) : - (⋃ i ∈ s, t i) = (⋂ i ∈ s, - t i) :=
ext (λ x, by simp)

-- classical -- complete_boolean_algebra
theorem compl_bInter (s : set α) (t : α → set β) : -(⋂ i ∈ s, t i) = (⋃ i ∈ s, - t i) :=
ext (λ x, by simp [classical.not_forall])

theorem inter_bUnion (s : set α) (t : α → set β) (u : set β) :
  u ∩ (⋃ i ∈ s, t i) = ⋃ i ∈ s, u ∩ t i :=
begin
  ext x,
  simp only [exists_prop, mem_Union, mem_inter_eq],
  exact ⟨λ ⟨hx, ⟨i, is, xi⟩⟩, ⟨i, is, hx, xi⟩, λ ⟨i, is, hx, xi⟩, ⟨hx, ⟨i, is, xi⟩⟩⟩
end

theorem bUnion_inter (s : set α) (t : α → set β) (u : set β) :
  (⋃ i ∈ s, t i) ∩ u = (⋃ i ∈ s, t i ∩ u) :=
by simp [@inter_comm _ _ u, inter_bUnion]

/-- Intersection of a set of sets. -/
@[reducible] def sInter (S : set (set α)) : set α := Inf S

prefix `⋂₀`:110 := sInter

theorem mem_sUnion_of_mem {x : α} {t : set α} {S : set (set α)} (hx : x ∈ t) (ht : t ∈ S) :
  x ∈ ⋃₀ S :=
⟨t, ⟨ht, hx⟩⟩

theorem mem_sUnion {x : α} {S : set (set α)} : x ∈ ⋃₀ S ↔ ∃t ∈ S, x ∈ t := iff.rfl

-- is this theorem really necessary?
theorem not_mem_of_not_mem_sUnion {x : α} {t : set α} {S : set (set α)}
  (hx : x ∉ ⋃₀ S) (ht : t ∈ S) : x ∉ t :=
λ h, hx ⟨t, ht, h⟩

@[simp] theorem mem_sInter {x : α} {S : set (set α)} : x ∈ ⋂₀ S ↔ ∀ t ∈ S, x ∈ t := iff.rfl

theorem sInter_subset_of_mem {S : set (set α)} {t : set α} (tS : t ∈ S) : ⋂₀ S ⊆ t :=
Inf_le tS

theorem subset_sUnion_of_mem {S : set (set α)} {t : set α} (tS : t ∈ S) : t ⊆ ⋃₀ S :=
le_Sup tS

lemma subset_sUnion_of_subset {s : set α} (t : set (set α)) (u : set α) (h₁ : s ⊆ u)
  (h₂ : u ∈ t) : s ⊆ ⋃₀ t :=
subset.trans h₁ (subset_sUnion_of_mem h₂)

theorem sUnion_subset {S : set (set α)} {t : set α} (h : ∀t' ∈ S, t' ⊆ t) : (⋃₀ S) ⊆ t :=
Sup_le h

theorem sUnion_subset_iff {s : set (set α)} {t : set α} : ⋃₀ s ⊆ t ↔ ∀t' ∈ s, t' ⊆ t :=
⟨assume h t' ht', subset.trans (subset_sUnion_of_mem ht') h, sUnion_subset⟩

theorem subset_sInter {S : set (set α)} {t : set α} (h : ∀t' ∈ S, t ⊆ t') : t ⊆ (⋂₀ S) :=
le_Inf h

theorem sUnion_subset_sUnion {S T : set (set α)} (h : S ⊆ T) : ⋃₀ S ⊆ ⋃₀ T :=
sUnion_subset $ λ s hs, subset_sUnion_of_mem (h hs)

theorem sInter_subset_sInter {S T : set (set α)} (h : S ⊆ T) : ⋂₀ T ⊆ ⋂₀ S :=
subset_sInter $ λ s hs, sInter_subset_of_mem (h hs)

@[simp] theorem sUnion_empty : ⋃₀ ∅ = (∅ : set α) := Sup_empty

@[simp] theorem sInter_empty : ⋂₀ ∅ = (univ : set α) := Inf_empty

@[simp] theorem sUnion_singleton (s : set α) : ⋃₀ {s} = s := Sup_singleton

@[simp] theorem sInter_singleton (s : set α) : ⋂₀ {s} = s := Inf_singleton

theorem sUnion_union (S T : set (set α)) : ⋃₀ (S ∪ T) = ⋃₀ S ∪ ⋃₀ T := Sup_union

theorem sInter_union (S T : set (set α)) : ⋂₀ (S ∪ T) = ⋂₀ S ∩ ⋂₀ T := Inf_union

theorem sInter_Union (s : ι → set (set α)) : ⋂₀ (⋃ i, s i) = ⋂ i, ⋂₀ s i :=
begin
  ext x,
  simp only [mem_Union, mem_Inter, mem_sInter, exists_imp_distrib],
  split ; tauto
end

@[simp] theorem sUnion_insert (s : set α) (T : set (set α)) : ⋃₀ (insert s T) = s ∪ ⋃₀ T := Sup_insert

@[simp] theorem sInter_insert (s : set α) (T : set (set α)) : ⋂₀ (insert s T) = s ∩ ⋂₀ T := Inf_insert

theorem sUnion_pair (s t : set α) : ⋃₀ {s, t} = s ∪ t :=
Sup_pair

theorem sInter_pair (s t : set α) : ⋂₀ {s, t} = s ∩ t :=
Inf_pair

@[simp] theorem sUnion_image (f : α → set β) (s : set α) : ⋃₀ (f '' s) = ⋃ x ∈ s, f x := Sup_image

@[simp] theorem sInter_image (f : α → set β) (s : set α) : ⋂₀ (f '' s) = ⋂ x ∈ s, f x := Inf_image

@[simp] theorem sUnion_range (f : ι → set β) : ⋃₀ (range f) = ⋃ x, f x := rfl

@[simp] theorem sInter_range (f : ι → set β) : ⋂₀ (range f) = ⋂ x, f x := rfl

lemma sUnion_eq_univ_iff {c : set (set α)} :
  ⋃₀ c = @set.univ α ↔ ∀ a, ∃ b ∈ c, a ∈ b :=
⟨λ H a, let ⟨b, hm, hb⟩ := mem_sUnion.1 $ by rw H; exact mem_univ a in ⟨b, hm, hb⟩,
 λ H, set.univ_subset_iff.1 $ λ x hx, let ⟨b, hm, hb⟩ := H x in set.mem_sUnion_of_mem hb hm⟩

theorem compl_sUnion (S : set (set α)) :
  - ⋃₀ S = ⋂₀ (compl '' S) :=
set.ext $ assume x,
  ⟨assume : ¬ (∃s∈S, x ∈ s), assume s h,
    match s, h with
    ._, ⟨t, hs, rfl⟩ := assume h, this ⟨t, hs, h⟩
    end,
    assume : ∀s, s ∈ compl '' S → x ∈ s,
    assume ⟨t, tS, xt⟩, this (compl t) (mem_image_of_mem _ tS) xt⟩

-- classical
theorem sUnion_eq_compl_sInter_compl (S : set (set α)) :
  ⋃₀ S = - ⋂₀ (compl '' S) :=
by rw [←compl_compl (⋃₀ S), compl_sUnion]

-- classical
theorem compl_sInter (S : set (set α)) :
  - ⋂₀ S = ⋃₀ (compl '' S) :=
by rw [sUnion_eq_compl_sInter_compl, compl_compl_image]

-- classical
theorem sInter_eq_comp_sUnion_compl (S : set (set α)) :
   ⋂₀ S = -(⋃₀ (compl '' S)) :=
by rw [←compl_compl (⋂₀ S), compl_sInter]

theorem inter_empty_of_inter_sUnion_empty {s t : set α} {S : set (set α)} (hs : t ∈ S)
    (h : s ∩ ⋃₀ S = ∅) :
  s ∩ t = ∅ :=
eq_empty_of_subset_empty $ by rw ← h; exact
inter_subset_inter_right _ (subset_sUnion_of_mem hs)

theorem range_sigma_eq_Union_range {γ : α → Type*} (f : sigma γ → β) :
  range f = ⋃ a, range (λ b, f ⟨a, b⟩) :=
set.ext $ by simp

theorem Union_eq_range_sigma (s : α → set β) : (⋃ i, s i) = range (λ a : Σ i, s i, a.2) :=
by simp [set.ext_iff]

theorem Union_image_preimage_sigma_mk_eq_self {ι : Type*} {σ : ι → Type*} (s : set (sigma σ)) :
  (⋃ i, sigma.mk i '' (sigma.mk i ⁻¹' s)) = s :=
begin
  ext x,
  simp only [mem_Union, mem_image, mem_preimage],
  split,
  { rintros ⟨i, a, h, rfl⟩, exact h },
  { intro h, cases x with i a, exact ⟨i, a, h, rfl⟩ }
end

lemma sUnion_mono {s t : set (set α)} (h : s ⊆ t) : (⋃₀ s) ⊆ (⋃₀ t) :=
sUnion_subset $ assume t' ht', subset_sUnion_of_mem $ h ht'

lemma Union_subset_Union {s t : ι → set α} (h : ∀i, s i ⊆ t i) : (⋃i, s i) ⊆ (⋃i, t i) :=
@supr_le_supr (set α) ι _ s t h

lemma Union_subset_Union2 {ι₂ : Sort*} {s : ι → set α} {t : ι₂ → set α} (h : ∀i, ∃j, s i ⊆ t j) :
  (⋃i, s i) ⊆ (⋃i, t i) :=
@supr_le_supr2 (set α) ι ι₂ _ s t h

lemma Union_subset_Union_const {ι₂ : Sort x} {s : set α} (h : ι → ι₂) : (⋃ i:ι, s) ⊆ (⋃ j:ι₂, s) :=
@supr_le_supr_const (set α) ι ι₂ _ s h

@[simp] lemma Union_of_singleton (α : Type u) : (⋃(x : α), {x}) = @set.univ α :=
ext $ λ x, ⟨λ h, ⟨⟩, λ h, ⟨{x}, ⟨⟨x, rfl⟩, mem_singleton x⟩⟩⟩

theorem bUnion_subset_Union (s : set α) (t : α → set β) :
  (⋃ x ∈ s, t x) ⊆ (⋃ x, t x) :=
Union_subset_Union $ λ i, Union_subset $ λ h, by refl

lemma sUnion_eq_bUnion {s : set (set α)} : (⋃₀ s) = (⋃ (i : set α) (h : i ∈ s), i) :=
by rw [← sUnion_image, image_id']

lemma sInter_eq_bInter {s : set (set α)} : (⋂₀ s) = (⋂ (i : set α) (h : i ∈ s), i) :=
by rw [← sInter_image, image_id']

lemma sUnion_eq_Union {s : set (set α)} : (⋃₀ s) = (⋃ (i : s), i) :=
by rw [← sUnion_range, range_coe_subtype]

lemma sInter_eq_Inter {s : set (set α)} : (⋂₀ s) = (⋂ (i : s), i) :=
by rw [← sInter_range, range_coe_subtype]

lemma union_eq_Union {s₁ s₂ : set α} : s₁ ∪ s₂ = ⋃ b : bool, cond b s₁ s₂ :=
set.ext $ λ x, by simp [bool.exists_bool, or_comm]

lemma inter_eq_Inter {s₁ s₂ : set α} : s₁ ∩ s₂ = ⋂ b : bool, cond b s₁ s₂ :=
set.ext $ λ x, by simp [bool.forall_bool, and_comm]

instance : complete_boolean_algebra (set α) :=
{ neg                 := compl,
  sub                 := (\),
  le_sup_inf          := distrib_lattice.le_sup_inf,
  inf_compl_eq_bot      := assume s, ext $ assume x, ⟨assume ⟨h, nh⟩, nh h, false.elim⟩,
  sup_compl_eq_top      := assume s, ext $ assume x, ⟨assume h, trivial, assume _, classical.em $ x ∈ s⟩,
  sub_eq              := assume x y, rfl,
  infi_sup_le_sup_Inf := assume s t x, show x ∈ (⋂ b ∈ t, s ∪ b) → x ∈ s ∪ (⋂₀ t),
    by simp; exact assume h,
      or.imp_right
        (assume hn : x ∉ s, assume i hi, or.resolve_left (h i hi) hn)
        (classical.em $ x ∈ s),
  inf_Sup_le_supr_inf := assume s t x, show x ∈ s ∩ (⋃₀ t) → x ∈ (⋃ b ∈ t, s ∩ b),
    by simp [-and_imp, and.left_comm],
  ..set.lattice_set }

lemma sInter_union_sInter {S T : set (set α)} :
  (⋂₀S) ∪ (⋂₀T) = (⋂p ∈ set.prod S T, (p : (set α) × (set α)).1 ∪ p.2) :=
Inf_sup_Inf

lemma sUnion_inter_sUnion {s t : set (set α)} :
  (⋃₀s) ∩ (⋃₀t) = (⋃p ∈ set.prod s t, (p : (set α) × (set α )).1 ∩ p.2) :=
Sup_inf_Sup

/-- If `S` is a set of sets, and each `s ∈ S` can be represented as an intersection
of sets `T s hs`, then `⋂₀ S` is the intersection of the union of all `T s hs`. -/
lemma sInter_bUnion {S : set (set α)} {T : Π s ∈ S, set (set α)} (hT : ∀s∈S, s = ⋂₀ T s ‹s ∈ S›) :
  ⋂₀ (⋃s∈S, T s ‹_›) = ⋂₀ S :=
begin
  ext,
  simp only [and_imp, exists_prop, set.mem_sInter, set.mem_Union, exists_imp_distrib],
  split,
  { assume H s sS,
    rw [hT s sS, mem_sInter],
    assume t tTs,
    exact H t s sS tTs },
  { assume H t s sS tTs,
    suffices : s ⊆ t, exact this (H s sS),
    rw [hT s sS, sInter_eq_bInter],
    exact bInter_subset_of_mem tTs }
end

/-- If `S` is a set of sets, and each `s ∈ S` can be represented as an union
of sets `T s hs`, then `⋃₀ S` is the union of the union of all `T s hs`. -/
lemma sUnion_bUnion {S : set (set α)} {T : Π s ∈ S, set (set α)} (hT : ∀s∈S, s = ⋃₀ T s ‹_›) :
  ⋃₀ (⋃s∈S, T s ‹_›) = ⋃₀ S :=
begin
  ext,
  simp only [exists_prop, set.mem_Union, set.mem_set_of_eq],
  split,
  { rintros ⟨t, ⟨⟨s, ⟨sS, tTs⟩⟩, xt⟩⟩,
    refine ⟨s, ⟨sS, _⟩⟩,
    rw hT s sS,
    exact subset_sUnion_of_mem tTs xt },
  { rintros ⟨s, ⟨sS, xs⟩⟩,
    rw hT s sS at xs,
    rcases mem_sUnion.1 xs with ⟨t, tTs, xt⟩,
    exact ⟨t, ⟨⟨s, ⟨sS, tTs⟩⟩, xt⟩⟩ }
end

lemma Union_range_eq_sUnion {α β : Type*} (C : set (set α))
  {f : ∀(s : C), β → s} (hf : ∀(s : C), surjective (f s)) :
  (⋃(y : β), range (λ(s : C), (f s y).val)) = ⋃₀ C :=
begin
  ext x, split,
  { rintro ⟨s, ⟨y, rfl⟩, ⟨⟨s, hs⟩, rfl⟩⟩, refine ⟨_, hs, _⟩, exact (f ⟨s, hs⟩ y).2 },
  { rintro ⟨s, hs, hx⟩, cases hf ⟨s, hs⟩ ⟨x, hx⟩ with y hy, refine ⟨_, ⟨y, rfl⟩, ⟨⟨s, hs⟩, _⟩⟩,
    exact congr_arg subtype.val hy }
end

lemma Union_range_eq_Union {ι α β : Type*} (C : ι → set α)
  {f : ∀(x : ι), β → C x} (hf : ∀(x : ι), surjective (f x)) :
  (⋃(y : β), range (λ(x : ι), (f x y).val)) = ⋃x, C x :=
begin
  ext x, rw [mem_Union, mem_Union], split,
  { rintro ⟨y, ⟨i, rfl⟩⟩, exact ⟨i, (f i y).2⟩ },
  { rintro ⟨i, hx⟩, cases hf i ⟨x, hx⟩ with y hy, refine ⟨y, ⟨i, congr_arg subtype.val hy⟩⟩ }
end

@[simp] theorem sub_eq_diff (s t : set α) : s - t = s \ t := rfl

section

variables {p : Prop} {μ : p → set α}

@[simp] lemma Inter_pos (hp : p) : (⋂h:p, μ h) = μ hp := infi_pos hp

@[simp] lemma Inter_neg (hp : ¬ p) : (⋂h:p, μ h) = univ := infi_neg hp

@[simp] lemma Union_pos (hp : p) : (⋃h:p, μ h) = μ hp := supr_pos hp

@[simp] lemma Union_neg (hp : ¬ p) : (⋃h:p, μ h) = ∅ := supr_neg hp

@[simp] lemma Union_empty {ι : Sort*} : (⋃i:ι, ∅:set α) = ∅ := supr_bot

@[simp] lemma Inter_univ {ι : Sort*} : (⋂i:ι, univ:set α) = univ := infi_top

end

section image

lemma image_Union {f : α → β} {s : ι → set α} : f '' (⋃ i, s i) = (⋃i, f '' s i) :=
begin
  apply set.ext, intro x,
  simp [image, exists_and_distrib_right.symm, -exists_and_distrib_right],
  exact exists_swap
end

lemma univ_subtype {p : α → Prop} : (univ : set (subtype p)) = (⋃x (h : p x), {⟨x, h⟩})  :=
set.ext $ assume ⟨x, h⟩, by simp [h]

lemma range_eq_Union {ι} (f : ι → α) : range f = (⋃i, {f i}) :=
set.ext $ assume a, by simp [@eq_comm α a]

lemma image_eq_Union (f : α → β) (s : set α) : f '' s = (⋃i∈s, {f i}) :=
set.ext $ assume b, by simp [@eq_comm β b]

@[simp] lemma bUnion_range {f : ι → α} {g : α → set β} : (⋃x ∈ range f, g x) = (⋃y, g (f y)) :=
supr_range

@[simp] lemma bInter_range {f : ι → α} {g : α → set β} : (⋂x ∈ range f, g x) = (⋂y, g (f y)) :=
infi_range

variables {s : set γ} {f : γ → α} {g : α → set β}

@[simp] lemma bUnion_image : (⋃x∈ (f '' s), g x) = (⋃y ∈ s, g (f y)) :=
supr_image

@[simp] lemma bInter_image : (⋂x∈ (f '' s), g x) = (⋂y ∈ s, g (f y)) :=
infi_image

end image

section preimage

theorem monotone_preimage {f : α → β} : monotone (preimage f) := assume a b h, preimage_mono h

@[simp] theorem preimage_Union {ι : Sort w} {f : α → β} {s : ι → set β} :
  preimage f (⋃i, s i) = (⋃i, preimage f (s i)) :=
set.ext $ by simp [preimage]

theorem preimage_bUnion {ι} {f : α → β} {s : set ι} {t : ι → set β} :
  f ⁻¹' (⋃i ∈ s, t i) = (⋃i ∈ s, f ⁻¹' (t i)) :=
by simp

@[simp] theorem preimage_sUnion {f : α → β} {s : set (set β)} :
  f ⁻¹' (⋃₀ s) = (⋃t ∈ s, f ⁻¹' t) :=
set.ext $ by simp [preimage]

lemma preimage_Inter {ι : Sort*} {s : ι → set β} {f : α → β} :
  f ⁻¹' (⋂ i, s i) = (⋂ i, f ⁻¹' s i) :=
by ext; simp

lemma preimage_bInter {s : γ → set β} {t : set γ} {f : α → β} :
  f ⁻¹' (⋂ i∈t, s i) = (⋂ i∈t, f ⁻¹' s i) :=
by ext; simp

<<<<<<< HEAD
lemma bUnion_preimage_singleton (f : α → β) (s : set β) : (⋃ y ∈ s, f ⁻¹' {y}) = f ⁻¹' s :=
by rw [← preimage_bUnion, bUnion_of_singleton]

lemma bUnion_range_preimage_singleton (f : α → β) : (⋃ y ∈ range f, f ⁻¹' {y}) = univ :=
(bUnion_preimage_singleton f _).trans $ preimage_range f
=======
@[simp] lemma bUnion_preimage_singleton (f : α → β) (s : set β) : (⋃ y ∈ s, f ⁻¹' {y}) = f ⁻¹' s :=
by rw [← preimage_bUnion, bUnion_of_singleton]

lemma bUnion_range_preimage_singleton (f : α → β) : (⋃ y ∈ range f, f ⁻¹' {y}) = univ :=
by simp
>>>>>>> 7d331eb9

end preimage


section seq

/-- Given a set `s` of functions `α → β` and `t : set α`, `seq s t` is the union of `f '' t` over
all `f ∈ s`. -/
def seq (s : set (α → β)) (t : set α) : set β := {b | ∃f∈s, ∃a∈t, (f : α → β) a = b}

lemma seq_def {s : set (α → β)} {t : set α} : seq s t = ⋃f∈s, f '' t :=
set.ext $ by simp [seq]

@[simp] lemma mem_seq_iff {s : set (α → β)} {t : set α} {b : β} :
  b ∈ seq s t ↔ ∃ (f ∈ s) (a ∈ t), (f : α → β) a = b :=
iff.rfl

lemma seq_subset {s : set (α → β)} {t : set α} {u : set β} :
  seq s t ⊆ u ↔ (∀f∈s, ∀a∈t, (f : α → β) a ∈ u) :=
iff.intro
  (assume h f hf a ha, h ⟨f, hf, a, ha, rfl⟩)
  (assume h b ⟨f, hf, a, ha, eq⟩, eq ▸ h f hf a ha)

lemma seq_mono {s₀ s₁ : set (α → β)} {t₀ t₁ : set α} (hs : s₀ ⊆ s₁) (ht : t₀ ⊆ t₁) :
  seq s₀ t₀ ⊆ seq s₁ t₁ :=
assume b ⟨f, hf, a, ha, eq⟩, ⟨f, hs hf, a, ht ha, eq⟩

lemma singleton_seq {f : α → β} {t : set α} : set.seq {f} t = f '' t :=
set.ext $ by simp

lemma seq_singleton {s : set (α → β)} {a : α} : set.seq s {a} = (λf:α→β, f a) '' s :=
set.ext $ by simp

lemma seq_seq {s : set (β → γ)} {t : set (α → β)} {u : set α} :
  seq s (seq t u) = seq (seq ((∘) '' s) t) u :=
begin
  refine set.ext (assume c, iff.intro _ _),
  { rintros ⟨f, hfs, b, ⟨g, hg, a, hau, rfl⟩, rfl⟩,
    exact ⟨f ∘ g, ⟨(∘) f, mem_image_of_mem _ hfs, g, hg, rfl⟩, a, hau, rfl⟩ },
  { rintros ⟨fg, ⟨fc, ⟨f, hfs, rfl⟩, g, hgt, rfl⟩, a, ha, rfl⟩,
    exact ⟨f, hfs, g a, ⟨g, hgt, a, ha, rfl⟩, rfl⟩ }
end

lemma image_seq {f : β → γ} {s : set (α → β)} {t : set α} :
  f '' seq s t = seq ((∘) f '' s) t :=
by rw [← singleton_seq, ← singleton_seq, seq_seq, image_singleton]

lemma prod_eq_seq {s : set α} {t : set β} : set.prod s t = (prod.mk '' s).seq t :=
begin
  ext ⟨a, b⟩,
  split,
  { rintros ⟨ha, hb⟩, exact ⟨prod.mk a, ⟨a, ha, rfl⟩, b, hb, rfl⟩ },
  { rintros ⟨f, ⟨x, hx, rfl⟩, y, hy, eq⟩, rw ← eq, exact ⟨hx, hy⟩ }
end

lemma prod_image_seq_comm (s : set α) (t : set β) :
  (prod.mk '' s).seq t = seq ((λb a, (a, b)) '' t) s :=
by rw [← prod_eq_seq, ← image_swap_prod, prod_eq_seq, image_seq, ← image_comp]

end seq

theorem monotone_prod [preorder α] {f : α → set β} {g : α → set γ}
  (hf : monotone f) (hg : monotone g) : monotone (λx, set.prod (f x) (g x)) :=
assume a b h, prod_mono (hf h) (hg h)

instance : monad set :=
{ pure       := λ(α : Type u) a, {a},
  bind       := λ(α β : Type u) s f, ⋃i∈s, f i,
  seq        := λ(α β : Type u), set.seq,
  map        := λ(α β : Type u), set.image }

section monad
variables {α' β' : Type u} {s : set α'} {f : α' → set β'} {g : set (α' → β')}

@[simp] lemma bind_def : s >>= f = ⋃i∈s, f i := rfl

@[simp] lemma fmap_eq_image (f : α' → β') : f <$> s = f '' s := rfl

@[simp] lemma seq_eq_set_seq {α β : Type*} (s : set (α → β)) (t : set α) : s <*> t = s.seq t := rfl

@[simp] lemma pure_def (a : α) : (pure a : set α) = {a} := rfl

end monad

instance : is_lawful_monad set :=
{ pure_bind             := assume α β x f, by simp,
  bind_assoc            := assume α β γ s f g, set.ext $ assume a,
    by simp [exists_and_distrib_right.symm, -exists_and_distrib_right,
             exists_and_distrib_left.symm, -exists_and_distrib_left, and_assoc];
       exact exists_swap,
  id_map                := assume α, id_map,
  bind_pure_comp_eq_map := assume α β f s, set.ext $ by simp [set.image, eq_comm],
  bind_map_eq_seq       := assume α β s t, by simp [seq_def] }

instance : is_comm_applicative (set : Type u → Type u) :=
⟨ assume α β s t, prod_image_seq_comm s t ⟩

section pi

lemma pi_def {α : Type*} {π : α → Type*} (i : set α) (s : Πa, set (π a)) :
  pi i s = (⋂ a∈i, ((λf:(Πa, π a), f a) ⁻¹' (s a))) :=
by ext; simp [pi]

end pi

end set

/- disjoint sets -/

namespace set

protected theorem disjoint_iff {s t : set α} : disjoint s t ↔ s ∩ t ⊆ ∅ := iff.rfl

lemma not_disjoint_iff {s t : set α} : ¬disjoint s t ↔ ∃x, x ∈ s ∧ x ∈ t :=
(not_congr (set.disjoint_iff.trans subset_empty_iff)).trans ne_empty_iff_nonempty

lemma disjoint_left {s t : set α} : disjoint s t ↔ ∀ {a}, a ∈ s → a ∉ t :=
show (∀ x, ¬(x ∈ s ∩ t)) ↔ _, from ⟨λ h a, not_and.1 $ h a, λ h a, not_and.2 $ h a⟩

theorem disjoint_right {s t : set α} : disjoint s t ↔ ∀ {a}, a ∈ t → a ∉ s :=
by rw [disjoint.comm, disjoint_left]

theorem disjoint_diff {a b : set α} : disjoint a (b \ a) :=
disjoint_iff.2 (inter_diff_self _ _)

theorem disjoint_compl (s : set α) : disjoint s (-s) := assume a ⟨h₁, h₂⟩, h₂ h₁

theorem disjoint_singleton_left {a : α} {s : set α} : disjoint {a} s ↔ a ∉ s :=
by simp [set.disjoint_iff, subset_def]; exact iff.rfl

theorem disjoint_singleton_right {a : α} {s : set α} : disjoint s {a} ↔ a ∉ s :=
by rw [disjoint.comm]; exact disjoint_singleton_left

theorem disjoint_image_image {f : β → α} {g : γ → α} {s : set β} {t : set γ}
  (h : ∀b∈s, ∀c∈t, f b ≠ g c) : disjoint (f '' s) (g '' t) :=
by rintros a ⟨⟨b, hb, eq⟩, ⟨c, hc, rfl⟩⟩; exact h b hb c hc eq

theorem pairwise_on_disjoint_fiber (f : α → β) (s : set β) :
  pairwise_on s (disjoint on (λ y, f ⁻¹' {y})) :=
λ y₁ _ y₂ _ hy x ⟨hx₁, hx₂⟩, hy (eq.trans (eq.symm hx₁) hx₂)

/-- A collection of sets is `pairwise_disjoint`, if any two different sets in this collection
are disjoint.  -/
def pairwise_disjoint (s : set (set α)) : Prop :=
pairwise_on s disjoint

lemma pairwise_disjoint.subset {s t : set (set α)} (h : s ⊆ t)
  (ht : pairwise_disjoint t) : pairwise_disjoint s :=
pairwise_on.mono h ht

lemma pairwise_disjoint.range {s : set (set α)} (f : s → set α) (hf : ∀(x : s), f x ⊆ x.1)
  (ht : pairwise_disjoint s) : pairwise_disjoint (range f) :=
begin
  rintro _ ⟨x, rfl⟩ _ ⟨y, rfl⟩ hxy, refine (ht _ x.2 _ y.2 _).mono (hf x) (hf y),
  intro h, apply hxy, apply congr_arg f, exact subtype.eq h
end

/- warning: classical -/
lemma pairwise_disjoint.elim {s : set (set α)} (h : pairwise_disjoint s) {x y : set α}
  (hx : x ∈ s) (hy : y ∈ s) (z : α) (hzx : z ∈ x) (hzy : z ∈ y) : x = y :=
classical.not_not.1 $ λ h', h x hx y hy h' ⟨hzx, hzy⟩

end set

namespace set
variables (t : α → set β)

/-- If `t` is an indexed family of sets, then there is a natural map from `Σ i, t i` to `⋃ i, t i`
sending `⟨i, x⟩` to `x`. -/
def sigma_to_Union (x : Σi, t i) : (⋃i, t i) := ⟨x.2, mem_Union.2 ⟨x.1, x.2.2⟩⟩

lemma sigma_to_Union_surjective : surjective (sigma_to_Union t)
| ⟨b, hb⟩ := have ∃a, b ∈ t a, by simpa using hb, let ⟨a, hb⟩ := this in ⟨⟨a, ⟨b, hb⟩⟩, rfl⟩

lemma sigma_to_Union_injective (h : ∀i j, i ≠ j → disjoint (t i) (t j)) :
  injective (sigma_to_Union t)
| ⟨a₁, ⟨b₁, h₁⟩⟩ ⟨a₂, ⟨b₂, h₂⟩⟩ eq :=
  have b_eq : b₁ = b₂, from congr_arg subtype.val eq,
  have a_eq : a₁ = a₂, from classical.by_contradiction $ assume ne,
    have b₁ ∈ t a₁ ∩ t a₂, from ⟨h₁, b_eq.symm ▸ h₂⟩,
    h _ _ ne this,
  sigma.eq a_eq $ subtype.eq $ by subst b_eq; subst a_eq

lemma sigma_to_Union_bijective (h : ∀i j, i ≠ j → disjoint (t i) (t j)) :
  bijective (sigma_to_Union t) :=
⟨sigma_to_Union_injective t h, sigma_to_Union_surjective t⟩

noncomputable def Union_eq_sigma_of_disjoint {t : α → set β}
  (h : ∀i j, i ≠ j → disjoint (t i) (t j)) : (⋃i, t i) ≃ (Σi, t i) :=
(equiv.of_bijective _ $ sigma_to_Union_bijective t h).symm

noncomputable def bUnion_eq_sigma_of_disjoint {s : set α} {t : α → set β}
  (h : pairwise_on s (disjoint on t)) : (⋃i∈s, t i) ≃ (Σi:s, t i.val) :=
equiv.trans (equiv.set_congr (bUnion_eq_Union _ _)) $ Union_eq_sigma_of_disjoint $
  assume ⟨i, hi⟩ ⟨j, hj⟩ ne, h _ hi _ hj $ assume eq, ne $ subtype.eq eq

end set<|MERGE_RESOLUTION|>--- conflicted
+++ resolved
@@ -695,19 +695,11 @@
   f ⁻¹' (⋂ i∈t, s i) = (⋂ i∈t, f ⁻¹' s i) :=
 by ext; simp
 
-<<<<<<< HEAD
-lemma bUnion_preimage_singleton (f : α → β) (s : set β) : (⋃ y ∈ s, f ⁻¹' {y}) = f ⁻¹' s :=
-by rw [← preimage_bUnion, bUnion_of_singleton]
-
-lemma bUnion_range_preimage_singleton (f : α → β) : (⋃ y ∈ range f, f ⁻¹' {y}) = univ :=
-(bUnion_preimage_singleton f _).trans $ preimage_range f
-=======
 @[simp] lemma bUnion_preimage_singleton (f : α → β) (s : set β) : (⋃ y ∈ s, f ⁻¹' {y}) = f ⁻¹' s :=
 by rw [← preimage_bUnion, bUnion_of_singleton]
 
 lemma bUnion_range_preimage_singleton (f : α → β) : (⋃ y ∈ range f, f ⁻¹' {y}) = univ :=
 by simp
->>>>>>> 7d331eb9
 
 end preimage
 

--- conflicted
+++ resolved
@@ -1337,11 +1337,7 @@
 ⟨nonempty.of_image, λ h, h.image f⟩
 
 instance (f : α → β) (s : set α) [nonempty s] : nonempty (f '' s) :=
-<<<<<<< HEAD
-(set.nonempty.image f (nonempty_subtype.mp ‹_›)).to_subtype
-=======
 (set.nonempty.image f nonempty_of_nonempty_subtype).to_subtype
->>>>>>> d9ae1025
 
 /-- image and preimage are a Galois connection -/
 @[simp] theorem image_subset_iff {s : set α} {t : set β} {f : α → β} :

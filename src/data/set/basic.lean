--- conflicted
+++ resolved
@@ -1177,11 +1177,10 @@
 lemma image_eq_range (f : α → β) (s : set α) : f '' s = range (λ(x : s), f x.1) :=
 by { ext, split, rintro ⟨x, h1, h2⟩, exact ⟨⟨x, h1⟩, h2⟩, rintro ⟨⟨x, h1⟩, h2⟩, exact ⟨x, h1, h2⟩ }
 
-<<<<<<< HEAD
 @[simp] lemma sum.elim_range {α β γ : Type*} (f : α → γ) (g : β → γ) :
   range (sum.elim f g) = range f ∪ range g :=
 by simp [set.ext_iff, mem_range]
-=======
+
 lemma range_ite_subset' {p : Prop} [decidable p] {f g : α → β} :
   range (if p then f else g) ⊆ range f ∪ range g :=
 begin
@@ -1196,7 +1195,6 @@
   simp [if_pos h, mem_union, mem_range_self],
   simp [if_neg h, mem_union, mem_range_self]
 end
->>>>>>> fd5617c1
 
 end range
 

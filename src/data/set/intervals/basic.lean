--- conflicted
+++ resolved
@@ -155,7 +155,6 @@
 instance nonempty_Iio_subtype [no_bot_order α] : nonempty (Iio a) :=
 nonempty.to_subtype nonempty_Iio
 
-<<<<<<< HEAD
 @[simp] lemma Icc_eq_empty (h : ¬a ≤ b) : Icc a b = ∅ :=
 eq_empty_iff_forall_not_mem.2 $ λ x ⟨ha, hb⟩, h (ha.trans hb)
 
@@ -167,19 +166,6 @@
 
 @[simp] lemma Ioo_eq_empty (h : ¬a < b) : Ioo a b = ∅ :=
 eq_empty_iff_forall_not_mem.2 $ λ x ⟨ha, hb⟩,  h (ha.trans hb)
-=======
-@[simp] lemma Ioo_eq_empty (h : b ≤ a) : Ioo a b = ∅ :=
-eq_empty_iff_forall_not_mem.2 $ λ x ⟨h₁, h₂⟩, (h₁.trans h₂).not_le h
-
-@[simp] lemma Ico_eq_empty (h : b ≤ a) : Ico a b = ∅ :=
-eq_empty_iff_forall_not_mem.2 $ λ x ⟨h₁, h₂⟩, (h₁.trans_lt h₂).not_le h
-
-@[simp] lemma Icc_eq_empty (h : b < a) : Icc a b = ∅ :=
-eq_empty_iff_forall_not_mem.2 $ λ x ⟨h₁, h₂⟩, (h₁.trans h₂).not_lt h
-
-@[simp] lemma Ioc_eq_empty (h : b ≤ a) : Ioc a b = ∅ :=
-eq_empty_iff_forall_not_mem.2 $ λ x ⟨h₁, h₂⟩, (h₂.trans h).not_lt h₁
->>>>>>> 4630067c
 
 @[simp] lemma Ico_self (a : α) : Ico a a = ∅ := Ico_eq_empty $ lt_irrefl _
 @[simp] lemma Ioc_self (a : α) : Ioc a a = ∅ := Ioc_eq_empty $ lt_irrefl _
@@ -284,52 +270,21 @@
 lemma Icc_subset_Icc_iff (h₁ : a₁ ≤ b₁) :
   Icc a₁ b₁ ⊆ Icc a₂ b₂ ↔ a₂ ≤ a₁ ∧ b₁ ≤ b₂ :=
 ⟨λ h, ⟨(h ⟨le_rfl, h₁⟩).1, (h ⟨h₁, le_rfl⟩).2⟩,
-<<<<<<< HEAD
- λ ⟨h, h'⟩ x ⟨hx, hx'⟩, ⟨le_trans h hx, le_trans hx' h'⟩⟩
-=======
  λ ⟨h, h'⟩ x ⟨hx, hx'⟩, ⟨h.trans hx, hx'.trans h'⟩⟩
->>>>>>> 4630067c
 
 lemma Icc_subset_Ioo_iff (h₁ : a₁ ≤ b₁) :
   Icc a₁ b₁ ⊆ Ioo a₂ b₂ ↔ a₂ < a₁ ∧ b₁ < b₂ :=
 ⟨λ h, ⟨(h ⟨le_rfl, h₁⟩).1, (h ⟨h₁, le_rfl⟩).2⟩,
-<<<<<<< HEAD
- λ ⟨h, h'⟩ x ⟨hx, hx'⟩, ⟨lt_of_lt_of_le h hx, lt_of_le_of_lt hx' h'⟩⟩
-=======
  λ ⟨h, h'⟩ x ⟨hx, hx'⟩, ⟨h.trans_le hx, hx'.trans_lt h'⟩⟩
->>>>>>> 4630067c
 
 lemma Icc_subset_Ico_iff (h₁ : a₁ ≤ b₁) :
   Icc a₁ b₁ ⊆ Ico a₂ b₂ ↔ a₂ ≤ a₁ ∧ b₁ < b₂ :=
 ⟨λ h, ⟨(h ⟨le_rfl, h₁⟩).1, (h ⟨h₁, le_rfl⟩).2⟩,
-<<<<<<< HEAD
- λ ⟨h, h'⟩ x ⟨hx, hx'⟩, ⟨le_trans h hx, lt_of_le_of_lt hx' h'⟩⟩
-=======
  λ ⟨h, h'⟩ x ⟨hx, hx'⟩, ⟨h.trans hx, hx'.trans_lt h'⟩⟩
->>>>>>> 4630067c
 
 lemma Icc_subset_Ioc_iff (h₁ : a₁ ≤ b₁) :
   Icc a₁ b₁ ⊆ Ioc a₂ b₂ ↔ a₂ < a₁ ∧ b₁ ≤ b₂ :=
 ⟨λ h, ⟨(h ⟨le_rfl, h₁⟩).1, (h ⟨h₁, le_rfl⟩).2⟩,
-<<<<<<< HEAD
- λ ⟨h, h'⟩ x ⟨hx, hx'⟩, ⟨lt_of_lt_of_le h hx, le_trans hx' h'⟩⟩
-
-lemma Icc_subset_Iio_iff (h₁ : a₁ ≤ b₁) :
-  Icc a₁ b₁ ⊆ Iio b₂ ↔ b₁ < b₂ :=
-⟨λ h, h ⟨h₁, le_rfl⟩, λ h x ⟨hx, hx'⟩, lt_of_le_of_lt hx' h⟩
-
-lemma Icc_subset_Ioi_iff (h₁ : a₁ ≤ b₁) :
-  Icc a₁ b₁ ⊆ Ioi a₂ ↔ a₂ < a₁ :=
-⟨λ h, h ⟨le_rfl, h₁⟩, λ h x ⟨hx, hx'⟩, lt_of_lt_of_le h hx⟩
-
-lemma Icc_subset_Iic_iff (h₁ : a₁ ≤ b₁) :
-  Icc a₁ b₁ ⊆ Iic b₂ ↔ b₁ ≤ b₂ :=
-⟨λ h, h ⟨h₁, le_rfl⟩, λ h x ⟨hx, hx'⟩, le_trans hx' h⟩
-
-lemma Icc_subset_Ici_iff (h₁ : a₁ ≤ b₁) :
-  Icc a₁ b₁ ⊆ Ici a₂ ↔ a₂ ≤ a₁ :=
-⟨λ h, h ⟨le_rfl, h₁⟩, λ h x ⟨hx, hx'⟩, le_trans h hx⟩
-=======
  λ ⟨h, h'⟩ x ⟨hx, hx'⟩, ⟨h.trans_le hx, hx'.trans h'⟩⟩
 
 lemma Icc_subset_Iio_iff (h₁ : a₁ ≤ b₁) :
@@ -347,7 +302,6 @@
 lemma Icc_subset_Ici_iff (h₁ : a₁ ≤ b₁) :
   Icc a₁ b₁ ⊆ Ici a₂ ↔ a₂ ≤ a₁ :=
 ⟨λ h, h ⟨le_rfl, h₁⟩, λ h x ⟨hx, hx'⟩, h.trans hx⟩
->>>>>>> 4630067c
 
 lemma Icc_ssubset_Icc_left (hI : a₂ ≤ b₂) (ha : a₂ < a₁) (hb : b₁ ≤ b₂) :
   Icc a₁ b₁ ⊂ Icc a₂ b₂ :=
@@ -362,11 +316,7 @@
 /-- If `a ≤ b`, then `(b, +∞) ⊆ (a, +∞)`. In preorders, this is just an implication. If you need
 the equivalence in linear orders, use `Ioi_subset_Ioi_iff`. -/
 lemma Ioi_subset_Ioi (h : a ≤ b) : Ioi b ⊆ Ioi a :=
-<<<<<<< HEAD
-λ x hx, lt_of_le_of_lt h hx
-=======
 λ x hx, h.trans_lt hx
->>>>>>> 4630067c
 
 /-- If `a ≤ b`, then `(b, +∞) ⊆ [a, +∞)`. In preorders, this is just an implication. If you need
 the equivalence in dense linear orders, use `Ioi_subset_Ici_iff`. -/
@@ -631,23 +581,6 @@
 @[simp] lemma Iio_diff_Iio : Iio b \ Iio a = Ico a b :=
 by rw [diff_eq, compl_Iio, inter_comm, Ici_inter_Iio]
 
-<<<<<<< HEAD
-=======
-lemma Ioo_eq_empty_iff [densely_ordered α] : Ioo a b = ∅ ↔ b ≤ a :=
-⟨λ eq, le_of_not_lt $ λ h,
-  let ⟨x, h₁, h₂⟩ := exists_between h in
-  eq_empty_iff_forall_not_mem.1 eq x ⟨h₁, h₂⟩,
-Ioo_eq_empty⟩
-
-lemma Ico_eq_empty_iff : Ico a b = ∅ ↔ b ≤ a :=
-⟨λ eq, le_of_not_lt $ λ h, eq_empty_iff_forall_not_mem.1 eq a ⟨le_rfl, h⟩,
- Ico_eq_empty⟩
-
-lemma Icc_eq_empty_iff : Icc a b = ∅ ↔ b < a :=
-⟨λ eq, lt_of_not_ge $ λ h, eq_empty_iff_forall_not_mem.1 eq a ⟨le_rfl, h⟩,
- Icc_eq_empty⟩
-
->>>>>>> 4630067c
 lemma Ico_subset_Ico_iff (h₁ : a₁ < b₁) :
   Ico a₁ b₁ ⊆ Ico a₂ b₂ ↔ a₂ ≤ a₁ ∧ b₁ ≤ b₂ :=
 ⟨λ h, have a₂ ≤ a₁ ∧ a₁ < b₂ := h ⟨le_rfl, h₁⟩,
@@ -720,11 +653,7 @@
   simp_rw [mem_union, mem_Ioo, mem_Ioi, min_lt_iff],
   by_cases hc : c < x,
   { tauto },
-<<<<<<< HEAD
-  { have hxb : x < b, from lt_of_le_of_lt (le_of_not_gt hc) h₁,
-=======
   { have hxb : x < b := (le_of_not_gt hc).trans_lt h₁,
->>>>>>> 4630067c
     tauto },
 end
 
@@ -756,11 +685,7 @@
   simp_rw [mem_union, mem_Ico, mem_Ici, min_le_iff],
   by_cases hc : c ≤ x,
   { tauto },
-<<<<<<< HEAD
-  { have hxb : x < b, from lt_of_lt_of_le (lt_of_not_ge hc) h₁,
-=======
   { have hxb : x < b := (lt_of_not_ge hc).trans_le h₁,
->>>>>>> 4630067c
     tauto },
 end
 
@@ -785,11 +710,7 @@
   simp_rw [mem_union, mem_Ioc, mem_Ioi, min_lt_iff],
   by_cases hc : c < x,
   { tauto },
-<<<<<<< HEAD
-  { have hxb : x ≤ b, from le_trans (le_of_not_gt hc) h₁,
-=======
   { have hxb : x ≤ b := (le_of_not_gt hc).trans h₁,
->>>>>>> 4630067c
     tauto },
 end
 
@@ -826,11 +747,7 @@
   simp_rw [mem_union, mem_Icc, mem_Ici, min_le_iff],
   by_cases hc : c ≤ x,
   { tauto },
-<<<<<<< HEAD
-  { have hxb : x ≤ b, from le_trans (le_of_not_ge hc) h₁,
-=======
   { have hxb : x ≤ b := (le_of_not_ge hc).trans h₁,
->>>>>>> 4630067c
     tauto },
 end
 
@@ -841,11 +758,7 @@
   { exact Icc_union_Ici' h },
   { cases h,
     { simp [*] },
-<<<<<<< HEAD
-    { have hca : c ≤ a, from le_trans h (le_of_lt hab),
-=======
     { have hca : c ≤ a := h.trans hab.le,
->>>>>>> 4630067c
       simp [*] } },
 end
 
@@ -871,11 +784,7 @@
   simp_rw [mem_union, mem_Iio, mem_Ico, lt_max_iff],
   by_cases hc : c ≤ x,
   { tauto },
-<<<<<<< HEAD
-  { have hxb : x < b, from lt_of_lt_of_le (lt_of_not_ge hc) h₁,
-=======
   { have hxb : x < b := (lt_of_not_ge hc).trans_le h₁,
->>>>>>> 4630067c
     tauto },
 end
 
@@ -900,11 +809,7 @@
   simp_rw [mem_union, mem_Iic, mem_Ioc, le_max_iff],
   by_cases hc : c < x,
   { tauto },
-<<<<<<< HEAD
-  { have hxb : x ≤ b, from le_trans (le_of_not_gt hc) (le_of_lt h₁),
-=======
   { have hxb : x ≤ b := (le_of_not_gt hc).trans h₁.le,
->>>>>>> 4630067c
     tauto },
 end
 
@@ -956,11 +861,7 @@
   simp_rw [mem_union, mem_Iic, mem_Icc, le_max_iff],
   by_cases hc : c ≤ x,
   { tauto },
-<<<<<<< HEAD
-  { have hxb : x ≤ b, from le_trans (le_of_not_ge hc) h₁,
-=======
   { have hxb : x ≤ b := (le_of_not_ge hc).trans h₁,
->>>>>>> 4630067c
     tauto },
 end
 
@@ -970,11 +871,7 @@
   cases le_or_lt c d with hcd hcd; simp [hcd] at h,
   { exact Iic_union_Icc' h },
   { cases h,
-<<<<<<< HEAD
-    { have hdb : d ≤ b, from le_trans (le_of_lt hcd) h,
-=======
     { have hdb : d ≤ b := hcd.le.trans h,
->>>>>>> 4630067c
       simp [*] },
     { simp [*] } },
 end
@@ -1010,15 +907,9 @@
   simp_rw [mem_union, mem_Ico, min_le_iff, lt_max_iff],
   by_cases hc : c ≤ x; by_cases hd : x < d,
   { tauto },
-<<<<<<< HEAD
-  { have hax : a ≤ x, from le_trans h₂ (le_of_not_gt hd),
-    tauto },
-  { have hxb : x < b, from lt_of_lt_of_le (lt_of_not_ge hc) h₁,
-=======
   { have hax : a ≤ x := h₂.trans (le_of_not_gt hd),
     tauto },
   { have hxb : x < b := (lt_of_not_ge hc).trans_le h₁,
->>>>>>> 4630067c
     tauto },
   { tauto },
 end
@@ -1028,16 +919,12 @@
 begin
   cases le_total a b with hab hab; cases le_total c d with hcd hcd; simp [hab, hcd] at h₁ h₂,
   { exact Ico_union_Ico' h₂ h₁ },
-<<<<<<< HEAD
   { simp * },
   { simp * },
   have : ¬min a c < max b d,
   { simp only [min_lt_iff, lt_max_iff, not_or_distrib, not_lt],
     exact ⟨⟨hab, h₁⟩, h₂, hcd⟩ },
   simp [*],
-=======
-  all_goals { simp [*] },
->>>>>>> 4630067c
 end
 
 lemma Icc_subset_Ico_union_Icc : Icc a c ⊆ Ico a b ∪ Icc b c :=
@@ -1099,15 +986,9 @@
   simp_rw [mem_union, mem_Ioc, min_lt_iff, le_max_iff],
   by_cases hc : c < x; by_cases hd : x ≤ d,
   { tauto },
-<<<<<<< HEAD
-  { have hax : a < x, from lt_of_le_of_lt h₂ (lt_of_not_ge hd),
-    tauto },
-  { have hxb : x ≤ b, from le_trans (le_of_not_gt hc) h₁,
-=======
   { have hax : a < x := h₂.trans_lt (lt_of_not_ge hd),
     tauto },
   { have hxb : x ≤ b := (le_of_not_gt hc).trans h₁,
->>>>>>> 4630067c
     tauto },
   { tauto },
 end
@@ -1117,16 +998,12 @@
 begin
   cases le_total a b with hab hab; cases le_total c d with hcd hcd; simp [hab, hcd] at h₁ h₂,
   { exact Ioc_union_Ioc' h₂ h₁ },
-<<<<<<< HEAD
   { simp * },
   { simp * },
   have : ¬min a c < max b d,
   { simp only [min_lt_iff, lt_max_iff, not_or_distrib, not_lt],
     exact ⟨⟨hab, h₁⟩, h₂, hcd⟩ },
   simp *,
-=======
-  all_goals { simp [*] },
->>>>>>> 4630067c
 end
 
 /-! #### Two finite intervals with a common point -/
@@ -1162,19 +1039,11 @@
   simp_rw [mem_union, mem_Icc, min_le_iff, le_max_iff],
   by_cases hc : c ≤ x; by_cases hd : x ≤ d,
   { tauto },
-<<<<<<< HEAD
-  { have hax : a ≤ x, from h₂.trans (le_of_not_ge hd),
-    tauto },
-  { have hxb : x ≤ b, from (le_of_not_ge hc).trans h₁,
-    tauto },
-  { tauto },
-=======
   { have hax : a ≤ x := h₂.trans (le_of_not_ge hd),
     tauto },
   { have hxb : x ≤ b := (le_of_not_ge hc).trans h₁,
     tauto },
   { tauto }
->>>>>>> 4630067c
 end
 
 /--
@@ -1187,18 +1056,12 @@
   cases le_or_lt a b with hab hab; cases le_or_lt c d with hcd hcd;
     simp only [min_eq_left, min_eq_right, max_eq_left, max_eq_right, min_eq_left_of_lt,
     min_eq_right_of_lt, max_eq_left_of_lt, max_eq_right_of_lt, hab, hcd] at h₁ h₂,
-<<<<<<< HEAD
   { exact Icc_union_Icc' h₂.le h₁.le },
   { rw [Icc_eq_empty hcd.not_le, union_empty, min_eq_left_of_lt h₁, max_eq_left_of_lt h₂] },
   { rw [Icc_eq_empty hab.not_le, empty_union, min_eq_right_of_lt h₂, max_eq_right_of_lt h₁] },
   rw [Icc_eq_empty hab.not_le, Icc_eq_empty hcd.not_le, Icc_eq_empty, empty_union],
   simp_rw [min_le_iff, le_max_iff, not_or_distrib, not_le],
   exact ⟨⟨hab, h₂⟩, h₁, hcd⟩,
-=======
-  { exact Icc_union_Icc' (le_of_lt h₂) (le_of_lt h₁) },
-  all_goals { simp [*, min_eq_left_of_lt, max_eq_left_of_lt, min_eq_right_of_lt,
-    max_eq_right_of_lt] },
->>>>>>> 4630067c
 end
 
 lemma Ioc_subset_Ioc_union_Icc : Ioc a c ⊆ Ioc a b ∪ Icc b c :=
@@ -1216,19 +1079,11 @@
   simp_rw [mem_union, mem_Ioo, min_lt_iff, lt_max_iff],
   by_cases hc : c < x; by_cases hd : x < d,
   { tauto },
-<<<<<<< HEAD
-  { have hax : a < x, from lt_of_lt_of_le h₂ (le_of_not_gt hd),
-    tauto },
-  { have hxb : x < b, from lt_of_le_of_lt (le_of_not_gt hc) h₁,
-    tauto },
-  { tauto },
-=======
   { have hax : a < x := h₂.trans_le (le_of_not_lt hd),
     tauto },
   { have hxb : x < b := (le_of_not_lt hc).trans_lt h₁,
     tauto },
   { tauto }
->>>>>>> 4630067c
 end
 
 lemma Ioo_union_Ioo (h₁ : min a b < max c d) (h₂ : min c d < max a b) :
@@ -1237,17 +1092,11 @@
   cases le_total a b with hab hab; cases le_total c d with hcd hcd;
     simp only [min_eq_left, min_eq_right, max_eq_left, max_eq_right, hab, hcd] at h₁ h₂,
   { exact Ioo_union_Ioo' h₂ h₁ },
-<<<<<<< HEAD
   { rw [Ioo_eq_empty hcd.not_lt, union_empty, min_eq_left_of_lt h₁, max_eq_left_of_lt h₂] },
   { rw [Ioo_eq_empty hab.not_lt, empty_union, min_eq_right_of_lt h₂, max_eq_right_of_lt h₁] },
   rw [Ioo_eq_empty hab.not_lt, Ioo_eq_empty hcd.not_lt, Ioo_eq_empty, empty_union],
   simp_rw [min_lt_iff, lt_max_iff, not_or_distrib, not_lt],
   exact ⟨⟨hab, h₂.le⟩, h₁.le, hcd⟩,
-=======
-  all_goals {
-    simp [*, min_eq_left_of_lt, min_eq_right_of_lt, max_eq_left_of_lt, max_eq_right_of_lt,
-      le_of_lt h₂, le_of_lt h₁] },
->>>>>>> 4630067c
 end
 
 end linear_order

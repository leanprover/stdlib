/-
Copyright (c) 2017 Johannes Hölzl. All rights reserved.
Released under Apache 2.0 license as described in the file LICENSE.
Author: Johannes Hölzl
-/
import tactic.lint
import tactic.ext
<<<<<<< HEAD
import tactic.show_term
=======
import tactic.simps
>>>>>>> 4003b3ee

open function

namespace subtype
variables {α : Sort*} {β : Sort*} {γ : Sort*} {p : α → Prop} {q : α → Prop}

/-- See Note [custom simps projection] -/
def simps.val (x : subtype p) : α := x

initialize_simps_projections subtype (val → coe)

/-- A version of `x.property` or `x.2` where `p` is syntactically applied to the coercion of `x`
  instead of `x.1`. A similar result is `subtype.mem` in `data.set.basic`. -/
lemma prop (x : subtype p) : p x := x.2

@[simp] lemma val_eq_coe {x : subtype p} : x.1 = ↑x := rfl

@[simp] protected theorem «forall» {q : {a // p a} → Prop} :
  (∀ x, q x) ↔ (∀ a b, q ⟨a, b⟩) :=
⟨assume h a b, h ⟨a, b⟩, assume h ⟨a, b⟩, h a b⟩

/-- An alternative version of `subtype.forall`. This one is useful if Lean cannot figure out `q`
  when using `subtype.forall` from right to left. -/
protected theorem forall' {q : ∀x, p x → Prop} :
  (∀ x h, q x h) ↔ (∀ x : {a // p a}, q x x.2) :=
(@subtype.forall _ _ (λ x, q x.1 x.2)).symm

@[simp] protected theorem «exists» {q : {a // p a} → Prop} :
  (∃ x, q x) ↔ (∃ a b, q ⟨a, b⟩) :=
⟨assume ⟨⟨a, b⟩, h⟩, ⟨a, b, h⟩, assume ⟨a, b, h⟩, ⟨⟨a, b⟩, h⟩⟩

@[ext] protected lemma ext : ∀ {a1 a2 : {x // p x}}, (a1 : α) = (a2 : α) → a1 = a2
| ⟨x, h1⟩ ⟨.(x), h2⟩ rfl := rfl

lemma ext_iff {a1 a2 : {x // p x}} : a1 = a2 ↔ (a1 : α) = (a2 : α) :=
⟨congr_arg _, subtype.ext⟩

@[simp] lemma heq_iff_coe_eq (h : ∀ x, p x ↔ q x) {a1 : {x // p x}} {a2 : {x // q x}} :
  a1 == a2 ↔ (a1 : α) = (a2 : α) :=
eq.rec (λ a2', heq_iff_eq.trans ext_iff) (funext $ λ x, propext (h x)) a2

lemma ext_val {a1 a2 : {x // p x}} : a1.1 = a2.1 → a1 = a2 :=
subtype.ext

lemma ext_iff_val {a1 a2 : {x // p x}} : a1 = a2 ↔ a1.1 = a2.1 :=
ext_iff

@[simp] theorem coe_eta (a : {a // p a}) (h : p a) : mk ↑a h = a := subtype.ext rfl

@[simp] theorem coe_mk (a h) : (@mk α p a h : α) = a := rfl

@[simp, nolint simp_nf] -- built-in reduction doesn't always work
theorem mk_eq_mk {a h a' h'} : @mk α p a h = @mk α p a' h' ↔ a = a' :=
⟨λ H, by injection H, λ H, by congr; assumption⟩

theorem coe_injective : injective (coe : subtype p → α) :=
λ a b, subtype.ext

theorem val_injective : injective (@val _ p) :=
coe_injective

/-- Restrict a (dependent) function to a subtype -/
def restrict {α} {β : α → Type*} (f : Πx, β x) (p : α → Prop) (x : subtype p) : β x.1 :=
f x

lemma restrict_apply {α} {β : α → Type*} (f : Πx, β x) (p : α → Prop) (x : subtype p) :
  restrict f p x = f x.1 :=
by refl

lemma restrict_def {α β} (f : α → β) (p : α → Prop) : restrict f p = f ∘ coe :=
by refl

lemma restrict_injective {α β} {f : α → β} (p : α → Prop) (h : injective f) :
  injective (restrict f p) :=
h.comp coe_injective

/-- Defining a map into a subtype, this can be seen as an "coinduction principle" of `subtype`-/
@[simps] def coind {α β} (f : α → β) {p : β → Prop} (h : ∀a, p (f a)) : α → subtype p :=
λ a, ⟨f a, h a⟩

theorem coind_injective {α β} {f : α → β} {p : β → Prop} (h : ∀a, p (f a))
  (hf : injective f) : injective (coind f h) :=
λ x y hxy, hf $ by apply congr_arg subtype.val hxy

/-- Restriction of a function to a function on subtypes. -/
@[simps] def map {p : α → Prop} {q : β → Prop} (f : α → β) (h : ∀a, p a → q (f a)) :
  subtype p → subtype q :=
λ x, ⟨f x, h x x.prop⟩

theorem map_comp {p : α → Prop} {q : β → Prop} {r : γ → Prop} {x : subtype p}
  (f : α → β) (h : ∀a, p a → q (f a)) (g : β → γ) (l : ∀a, q a → r (g a)) :
  map g l (map f h x) = map (g ∘ f) (assume a ha, l (f a) $ h a ha) x :=
rfl

theorem map_id {p : α → Prop} {h : ∀a, p a → p (id a)} : map (@id α) h = id :=
funext $ assume ⟨v, h⟩, rfl

lemma map_injective {p : α → Prop} {q : β → Prop} {f : α → β} (h : ∀a, p a → q (f a))
  (hf : injective f) : injective (map f h) :=
coind_injective _ $ hf.comp coe_injective

instance [has_equiv α] (p : α → Prop) : has_equiv (subtype p) :=
⟨λ s t, (s : α) ≈ (t : α)⟩

theorem equiv_iff [has_equiv α] {p : α → Prop} {s t : subtype p} :
  s ≈ t ↔ (s : α) ≈ (t : α) :=
iff.rfl

variables [setoid α]

protected theorem refl (s : subtype p) : s ≈ s :=
setoid.refl ↑s

protected theorem symm {s t : subtype p} (h : s ≈ t) : t ≈ s :=
setoid.symm h

protected theorem trans {s t u : subtype p} (h₁ : s ≈ t) (h₂ : t ≈ u) : s ≈ u :=
setoid.trans h₁ h₂

theorem equivalence (p : α → Prop) : equivalence (@has_equiv.equiv (subtype p) _) :=
mk_equivalence _ subtype.refl (@subtype.symm _ p _) (@subtype.trans _ p _)

instance (p : α → Prop) : setoid (subtype p) :=
setoid.mk (≈) (equivalence p)

end subtype

namespace subtype
/-! Some facts about sets, which require that `α` is a type. -/
variables {α : Type*} {β : Type*} {γ : Type*} {p : α → Prop}

@[simp] lemma coe_prop {S : set α} (a : {a // a ∈ S}) : ↑a ∈ S := a.prop

lemma val_prop {S : set α} (a : {a // a ∈ S}) : a.val ∈ S := a.property

end subtype<|MERGE_RESOLUTION|>--- conflicted
+++ resolved
@@ -5,11 +5,7 @@
 -/
 import tactic.lint
 import tactic.ext
-<<<<<<< HEAD
-import tactic.show_term
-=======
 import tactic.simps
->>>>>>> 4003b3ee
 
 open function
 

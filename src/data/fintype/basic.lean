--- conflicted
+++ resolved
@@ -241,20 +241,18 @@
 @[simp] theorem mem_to_finset_val {s : set α} [fintype s] {a : α} : a ∈ s.to_finset.1 ↔ a ∈ s :=
 mem_to_finset
 
-<<<<<<< HEAD
 -- We include an arbitrary `fintype H` instance here,
 -- as there are several possible ways to construct one.
 @[simp]
 lemma to_finset_card {α : Type*} (s : set α) [fintype s] :
   s.to_finset.card = fintype.card s :=
 multiset.card_map subtype.val finset.univ.val
-=======
+
 @[simp] theorem coe_to_finset (s : set α) [fintype s] : (↑s.to_finset : set α) = s :=
 set.ext $ λ _, mem_to_finset
 
 @[simp] theorem to_finset_inj {s t : set α} [fintype s] [fintype t] : s.to_finset = t.to_finset ↔ s = t :=
-⟨λ h, by rw [← s.coe_to_finset, h, t.coe_to_finset], λ h, by simp [h]; congr⟩ 
->>>>>>> 42813431
+⟨λ h, by rw [← s.coe_to_finset, h, t.coe_to_finset], λ h, by simp [h]; congr⟩
 
 end set
 

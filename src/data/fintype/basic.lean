/-
Copyright (c) 2017 Mario Carneiro. All rights reserved.
Released under Apache 2.0 license as described in the file LICENSE.
Author: Mario Carneiro

Finite types.
-/
import tactic.wlog
import data.finset.powerset
import data.finset.lattice
import data.finset.pi
import data.array.lemmas
import order.well_founded
import group_theory.perm.basic

open_locale nat

universes u v

variables {α : Type*} {β : Type*} {γ : Type*}

/-- `fintype α` means that `α` is finite, i.e. there are only
  finitely many distinct elements of type `α`. The evidence of this
  is a finset `elems` (a list up to permutation without duplicates),
  together with a proof that everything of type `α` is in the list. -/
class fintype (α : Type*) :=
(elems [] : finset α)
(complete : ∀ x : α, x ∈ elems)

namespace finset
variable [fintype α]

/-- `univ` is the universal finite set of type `finset α` implied from
  the assumption `fintype α`. -/
def univ : finset α := fintype.elems α

@[simp] theorem mem_univ (x : α) : x ∈ (univ : finset α) :=
fintype.complete x

@[simp] theorem mem_univ_val : ∀ x, x ∈ (univ : finset α).1 := mem_univ

@[simp] lemma coe_univ : ↑(univ : finset α) = (set.univ : set α) :=
by ext; simp

lemma univ_nonempty_iff : (univ : finset α).nonempty ↔ nonempty α :=
by rw [← coe_nonempty, coe_univ, set.nonempty_iff_univ_nonempty]

lemma univ_nonempty [nonempty α] : (univ : finset α).nonempty :=
univ_nonempty_iff.2 ‹_›

lemma univ_eq_empty : (univ : finset α) = ∅ ↔ ¬nonempty α :=
by rw [← univ_nonempty_iff, nonempty_iff_ne_empty, ne.def, not_not]

theorem subset_univ (s : finset α) : s ⊆ univ := λ a _, mem_univ a

instance : order_top (finset α) :=
{ top := univ,
  le_top := subset_univ,
  .. finset.partial_order }

instance [decidable_eq α] : boolean_algebra (finset α) :=
{ compl := λ s, univ \ s,
  sdiff_eq := λ s t, by simp [ext_iff],
  inf_compl_le_bot := λ s x hx, by simpa using hx,
  top_le_sup_compl := λ s x hx, by simp,
  ..finset.distrib_lattice,
  ..finset.semilattice_inf_bot,
  ..finset.order_top,
  ..finset.has_sdiff }

lemma compl_eq_univ_sdiff [decidable_eq α] (s : finset α) : sᶜ = univ \ s := rfl

@[simp] lemma mem_compl [decidable_eq α] {s : finset α} {x : α} : x ∈ sᶜ ↔ x ∉ s :=
by simp [compl_eq_univ_sdiff]

@[simp, norm_cast] lemma coe_compl [decidable_eq α] (s : finset α) : ↑(sᶜ) = (↑s : set α)ᶜ :=
set.ext $ λ x, mem_compl

@[simp] lemma compl_filter [decidable_eq α] (p : α → Prop) [decidable_pred p]
  [Π x, decidable (¬p x)] :
  (univ.filter p)ᶜ = univ.filter (λ x, ¬p x) :=
(filter_not _ _).symm

theorem eq_univ_iff_forall {s : finset α} : s = univ ↔ ∀ x, x ∈ s :=
by simp [ext_iff]

lemma compl_ne_univ_iff_nonempty [decidable_eq α] (s : finset α) : sᶜ ≠ univ ↔ s.nonempty :=
by simp [eq_univ_iff_forall, finset.nonempty]

@[simp] lemma univ_inter [decidable_eq α] (s : finset α) :
  univ ∩ s = s := ext $ λ a, by simp

@[simp] lemma inter_univ [decidable_eq α] (s : finset α) :
  s ∩ univ = s :=
by rw [inter_comm, univ_inter]

@[simp] lemma piecewise_univ [∀i : α, decidable (i ∈ (univ : finset α))]
  {δ : α → Sort*} (f g : Πi, δ i) : univ.piecewise f g = f :=
by { ext i, simp [piecewise] }

lemma piecewise_compl [decidable_eq α] (s : finset α) [Π i : α, decidable (i ∈ s)]
  [Π i : α, decidable (i ∈ sᶜ)] {δ : α → Sort*} (f g : Π i, δ i) :
  sᶜ.piecewise f g = s.piecewise g f :=
by { ext i, simp [piecewise] }

lemma univ_map_equiv_to_embedding {α β : Type*} [fintype α] [fintype β] (e : α ≃ β) :
  univ.map e.to_embedding = univ :=
begin
  apply eq_univ_iff_forall.mpr,
  intro b,
  rw [mem_map],
  use e.symm b,
  simp,
end

@[simp] lemma univ_filter_exists (f : α → β) [fintype β]
  [decidable_pred (λ y, ∃ x, f x = y)] [decidable_eq β] :
  finset.univ.filter (λ y, ∃ x, f x = y) = finset.univ.image f :=
by { ext, simp }

/-- Note this is a special case of `(finset.image_preimage f univ _).symm`. -/
lemma univ_filter_mem_range (f : α → β) [fintype β]
  [decidable_pred (λ y, y ∈ set.range f)] [decidable_eq β] :
  finset.univ.filter (λ y, y ∈ set.range f) = finset.univ.image f :=
univ_filter_exists f

end finset

open finset function

namespace fintype

instance decidable_pi_fintype {α} {β : α → Type*} [∀a, decidable_eq (β a)] [fintype α] :
  decidable_eq (Πa, β a) :=
assume f g, decidable_of_iff (∀ a ∈ fintype.elems α, f a = g a)
  (by simp [function.funext_iff, fintype.complete])

instance decidable_forall_fintype {p : α → Prop} [decidable_pred p] [fintype α] :
  decidable (∀ a, p a) :=
decidable_of_iff (∀ a ∈ @univ α _, p a) (by simp)

instance decidable_exists_fintype {p : α → Prop} [decidable_pred p] [fintype α] :
  decidable (∃ a, p a) :=
decidable_of_iff (∃ a ∈ @univ α _, p a) (by simp)

instance decidable_eq_equiv_fintype [decidable_eq β] [fintype α] :
  decidable_eq (α ≃ β) :=
λ a b, decidable_of_iff (a.1 = b.1) ⟨λ h, equiv.ext (congr_fun h), congr_arg _⟩

instance decidable_injective_fintype [decidable_eq α] [decidable_eq β] [fintype α] :
  decidable_pred (injective : (α → β) → Prop) := λ x, by unfold injective; apply_instance

instance decidable_surjective_fintype [decidable_eq β] [fintype α] [fintype β] :
  decidable_pred (surjective : (α → β) → Prop) := λ x, by unfold surjective; apply_instance

instance decidable_bijective_fintype [decidable_eq α] [decidable_eq β] [fintype α] [fintype β] :
  decidable_pred (bijective : (α → β) → Prop) := λ x, by unfold bijective; apply_instance

instance decidable_left_inverse_fintype [decidable_eq α] [fintype α] (f : α → β) (g : β → α) :
  decidable (function.right_inverse f g) :=
show decidable (∀ x, g (f x) = x), by apply_instance

instance decidable_right_inverse_fintype [decidable_eq β] [fintype β] (f : α → β) (g : β → α) :
  decidable (function.left_inverse f g) :=
show decidable (∀ x, f (g x) = x), by apply_instance

/-- Construct a proof of `fintype α` from a universal multiset -/
def of_multiset [decidable_eq α] (s : multiset α)
  (H : ∀ x : α, x ∈ s) : fintype α :=
⟨s.to_finset, by simpa using H⟩

/-- Construct a proof of `fintype α` from a universal list -/
def of_list [decidable_eq α] (l : list α)
  (H : ∀ x : α, x ∈ l) : fintype α :=
⟨l.to_finset, by simpa using H⟩

theorem exists_univ_list (α) [fintype α] :
  ∃ l : list α, l.nodup ∧ ∀ x : α, x ∈ l :=
let ⟨l, e⟩ := quotient.exists_rep (@univ α _).1 in
by have := and.intro univ.2 mem_univ_val;
   exact ⟨_, by rwa ← e at this⟩

/-- `card α` is the number of elements in `α`, defined when `α` is a fintype. -/
def card (α) [fintype α] : ℕ := (@univ α _).card

/-- If `l` lists all the elements of `α` without duplicates, then `α ≃ fin (l.length)`. -/
def equiv_fin_of_forall_mem_list {α} [decidable_eq α]
  {l : list α} (h : ∀ x:α, x ∈ l) (nd : l.nodup) : α ≃ fin (l.length) :=
⟨λ a, ⟨_, list.index_of_lt_length.2 (h a)⟩,
 λ i, l.nth_le i.1 i.2,
 λ a, by simp,
 λ ⟨i, h⟩, fin.eq_of_veq $ list.nodup_iff_nth_le_inj.1 nd _ _
   (list.index_of_lt_length.2 (list.nth_le_mem _ _ _)) h $ by simp⟩

/-- There is (computably) a bijection between `α` and `fin n` where
  `n = card α`. Since it is not unique, and depends on which permutation
  of the universe list is used, the bijection is wrapped in `trunc` to
  preserve computability.  -/
def equiv_fin (α) [decidable_eq α] [fintype α] : trunc (α ≃ fin (card α)) :=
by unfold card finset.card; exact
quot.rec_on_subsingleton (@univ α _).1
  (λ l (h : ∀ x:α, x ∈ l) (nd : l.nodup), trunc.mk (equiv_fin_of_forall_mem_list h nd))
  mem_univ_val univ.2

theorem exists_equiv_fin (α) [fintype α] : ∃ n, nonempty (α ≃ fin n) :=
by haveI := classical.dec_eq α; exact ⟨card α, nonempty_of_trunc (equiv_fin α)⟩

instance (α : Type*) : subsingleton (fintype α) :=
⟨λ ⟨s₁, h₁⟩ ⟨s₂, h₂⟩, by congr; simp [finset.ext_iff, h₁, h₂]⟩

/-- Given a predicate that can be represented by a finset, the subtype
associated to the predicate is a fintype. -/
protected def subtype {p : α → Prop} (s : finset α)
  (H : ∀ x : α, x ∈ s ↔ p x) : fintype {x // p x} :=
⟨⟨multiset.pmap subtype.mk s.1 (λ x, (H x).1),
  multiset.nodup_pmap (λ a _ b _, congr_arg subtype.val) s.2⟩,
λ ⟨x, px⟩, multiset.mem_pmap.2 ⟨x, (H x).2 px, rfl⟩⟩

theorem subtype_card {p : α → Prop} (s : finset α)
  (H : ∀ x : α, x ∈ s ↔ p x) :
  @card {x // p x} (fintype.subtype s H) = s.card :=
multiset.card_pmap _ _ _

theorem card_of_subtype {p : α → Prop} (s : finset α)
  (H : ∀ x : α, x ∈ s ↔ p x) [fintype {x // p x}] :
  card {x // p x} = s.card :=
by { rw ← subtype_card s H, congr }

/-- Construct a fintype from a finset with the same elements. -/
def of_finset {p : set α} (s : finset α) (H : ∀ x, x ∈ s ↔ x ∈ p) : fintype p :=
fintype.subtype s H

@[simp] theorem card_of_finset {p : set α} (s : finset α) (H : ∀ x, x ∈ s ↔ x ∈ p) :
  @fintype.card p (of_finset s H) = s.card :=
fintype.subtype_card s H

theorem card_of_finset' {p : set α} (s : finset α)
  (H : ∀ x, x ∈ s ↔ x ∈ p) [fintype p] : fintype.card p = s.card :=
by rw ← card_of_finset s H; congr

/-- If `f : α → β` is a bijection and `α` is a fintype, then `β` is also a fintype. -/
def of_bijective [fintype α] (f : α → β) (H : function.bijective f) : fintype β :=
⟨univ.map ⟨f, H.1⟩,
λ b, let ⟨a, e⟩ := H.2 b in e ▸ mem_map_of_mem _ (mem_univ _)⟩

/-- If `f : α → β` is a surjection and `α` is a fintype, then `β` is also a fintype. -/
def of_surjective [decidable_eq β] [fintype α] (f : α → β) (H : function.surjective f) :
  fintype β :=
⟨univ.image f, λ b, let ⟨a, e⟩ := H b in e ▸ mem_image_of_mem _ (mem_univ _)⟩

/-- Given an injective function to a fintype, the domain is also a
fintype. This is noncomputable because injectivity alone cannot be
used to construct preimages. -/
noncomputable def of_injective [fintype β] (f : α → β) (H : function.injective f) : fintype α :=
by letI := classical.dec; exact
if hα : nonempty α then by letI := classical.inhabited_of_nonempty hα;
  exact of_surjective (inv_fun f) (inv_fun_surjective H)
else ⟨∅, λ x, (hα ⟨x⟩).elim⟩

/-- If `f : α ≃ β` and `α` is a fintype, then `β` is also a fintype. -/
def of_equiv (α : Type*) [fintype α] (f : α ≃ β) : fintype β := of_bijective _ f.bijective

theorem of_equiv_card [fintype α] (f : α ≃ β) :
  @card β (of_equiv α f) = card α :=
multiset.card_map _ _

theorem card_congr {α β} [fintype α] [fintype β] (f : α ≃ β) : card α = card β :=
by rw ← of_equiv_card f; congr

theorem card_eq {α β} [F : fintype α] [G : fintype β] : card α = card β ↔ nonempty (α ≃ β) :=
⟨λ h, ⟨by classical;
  calc α ≃ fin (card α) : trunc.out (equiv_fin α)
     ... ≃ fin (card β) : by rw h
     ... ≃ β : (trunc.out (equiv_fin β)).symm⟩,
λ ⟨f⟩, card_congr f⟩

/-- Subsingleton types are fintypes (with zero or one terms). -/
def of_subsingleton (a : α) [subsingleton α] : fintype α :=
⟨{a}, λ b, finset.mem_singleton.2 (subsingleton.elim _ _)⟩

@[simp] theorem univ_of_subsingleton (a : α) [subsingleton α] :
  @univ _ (of_subsingleton a) = {a} := rfl

@[simp] theorem card_of_subsingleton (a : α) [subsingleton α] :
  @fintype.card _ (of_subsingleton a) = 1 := rfl

end fintype

namespace set

/-- Construct a finset enumerating a set `s`, given a `fintype` instance.  -/
def to_finset (s : set α) [fintype s] : finset α :=
⟨(@finset.univ s _).1.map subtype.val,
 multiset.nodup_map (λ a b, subtype.eq) finset.univ.2⟩

@[simp] theorem mem_to_finset {s : set α} [fintype s] {a : α} : a ∈ s.to_finset ↔ a ∈ s :=
by simp [to_finset]

@[simp] theorem mem_to_finset_val {s : set α} [fintype s] {a : α} : a ∈ s.to_finset.1 ↔ a ∈ s :=
mem_to_finset

-- We use an arbitrary `[fintype s]` instance here,
-- not necessarily coming from a `[fintype α]`.
@[simp]
lemma to_finset_card {α : Type*} (s : set α) [fintype s] :
  s.to_finset.card = fintype.card s :=
multiset.card_map subtype.val finset.univ.val

@[simp] theorem coe_to_finset (s : set α) [fintype s] : (↑s.to_finset : set α) = s :=
set.ext $ λ _, mem_to_finset

@[simp] theorem to_finset_inj {s t : set α} [fintype s] [fintype t] :
  s.to_finset = t.to_finset ↔ s = t :=
⟨λ h, by rw [← s.coe_to_finset, h, t.coe_to_finset], λ h, by simp [h]; congr⟩

end set

lemma finset.card_univ [fintype α] : (finset.univ : finset α).card = fintype.card α :=
rfl

lemma finset.eq_univ_of_card [fintype α] (s : finset α) (hs : s.card = fintype.card α) :
  s = univ :=
eq_of_subset_of_card_le (subset_univ _) $ by rw [hs, finset.card_univ]

lemma finset.card_eq_iff_eq_univ [fintype α] (s : finset α) :
  s.card = fintype.card α ↔ s = finset.univ :=
⟨s.eq_univ_of_card, by { rintro rfl, exact finset.card_univ, }⟩

lemma finset.card_le_univ [fintype α] (s : finset α) :
  s.card ≤ fintype.card α :=
card_le_of_subset (subset_univ s)

<<<<<<< HEAD
lemma finset.card_lt_univ_of_not_mem [fintype α] {s : finset α} {x : α} (hx : x ∉ s) :
  s.card < fintype.card α :=
card_lt_card ⟨subset_univ s, not_forall.2 ⟨x, λ hx', hx (hx' $ mem_univ x)⟩⟩
=======
lemma finset.card_lt_iff_ne_univ [fintype α] (s : finset α) :
  s.card < fintype.card α ↔ s ≠ finset.univ :=
s.card_le_univ.lt_iff_ne.trans (not_iff_not_of_iff s.card_eq_iff_eq_univ)

lemma finset.card_compl_lt_iff_nonempty [fintype α] [decidable_eq α] (s : finset α) :
  sᶜ.card < fintype.card α ↔ s.nonempty :=
sᶜ.card_lt_iff_ne_univ.trans s.compl_ne_univ_iff_nonempty
>>>>>>> 783e11a5

lemma finset.card_univ_diff [decidable_eq α] [fintype α] (s : finset α) :
  (finset.univ \ s).card = fintype.card α - s.card :=
finset.card_sdiff (subset_univ s)

lemma finset.card_compl [decidable_eq α] [fintype α] (s : finset α) :
  sᶜ.card = fintype.card α - s.card :=
finset.card_univ_diff s

instance (n : ℕ) : fintype (fin n) :=
⟨finset.fin_range n, finset.mem_fin_range⟩

lemma fin.univ_def (n : ℕ) : (univ : finset (fin n)) = finset.fin_range n := rfl

@[simp] theorem fintype.card_fin (n : ℕ) : fintype.card (fin n) = n :=
list.length_fin_range n

@[simp] lemma finset.card_fin (n : ℕ) : finset.card (finset.univ : finset (fin n)) = n :=
by rw [finset.card_univ, fintype.card_fin]

lemma fin.equiv_iff_eq {m n : ℕ} : nonempty (fin m ≃ fin n) ↔ m = n :=
  ⟨λ ⟨h⟩, by simpa using fintype.card_congr h, λ h, ⟨equiv.cast $ h ▸ rfl ⟩ ⟩

/-- Embed `fin n` into `fin (n + 1)` by prepending zero to the `univ` -/
lemma fin.univ_succ (n : ℕ) :
  (univ : finset (fin (n + 1))) = insert 0 (univ.image fin.succ) :=
begin
  ext m,
  simp only [mem_univ, mem_insert, true_iff, mem_image, exists_prop],
  exact fin.cases (or.inl rfl) (λ i, or.inr ⟨i, trivial, rfl⟩) m
end

/-- Embed `fin n` into `fin (n + 1)` by appending a new `fin.last n` to the `univ` -/
lemma fin.univ_cast_succ (n : ℕ) :
  (univ : finset (fin (n + 1))) = insert (fin.last n) (univ.image fin.cast_succ) :=
begin
  ext m,
  simp only [mem_univ, mem_insert, true_iff, mem_image, exists_prop, true_and],
  by_cases h : m.val < n,
  { right,
    use fin.cast_lt m h,
    rw fin.cast_succ_cast_lt },
  { left,
    exact fin.eq_last_of_not_lt h }
end

/-- Embed `fin n` into `fin (n + 1)` by inserting
around a specified pivot `p : fin (n + 1)` into the `univ` -/
lemma fin.univ_succ_above (n : ℕ) (p : fin (n + 1)) :
  (univ : finset (fin (n + 1))) = insert p (univ.image (fin.succ_above p)) :=
begin
  rcases lt_or_eq_of_le (fin.le_last p) with hl|rfl,
  { ext m,
    simp only [finset.mem_univ, finset.mem_insert, true_iff, finset.mem_image, exists_prop],
    refine or_iff_not_imp_left.mpr _,
    { intro h,
      use p.pred_above m h,
      simp only [eq_self_iff_true, fin.succ_above_pred_above, and_self] } },
  { rw fin.succ_above_last,
    exact fin.univ_cast_succ n }
end

@[instance, priority 10] def unique.fintype {α : Type*} [unique α] : fintype α :=
fintype.of_subsingleton (default α)

@[simp] lemma univ_unique {α : Type*} [unique α] [f : fintype α] : @finset.univ α _ = {default α} :=
by rw [subsingleton.elim f (@unique.fintype α _)]; refl

instance : fintype empty := ⟨∅, empty.rec _⟩

@[simp] theorem fintype.univ_empty : @univ empty _ = ∅ := rfl

@[simp] theorem fintype.card_empty : fintype.card empty = 0 := rfl

instance : fintype pempty := ⟨∅, pempty.rec _⟩

@[simp] theorem fintype.univ_pempty : @univ pempty _ = ∅ := rfl

@[simp] theorem fintype.card_pempty : fintype.card pempty = 0 := rfl

instance : fintype unit := fintype.of_subsingleton ()

theorem fintype.univ_unit : @univ unit _ = {()} := rfl

theorem fintype.card_unit : fintype.card unit = 1 := rfl

instance : fintype punit := fintype.of_subsingleton punit.star

@[simp] theorem fintype.univ_punit : @univ punit _ = {punit.star} := rfl

@[simp] theorem fintype.card_punit : fintype.card punit = 1 := rfl

instance : fintype bool := ⟨⟨tt ::ₘ ff ::ₘ 0, by simp⟩, λ x, by cases x; simp⟩

@[simp] theorem fintype.univ_bool : @univ bool _ = {tt, ff} := rfl

instance units_int.fintype : fintype (units ℤ) :=
⟨{1, -1}, λ x, by cases int.units_eq_one_or x; simp *⟩

instance additive.fintype : Π [fintype α], fintype (additive α) := id

instance multiplicative.fintype : Π [fintype α], fintype (multiplicative α) := id

@[simp] theorem fintype.card_units_int : fintype.card (units ℤ) = 2 := rfl

noncomputable instance [monoid α] [fintype α] : fintype (units α) :=
by classical; exact fintype.of_injective units.val units.ext

@[simp] theorem fintype.card_bool : fintype.card bool = 2 := rfl

/-- Given a finset on `α`, lift it to being a finset on `option α`
using `option.some` and then insert `option.none`. -/
def finset.insert_none (s : finset α) : finset (option α) :=
⟨none ::ₘ s.1.map some, multiset.nodup_cons.2
  ⟨by simp, multiset.nodup_map (λ a b, option.some.inj) s.2⟩⟩

@[simp] theorem finset.mem_insert_none {s : finset α} : ∀ {o : option α},
  o ∈ s.insert_none ↔ ∀ a ∈ o, a ∈ s
| none     := iff_of_true (multiset.mem_cons_self _ _) (λ a h, by cases h)
| (some a) := multiset.mem_cons.trans $ by simp; refl

theorem finset.some_mem_insert_none {s : finset α} {a : α} :
  some a ∈ s.insert_none ↔ a ∈ s := by simp

instance {α : Type*} [fintype α] : fintype (option α) :=
⟨univ.insert_none, λ a, by simp⟩

@[simp] theorem fintype.card_option {α : Type*} [fintype α] :
  fintype.card (option α) = fintype.card α + 1 :=
(multiset.card_cons _ _).trans (by rw multiset.card_map; refl)

instance {α : Type*} (β : α → Type*)
  [fintype α] [∀ a, fintype (β a)] : fintype (sigma β) :=
⟨univ.sigma (λ _, univ), λ ⟨a, b⟩, by simp⟩

@[simp] lemma finset.univ_sigma_univ {α : Type*} {β : α → Type*} [fintype α] [∀ a, fintype (β a)] :
  (univ : finset α).sigma (λ a, (univ : finset (β a))) = univ := rfl

instance (α β : Type*) [fintype α] [fintype β] : fintype (α × β) :=
⟨univ.product univ, λ ⟨a, b⟩, by simp⟩

@[simp] lemma finset.univ_product_univ {α β : Type*} [fintype α] [fintype β] :
  (univ : finset α).product (univ : finset β) = univ :=
rfl

@[simp] theorem fintype.card_prod (α β : Type*) [fintype α] [fintype β] :
  fintype.card (α × β) = fintype.card α * fintype.card β :=
card_product _ _

/-- Given that `α × β` is a fintype, `α` is also a fintype. -/
def fintype.fintype_prod_left {α β} [decidable_eq α] [fintype (α × β)] [nonempty β] : fintype α :=
⟨(fintype.elems (α × β)).image prod.fst,
  assume a, let ⟨b⟩ := ‹nonempty β› in by simp; exact ⟨b, fintype.complete _⟩⟩

/-- Given that `α × β` is a fintype, `β` is also a fintype. -/
def fintype.fintype_prod_right {α β} [decidable_eq β] [fintype (α × β)] [nonempty α] : fintype β :=
⟨(fintype.elems (α × β)).image prod.snd,
  assume b, let ⟨a⟩ := ‹nonempty α› in by simp; exact ⟨a, fintype.complete _⟩⟩

instance (α : Type*) [fintype α] : fintype (ulift α) :=
fintype.of_equiv _ equiv.ulift.symm

@[simp] theorem fintype.card_ulift (α : Type*) [fintype α] :
  fintype.card (ulift α) = fintype.card α :=
fintype.of_equiv_card _

lemma univ_sum_type {α β : Type*} [fintype α] [fintype β] [fintype (α ⊕ β)] [decidable_eq (α ⊕ β)] :
  (univ : finset (α ⊕ β)) = map function.embedding.inl univ ∪ map function.embedding.inr univ :=
begin
  rw [eq_comm, eq_univ_iff_forall], simp only [mem_union, mem_map, exists_prop, mem_univ, true_and],
  rintro (x|y), exacts [or.inl ⟨x, rfl⟩, or.inr ⟨y, rfl⟩]
end

instance (α : Type u) (β : Type v) [fintype α] [fintype β] : fintype (α ⊕ β) :=
@fintype.of_equiv _ _ (@sigma.fintype _
    (λ b, cond b (ulift α) (ulift.{(max u v) v} β)) _
    (λ b, by cases b; apply ulift.fintype))
  ((equiv.sum_equiv_sigma_bool _ _).symm.trans
    (equiv.sum_congr equiv.ulift equiv.ulift))

namespace fintype
variables [fintype α] [fintype β]

lemma card_le_of_injective (f : α → β) (hf : function.injective f) : card α ≤ card β :=
finset.card_le_card_of_inj_on f (λ _ _, finset.mem_univ _) (λ _ _ _ _ h, hf h)

lemma card_le_of_embedding (f : α ↪ β) : card α ≤ card β := card_le_of_injective f f.2

lemma card_lt_of_injective_of_not_mem (f : α → β) (h : function.injective f)
  {b : β} (w : b ∉ set.range f) : fintype.card α < fintype.card β :=
calc card α = (univ.map ⟨f, h⟩).card : (card_map _).symm
... < card β : finset.card_lt_univ_of_not_mem $
                 by rwa [← mem_coe, coe_map, coe_univ, set.image_univ]

lemma card_lt_of_injective_not_surjective (f : α → β) (h : function.injective f)
  (h' : ¬function.surjective f) : fintype.card α < fintype.card β :=
let ⟨y, hy⟩ := not_forall.1 h' in card_lt_of_injective_of_not_mem f h hy

/--
The pigeonhole principle for finitely many pigeons and pigeonholes.
This is the `fintype` version of `finset.exists_ne_map_eq_of_card_lt_of_maps_to`.
-/
lemma exists_ne_map_eq_of_card_lt (f : α → β) (h : fintype.card β < fintype.card α) :
  ∃ x y, x ≠ y ∧ f x = f y :=
let ⟨x, _, y, _, h⟩ := finset.exists_ne_map_eq_of_card_lt_of_maps_to h (λ x _, mem_univ (f x))
in ⟨x, y, h⟩

lemma card_eq_one_iff : card α = 1 ↔ (∃ x : α, ∀ y, y = x) :=
by rw [← card_unit, card_eq]; exact
⟨λ ⟨a⟩, ⟨a.symm (), λ y, a.injective (subsingleton.elim _ _)⟩,
  λ ⟨x, hx⟩, ⟨⟨λ _, (), λ _, x, λ _, (hx _).trans (hx _).symm,
    λ _, subsingleton.elim _ _⟩⟩⟩

lemma card_eq_zero_iff : card α = 0 ↔ (α → false) :=
⟨λ h a, have e : α ≃ empty := classical.choice (card_eq.1 (by simp [h])), (e a).elim,
  λ h, have e : α ≃ empty := ⟨λ a, (h a).elim, λ a, a.elim, λ a, (h a).elim, λ a, a.elim⟩,
    by simp [card_congr e]⟩

/-- A `fintype` with cardinality zero is (constructively) equivalent to `pempty`. -/
def card_eq_zero_equiv_equiv_pempty :
  card α = 0 ≃ (α ≃ pempty.{v+1}) :=
{ to_fun := λ h,
  { to_fun := λ a, false.elim (card_eq_zero_iff.1 h a),
    inv_fun := λ a, pempty.elim a,
    left_inv := λ a, false.elim (card_eq_zero_iff.1 h a),
    right_inv := λ a, pempty.elim a, },
  inv_fun := λ e,
  by { simp only [←of_equiv_card e], convert card_pempty, },
  left_inv := λ h, rfl,
  right_inv := λ e, by { ext x, cases e x, } }

lemma card_pos_iff : 0 < card α ↔ nonempty α :=
⟨λ h, classical.by_contradiction (λ h₁,
  have card α = 0 := card_eq_zero_iff.2 (λ a, h₁ ⟨a⟩),
  lt_irrefl 0 $ by rwa this at h),
λ ⟨a⟩, nat.pos_of_ne_zero (mt card_eq_zero_iff.1 (λ h, h a))⟩

lemma card_le_one_iff : card α ≤ 1 ↔ (∀ a b : α, a = b) :=
let n := card α in
have hn : n = card α := rfl,
match n, hn with
| 0 := λ ha, ⟨λ h, λ a, (card_eq_zero_iff.1 ha.symm a).elim, λ _, ha ▸ nat.le_succ _⟩
| 1 := λ ha, ⟨λ h, λ a b, let ⟨x, hx⟩ := card_eq_one_iff.1 ha.symm in
  by rw [hx a, hx b],
    λ _, ha ▸ le_refl _⟩
| (n+2) := λ ha, ⟨λ h, by rw ← ha at h; exact absurd h dec_trivial,
  (λ h, card_unit ▸ card_le_of_injective (λ _, ())
    (λ _ _ _, h _ _))⟩
end

lemma card_le_one_iff_subsingleton : card α ≤ 1 ↔ subsingleton α :=
iff.trans card_le_one_iff subsingleton_iff.symm

lemma one_lt_card_iff_nontrivial : 1 < card α ↔ nontrivial α :=
begin
  classical,
  rw ← not_iff_not,
  push_neg,
  rw [not_nontrivial_iff_subsingleton, card_le_one_iff_subsingleton]
end

lemma exists_ne_of_one_lt_card (h : 1 < card α) (a : α) : ∃ b : α, b ≠ a :=
by { haveI : nontrivial α := one_lt_card_iff_nontrivial.1 h, exact exists_ne a }

lemma exists_pair_of_one_lt_card (h : 1 < card α) : ∃ (a b : α), a ≠ b :=
by { haveI : nontrivial α := one_lt_card_iff_nontrivial.1 h, exact exists_pair_ne α }

lemma card_eq_one_of_forall_eq {i : α} (h : ∀ j, j = i) : card α = 1 :=
le_antisymm (card_le_one_iff.2 (λ a b, eq.trans (h a) (h b).symm)) (card_pos.2 ⟨i, mem_univ _⟩)

lemma injective_iff_surjective {f : α → α} : injective f ↔ surjective f :=
by haveI := classical.prop_decidable; exact
have ∀ {f : α → α}, injective f → surjective f,
from λ f hinj x,
  have h₁ : image f univ = univ := eq_of_subset_of_card_le (subset_univ _)
    ((card_image_of_injective univ hinj).symm ▸ le_refl _),
  have h₂ : x ∈ image f univ := h₁.symm ▸ mem_univ _,
  exists_of_bex (mem_image.1 h₂),
⟨this,
  λ hsurj, has_left_inverse.injective
    ⟨surj_inv hsurj, left_inverse_of_surjective_of_right_inverse
      (this (injective_surj_inv _)) (right_inverse_surj_inv _)⟩⟩

lemma injective_iff_bijective {f : α → α} : injective f ↔ bijective f :=
by simp [bijective, injective_iff_surjective]

lemma surjective_iff_bijective {f : α → α} : surjective f ↔ bijective f :=
by simp [bijective, injective_iff_surjective]

lemma injective_iff_surjective_of_equiv {β : Type*} {f : α → β} (e : α ≃ β) :
  injective f ↔ surjective f :=
have injective (e.symm ∘ f) ↔ surjective (e.symm ∘ f), from injective_iff_surjective,
⟨λ hinj, by simpa [function.comp] using
  e.surjective.comp (this.1 (e.symm.injective.comp hinj)),
λ hsurj, by simpa [function.comp] using
  e.injective.comp (this.2 (e.symm.surjective.comp hsurj))⟩

lemma nonempty_equiv_of_card_eq (h : card α = card β) :
  nonempty (α ≃ β) :=
begin
  obtain ⟨m, ⟨f⟩⟩ := exists_equiv_fin α,
  obtain ⟨n, ⟨g⟩⟩ := exists_equiv_fin β,
  suffices : m = n,
  { subst this, exact ⟨f.trans g.symm⟩ },
  calc m = card (fin m) : (card_fin m).symm
     ... = card α       : card_congr f.symm
     ... = card β       : h
     ... = card (fin n) : card_congr g
     ... = n            : card_fin n
end

lemma bijective_iff_injective_and_card (f : α → β) :
  bijective f ↔ injective f ∧ card α = card β :=
begin
  split,
  { intro h, exact ⟨h.1, card_congr (equiv.of_bijective f h)⟩ },
  { rintro ⟨hf, h⟩,
    refine ⟨hf, _⟩,
    obtain ⟨e⟩ : nonempty (α ≃ β) := nonempty_equiv_of_card_eq h,
    rwa ← injective_iff_surjective_of_equiv e }
end

lemma bijective_iff_surjective_and_card (f : α → β) :
  bijective f ↔ surjective f ∧ card α = card β :=
begin
  split,
  { intro h, exact ⟨h.2, card_congr (equiv.of_bijective f h)⟩, },
  { rintro ⟨hf, h⟩,
    refine ⟨_, hf⟩,
    obtain ⟨e⟩ : nonempty (α ≃ β) := nonempty_equiv_of_card_eq h,
    rwa injective_iff_surjective_of_equiv e }
end

end fintype

lemma fintype.coe_image_univ [fintype α] [decidable_eq β] {f : α → β} :
  ↑(finset.image f finset.univ) = set.range f :=
by { ext x, simp }

instance list.subtype.fintype [decidable_eq α] (l : list α) : fintype {x // x ∈ l} :=
fintype.of_list l.attach l.mem_attach

instance multiset.subtype.fintype [decidable_eq α] (s : multiset α) : fintype {x // x ∈ s} :=
fintype.of_multiset s.attach s.mem_attach

instance finset.subtype.fintype (s : finset α) : fintype {x // x ∈ s} :=
⟨s.attach, s.mem_attach⟩

instance finset_coe.fintype (s : finset α) : fintype (↑s : set α) :=
finset.subtype.fintype s

@[simp] lemma fintype.card_coe (s : finset α) :
  fintype.card (↑s : set α) = s.card := card_attach

lemma finset.attach_eq_univ {s : finset α} : s.attach = finset.univ := rfl

lemma finset.card_le_one_iff {s : finset α} :
  s.card ≤ 1 ↔ ∀ {x y}, x ∈ s → y ∈ s → x = y :=
begin
  let t : set α := ↑s,
  letI : fintype t := finset_coe.fintype s,
  have : fintype.card t = s.card := fintype.card_coe s,
  rw [← this, fintype.card_le_one_iff],
  split,
  { assume H x y hx hy,
    exact subtype.mk.inj (H ⟨x, hx⟩ ⟨y, hy⟩) },
  { assume H x y,
    exact subtype.eq (H x.2 y.2) }
end

/-- A `finset` of a subsingleton type has cardinality at most one. -/
lemma finset.card_le_one_of_subsingleton [subsingleton α] (s : finset α) : s.card ≤ 1 :=
finset.card_le_one_iff.2 $ λ _ _ _ _, subsingleton.elim _ _

lemma finset.one_lt_card_iff {s : finset α} :
  1 < s.card ↔ ∃ x y, (x ∈ s) ∧ (y ∈ s) ∧ x ≠ y :=
begin
  classical,
  rw ← not_iff_not,
  push_neg,
  simpa [or_iff_not_imp_left] using finset.card_le_one_iff
end

instance plift.fintype (p : Prop) [decidable p] : fintype (plift p) :=
⟨if h : p then {⟨h⟩} else ∅, λ ⟨h⟩, by simp [h]⟩

instance Prop.fintype : fintype Prop :=
⟨⟨true ::ₘ false ::ₘ 0, by simp [true_ne_false]⟩,
 classical.cases (by simp) (by simp)⟩

instance subtype.fintype (p : α → Prop) [decidable_pred p] [fintype α] : fintype {x // p x} :=
fintype.subtype (univ.filter p) (by simp)

/-- A set on a fintype, when coerced to a type, is a fintype. -/
def set_fintype {α} [fintype α] (s : set α) [decidable_pred s] : fintype s :=
subtype.fintype (λ x, x ∈ s)

namespace function.embedding

/-- An embedding from a `fintype` to itself can be promoted to an equivalence. -/
noncomputable def equiv_of_fintype_self_embedding {α : Type*} [fintype α] (e : α ↪ α) : α ≃ α :=
equiv.of_bijective e (fintype.injective_iff_bijective.1 e.2)

@[simp]
lemma equiv_of_fintype_self_embedding_to_embedding {α : Type*} [fintype α] (e : α ↪ α) :
  e.equiv_of_fintype_self_embedding.to_embedding = e :=
by { ext, refl, }

end function.embedding

@[simp]
lemma finset.univ_map_embedding {α : Type*} [fintype α] (e : α ↪ α) :
  univ.map e = univ :=
by rw [← e.equiv_of_fintype_self_embedding_to_embedding, univ_map_equiv_to_embedding]

namespace fintype

variables [decidable_eq α] [fintype α] {δ : α → Type*}

/-- Given for all `a : α` a finset `t a` of `δ a`, then one can define the
finset `fintype.pi_finset t` of all functions taking values in `t a` for all `a`. This is the
analogue of `finset.pi` where the base finset is `univ` (but formally they are not the same, as
there is an additional condition `i ∈ finset.univ` in the `finset.pi` definition). -/
def pi_finset (t : Πa, finset (δ a)) : finset (Πa, δ a) :=
(finset.univ.pi t).map ⟨λ f a, f a (mem_univ a), λ _ _, by simp [function.funext_iff]⟩

@[simp] lemma mem_pi_finset {t : Πa, finset (δ a)} {f : Πa, δ a} :
  f ∈ pi_finset t ↔ (∀a, f a ∈ t a) :=
begin
  split,
  { simp only [pi_finset, mem_map, and_imp, forall_prop_of_true, exists_prop, mem_univ,
               exists_imp_distrib, mem_pi],
    assume g hg hgf a,
    rw ← hgf,
    exact hg a },
  { simp only [pi_finset, mem_map, forall_prop_of_true, exists_prop, mem_univ, mem_pi],
    assume hf,
    exact ⟨λ a ha, f a, hf, rfl⟩ }
end

lemma pi_finset_subset (t₁ t₂ : Πa, finset (δ a)) (h : ∀ a, t₁ a ⊆ t₂ a) :
  pi_finset t₁ ⊆ pi_finset t₂ :=
λ g hg, mem_pi_finset.2 $ λ a, h a $ mem_pi_finset.1 hg a

lemma pi_finset_disjoint_of_disjoint [∀ a, decidable_eq (δ a)]
  (t₁ t₂ : Πa, finset (δ a)) {a : α} (h : disjoint (t₁ a) (t₂ a)) :
  disjoint (pi_finset t₁) (pi_finset t₂) :=
disjoint_iff_ne.2 $ λ f₁ hf₁ f₂ hf₂ eq₁₂,
disjoint_iff_ne.1 h (f₁ a) (mem_pi_finset.1 hf₁ a) (f₂ a) (mem_pi_finset.1 hf₂ a) (congr_fun eq₁₂ a)

end fintype

/-! ### pi -/

/-- A dependent product of fintypes, indexed by a fintype, is a fintype. -/
instance pi.fintype {α : Type*} {β : α → Type*}
  [decidable_eq α] [fintype α] [∀a, fintype (β a)] : fintype (Πa, β a) :=
⟨fintype.pi_finset (λ _, univ), by simp⟩

@[simp] lemma fintype.pi_finset_univ {α : Type*} {β : α → Type*}
  [decidable_eq α] [fintype α] [∀a, fintype (β a)] :
  fintype.pi_finset (λ a : α, (finset.univ : finset (β a))) = (finset.univ : finset (Π a, β a)) :=
rfl

instance d_array.fintype {n : ℕ} {α : fin n → Type*}
  [∀n, fintype (α n)] : fintype (d_array n α) :=
fintype.of_equiv _ (equiv.d_array_equiv_fin _).symm

instance array.fintype {n : ℕ} {α : Type*} [fintype α] : fintype (array n α) :=
d_array.fintype

instance vector.fintype {α : Type*} [fintype α] {n : ℕ} : fintype (vector α n) :=
fintype.of_equiv _ (equiv.vector_equiv_fin _ _).symm

instance quotient.fintype [fintype α] (s : setoid α)
  [decidable_rel ((≈) : α → α → Prop)] : fintype (quotient s) :=
fintype.of_surjective quotient.mk (λ x, quotient.induction_on x (λ x, ⟨x, rfl⟩))

instance finset.fintype [fintype α] : fintype (finset α) :=
⟨univ.powerset, λ x, finset.mem_powerset.2 (finset.subset_univ _)⟩

@[simp] lemma fintype.card_finset [fintype α] :
  fintype.card (finset α) = 2 ^ (fintype.card α) :=
finset.card_powerset finset.univ

@[simp] lemma set.to_finset_univ [fintype α] :
  (set.univ : set α).to_finset = finset.univ :=
by { ext, simp only [set.mem_univ, mem_univ, set.mem_to_finset] }

@[simp] lemma set.to_finset_empty [fintype α] :
  (∅ : set α).to_finset = ∅ :=
by { ext, simp only [set.mem_empty_eq, set.mem_to_finset, not_mem_empty] }

theorem fintype.card_subtype_le [fintype α] (p : α → Prop) [decidable_pred p] :
  fintype.card {x // p x} ≤ fintype.card α :=
fintype.card_le_of_embedding (function.embedding.subtype _)

theorem fintype.card_subtype_lt [fintype α] {p : α → Prop} [decidable_pred p]
  {x : α} (hx : ¬ p x) : fintype.card {x // p x} < fintype.card α :=
fintype.card_lt_of_injective_of_not_mem coe subtype.coe_injective $ by rwa subtype.range_coe_subtype

instance psigma.fintype {α : Type*} {β : α → Type*} [fintype α] [∀ a, fintype (β a)] :
  fintype (Σ' a, β a) :=
fintype.of_equiv _ (equiv.psigma_equiv_sigma _).symm

instance psigma.fintype_prop_left {α : Prop} {β : α → Type*} [decidable α] [∀ a, fintype (β a)] :
  fintype (Σ' a, β a) :=
if h : α then fintype.of_equiv (β h) ⟨λ x, ⟨h, x⟩, psigma.snd, λ _, rfl, λ ⟨_, _⟩, rfl⟩
else ⟨∅, λ x, h x.1⟩

instance psigma.fintype_prop_right {α : Type*} {β : α → Prop} [∀ a, decidable (β a)] [fintype α] :
  fintype (Σ' a, β a) :=
fintype.of_equiv {a // β a} ⟨λ ⟨x, y⟩, ⟨x, y⟩, λ ⟨x, y⟩, ⟨x, y⟩, λ ⟨x, y⟩, rfl, λ ⟨x, y⟩, rfl⟩

instance psigma.fintype_prop_prop {α : Prop} {β : α → Prop} [decidable α] [∀ a, decidable (β a)] :
  fintype (Σ' a, β a) :=
if h : ∃ a, β a then ⟨{⟨h.fst, h.snd⟩}, λ ⟨_, _⟩, by simp⟩ else ⟨∅, λ ⟨x, y⟩, h ⟨x, y⟩⟩

instance set.fintype [fintype α] : fintype (set α) :=
⟨(@finset.univ α _).powerset.map ⟨coe, coe_injective⟩, λ s, begin
  classical, refine mem_map.2 ⟨finset.univ.filter s, mem_powerset.2 (subset_univ _), _⟩,
  apply (coe_filter _ _).trans, rw [coe_univ, set.sep_univ], refl
end⟩

instance pfun_fintype (p : Prop) [decidable p] (α : p → Type*)
  [Π hp, fintype (α hp)] : fintype (Π hp : p, α hp) :=
if hp : p then fintype.of_equiv (α hp) ⟨λ a _, a, λ f, f hp, λ _, rfl, λ _, rfl⟩
          else ⟨singleton (λ h, (hp h).elim), by simp [hp, function.funext_iff]⟩

@[simp] lemma finset.univ_pi_univ {α : Type*} {β : α → Type*}
  [decidable_eq α] [fintype α] [∀a, fintype (β a)] :
  finset.univ.pi (λ a : α, (finset.univ : finset (β a))) = finset.univ :=
by { ext, simp }

lemma mem_image_univ_iff_mem_range
  {α β : Type*} [fintype α] [decidable_eq β] {f : α → β} {b : β} :
  b ∈ univ.image f ↔ b ∈ set.range f :=
by simp

/-- An auxiliary function for `quotient.fin_choice`.  Given a
collection of setoids indexed by a type `ι`, a (finite) list `l` of
indices, and a function that for each `i ∈ l` gives a term of the
corresponding quotient type, then there is a corresponding term in the
quotient of the product of the setoids indexed by `l`. -/
def quotient.fin_choice_aux {ι : Type*} [decidable_eq ι]
  {α : ι → Type*} [S : ∀ i, setoid (α i)] :
  Π (l : list ι), (Π i ∈ l, quotient (S i)) → @quotient (Π i ∈ l, α i) (by apply_instance)
| []     f := ⟦λ i, false.elim⟧
| (i::l) f := begin
  refine quotient.lift_on₂ (f i (list.mem_cons_self _ _))
    (quotient.fin_choice_aux l (λ j h, f j (list.mem_cons_of_mem _ h)))
    _ _,
  exact λ a l, ⟦λ j h,
    if e : j = i then by rw e; exact a else
    l _ (h.resolve_left e)⟧,
  refine λ a₁ l₁ a₂ l₂ h₁ h₂, quotient.sound (λ j h, _),
  by_cases e : j = i; simp [e],
  { subst j, exact h₁ },
  { exact h₂ _ _ }
end

theorem quotient.fin_choice_aux_eq {ι : Type*} [decidable_eq ι]
  {α : ι → Type*} [S : ∀ i, setoid (α i)] :
  ∀ (l : list ι) (f : Π i ∈ l, α i), quotient.fin_choice_aux l (λ i h, ⟦f i h⟧) = ⟦f⟧
| []     f := quotient.sound (λ i h, h.elim)
| (i::l) f := begin
  simp [quotient.fin_choice_aux, quotient.fin_choice_aux_eq l],
  refine quotient.sound (λ j h, _),
  by_cases e : j = i; simp [e],
  subst j, refl
end

/-- Given a collection of setoids indexed by a fintype `ι` and a
function that for each `i : ι` gives a term of the corresponding
quotient type, then there is corresponding term in the quotient of the
product of the setoids. -/
def quotient.fin_choice {ι : Type*} [decidable_eq ι] [fintype ι]
  {α : ι → Type*} [S : ∀ i, setoid (α i)]
  (f : Π i, quotient (S i)) : @quotient (Π i, α i) (by apply_instance) :=
quotient.lift_on (@quotient.rec_on _ _ (λ l : multiset ι,
    @quotient (Π i ∈ l, α i) (by apply_instance))
    finset.univ.1
    (λ l, quotient.fin_choice_aux l (λ i _, f i))
    (λ a b h, begin
      have := λ a, quotient.fin_choice_aux_eq a (λ i h, quotient.out (f i)),
      simp [quotient.out_eq] at this,
      simp [this],
      let g := λ a:multiset ι, ⟦λ (i : ι) (h : i ∈ a), quotient.out (f i)⟧,
      refine eq_of_heq ((eq_rec_heq _ _).trans (_ : g a == g b)),
      congr' 1, exact quotient.sound h,
    end))
  (λ f, ⟦λ i, f i (finset.mem_univ _)⟧)
  (λ a b h, quotient.sound $ λ i, h _ _)

theorem quotient.fin_choice_eq {ι : Type*} [decidable_eq ι] [fintype ι]
  {α : ι → Type*} [∀ i, setoid (α i)]
  (f : Π i, α i) : quotient.fin_choice (λ i, ⟦f i⟧) = ⟦f⟧ :=
begin
  let q, swap, change quotient.lift_on q _ _ = _,
  have : q = ⟦λ i h, f i⟧,
  { dsimp [q],
    exact quotient.induction_on
      (@finset.univ ι _).1 (λ l, quotient.fin_choice_aux_eq _ _) },
  simp [this], exact setoid.refl _
end

section equiv

open list equiv equiv.perm

variables [decidable_eq α] [decidable_eq β]

/-- Given a list, produce a list of all permutations of its elements. -/
def perms_of_list : list α → list (perm α)
| []       := [1]
| (a :: l) := perms_of_list l ++ l.bind (λ b, (perms_of_list l).map (λ f, swap a b * f))

lemma length_perms_of_list : ∀ l : list α, length (perms_of_list l) = l.length!
| []       := rfl
| (a :: l) :=
begin
  rw [length_cons, nat.factorial_succ],
  simp [perms_of_list, length_bind, length_perms_of_list, function.comp, nat.succ_mul],
  cc
end

lemma mem_perms_of_list_of_mem {l : list α} {f : perm α}
  (h : ∀ x, f x ≠ x → x ∈ l) : f ∈ perms_of_list l :=
begin
  induction l with a l IH generalizing f h,
  { exact list.mem_singleton.2 (equiv.ext $ λ x, decidable.by_contradiction $ h _) },
  by_cases hfa : f a = a,
  { refine mem_append_left _ (IH (λ x hx, mem_of_ne_of_mem _ (h x hx))),
    rintro rfl, exact hx hfa },
  { have hfa' : f (f a) ≠ f a := mt (λ h, f.injective h) hfa,
    have : ∀ (x : α), (swap a (f a) * f) x ≠ x → x ∈ l,
    { intros x hx,
      have hxa : x ≠ a,
      { rintro rfl, apply hx, simp only [mul_apply, swap_apply_right] },
      refine list.mem_of_ne_of_mem hxa (h x (λ h, _)),
      simp only [h, mul_apply, swap_apply_def, mul_apply, ne.def, apply_eq_iff_eq] at hx;
      split_ifs at hx, exacts [hxa (h.symm.trans h_1), hx h] },
    suffices : f ∈ perms_of_list l ∨ ∃ (b ∈ l) (g ∈ perms_of_list l), swap a b * g = f,
    { simpa only [perms_of_list, exists_prop, list.mem_map, mem_append, list.mem_bind] },
    refine or_iff_not_imp_left.2 (λ hfl, ⟨f a, _, swap a (f a) * f, IH this, _⟩),
    { by_cases hffa : f (f a) = a,
      { exact mem_of_ne_of_mem hfa (h _ (mt (λ h, f.injective h) hfa)) },
      { apply this,
        simp only [mul_apply, swap_apply_def, mul_apply, ne.def, apply_eq_iff_eq],
        split_ifs; cc } },
    { rw [← mul_assoc, mul_def (swap a (f a)) (swap a (f a)),
          swap_swap, ← equiv.perm.one_def, one_mul] } }
end

lemma mem_of_mem_perms_of_list :
  ∀ {l : list α} {f : perm α}, f ∈ perms_of_list l → ∀ {x}, f x ≠ x → x ∈ l
| []     f h := have f = 1 := by simpa [perms_of_list] using h, by rw this; simp
| (a::l) f h :=
(mem_append.1 h).elim
  (λ h x hx, mem_cons_of_mem _ (mem_of_mem_perms_of_list h hx))
  (λ h x hx,
    let ⟨y, hy, hy'⟩ := list.mem_bind.1 h in
    let ⟨g, hg₁, hg₂⟩ := list.mem_map.1 hy' in
    if hxa : x = a then by simp [hxa]
    else if hxy : x = y then mem_cons_of_mem _ $ by rwa hxy
    else mem_cons_of_mem _ $
    mem_of_mem_perms_of_list hg₁ $
      by rw [eq_inv_mul_iff_mul_eq.2 hg₂, mul_apply, swap_inv, swap_apply_def];
        split_ifs; cc)

lemma mem_perms_of_list_iff {l : list α} {f : perm α} :
  f ∈ perms_of_list l ↔ ∀ {x}, f x ≠ x → x ∈ l :=
⟨mem_of_mem_perms_of_list, mem_perms_of_list_of_mem⟩

lemma nodup_perms_of_list : ∀ {l : list α} (hl : l.nodup), (perms_of_list l).nodup
| []     hl := by simp [perms_of_list]
| (a::l) hl :=
have hl' : l.nodup, from nodup_of_nodup_cons hl,
have hln' : (perms_of_list l).nodup, from nodup_perms_of_list hl',
have hmeml : ∀ {f : perm α}, f ∈ perms_of_list l → f a = a,
  from λ f hf, not_not.1 (mt (mem_of_mem_perms_of_list hf) (nodup_cons.1 hl).1),
by rw [perms_of_list, list.nodup_append, list.nodup_bind, pairwise_iff_nth_le]; exact
⟨hln', ⟨λ _ _, nodup_map (λ _ _, mul_left_cancel) hln',
  λ i j hj hij x hx₁ hx₂,
    let ⟨f, hf⟩ := list.mem_map.1 hx₁ in
    let ⟨g, hg⟩ := list.mem_map.1 hx₂ in
    have hix : x a = nth_le l i (lt_trans hij hj),
      by rw [← hf.2, mul_apply, hmeml hf.1, swap_apply_left],
    have hiy : x a = nth_le l j hj,
      by rw [← hg.2, mul_apply, hmeml hg.1, swap_apply_left],
    absurd (hf.2.trans (hg.2.symm)) $
      λ h, ne_of_lt hij $ nodup_iff_nth_le_inj.1 hl' i j (lt_trans hij hj) hj $
        by rw [← hix, hiy]⟩,
  λ f hf₁ hf₂,
    let ⟨x, hx, hx'⟩ := list.mem_bind.1 hf₂ in
    let ⟨g, hg⟩ := list.mem_map.1 hx' in
    have hgxa : g⁻¹ x = a, from f.injective $
      by rw [hmeml hf₁, ← hg.2]; simp,
    have hxa : x ≠ a, from λ h, (list.nodup_cons.1 hl).1 (h ▸ hx),
    (list.nodup_cons.1 hl).1 $
      hgxa ▸ mem_of_mem_perms_of_list hg.1 (by rwa [apply_inv_self, hgxa])⟩

/-- Given a finset, produce the finset of all permutations of its elements. -/
def perms_of_finset (s : finset α) : finset (perm α) :=
quotient.hrec_on s.1 (λ l hl, ⟨perms_of_list l, nodup_perms_of_list hl⟩)
  (λ a b hab, hfunext (congr_arg _ (quotient.sound hab))
    (λ ha hb _, heq_of_eq $ finset.ext $
      by simp [mem_perms_of_list_iff, hab.mem_iff]))
  s.2

lemma mem_perms_of_finset_iff : ∀ {s : finset α} {f : perm α},
  f ∈ perms_of_finset s ↔ ∀ {x}, f x ≠ x → x ∈ s :=
by rintros ⟨⟨l⟩, hs⟩ f; exact mem_perms_of_list_iff

lemma card_perms_of_finset : ∀ (s : finset α),
  (perms_of_finset s).card = s.card! :=
by rintros ⟨⟨l⟩, hs⟩; exact length_perms_of_list l

/-- The collection of permutations of a fintype is a fintype. -/
def fintype_perm [fintype α] : fintype (perm α) :=
⟨perms_of_finset (@finset.univ α _), by simp [mem_perms_of_finset_iff]⟩

instance [fintype α] [fintype β] : fintype (α ≃ β) :=
if h : fintype.card β = fintype.card α
then trunc.rec_on_subsingleton (fintype.equiv_fin α)
  (λ eα, trunc.rec_on_subsingleton (fintype.equiv_fin β)
    (λ eβ, @fintype.of_equiv _ (perm α) fintype_perm
      (equiv_congr (equiv.refl α) (eα.trans (eq.rec_on h eβ.symm)) : (α ≃ α) ≃ (α ≃ β))))
else ⟨∅, λ x, false.elim (h (fintype.card_eq.2 ⟨x.symm⟩))⟩

lemma fintype.card_perm [fintype α] : fintype.card (perm α) = (fintype.card α)! :=
subsingleton.elim (@fintype_perm α _ _) (@equiv.fintype α α _ _ _ _) ▸
card_perms_of_finset _

lemma fintype.card_equiv [fintype α] [fintype β] (e : α ≃ β) :
  fintype.card (α ≃ β) = (fintype.card α)! :=
fintype.card_congr (equiv_congr (equiv.refl α) e) ▸ fintype.card_perm

lemma univ_eq_singleton_of_card_one {α} [fintype α] (x : α) (h : fintype.card α = 1) :
  (univ : finset α) = {x} :=
begin
  symmetry,
  apply eq_of_subset_of_card_le (subset_univ ({x})),
  apply le_of_eq,
  simp [h, finset.card_univ]
end

end equiv

namespace fintype

section choose
open fintype
open equiv

variables [fintype α] (p : α → Prop) [decidable_pred p]

/-- Given a fintype `α` and a predicate `p`, associate to a proof that there is a unique element of
`α` satisfying `p` this unique element, as an element of the corresponding subtype. -/
def choose_x (hp : ∃! a : α, p a) : {a // p a} :=
⟨finset.choose p univ (by simp; exact hp), finset.choose_property _ _ _⟩

/-- Given a fintype `α` and a predicate `p`, associate to a proof that there is a unique element of
`α` satisfying `p` this unique element, as an element of `α`. -/
def choose (hp : ∃! a, p a) : α := choose_x p hp

lemma choose_spec (hp : ∃! a, p a) : p (choose p hp) :=
(choose_x p hp).property

end choose

section bijection_inverse
open function

variables [fintype α]
variables [decidable_eq β]
variables {f : α → β}

/-- `
`bij_inv f` is the unique inverse to a bijection `f`. This acts
  as a computable alternative to `function.inv_fun`. -/
def bij_inv (f_bij : bijective f) (b : β) : α :=
fintype.choose (λ a, f a = b)
begin
  rcases f_bij.right b with ⟨a', fa_eq_b⟩,
  rw ← fa_eq_b,
  exact ⟨a', ⟨rfl, (λ a h, f_bij.left h)⟩⟩
end

lemma left_inverse_bij_inv (f_bij : bijective f) : left_inverse (bij_inv f_bij) f :=
λ a, f_bij.left (choose_spec (λ a', f a' = f a) _)

lemma right_inverse_bij_inv (f_bij : bijective f) : right_inverse (bij_inv f_bij) f :=
λ b, choose_spec (λ a', f a' = b) _

lemma bijective_bij_inv (f_bij : bijective f) : bijective (bij_inv f_bij) :=
⟨(right_inverse_bij_inv _).injective, (left_inverse_bij_inv _).surjective⟩

end bijection_inverse

lemma well_founded_of_trans_of_irrefl [fintype α] (r : α → α → Prop)
  [is_trans α r] [is_irrefl α r] : well_founded r :=
by classical; exact
have ∀ x y, r x y → (univ.filter (λ z, r z x)).card < (univ.filter (λ z, r z y)).card,
  from λ x y hxy, finset.card_lt_card $
    by simp only [finset.lt_iff_ssubset.symm, lt_iff_le_not_le,
      finset.le_iff_subset, finset.subset_iff, mem_filter, true_and, mem_univ, hxy];
    exact ⟨λ z hzx, trans hzx hxy, not_forall_of_exists_not ⟨x, not_imp.2 ⟨hxy, irrefl x⟩⟩⟩,
subrelation.wf this (measure_wf _)

lemma preorder.well_founded [fintype α] [preorder α] : well_founded ((<) : α → α → Prop) :=
well_founded_of_trans_of_irrefl _

@[instance, priority 10] lemma linear_order.is_well_order [fintype α] [linear_order α] :
  is_well_order α (<) :=
{ wf := preorder.well_founded }

end fintype

/-- A type is said to be infinite if it has no fintype instance. -/
class infinite (α : Type*) : Prop :=
(not_fintype : fintype α → false)

@[simp] lemma not_nonempty_fintype {α : Type*} : ¬nonempty (fintype α) ↔ infinite α :=
⟨λf, ⟨λ x, f ⟨x⟩⟩, λ⟨f⟩ ⟨x⟩, f x⟩

lemma finset.exists_minimal {α : Type*} [preorder α] (s : finset α) (h : s.nonempty) :
  ∃ m ∈ s, ∀ x ∈ s, ¬ (x < m) :=
begin
  obtain ⟨c, hcs : c ∈ s⟩ := h,
  have : well_founded (@has_lt.lt {x // x ∈ s} _) := fintype.well_founded_of_trans_of_irrefl _,
  obtain ⟨⟨m, hms : m ∈ s⟩, -, H⟩ := this.has_min set.univ ⟨⟨c, hcs⟩, trivial⟩,
  exact ⟨m, hms, λ x hx hxm, H ⟨x, hx⟩ trivial hxm⟩,
end

lemma finset.exists_maximal {α : Type*} [preorder α] (s : finset α) (h : s.nonempty) :
  ∃ m ∈ s, ∀ x ∈ s, ¬ (m < x) :=
@finset.exists_minimal (order_dual α) _ s h

namespace infinite

lemma exists_not_mem_finset [infinite α] (s : finset α) : ∃ x, x ∉ s :=
not_forall.1 $ λ h, not_fintype ⟨s, h⟩

@[priority 100] -- see Note [lower instance priority]
instance (α : Type*) [H : infinite α] : nontrivial α :=
⟨let ⟨x, hx⟩ := exists_not_mem_finset (∅ : finset α) in
let ⟨y, hy⟩ := exists_not_mem_finset ({x} : finset α) in
⟨y, x, by simpa only [mem_singleton] using hy⟩⟩

lemma nonempty (α : Type*) [infinite α] : nonempty α :=
by apply_instance

lemma of_injective [infinite β] (f : β → α) (hf : injective f) : infinite α :=
⟨λ I, by exactI not_fintype (fintype.of_injective f hf)⟩

lemma of_surjective [infinite β] (f : α → β) (hf : surjective f) : infinite α :=
⟨λ I, by classical; exactI not_fintype (fintype.of_surjective f hf)⟩

private noncomputable def nat_embedding_aux (α : Type*) [infinite α] : ℕ → α
| n := by letI := classical.dec_eq α; exact classical.some (exists_not_mem_finset
  ((multiset.range n).pmap (λ m (hm : m < n), nat_embedding_aux m)
    (λ _, multiset.mem_range.1)).to_finset)

private lemma nat_embedding_aux_injective (α : Type*) [infinite α] :
  function.injective (nat_embedding_aux α) :=
begin
  assume m n h,
  letI := classical.dec_eq α,
  wlog hmlen : m ≤ n using m n,
  by_contradiction hmn,
  have hmn : m < n, from lt_of_le_of_ne hmlen hmn,
  refine (classical.some_spec (exists_not_mem_finset
    ((multiset.range n).pmap (λ m (hm : m < n), nat_embedding_aux α m)
      (λ _, multiset.mem_range.1)).to_finset)) _,
  refine multiset.mem_to_finset.2 (multiset.mem_pmap.2
    ⟨m, multiset.mem_range.2 hmn, _⟩),
  rw [h, nat_embedding_aux]
end

/-- Embedding of `ℕ` into an infinite type. -/
noncomputable def nat_embedding (α : Type*) [infinite α] : ℕ ↪ α :=
⟨_, nat_embedding_aux_injective α⟩

lemma exists_subset_card_eq (α : Type*) [infinite α] (n : ℕ) :
  ∃ s : finset α, s.card = n :=
⟨(range n).map (nat_embedding α), by rw [card_map, card_range]⟩

end infinite

lemma not_injective_infinite_fintype [infinite α] [fintype β] (f : α → β) :
  ¬ injective f :=
assume (hf : injective f),
have H : fintype α := fintype.of_injective f hf,
infinite.not_fintype H

/--
The pigeonhole principle for infinitely many pigeons in finitely many
pigeonholes.  If there are infinitely many pigeons in finitely many
pigeonholes, then there are at least two pigeons in the same
pigeonhole.

See also: `fintype.exists_ne_map_eq_of_card_lt`, `fintype.exists_infinite_fiber`.
-/
lemma fintype.exists_ne_map_eq_of_infinite [infinite α] [fintype β] (f : α → β) :
  ∃ x y : α, x ≠ y ∧ f x = f y :=
begin
  classical, by_contra hf, push_neg at hf,
  apply not_injective_infinite_fintype f,
  intros x y, contrapose, apply hf,
end

/--
The strong pigeonhole principle for infinitely many pigeons in
finitely many pigeonholes.  If there are infinitely many pigeons in
finitely many pigeonholes, then there is a pigeonhole with infinitely
many pigeons.

See also: `fintype.exists_ne_map_eq_of_infinite`
-/
lemma fintype.exists_infinite_fiber [infinite α] [fintype β] (f : α → β) :
  ∃ y : β, infinite (f ⁻¹' {y}) :=
begin
  classical, by_contra hf, push_neg at hf,
  haveI h' : ∀ (y : β), fintype (f ⁻¹' {y}) := begin
    intro y, specialize hf y,
    rw [←not_nonempty_fintype, not_not] at hf,
    exact classical.choice hf,
  end,
  let key : fintype α :=
  { elems := univ.bUnion (λ (y : β), (f ⁻¹' {y}).to_finset),
    complete := by simp },
  exact infinite.not_fintype key,
end

lemma not_surjective_fintype_infinite [fintype α] [infinite β] (f : α → β) :
  ¬ surjective f :=
assume (hf : surjective f),
have H : infinite α := infinite.of_surjective f hf,
@infinite.not_fintype _ H infer_instance

instance nat.infinite : infinite ℕ :=
⟨λ ⟨s, hs⟩, finset.not_mem_range_self $ s.subset_range_sup_succ (hs _)⟩

instance int.infinite : infinite ℤ :=
infinite.of_injective int.of_nat (λ _ _, int.of_nat.inj)

section trunc

/--
For `s : multiset α`, we can lift the existential statement that `∃ x, x ∈ s` to a `trunc α`.
-/
def trunc_of_multiset_exists_mem {α} (s : multiset α) : (∃ x, x ∈ s) → trunc α :=
quotient.rec_on_subsingleton s $ λ l h,
  match l, h with
    | [],       _ := false.elim (by tauto)
    | (a :: _), _ := trunc.mk a
  end

/--
A `nonempty` `fintype` constructively contains an element.
-/
def trunc_of_nonempty_fintype (α) [nonempty α] [fintype α] : trunc α :=
trunc_of_multiset_exists_mem finset.univ.val (by simp)

/--
A `fintype` with positive cardinality constructively contains an element.
-/
def trunc_of_card_pos {α} [fintype α] (h : 0 < fintype.card α) : trunc α :=
by { letI := (fintype.card_pos_iff.mp h), exact trunc_of_nonempty_fintype α }

/--
By iterating over the elements of a fintype, we can lift an existential statement `∃ a, P a`
to `trunc (Σ' a, P a)`, containing data.
-/
def trunc_sigma_of_exists {α} [fintype α] {P : α → Prop} [decidable_pred P] (h : ∃ a, P a) :
  trunc (Σ' a, P a) :=
@trunc_of_nonempty_fintype (Σ' a, P a) (exists.elim h $ λ a ha, ⟨⟨a, ha⟩⟩) _

end trunc<|MERGE_RESOLUTION|>--- conflicted
+++ resolved
@@ -330,11 +330,10 @@
   s.card ≤ fintype.card α :=
 card_le_of_subset (subset_univ s)
 
-<<<<<<< HEAD
 lemma finset.card_lt_univ_of_not_mem [fintype α] {s : finset α} {x : α} (hx : x ∉ s) :
   s.card < fintype.card α :=
 card_lt_card ⟨subset_univ s, not_forall.2 ⟨x, λ hx', hx (hx' $ mem_univ x)⟩⟩
-=======
+
 lemma finset.card_lt_iff_ne_univ [fintype α] (s : finset α) :
   s.card < fintype.card α ↔ s ≠ finset.univ :=
 s.card_le_univ.lt_iff_ne.trans (not_iff_not_of_iff s.card_eq_iff_eq_univ)
@@ -342,7 +341,6 @@
 lemma finset.card_compl_lt_iff_nonempty [fintype α] [decidable_eq α] (s : finset α) :
   sᶜ.card < fintype.card α ↔ s.nonempty :=
 sᶜ.card_lt_iff_ne_univ.trans s.compl_ne_univ_iff_nonempty
->>>>>>> 783e11a5
 
 lemma finset.card_univ_diff [decidable_eq α] [fintype α] (s : finset α) :
   (finset.univ \ s).card = fintype.card α - s.card :=

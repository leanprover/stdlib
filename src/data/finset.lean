/-
Copyright (c) 2015 Microsoft Corporation. All rights reserved.
Released under Apache 2.0 license as described in the file LICENSE.
Author: Leonardo de Moura, Jeremy Avigad, Minchao Wu, Mario Carneiro

Finite sets.
-/
import logic.embedding algebra.order_functions
  data.multiset data.sigma.basic data.set.lattice

open multiset subtype nat lattice

variables {α : Type*} {β : Type*} {γ : Type*}

/-- `finset α` is the type of finite sets of elements of `α`. It is implemented
  as a multiset (a list up to permutation) which has no duplicate elements. -/
structure finset (α : Type*) :=
(val : multiset α)
(nodup : nodup val)

namespace finset

theorem eq_of_veq : ∀ {s t : finset α}, s.1 = t.1 → s = t
| ⟨s, _⟩ ⟨t, _⟩ rfl := rfl

@[simp] theorem val_inj {s t : finset α} : s.1 = t.1 ↔ s = t :=
⟨eq_of_veq, congr_arg _⟩

@[simp] theorem erase_dup_eq_self [decidable_eq α] (s : finset α) : erase_dup s.1 = s.1 :=
erase_dup_eq_self.2 s.2

instance has_decidable_eq [decidable_eq α] : decidable_eq (finset α)
| s₁ s₂ := decidable_of_iff _ val_inj

/- membership -/

instance : has_mem α (finset α) := ⟨λ a s, a ∈ s.1⟩

theorem mem_def {a : α} {s : finset α} : a ∈ s ↔ a ∈ s.1 := iff.rfl

@[simp] theorem mem_mk {a : α} {s nd} : a ∈ @finset.mk α s nd ↔ a ∈ s := iff.rfl

instance decidable_mem [h : decidable_eq α] (a : α) (s : finset α) : decidable (a ∈ s) :=
multiset.decidable_mem _ _

/- set coercion -/

/-- Convert a finset to a set in the natural way. -/
def to_set (s : finset α) : set α := {x | x ∈ s}

instance : has_lift (finset α) (set α) := ⟨to_set⟩

@[simp] lemma mem_coe {a : α} {s : finset α} : a ∈ (↑s : set α) ↔ a ∈ s := iff.rfl

@[simp] lemma set_of_mem {α} {s : finset α} : {a | a ∈ s} = ↑s := rfl

/- extensionality -/
theorem ext {s₁ s₂ : finset α} : s₁ = s₂ ↔ ∀ a, a ∈ s₁ ↔ a ∈ s₂ :=
val_inj.symm.trans $ nodup_ext s₁.2 s₂.2

@[extensionality]
theorem ext' {s₁ s₂ : finset α} : (∀ a, a ∈ s₁ ↔ a ∈ s₂) → s₁ = s₂ :=
ext.2

@[simp] theorem coe_inj {s₁ s₂ : finset α} : (↑s₁ : set α) = ↑s₂ ↔ s₁ = s₂ :=
(set.ext_iff _ _).trans ext.symm

lemma to_set_injective {α} : function.injective (finset.to_set : finset α → set α) :=
λ s t, coe_inj.1

/- subset -/

instance : has_subset (finset α) := ⟨λ s₁ s₂, ∀ ⦃a⦄, a ∈ s₁ → a ∈ s₂⟩

theorem subset_def {s₁ s₂ : finset α} : s₁ ⊆ s₂ ↔ s₁.1 ⊆ s₂.1 := iff.rfl

@[simp] theorem subset.refl (s : finset α) : s ⊆ s := subset.refl _

theorem subset.trans {s₁ s₂ s₃ : finset α} : s₁ ⊆ s₂ → s₂ ⊆ s₃ → s₁ ⊆ s₃ := subset.trans

theorem mem_of_subset {s₁ s₂ : finset α} {a : α} : s₁ ⊆ s₂ → a ∈ s₁ → a ∈ s₂ := mem_of_subset

theorem subset.antisymm {s₁ s₂ : finset α} (H₁ : s₁ ⊆ s₂) (H₂ : s₂ ⊆ s₁) : s₁ = s₂ :=
ext.2 $ λ a, ⟨@H₁ a, @H₂ a⟩

theorem subset_iff {s₁ s₂ : finset α} : s₁ ⊆ s₂ ↔ ∀ ⦃x⦄, x ∈ s₁ → x ∈ s₂ := iff.rfl

@[simp] theorem coe_subset {s₁ s₂ : finset α} :
  (↑s₁ : set α) ⊆ ↑s₂ ↔ s₁ ⊆ s₂ := iff.rfl

@[simp] theorem val_le_iff {s₁ s₂ : finset α} : s₁.1 ≤ s₂.1 ↔ s₁ ⊆ s₂ := le_iff_subset s₁.2

instance : has_ssubset (finset α) := ⟨λa b, a ⊆ b ∧ ¬ b ⊆ a⟩

instance : partial_order (finset α) :=
{ le := (⊆),
  lt := (⊂),
  le_refl := subset.refl,
  le_trans := @subset.trans _,
  le_antisymm := @subset.antisymm _ }

theorem subset.antisymm_iff {s₁ s₂ : finset α} : s₁ = s₂ ↔ s₁ ⊆ s₂ ∧ s₂ ⊆ s₁ :=
le_antisymm_iff

@[simp] theorem le_iff_subset {s₁ s₂ : finset α} : s₁ ≤ s₂ ↔ s₁ ⊆ s₂ := iff.rfl
@[simp] theorem lt_iff_ssubset {s₁ s₂ : finset α} : s₁ < s₂ ↔ s₁ ⊂ s₂ := iff.rfl

@[simp] lemma coe_ssubset {s₁ s₂ : finset α} : (↑s₁ : set α) ⊂ ↑s₂ ↔ s₁ ⊂ s₂ :=
show (↑s₁ : set α) ⊂ ↑s₂ ↔ s₁ ⊆ s₂ ∧ ¬s₂ ⊆ s₁,
  by simp only [set.ssubset_iff_subset_not_subset, finset.coe_subset]

@[simp] theorem val_lt_iff {s₁ s₂ : finset α} : s₁.1 < s₂.1 ↔ s₁ ⊂ s₂ :=
and_congr val_le_iff $ not_congr val_le_iff

/- empty -/
protected def empty : finset α := ⟨0, nodup_zero⟩

instance : has_emptyc (finset α) := ⟨finset.empty⟩

instance : inhabited (finset α) := ⟨∅⟩

@[simp] theorem empty_val : (∅ : finset α).1 = 0 := rfl

@[simp] theorem not_mem_empty (a : α) : a ∉ (∅ : finset α) := id

@[simp] theorem ne_empty_of_mem {a : α} {s : finset α} (h : a ∈ s) : s ≠ ∅
| e := not_mem_empty a $ e ▸ h

@[simp] theorem empty_subset (s : finset α) : ∅ ⊆ s := zero_subset _

theorem eq_empty_of_forall_not_mem {s : finset α} (H : ∀x, x ∉ s) : s = ∅ :=
eq_of_veq (eq_zero_of_forall_not_mem H)

lemma eq_empty_iff_forall_not_mem {s : finset α} : s = ∅ ↔ ∀ x, x ∉ s :=
⟨by rintro rfl x; exact id, λ h, eq_empty_of_forall_not_mem h⟩

@[simp] theorem val_eq_zero {s : finset α} : s.1 = 0 ↔ s = ∅ := @val_inj _ s ∅

theorem subset_empty {s : finset α} : s ⊆ ∅ ↔ s = ∅ := subset_zero.trans val_eq_zero

theorem exists_mem_of_ne_empty {s : finset α} (h : s ≠ ∅) : ∃ a : α, a ∈ s :=
exists_mem_of_ne_zero (mt val_eq_zero.1 h)

theorem exists_mem_iff_ne_empty {s : finset α} : (∃ a : α, a ∈ s) ↔ ¬s = ∅ :=
⟨λ ⟨a, ha⟩, ne_empty_of_mem ha, exists_mem_of_ne_empty⟩

@[simp] lemma coe_empty : ↑(∅ : finset α) = (∅ : set α) := rfl

lemma nonempty_iff_ne_empty (s : finset α) : nonempty (↑s : set α) ↔ s ≠ ∅  :=
begin
  rw [set.coe_nonempty_iff_ne_empty, ←coe_empty],
  apply not_congr, apply function.injective.eq_iff, exact to_set_injective
end

/-- `singleton a` is the set `{a}` containing `a` and nothing else. -/
def singleton (a : α) : finset α := ⟨_, nodup_singleton a⟩
local prefix `ι`:90 := singleton

@[simp] theorem singleton_val (a : α) : (ι a).1 = a :: 0 := rfl

@[simp] theorem mem_singleton {a b : α} : b ∈ ι a ↔ b = a := mem_singleton

theorem not_mem_singleton {a b : α} : a ∉ ι b ↔ a ≠ b := not_iff_not_of_iff mem_singleton

theorem mem_singleton_self (a : α) : a ∈ ι a := or.inl rfl

theorem singleton_inj {a b : α} : ι a = ι b ↔ a = b :=
⟨λ h, mem_singleton.1 (h ▸ mem_singleton_self _), congr_arg _⟩

@[simp] theorem singleton_ne_empty (a : α) : ι a ≠ ∅ := ne_empty_of_mem (mem_singleton_self _)

@[simp] lemma coe_singleton (a : α) : ↑(ι a) = ({a} : set α) := rfl

/- insert -/
section decidable_eq
variables [decidable_eq α]

/-- `insert a s` is the set `{a} ∪ s` containing `a` and the elements of `s`. -/
instance : has_insert α (finset α) := ⟨λ a s, ⟨_, nodup_ndinsert a s.2⟩⟩

@[simp] theorem has_insert_eq_insert (a : α) (s : finset α) : has_insert.insert a s = insert a s := rfl

theorem insert_def (a : α) (s : finset α) : insert a s = ⟨_, nodup_ndinsert a s.2⟩ := rfl

@[simp] theorem insert_val (a : α) (s : finset α) : (insert a s).1 = ndinsert a s.1 := rfl

theorem insert_val' (a : α) (s : finset α) : (insert a s).1 = erase_dup (a :: s.1) :=
by rw [erase_dup_cons, erase_dup_eq_self]; refl

theorem insert_val_of_not_mem {a : α} {s : finset α} (h : a ∉ s) : (insert a s).1 = a :: s.1 :=
by rw [insert_val, ndinsert_of_not_mem h]

@[simp] theorem mem_insert {a b : α} {s : finset α} : a ∈ insert b s ↔ a = b ∨ a ∈ s := mem_ndinsert

theorem mem_insert_self (a : α) (s : finset α) : a ∈ insert a s := mem_ndinsert_self a s.1
theorem mem_insert_of_mem {a b : α} {s : finset α} (h : a ∈ s) : a ∈ insert b s := mem_ndinsert_of_mem h
theorem mem_of_mem_insert_of_ne {a b : α} {s : finset α} (h : b ∈ insert a s) : b ≠ a → b ∈ s :=
(mem_insert.1 h).resolve_left

@[simp] lemma coe_insert (a : α) (s : finset α) : ↑(insert a s) = (insert a ↑s : set α) :=
set.ext $ λ x, by simp only [mem_coe, mem_insert, set.mem_insert_iff]

@[simp] theorem insert_eq_of_mem {a : α} {s : finset α} (h : a ∈ s) : insert a s = s :=
eq_of_veq $ ndinsert_of_mem h

theorem insert.comm (a b : α) (s : finset α) : insert a (insert b s) = insert b (insert a s) :=
ext.2 $ λ x, by simp only [finset.mem_insert, or.left_comm]

@[simp] theorem insert_idem (a : α) (s : finset α) : insert a (insert a s) = insert a s :=
ext.2 $ λ x, by simp only [finset.mem_insert, or.assoc.symm, or_self]

@[simp] theorem insert_ne_empty (a : α) (s : finset α) : insert a s ≠ ∅ :=
ne_empty_of_mem (mem_insert_self a s)

theorem insert_subset {a : α} {s t : finset α} : insert a s ⊆ t ↔ a ∈ t ∧ s ⊆ t :=
by simp only [subset_iff, mem_insert, forall_eq, or_imp_distrib, forall_and_distrib]

theorem subset_insert (a : α) (s : finset α) : s ⊆ insert a s :=
λ b, mem_insert_of_mem

theorem insert_subset_insert (a : α) {s t : finset α} (h : s ⊆ t) : insert a s ⊆ insert a t :=
insert_subset.2 ⟨mem_insert_self _ _, subset.trans h (subset_insert _ _)⟩

lemma ssubset_iff {s t : finset α} : s ⊂ t ↔ (∃a, a ∉ s ∧ insert a s ⊆ t) :=
iff.intro
  (assume ⟨h₁, h₂⟩,
    have ∃a ∈ t, a ∉ s, by simpa only [finset.subset_iff, classical.not_forall] using h₂,
    let ⟨a, hat, has⟩ := this in ⟨a, has, insert_subset.mpr ⟨hat, h₁⟩⟩)
  (assume ⟨a, hat, has⟩,
    let ⟨h₁, h₂⟩ := insert_subset.mp has in
    ⟨h₂, assume h, hat $ h h₁⟩)

lemma ssubset_insert {s : finset α} {a : α} (h : a ∉ s) : s ⊂ insert a s :=
ssubset_iff.mpr ⟨a, h, subset.refl _⟩

@[recursor 6] protected theorem induction {α : Type*} {p : finset α → Prop} [decidable_eq α]
  (h₁ : p ∅) (h₂ : ∀ ⦃a : α⦄ {s : finset α}, a ∉ s → p s → p (insert a s)) : ∀ s, p s
| ⟨s, nd⟩ := multiset.induction_on s (λ _, h₁) (λ a s IH nd, begin
    cases nodup_cons.1 nd with m nd',
    rw [← (eq_of_veq _ : insert a (finset.mk s _) = ⟨a::s, nd⟩)],
    { exact h₂ (by exact m) (IH nd') },
    { rw [insert_val, ndinsert_of_not_mem m] }
  end) nd

@[elab_as_eliminator] protected theorem induction_on {α : Type*} {p : finset α → Prop} [decidable_eq α]
  (s : finset α) (h₁ : p ∅) (h₂ : ∀ ⦃a : α⦄ {s : finset α}, a ∉ s → p s → p (insert a s)) : p s :=
finset.induction h₁ h₂ s

@[simp] theorem singleton_eq_singleton (a : α) : _root_.singleton a = ι a := rfl

@[simp] theorem insert_empty_eq_singleton (a : α) : {a} = ι a := rfl

@[simp] theorem insert_singleton_self_eq (a : α) : ({a, a} : finset α) = ι a :=
insert_eq_of_mem $ mem_singleton_self _

/- union -/

/-- `s ∪ t` is the set such that `a ∈ s ∪ t` iff `a ∈ s` or `a ∈ t`. -/
instance : has_union (finset α) := ⟨λ s₁ s₂, ⟨_, nodup_ndunion s₁.1 s₂.2⟩⟩

theorem union_val_nd (s₁ s₂ : finset α) : (s₁ ∪ s₂).1 = ndunion s₁.1 s₂.1 := rfl

@[simp] theorem union_val (s₁ s₂ : finset α) : (s₁ ∪ s₂).1 = s₁.1 ∪ s₂.1 :=
ndunion_eq_union s₁.2

@[simp] theorem mem_union {a : α} {s₁ s₂ : finset α} : a ∈ s₁ ∪ s₂ ↔ a ∈ s₁ ∨ a ∈ s₂ := mem_ndunion

theorem mem_union_left {a : α} {s₁ : finset α} (s₂ : finset α) (h : a ∈ s₁) : a ∈ s₁ ∪ s₂ := mem_union.2 $ or.inl h

theorem mem_union_right {a : α} {s₂ : finset α} (s₁ : finset α) (h : a ∈ s₂) : a ∈ s₁ ∪ s₂ := mem_union.2 $ or.inr h

theorem not_mem_union {a : α} {s₁ s₂ : finset α} : a ∉ s₁ ∪ s₂ ↔ a ∉ s₁ ∧ a ∉ s₂ :=
by rw [mem_union, not_or_distrib]

@[simp] lemma coe_union (s₁ s₂ : finset α) : ↑(s₁ ∪ s₂) = (↑s₁ ∪ ↑s₂ : set α) := set.ext $ λ x, mem_union

theorem union_subset {s₁ s₂ s₃ : finset α} (h₁ : s₁ ⊆ s₃) (h₂ : s₂ ⊆ s₃) : s₁ ∪ s₂ ⊆ s₃ :=
val_le_iff.1 (ndunion_le.2 ⟨h₁, val_le_iff.2 h₂⟩)

theorem subset_union_left (s₁ s₂ : finset α) : s₁ ⊆ s₁ ∪ s₂ := λ x, mem_union_left _

theorem subset_union_right (s₁ s₂ : finset α) : s₂ ⊆ s₁ ∪ s₂ := λ x, mem_union_right _

@[simp] theorem union_comm (s₁ s₂ : finset α) : s₁ ∪ s₂ = s₂ ∪ s₁ :=
ext.2 $ λ x, by simp only [mem_union, or_comm]

instance : is_commutative (finset α) (∪) := ⟨union_comm⟩

@[simp] theorem union_assoc (s₁ s₂ s₃ : finset α) : (s₁ ∪ s₂) ∪ s₃ = s₁ ∪ (s₂ ∪ s₃) :=
ext.2 $ λ x, by simp only [mem_union, or_assoc]

instance : is_associative (finset α) (∪) := ⟨union_assoc⟩

@[simp] theorem union_idempotent (s : finset α) : s ∪ s = s :=
ext.2 $ λ _, mem_union.trans $ or_self _

instance : is_idempotent (finset α) (∪) := ⟨union_idempotent⟩

theorem union_left_comm (s₁ s₂ s₃ : finset α) : s₁ ∪ (s₂ ∪ s₃) = s₂ ∪ (s₁ ∪ s₃) :=
ext.2 $ λ _, by simp only [mem_union, or.left_comm]

theorem union_right_comm (s₁ s₂ s₃ : finset α) : (s₁ ∪ s₂) ∪ s₃ = (s₁ ∪ s₃) ∪ s₂ :=
ext.2 $ λ x, by simp only [mem_union, or_assoc, or_comm (x ∈ s₂)]

@[simp] theorem union_self (s : finset α) : s ∪ s = s := union_idempotent s

@[simp] theorem union_empty (s : finset α) : s ∪ ∅ = s :=
ext.2 $ λ x, mem_union.trans $ or_false _

@[simp] theorem empty_union (s : finset α) : ∅ ∪ s = s :=
ext.2 $ λ x, mem_union.trans $ false_or _

theorem insert_eq (a : α) (s : finset α) : insert a s = {a} ∪ s := rfl

@[simp] theorem insert_union (a : α) (s t : finset α) : insert a s ∪ t = insert a (s ∪ t) :=
by simp only [insert_eq, union_assoc]

@[simp] theorem union_insert (a : α) (s t : finset α) : s ∪ insert a t = insert a (s ∪ t) :=
by simp only [insert_eq, union_left_comm]

theorem insert_union_distrib (a : α) (s t : finset α) : insert a (s ∪ t) = insert a s ∪ insert a t :=
by simp only [insert_union, union_insert, insert_idem]


/- inter -/

/-- `s ∩ t` is the set such that `a ∈ s ∩ t` iff `a ∈ s` and `a ∈ t`. -/
instance : has_inter (finset α) := ⟨λ s₁ s₂, ⟨_, nodup_ndinter s₂.1 s₁.2⟩⟩

theorem inter_val_nd (s₁ s₂ : finset α) : (s₁ ∩ s₂).1 = ndinter s₁.1 s₂.1 := rfl

@[simp] theorem inter_val (s₁ s₂ : finset α) : (s₁ ∩ s₂).1 = s₁.1 ∩ s₂.1 :=
ndinter_eq_inter s₁.2

@[simp] theorem mem_inter {a : α} {s₁ s₂ : finset α} : a ∈ s₁ ∩ s₂ ↔ a ∈ s₁ ∧ a ∈ s₂ := mem_ndinter

theorem mem_of_mem_inter_left {a : α} {s₁ s₂ : finset α} (h : a ∈ s₁ ∩ s₂) : a ∈ s₁ := (mem_inter.1 h).1

theorem mem_of_mem_inter_right {a : α} {s₁ s₂ : finset α} (h : a ∈ s₁ ∩ s₂) : a ∈ s₂ := (mem_inter.1 h).2

theorem mem_inter_of_mem {a : α} {s₁ s₂ : finset α} : a ∈ s₁ → a ∈ s₂ → a ∈ s₁ ∩ s₂ :=
and_imp.1 mem_inter.2

theorem inter_subset_left (s₁ s₂ : finset α) : s₁ ∩ s₂ ⊆ s₁ := λ a, mem_of_mem_inter_left

theorem inter_subset_right (s₁ s₂ : finset α) : s₁ ∩ s₂ ⊆ s₂ := λ a, mem_of_mem_inter_right

theorem subset_inter {s₁ s₂ s₃ : finset α} : s₁ ⊆ s₂ → s₁ ⊆ s₃ → s₁ ⊆ s₂ ∩ s₃ :=
by simp only [subset_iff, mem_inter] {contextual:=tt}; intros; split; trivial

@[simp] lemma coe_inter (s₁ s₂ : finset α) : ↑(s₁ ∩ s₂) = (↑s₁ ∩ ↑s₂ : set α) := set.ext $ λ _, mem_inter

@[simp] theorem inter_comm (s₁ s₂ : finset α) : s₁ ∩ s₂ = s₂ ∩ s₁ :=
ext.2 $ λ _, by simp only [mem_inter, and_comm]

@[simp] theorem inter_assoc (s₁ s₂ s₃ : finset α) : (s₁ ∩ s₂) ∩ s₃ = s₁ ∩ (s₂ ∩ s₃) :=
ext.2 $ λ _, by simp only [mem_inter, and_assoc]

@[simp] theorem inter_left_comm (s₁ s₂ s₃ : finset α) : s₁ ∩ (s₂ ∩ s₃) = s₂ ∩ (s₁ ∩ s₃) :=
ext.2 $ λ _, by simp only [mem_inter, and.left_comm]

@[simp] theorem inter_right_comm (s₁ s₂ s₃ : finset α) : (s₁ ∩ s₂) ∩ s₃ = (s₁ ∩ s₃) ∩ s₂ :=
ext.2 $ λ _, by simp only [mem_inter, and.right_comm]

@[simp] theorem inter_self (s : finset α) : s ∩ s = s :=
ext.2 $ λ _, mem_inter.trans $ and_self _

@[simp] theorem inter_empty (s : finset α) : s ∩ ∅ = ∅ :=
ext.2 $ λ _, mem_inter.trans $ and_false _

@[simp] theorem empty_inter (s : finset α) : ∅ ∩ s = ∅ :=
ext.2 $ λ _, mem_inter.trans $ false_and _

@[simp] theorem insert_inter_of_mem {s₁ s₂ : finset α} {a : α} (h : a ∈ s₂) :
  insert a s₁ ∩ s₂ = insert a (s₁ ∩ s₂) :=
ext.2 $ λ x, have x = a ∨ x ∈ s₂ ↔ x ∈ s₂, from or_iff_right_of_imp $ by rintro rfl; exact h,
by simp only [mem_inter, mem_insert, or_and_distrib_left, this]

@[simp] theorem inter_insert_of_mem {s₁ s₂ : finset α} {a : α} (h : a ∈ s₁) :
  s₁ ∩ insert a s₂ = insert a (s₁ ∩ s₂) :=
by rw [inter_comm, insert_inter_of_mem h, inter_comm]

@[simp] theorem insert_inter_of_not_mem {s₁ s₂ : finset α} {a : α} (h : a ∉ s₂) :
  insert a s₁ ∩ s₂ = s₁ ∩ s₂ :=
ext.2 $ λ x, have ¬ (x = a ∧ x ∈ s₂), by rintro ⟨rfl, H⟩; exact h H,
by simp only [mem_inter, mem_insert, or_and_distrib_right, this, false_or]

@[simp] theorem inter_insert_of_not_mem {s₁ s₂ : finset α} {a : α} (h : a ∉ s₁) :
  s₁ ∩ insert a s₂ = s₁ ∩ s₂ :=
by rw [inter_comm, insert_inter_of_not_mem h, inter_comm]

@[simp] theorem singleton_inter_of_mem {a : α} {s : finset α} (H : a ∈ s) : ι a ∩ s = ι a :=
show insert a ∅ ∩ s = insert a ∅, by rw [insert_inter_of_mem H, empty_inter]

@[simp] theorem singleton_inter_of_not_mem {a : α} {s : finset α} (H : a ∉ s) : ι a ∩ s = ∅ :=
eq_empty_of_forall_not_mem $ by simp only [mem_inter, mem_singleton]; rintro x ⟨rfl, h⟩; exact H h

@[simp] theorem inter_singleton_of_mem {a : α} {s : finset α} (h : a ∈ s) : s ∩ ι a = ι a :=
by rw [inter_comm, singleton_inter_of_mem h]

@[simp] theorem inter_singleton_of_not_mem {a : α} {s : finset α} (h : a ∉ s) : s ∩ ι a = ∅ :=
by rw [inter_comm, singleton_inter_of_not_mem h]

lemma inter_subset_inter {x y s t : finset α} (h : x ⊆ y) (h' : s ⊆ t) : x ∩ s ⊆ y ∩ t :=
begin
  intros a a_in,
  rw finset.mem_inter at a_in ⊢,
  exact ⟨h a_in.1, h' a_in.2⟩
end

lemma inter_subset_inter_right {x y s : finset α} (h : x ⊆ y) : x ∩ s ⊆ y ∩ s :=
finset.inter_subset_inter h (finset.subset.refl _)

lemma inter_subset_inter_left {x y s : finset α} (h : x ⊆ y) : s ∩ x ⊆ s ∩ y :=
finset.inter_subset_inter (finset.subset.refl _) h

/- lattice laws -/

instance : lattice (finset α) :=
{ sup          := (∪),
  sup_le       := assume a b c, union_subset,
  le_sup_left  := subset_union_left,
  le_sup_right := subset_union_right,
  inf          := (∩),
  le_inf       := assume a b c, subset_inter,
  inf_le_left  := inter_subset_left,
  inf_le_right := inter_subset_right,
  ..finset.partial_order }

@[simp] theorem sup_eq_union (s t : finset α) : s ⊔ t = s ∪ t := rfl
@[simp] theorem inf_eq_inter (s t : finset α) : s ⊓ t = s ∩ t := rfl

instance : semilattice_inf_bot (finset α) :=
{ bot := ∅, bot_le := empty_subset, ..finset.lattice.lattice }

instance {α : Type*} [decidable_eq α] : semilattice_sup_bot (finset α) :=
{ ..finset.lattice.semilattice_inf_bot, ..finset.lattice.lattice }

instance : distrib_lattice (finset α) :=
{ le_sup_inf := assume a b c, show (a ∪ b) ∩ (a ∪ c) ⊆ a ∪ b ∩ c,
    by simp only [subset_iff, mem_inter, mem_union, and_imp, or_imp_distrib] {contextual:=tt};
    simp only [true_or, imp_true_iff, true_and, or_true],
  ..finset.lattice.lattice }

theorem inter_distrib_left (s t u : finset α) : s ∩ (t ∪ u) = (s ∩ t) ∪ (s ∩ u) := inf_sup_left

theorem inter_distrib_right (s t u : finset α) : (s ∪ t) ∩ u = (s ∩ u) ∪ (t ∩ u) := inf_sup_right

theorem union_distrib_left (s t u : finset α) : s ∪ (t ∩ u) = (s ∪ t) ∩ (s ∪ u) := sup_inf_left

theorem union_distrib_right (s t u : finset α) : (s ∩ t) ∪ u = (s ∪ u) ∩ (t ∪ u) := sup_inf_right

/- erase -/

/-- `erase s a` is the set `s - {a}`, that is, the elements of `s` which are
  not equal to `a`. -/
def erase (s : finset α) (a : α) : finset α := ⟨_, nodup_erase_of_nodup a s.2⟩

@[simp] theorem erase_val (s : finset α) (a : α) : (erase s a).1 = s.1.erase a := rfl

@[simp] theorem mem_erase {a b : α} {s : finset α} : a ∈ erase s b ↔ a ≠ b ∧ a ∈ s :=
mem_erase_iff_of_nodup s.2

theorem not_mem_erase (a : α) (s : finset α) : a ∉ erase s a := mem_erase_of_nodup s.2

@[simp] theorem erase_empty (a : α) : erase ∅ a = ∅ := rfl

theorem ne_of_mem_erase {a b : α} {s : finset α} : b ∈ erase s a → b ≠ a :=
by simp only [mem_erase]; exact and.left

theorem mem_of_mem_erase {a b : α} {s : finset α} : b ∈ erase s a → b ∈ s := mem_of_mem_erase

theorem mem_erase_of_ne_of_mem {a b : α} {s : finset α} : a ≠ b → a ∈ s → a ∈ erase s b :=
by simp only [mem_erase]; exact and.intro

theorem erase_insert {a : α} {s : finset α} (h : a ∉ s) : erase (insert a s) a = s :=
ext.2 $ assume x, by simp only [mem_erase, mem_insert, and_or_distrib_left, not_and_self, false_or];
apply and_iff_right_of_imp; rintro H rfl; exact h H

theorem insert_erase {a : α} {s : finset α} (h : a ∈ s) : insert a (erase s a) = s :=
ext.2 $ assume x, by simp only [mem_insert, mem_erase, or_and_distrib_left, dec_em, true_and];
apply or_iff_right_of_imp; rintro rfl; exact h

theorem erase_subset_erase (a : α) {s t : finset α} (h : s ⊆ t) : erase s a ⊆ erase t a :=
val_le_iff.1 $ erase_le_erase _ $ val_le_iff.2 h

theorem erase_subset (a : α) (s : finset α) : erase s a ⊆ s := erase_subset _ _

@[simp] lemma coe_erase (a : α) (s : finset α) : ↑(erase s a) = (↑s \ {a} : set α) :=
set.ext $ λ _, mem_erase.trans $ by rw [and_comm, set.mem_diff, set.mem_singleton_iff]; refl

lemma erase_ssubset {a : α} {s : finset α} (h : a ∈ s) : s.erase a ⊂ s :=
calc s.erase a ⊂ insert a (s.erase a) : ssubset_insert $ not_mem_erase _ _
  ... = _ : insert_erase h

theorem erase_eq_of_not_mem {a : α} {s : finset α} (h : a ∉ s) : erase s a = s :=
eq_of_veq $ erase_of_not_mem h

theorem subset_insert_iff {a : α} {s t : finset α} : s ⊆ insert a t ↔ erase s a ⊆ t :=
by simp only [subset_iff, or_iff_not_imp_left, mem_erase, mem_insert, and_imp];
exact forall_congr (λ x, forall_swap)

theorem erase_insert_subset (a : α) (s : finset α) : erase (insert a s) a ⊆ s :=
subset_insert_iff.1 $ subset.refl _

theorem insert_erase_subset (a : α) (s : finset α) : s ⊆ insert a (erase s a) :=
subset_insert_iff.2 $ subset.refl _

/- sdiff -/

/-- `s \ t` is the set consisting of the elements of `s` that are not in `t`. -/
instance : has_sdiff (finset α) := ⟨λs₁ s₂, ⟨s₁.1 - s₂.1, nodup_of_le (sub_le_self _ _) s₁.2⟩⟩

@[simp] theorem mem_sdiff {a : α} {s₁ s₂ : finset α} :
  a ∈ s₁ \ s₂ ↔ a ∈ s₁ ∧ a ∉ s₂ := mem_sub_of_nodup s₁.2

@[simp] theorem sdiff_union_of_subset {s₁ s₂ : finset α} (h : s₁ ⊆ s₂) : (s₂ \ s₁) ∪ s₁ = s₂ :=
ext.2 $ λ a, by simpa only [mem_sdiff, mem_union, or_comm,
  or_and_distrib_left, dec_em, and_true] using or_iff_right_of_imp (@h a)

@[simp] theorem union_sdiff_of_subset {s₁ s₂ : finset α} (h : s₁ ⊆ s₂) : s₁ ∪ (s₂ \ s₁) = s₂ :=
(union_comm _ _).trans (sdiff_union_of_subset h)

theorem inter_sdiff (s t u : finset α) : s ∩ (t \ u) = s ∩ t \ u :=
by { ext x, simp [and_assoc] }

@[simp] theorem inter_sdiff_self (s₁ s₂ : finset α) : s₁ ∩ (s₂ \ s₁) = ∅ :=
eq_empty_of_forall_not_mem $
by simp only [mem_inter, mem_sdiff]; rintro x ⟨h, _, hn⟩; exact hn h

@[simp] theorem sdiff_inter_self (s₁ s₂ : finset α) : (s₂ \ s₁) ∩ s₁ = ∅ :=
(inter_comm _ _).trans (inter_sdiff_self _ _)

theorem sdiff_subset_sdiff {s₁ s₂ t₁ t₂ : finset α} (h₁ : t₁ ⊆ t₂) (h₂ : s₂ ⊆ s₁) : t₁ \ s₁ ⊆ t₂ \ s₂ :=
by simpa only [subset_iff, mem_sdiff, and_imp] using λ a m₁ m₂, and.intro (h₁ m₁) (mt (@h₂ _) m₂)

@[simp] lemma coe_sdiff (s₁ s₂ : finset α) : ↑(s₁ \ s₂) = (↑s₁ \ ↑s₂ : set α) :=
set.ext $ λ _, mem_sdiff

@[simp] lemma to_set_sdiff (s t : finset α) : (s \ t).to_set = s.to_set \ t.to_set :=
by apply finset.coe_sdiff

end decidable_eq

/- attach -/

/-- `attach s` takes the elements of `s` and forms a new set of elements of the
  subtype `{x // x ∈ s}`. -/
def attach (s : finset α) : finset {x // x ∈ s} := ⟨attach s.1, nodup_attach.2 s.2⟩

@[simp] theorem attach_val (s : finset α) : s.attach.1 = s.1.attach := rfl

@[simp] theorem mem_attach (s : finset α) : ∀ x, x ∈ s.attach := mem_attach _

@[simp] theorem attach_empty : attach (∅ : finset α) = ∅ := rfl

section decidable_pi_exists
variables {s : finset α}

instance decidable_dforall_finset {p : Πa∈s, Prop} [hp : ∀a (h : a ∈ s), decidable (p a h)] :
  decidable (∀a (h : a ∈ s), p a h) :=
multiset.decidable_dforall_multiset

/-- decidable equality for functions whose domain is bounded by finsets -/
instance decidable_eq_pi_finset {β : α → Type*} [h : ∀a, decidable_eq (β a)] :
  decidable_eq (Πa∈s, β a) :=
multiset.decidable_eq_pi_multiset

instance decidable_dexists_finset {p : Πa∈s, Prop} [hp : ∀a (h : a ∈ s), decidable (p a h)] :
  decidable (∃a (h : a ∈ s), p a h) :=
multiset.decidable_dexists_multiset

end decidable_pi_exists

/- filter -/
section filter
variables {p q : α → Prop} [decidable_pred p] [decidable_pred q]

/-- `filter p s` is the set of elements of `s` that satisfy `p`. -/
def filter (p : α → Prop) [decidable_pred p] (s : finset α) : finset α :=
⟨_, nodup_filter p s.2⟩

@[simp] theorem filter_val (s : finset α) : (filter p s).1 = s.1.filter p := rfl

@[simp] theorem mem_filter {s : finset α} {a : α} : a ∈ s.filter p ↔ a ∈ s ∧ p a := mem_filter

@[simp] theorem filter_subset (s : finset α) : s.filter p ⊆ s := filter_subset _

theorem filter_filter (s : finset α) :
  (s.filter p).filter q = s.filter (λa, p a ∧ q a) :=
ext.2 $ assume a, by simp only [mem_filter, and_comm, and.left_comm]

@[simp] lemma filter_true {s : finset α} [h : decidable_pred (λ _, true)] :
  @finset.filter α (λ _, true) h s = s :=
by ext; simp

@[simp] theorem filter_false {h} (s : finset α) : @filter α (λa, false) h s = ∅ :=
ext.2 $ assume a, by simp only [mem_filter, and_false]; refl

lemma filter_congr {s : finset α} (H : ∀ x ∈ s, p x ↔ q x) : filter p s = filter q s :=
eq_of_veq $ filter_congr H

lemma filter_empty : filter p ∅ = ∅ :=
subset_empty.1 $ filter_subset _

lemma filter_subset_filter {s t : finset α} (h : s ⊆ t) : s.filter p ⊆ t.filter p :=
assume a ha, mem_filter.2 ⟨h (mem_filter.1 ha).1, (mem_filter.1 ha).2⟩

@[simp] lemma coe_filter (s : finset α) : ↑(s.filter p) = ({x ∈ ↑s | p x} : set α) :=
set.ext $ λ _, mem_filter

variable [decidable_eq α]
theorem filter_union (s₁ s₂ : finset α) :
  (s₁ ∪ s₂).filter p = s₁.filter p ∪ s₂.filter p :=
ext.2 $ λ _, by simp only [mem_filter, mem_union, or_and_distrib_right]

theorem filter_union_right (p q : α → Prop) [decidable_pred p] [decidable_pred q] (s : finset α) :
  s.filter p ∪ s.filter q = s.filter (λx, p x ∨ q x) :=
ext.2 $ λ x, by simp only [mem_filter, mem_union, and_or_distrib_left.symm]

theorem filter_inter {s t : finset α} : filter p s ∩ t = filter p (s ∩ t) :=
by {ext, simp [and_assoc], rw [and.left_comm] }

theorem inter_filter {s t : finset α} : s ∩ filter p t = filter p (s ∩ t) :=
by rw [inter_comm, filter_inter, inter_comm]

theorem filter_insert (a : α) (s : finset α) :
  filter p (insert a s) = if p a then insert a (filter p s) else (filter p s) :=
by { ext x, simp, split_ifs with h; by_cases h' : x = a; simp [h, h'] }

theorem filter_singleton (a : α) : filter p (singleton a) = if p a then singleton a else ∅ :=
by { ext x, simp, split_ifs with h; by_cases h' : x = a; simp [h, h'] }

theorem filter_or (s : finset α) : s.filter (λ a, p a ∨ q a) = s.filter p ∪ s.filter q :=
ext.2 $ λ _, by simp only [mem_filter, mem_union, and_or_distrib_left]

theorem filter_and (s : finset α) : s.filter (λ a, p a ∧ q a) = s.filter p ∩ s.filter q :=
ext.2 $ λ _, by simp only [mem_filter, mem_inter, and_comm, and.left_comm, and_self]

theorem filter_not (s : finset α) : s.filter (λ a, ¬ p a) = s \ s.filter p :=
ext.2 $ by simpa only [mem_filter, mem_sdiff, and_comm, not_and] using λ a, and_congr_right $
  λ h : a ∈ s, (imp_iff_right h).symm.trans imp_not_comm

theorem sdiff_eq_filter (s₁ s₂ : finset α) :
  s₁ \ s₂ = filter (∉ s₂) s₁ := ext.2 $ λ _, by simp only [mem_sdiff, mem_filter]

theorem filter_union_filter_neg_eq (s : finset α) : s.filter p ∪ s.filter (λa, ¬ p a) = s :=
by simp only [filter_not, union_sdiff_of_subset (filter_subset s)]

theorem filter_inter_filter_neg_eq (s : finset α) : s.filter p ∩ s.filter (λa, ¬ p a) = ∅ :=
by simp only [filter_not, inter_sdiff_self]

lemma subset_union_elim {s : finset α} {t₁ t₂ : set α} [decidable_pred (∈ t₁)] (h : ↑s ⊆ t₁ ∪ t₂) :
  ∃s₁ s₂ : finset α, s₁ ∪ s₂ = s ∧ ↑s₁ ⊆ t₁ ∧ ↑s₂ ⊆ t₂ \ t₁ :=
begin
  refine ⟨s.filter (∈ t₁), s.filter (∉ t₁), _, _ , _⟩,
  { simp [filter_union_right, classical.or_not] },
  { intro x, simp },
  { intro x, simp, intros hx hx₂, refine ⟨or.resolve_left (h hx) hx₂, hx₂⟩ }
end

/- We can simplify an application of filter where the decidability is inferred in "the wrong way" -/
@[simp] lemma filter_congr_decidable {α} (s : finset α) (p : α → Prop) (h : decidable_pred p)
  [decidable_pred p] : @filter α p h s = s.filter p :=
by congr

section classical
open_locale classical
/-- The following instance allows us to write `{ x ∈ s | p x }` for `finset.filter s p`.
  Since the former notation requires us to define this for all propositions `p`, and `finset.filter`
  only works for decidable propositions, the notation `{ x ∈ s | p x }` is only compatible with
  classical logic because it uses `classical.prop_decidable`.
  We don't want to redo all lemmas of `finset.filter` for `has_sep.sep`, so we make sure that `simp`
  unfolds the notation `{ x ∈ s | p x }` to `finset.filter s p`. If `p` happens to be decidable, the
  simp-lemma `filter_congr_decidable` will make sure that `finset.filter` uses the right instance
  for decidability.
-/
noncomputable instance {α : Type*} : has_sep α (finset α) := ⟨λ p x, x.filter p⟩

@[simp] lemma sep_def {α : Type*} (s : finset α) (p : α → Prop) : {x ∈ s | p x} = s.filter p := rfl

end classical

-- This is not a good simp lemma, as it would prevent `finset.mem_filter` from firing
-- on, e.g. `x ∈ s.filter(eq b)`.
lemma filter_eq [decidable_eq β] (s : finset β) (b : β) :
  s.filter(eq b) = ite (b ∈ s) {b} ∅ :=
begin
  split_ifs,
  { ext,
    simp only [mem_filter, insert_empty_eq_singleton, mem_singleton],
    exact ⟨λ h, h.2.symm, by { rintro ⟨h⟩, exact ⟨h, rfl⟩, }⟩ },
  { ext,
    simp only [mem_filter, not_and, iff_false, not_mem_empty],
    rintros m ⟨e⟩, exact h m, }
end

end filter

/- range -/
section range
variables {n m l : ℕ}

/-- `range n` is the set of natural numbers less than `n`. -/
def range (n : ℕ) : finset ℕ := ⟨_, nodup_range n⟩

@[simp] theorem range_val (n : ℕ) : (range n).1 = multiset.range n := rfl

@[simp] theorem mem_range : m ∈ range n ↔ m < n := mem_range

@[simp] theorem range_zero : range 0 = ∅ := rfl

@[simp] theorem range_one : range 1 = {0} := rfl

theorem range_succ : range (succ n) = insert n (range n) :=
eq_of_veq $ (range_succ n).trans $ (ndinsert_of_not_mem not_mem_range_self).symm

theorem range_add_one : range (n + 1) = insert n (range n) :=
range_succ

@[simp] theorem not_mem_range_self : n ∉ range n := not_mem_range_self

@[simp] theorem range_subset {n m} : range n ⊆ range m ↔ n ≤ m := range_subset

theorem exists_nat_subset_range (s : finset ℕ) : ∃n : ℕ, s ⊆ range n :=
finset.induction_on s ⟨0, empty_subset _⟩ $ λ a s ha ⟨n, hn⟩,
⟨max (a + 1) n, insert_subset.2
  ⟨by simpa only [mem_range] using le_max_left (a+1) n,
  subset.trans hn (by simpa only [range_subset] using le_max_right (a+1) n)⟩⟩

end range

/- useful rules for calculations with quantifiers -/
theorem exists_mem_empty_iff (p : α → Prop) : (∃ x, x ∈ (∅ : finset α) ∧ p x) ↔ false :=
by simp only [not_mem_empty, false_and, exists_false]

theorem exists_mem_insert [d : decidable_eq α]
    (a : α) (s : finset α) (p : α → Prop) :
  (∃ x, x ∈ insert a s ∧ p x) ↔ p a ∨ (∃ x, x ∈ s ∧ p x) :=
by simp only [mem_insert, or_and_distrib_right, exists_or_distrib, exists_eq_left]

theorem forall_mem_empty_iff (p : α → Prop) : (∀ x, x ∈ (∅ : finset α) → p x) ↔ true :=
iff_true_intro $ λ _, false.elim

theorem forall_mem_insert [d : decidable_eq α]
    (a : α) (s : finset α) (p : α → Prop) :
  (∀ x, x ∈ insert a s → p x) ↔ p a ∧ (∀ x, x ∈ s → p x) :=
by simp only [mem_insert, or_imp_distrib, forall_and_distrib, forall_eq]

end finset

namespace option

/-- Construct an empty or singleton finset from an `option` -/
def to_finset (o : option α) : finset α :=
match o with
| none   := ∅
| some a := finset.singleton a
end

@[simp] theorem to_finset_none : none.to_finset = (∅ : finset α) := rfl

@[simp] theorem to_finset_some {a : α} : (some a).to_finset = finset.singleton a := rfl

@[simp] theorem mem_to_finset {a : α} {o : option α} : a ∈ o.to_finset ↔ a ∈ o :=
by cases o; simp only [to_finset, finset.mem_singleton, option.mem_def, eq_comm]; refl

end option

/- erase_dup on list and multiset -/

namespace multiset
variable [decidable_eq α]

/-- `to_finset s` removes duplicates from the multiset `s` to produce a finset. -/
def to_finset (s : multiset α) : finset α := ⟨_, nodup_erase_dup s⟩

@[simp] theorem to_finset_val (s : multiset α) : s.to_finset.1 = s.erase_dup := rfl

theorem to_finset_eq {s : multiset α} (n : nodup s) : finset.mk s n = s.to_finset :=
finset.val_inj.1 (erase_dup_eq_self.2 n).symm

@[simp] theorem mem_to_finset {a : α} {s : multiset α} : a ∈ s.to_finset ↔ a ∈ s :=
mem_erase_dup

@[simp] lemma to_finset_zero :
  to_finset (0 : multiset α) = ∅ :=
rfl

@[simp] lemma to_finset_cons (a : α) (s : multiset α) :
  to_finset (a :: s) = insert a (to_finset s) :=
finset.eq_of_veq erase_dup_cons

@[simp] lemma to_finset_add (s t : multiset α) :
  to_finset (s + t) = to_finset s ∪ to_finset t :=
finset.ext' $ by simp

@[simp] lemma to_finset_smul (s : multiset α) :
  ∀(n : ℕ) (hn : n ≠ 0), (add_monoid.smul n s).to_finset = s.to_finset
| 0     h := by contradiction
| (n+1) h :=
  begin
    by_cases n = 0,
    { rw [h, zero_add, add_monoid.one_smul] },
    { rw [add_monoid.add_smul, to_finset_add, add_monoid.one_smul, to_finset_smul n h,
        finset.union_idempotent] }
  end

@[simp] lemma to_finset_inter (s t : multiset α) :
  to_finset (s ∩ t) = to_finset s ∩ to_finset t :=
finset.ext' $ by simp

theorem to_finset_eq_empty {m : multiset α} : m.to_finset = ∅ ↔ m = 0 :=
finset.val_inj.symm.trans multiset.erase_dup_eq_zero

end multiset

namespace list
variable [decidable_eq α]

/-- `to_finset l` removes duplicates from the list `l` to produce a finset. -/
def to_finset (l : list α) : finset α := multiset.to_finset l

@[simp] theorem to_finset_val (l : list α) : l.to_finset.1 = (l.erase_dup : multiset α) := rfl

theorem to_finset_eq {l : list α} (n : nodup l) : @finset.mk α l n = l.to_finset :=
multiset.to_finset_eq n

@[simp] theorem mem_to_finset {a : α} {l : list α} : a ∈ l.to_finset ↔ a ∈ l :=
mem_erase_dup

@[simp] theorem to_finset_nil : to_finset (@nil α) = ∅ :=
rfl

@[simp] theorem to_finset_cons {a : α} {l : list α} : to_finset (a :: l) = insert a (to_finset l) :=
finset.eq_of_veq $ by by_cases h : a ∈ l; simp [finset.insert_val', multiset.erase_dup_cons, h]

end list

namespace finset

section map
open function

def map (f : α ↪ β) (s : finset α) : finset β :=
⟨s.1.map f, nodup_map f.2 s.2⟩

@[simp] theorem map_val (f : α ↪ β) (s : finset α) : (map f s).1 = s.1.map f := rfl

@[simp] theorem map_empty (f : α ↪ β) : (∅ : finset α).map f = ∅ := rfl

variables {f : α ↪ β} {s : finset α}

@[simp] theorem mem_map {b : β} : b ∈ s.map f ↔ ∃ a ∈ s, f a = b :=
mem_map.trans $ by simp only [exists_prop]; refl

theorem mem_map' (f : α ↪ β) {a} {s : finset α} : f a ∈ s.map f ↔ a ∈ s :=
mem_map_of_inj f.2

@[simp] theorem mem_map_of_mem (f : α ↪ β) {a} {s : finset α} : a ∈ s → f a ∈ s.map f :=
(mem_map' _).2

theorem map_to_finset [decidable_eq α] [decidable_eq β] {s : multiset α} :
  s.to_finset.map f = (s.map f).to_finset :=
ext.2 $ λ _, by simp only [mem_map, multiset.mem_map, exists_prop, multiset.mem_to_finset]

theorem map_refl : s.map (embedding.refl _) = s :=
ext.2 $ λ _, by simpa only [mem_map, exists_prop] using exists_eq_right

theorem map_map {g : β ↪ γ} : (s.map f).map g = s.map (f.trans g) :=
eq_of_veq $ by simp only [map_val, multiset.map_map]; refl

theorem map_subset_map {s₁ s₂ : finset α} : s₁.map f ⊆ s₂.map f ↔ s₁ ⊆ s₂ :=
⟨λ h x xs, (mem_map' _).1 $ h $ (mem_map' f).2 xs,
 λ h, by simp [subset_def, map_subset_map h]⟩

theorem map_inj {s₁ s₂ : finset α} : s₁.map f = s₂.map f ↔ s₁ = s₂ :=
by simp only [subset.antisymm_iff, map_subset_map]

def map_embedding (f : α ↪ β) : finset α ↪ finset β := ⟨map f, λ s₁ s₂, map_inj.1⟩

@[simp] theorem map_embedding_apply : map_embedding f s = map f s := rfl

theorem map_filter {p : β → Prop} [decidable_pred p] :
  (s.map f).filter p = (s.filter (p ∘ f)).map f :=
ext.2 $ λ b, by simp only [mem_filter, mem_map, exists_prop, and_assoc]; exact
⟨by rintro ⟨⟨x, h1, rfl⟩, h2⟩; exact ⟨x, h1, h2, rfl⟩,
by rintro ⟨x, h1, h2, rfl⟩; exact ⟨⟨x, h1, rfl⟩, h2⟩⟩

theorem map_union [decidable_eq α] [decidable_eq β]
  {f : α ↪ β} (s₁ s₂ : finset α) : (s₁ ∪ s₂).map f = s₁.map f ∪ s₂.map f :=
ext.2 $ λ _, by simp only [mem_map, mem_union, exists_prop, or_and_distrib_right, exists_or_distrib]

theorem map_inter [decidable_eq α] [decidable_eq β]
  {f : α ↪ β} (s₁ s₂ : finset α) : (s₁ ∩ s₂).map f = s₁.map f ∩ s₂.map f :=
ext.2 $ λ b, by simp only [mem_map, mem_inter, exists_prop]; exact
⟨by rintro ⟨a, ⟨m₁, m₂⟩, rfl⟩; exact ⟨⟨a, m₁, rfl⟩, ⟨a, m₂, rfl⟩⟩,
by rintro ⟨⟨a, m₁, e⟩, ⟨a', m₂, rfl⟩⟩; cases f.2 e; exact ⟨_, ⟨m₁, m₂⟩, rfl⟩⟩

@[simp] theorem map_singleton (f : α ↪ β) (a : α) : (singleton a).map f = singleton (f a) :=
ext.2 $ λ _, by simp only [mem_map, mem_singleton, exists_prop, exists_eq_left]; exact eq_comm

@[simp] theorem map_insert [decidable_eq α] [decidable_eq β]
  (f : α ↪ β) (a : α) (s : finset α) :
  (insert a s).map f = insert (f a) (s.map f) :=
by simp only [insert_eq, insert_empty_eq_singleton, map_union, map_singleton]

@[simp] theorem map_eq_empty : s.map f = ∅ ↔ s = ∅ :=
⟨λ h, eq_empty_of_forall_not_mem $
 λ a m, ne_empty_of_mem (mem_map_of_mem _ m) h, λ e, e.symm ▸ rfl⟩

lemma attach_map_val {s : finset α} : s.attach.map (embedding.subtype _) = s :=
eq_of_veq $ by rw [map_val, attach_val]; exact attach_map_val _

end map

lemma range_add_one' (n : ℕ) :
  range (n + 1) = insert 0 ((range n).map ⟨λi, i + 1, assume i j, nat.succ_inj⟩) :=
by ext (⟨⟩ | ⟨n⟩); simp [nat.succ_eq_add_one, nat.zero_lt_succ n]

section image
variables [decidable_eq β]

/-- `image f s` is the forward image of `s` under `f`. -/
def image (f : α → β) (s : finset α) : finset β := (s.1.map f).to_finset

@[simp] theorem image_val (f : α → β) (s : finset α) : (image f s).1 = (s.1.map f).erase_dup := rfl

@[simp] theorem image_empty (f : α → β) : (∅ : finset α).image f = ∅ := rfl

variables {f : α → β} {s : finset α}

@[simp] theorem mem_image {b : β} : b ∈ s.image f ↔ ∃ a ∈ s, f a = b :=
by simp only [mem_def, image_val, mem_erase_dup, multiset.mem_map, exists_prop]

@[simp] theorem mem_image_of_mem (f : α → β) {a} {s : finset α} (h : a ∈ s) : f a ∈ s.image f :=
mem_image.2 ⟨_, h, rfl⟩

@[simp] lemma coe_image {f : α → β} : ↑(s.image f) = f '' ↑s :=
set.ext $ λ _, mem_image.trans $ by simp only [exists_prop]; refl

theorem image_to_finset [decidable_eq α] {s : multiset α} : s.to_finset.image f = (s.map f).to_finset :=
ext.2 $ λ _, by simp only [mem_image, multiset.mem_to_finset, exists_prop, multiset.mem_map]

@[simp] theorem image_val_of_inj_on (H : ∀x∈s, ∀y∈s, f x = f y → x = y) : (image f s).1 = s.1.map f :=
multiset.erase_dup_eq_self.2 (nodup_map_on H s.2)

theorem image_id [decidable_eq α] : s.image id = s :=
ext.2 $ λ _, by simp only [mem_image, exists_prop, id, exists_eq_right]

theorem image_image [decidable_eq γ] {g : β → γ} : (s.image f).image g = s.image (g ∘ f) :=
eq_of_veq $ by simp only [image_val, erase_dup_map_erase_dup_eq, multiset.map_map]

theorem image_subset_image {s₁ s₂ : finset α} (h : s₁ ⊆ s₂) : s₁.image f ⊆ s₂.image f :=
by simp only [subset_def, image_val, subset_erase_dup', erase_dup_subset', multiset.map_subset_map h]

theorem image_filter {p : β → Prop} [decidable_pred p] :
  (s.image f).filter p = (s.filter (p ∘ f)).image f :=
ext.2 $ λ b, by simp only [mem_filter, mem_image, exists_prop]; exact
⟨by rintro ⟨⟨x, h1, rfl⟩, h2⟩; exact ⟨x, ⟨h1, h2⟩, rfl⟩,
 by rintro ⟨x, ⟨h1, h2⟩, rfl⟩; exact ⟨⟨x, h1, rfl⟩, h2⟩⟩

theorem image_union [decidable_eq α] {f : α → β} (s₁ s₂ : finset α) : (s₁ ∪ s₂).image f = s₁.image f ∪ s₂.image f :=
ext.2 $ λ _, by simp only [mem_image, mem_union, exists_prop, or_and_distrib_right, exists_or_distrib]

theorem image_inter [decidable_eq α] (s₁ s₂ : finset α) (hf : ∀x y, f x = f y → x = y) : (s₁ ∩ s₂).image f = s₁.image f ∩ s₂.image f :=
ext.2 $ by simp only [mem_image, exists_prop, mem_inter]; exact λ b,
⟨λ ⟨a, ⟨m₁, m₂⟩, e⟩, ⟨⟨a, m₁, e⟩, ⟨a, m₂, e⟩⟩,
 λ ⟨⟨a, m₁, e₁⟩, ⟨a', m₂, e₂⟩⟩, ⟨a, ⟨m₁, hf _ _ (e₂.trans e₁.symm) ▸ m₂⟩, e₁⟩⟩.

@[simp] theorem image_singleton (f : α → β) (a : α) : (singleton a).image f = singleton (f a) :=
ext.2 $ λ x, by simpa only [mem_image, exists_prop, mem_singleton, exists_eq_left] using eq_comm

@[simp] theorem image_insert [decidable_eq α] (f : α → β) (a : α) (s : finset α) :
  (insert a s).image f = insert (f a) (s.image f) :=
by simp only [insert_eq, insert_empty_eq_singleton, image_singleton, image_union]

@[simp] theorem image_eq_empty : s.image f = ∅ ↔ s = ∅ :=
⟨λ h, eq_empty_of_forall_not_mem $
 λ a m, ne_empty_of_mem (mem_image_of_mem _ m) h, λ e, e.symm ▸ rfl⟩

lemma attach_image_val [decidable_eq α] {s : finset α} : s.attach.image subtype.val = s :=
eq_of_veq $ by rw [image_val, attach_val, multiset.attach_map_val, erase_dup_eq_self]

@[simp] lemma attach_insert [decidable_eq α] {a : α} {s : finset α} :
  attach (insert a s) = insert (⟨a, mem_insert_self a s⟩ : {x // x ∈ insert a s})
    ((attach s).image (λx, ⟨x.1, mem_insert_of_mem x.2⟩)) :=
ext.2 $ λ ⟨x, hx⟩, ⟨or.cases_on (mem_insert.1 hx)
  (assume h : x = a, λ _, mem_insert.2 $ or.inl $ subtype.eq h)
  (assume h : x ∈ s, λ _, mem_insert_of_mem $ mem_image.2 $ ⟨⟨x, h⟩, mem_attach _ _, subtype.eq rfl⟩),
λ _, finset.mem_attach _ _⟩

theorem map_eq_image (f : α ↪ β) (s : finset α) : s.map f = s.image f :=
eq_of_veq $ (multiset.erase_dup_eq_self.2 (s.map f).2).symm

lemma image_const {s : finset α} (h : s ≠ ∅) (b : β) : s.image (λa, b) = singleton b :=
ext.2 $ assume b', by simp only [mem_image, exists_prop, exists_and_distrib_right,
  exists_mem_of_ne_empty h, true_and, mem_singleton, eq_comm]

protected def subtype {α} (p : α → Prop) [decidable_pred p] (s : finset α) : finset (subtype p) :=
(s.filter p).attach.map ⟨λ x, ⟨x.1, (finset.mem_filter.1 x.2).2⟩,
λ x y H, subtype.eq $ subtype.mk.inj H⟩

@[simp] lemma mem_subtype {p : α → Prop} [decidable_pred p] {s : finset α} :
  ∀{a : subtype p}, a ∈ s.subtype p ↔ a.val ∈ s
| ⟨a, ha⟩ := by simp [finset.subtype, ha]

lemma subset_image_iff [decidable_eq α] {f : α → β}
  {s : finset β} {t : set α} : ↑s ⊆ f '' t ↔ ∃s' : finset α, ↑s' ⊆ t ∧ s'.image f = s :=
begin
  split, swap,
  { rintro ⟨s, hs, rfl⟩, rw [coe_image], exact set.image_subset f hs },
  intro h, induction s using finset.induction with a s has ih h,
  { exact ⟨∅, set.empty_subset _, finset.image_empty _⟩ },
  rw [finset.coe_insert, set.insert_subset] at h,
  rcases ih h.2 with ⟨s', hst, hsi⟩,
  rcases h.1 with ⟨x, hxt, rfl⟩,
  refine ⟨insert x s', _, _⟩,
  { rw [finset.coe_insert, set.insert_subset], exact ⟨hxt, hst⟩ },
  rw [finset.image_insert, hsi]
end

end image

/- card -/
section card

/-- `card s` is the cardinality (number of elements) of `s`. -/
def card (s : finset α) : nat := s.1.card

theorem card_def (s : finset α) : s.card = s.1.card := rfl

@[simp] theorem card_empty : card (∅ : finset α) = 0 := rfl

@[simp] theorem card_eq_zero {s : finset α} : card s = 0 ↔ s = ∅ :=
card_eq_zero.trans val_eq_zero

theorem card_pos {s : finset α} : 0 < card s ↔ s ≠ ∅ :=
pos_iff_ne_zero.trans $ not_congr card_eq_zero

theorem card_ne_zero_of_mem {s : finset α} {a : α} (h : a ∈ s) : card s ≠ 0 :=
(not_congr card_eq_zero).2 (ne_empty_of_mem h)

theorem card_eq_one {s : finset α} : s.card = 1 ↔ ∃ a, s = finset.singleton a :=
by cases s; simp [multiset.card_eq_one, finset.singleton, finset.card]

@[simp] theorem card_insert_of_not_mem [decidable_eq α]
  {a : α} {s : finset α} (h : a ∉ s) : card (insert a s) = card s + 1 :=
by simpa only [card_cons, card, insert_val] using
congr_arg multiset.card (ndinsert_of_not_mem h)

theorem card_insert_le [decidable_eq α] (a : α) (s : finset α) : card (insert a s) ≤ card s + 1 :=
by by_cases a ∈ s; [{rw [insert_eq_of_mem h], apply nat.le_add_right},
rw [card_insert_of_not_mem h]]

@[simp] theorem card_singleton (a : α) : card (singleton a) = 1 := card_singleton _

theorem card_erase_of_mem [decidable_eq α] {a : α} {s : finset α} : a ∈ s → card (erase s a) = pred (card s) := card_erase_of_mem

theorem card_erase_lt_of_mem [decidable_eq α] {a : α} {s : finset α} : a ∈ s → card (erase s a) < card s := card_erase_lt_of_mem

theorem card_erase_le [decidable_eq α] {a : α} {s : finset α} : card (erase s a) ≤ card s := card_erase_le

@[simp] theorem card_range (n : ℕ) : card (range n) = n := card_range n

@[simp] theorem card_attach {s : finset α} : card (attach s) = card s := multiset.card_attach

theorem card_image_of_inj_on [decidable_eq β] {f : α → β} {s : finset α}
  (H : ∀x∈s, ∀y∈s, f x = f y → x = y) : card (image f s) = card s :=
by simp only [card, image_val_of_inj_on H, card_map]

theorem card_image_of_injective [decidable_eq β] {f : α → β} (s : finset α)
  (H : function.injective f) : card (image f s) = card s :=
card_image_of_inj_on $ λ x _ y _ h, H h

lemma card_eq_of_bijective [decidable_eq α] {s : finset α} {n : ℕ}
  (f : ∀i, i < n → α)
  (hf : ∀a∈s, ∃i, ∃h:i<n, f i h = a) (hf' : ∀i (h : i < n), f i h ∈ s)
  (f_inj : ∀i j (hi : i < n) (hj : j < n), f i hi = f j hj → i = j) :
  card s = n :=
have ∀ (a : α), a ∈ s ↔ ∃i (hi : i ∈ range n), f i (mem_range.1 hi) = a,
  from assume a, ⟨assume ha, let ⟨i, hi, eq⟩ := hf a ha in ⟨i, mem_range.2 hi, eq⟩,
    assume ⟨i, hi, eq⟩, eq ▸ hf' i (mem_range.1 hi)⟩,
have s = ((range n).attach.image $ λi, f i.1 (mem_range.1 i.2)),
  by simpa only [ext, mem_image, exists_prop, subtype.exists, mem_attach, true_and],
calc card s = card ((range n).attach.image $ λi, f i.1 (mem_range.1 i.2)) :
    by rw [this]
  ... = card ((range n).attach) :
    card_image_of_injective _ $ assume ⟨i, hi⟩ ⟨j, hj⟩ eq,
      subtype.eq $ f_inj i j (mem_range.1 hi) (mem_range.1 hj) eq
  ... = card (range n) : card_attach
  ... = n : card_range n

lemma card_eq_succ [decidable_eq α] {s : finset α} {n : ℕ} :
  s.card = n + 1 ↔ (∃a t, a ∉ t ∧ insert a t = s ∧ card t = n) :=
iff.intro
  (assume eq,
    have 0 < card s, from eq.symm ▸ nat.zero_lt_succ _,
    let ⟨a, has⟩ := finset.exists_mem_of_ne_empty $ card_pos.mp this in
    ⟨a, s.erase a, s.not_mem_erase a, insert_erase has, by simp only [eq, card_erase_of_mem has, pred_succ]⟩)
  (assume ⟨a, t, hat, s_eq, n_eq⟩, s_eq ▸ n_eq ▸ card_insert_of_not_mem hat)

theorem card_le_of_subset {s t : finset α} : s ⊆ t → card s ≤ card t :=
multiset.card_le_of_le ∘ val_le_iff.mpr

theorem eq_of_subset_of_card_le {s t : finset α} (h : s ⊆ t) (h₂ : card t ≤ card s) : s = t :=
eq_of_veq $ multiset.eq_of_le_of_card_le (val_le_iff.mpr h) h₂

lemma card_lt_card {s t : finset α} (h : s ⊂ t) : s.card < t.card :=
card_lt_of_lt (val_lt_iff.2 h)

lemma card_le_card_of_inj_on [decidable_eq β] {s : finset α} {t : finset β}
  (f : α → β) (hf : ∀a∈s, f a ∈ t) (f_inj : ∀a₁∈s, ∀a₂∈s, f a₁ = f a₂ → a₁ = a₂) :
  card s ≤ card t :=
calc card s = card (s.image f) : by rw [card_image_of_inj_on f_inj]
  ... ≤ card t : card_le_of_subset $
    assume x hx, match x, finset.mem_image.1 hx with _, ⟨a, ha, rfl⟩ := hf a ha end

lemma card_le_of_inj_on [decidable_eq α] {n} {s : finset α}
  (f : ℕ → α) (hf : ∀i<n, f i ∈ s) (f_inj : ∀i j, i<n → j<n → f i = f j → i = j) : n ≤ card s :=
calc n = card (range n) : (card_range n).symm
  ... ≤ card s : card_le_card_of_inj_on f
    (by simpa only [mem_range])
    (by simp only [mem_range]; exact assume a₁ h₁ a₂ h₂, f_inj a₁ a₂ h₁ h₂)

@[elab_as_eliminator] def strong_induction_on {p : finset α → Sort*} :
  ∀ (s : finset α), (∀s, (∀t ⊂ s, p t) → p s) → p s
| ⟨s, nd⟩ ih := multiset.strong_induction_on s
  (λ s IH nd, ih ⟨s, nd⟩ (λ ⟨t, nd'⟩ ss, IH t (val_lt_iff.2 ss) nd')) nd

@[elab_as_eliminator] lemma case_strong_induction_on [decidable_eq α] {p : finset α → Prop}
  (s : finset α) (h₀ : p ∅) (h₁ : ∀ a s, a ∉ s → (∀t ⊆ s, p t) → p (insert a s)) : p s :=
finset.strong_induction_on s $ λ s,
finset.induction_on s (λ _, h₀) $ λ a s n _ ih, h₁ a s n $
λ t ss, ih _ (lt_of_le_of_lt ss (ssubset_insert n) : t < _)

lemma card_congr {s : finset α} {t : finset β} (f : Π a ∈ s, β)
  (h₁ : ∀ a ha, f a ha ∈ t) (h₂ : ∀ a b ha hb, f a ha = f b hb → a = b)
  (h₃ : ∀ b ∈ t, ∃ a ha, f a ha = b) : s.card = t.card :=
by haveI := classical.prop_decidable; exact
calc s.card = s.attach.card : card_attach.symm
... = (s.attach.image (λ (a : {a // a ∈ s}), f a.1 a.2)).card :
  eq.symm (card_image_of_injective _ (λ a b h, subtype.eq (h₂ _ _ _ _ h)))
... = t.card : congr_arg card (finset.ext.2 $ λ b,
    ⟨λ h, let ⟨a, ha₁, ha₂⟩ := mem_image.1 h in ha₂ ▸ h₁ _ _,
      λ h, let ⟨a, ha₁, ha₂⟩ := h₃ b h in mem_image.2 ⟨⟨a, ha₁⟩, by simp [ha₂]⟩⟩)

lemma card_union_add_card_inter [decidable_eq α] (s t : finset α) :
  (s ∪ t).card + (s ∩ t).card = s.card + t.card :=
finset.induction_on t (by simp) (λ a, by by_cases a ∈ s; simp * {contextual := tt})

lemma card_union_le [decidable_eq α] (s t : finset α) :
  (s ∪ t).card ≤ s.card + t.card :=
card_union_add_card_inter s t ▸ le_add_right _ _

lemma surj_on_of_inj_on_of_card_le {s : finset α} {t : finset β}
  (f : Π a ∈ s, β) (hf : ∀ a ha, f a ha ∈ t)
  (hinj : ∀ a₁ a₂ ha₁ ha₂, f a₁ ha₁ = f a₂ ha₂ → a₁ = a₂)
  (hst : card t ≤ card s) :
  (∀ b ∈ t, ∃ a ha, b = f a ha) :=
by haveI := classical.dec_eq β; exact
λ b hb,
  have h : card (image (λ (a : {a // a ∈ s}), f (a.val) a.2) (attach s)) = card s,
    from @card_attach _ s ▸ card_image_of_injective _
      (λ ⟨a₁, ha₁⟩ ⟨a₂, ha₂⟩ h, subtype.eq $ hinj _ _ _ _ h),
  have h₁ : image (λ a : {a // a ∈ s}, f a.1 a.2) s.attach = t :=
  eq_of_subset_of_card_le (λ b h, let ⟨a, ha₁, ha₂⟩ := mem_image.1 h in
    ha₂ ▸ hf _ _) (by simp [hst, h]),
begin
  rw ← h₁ at hb,
  rcases mem_image.1 hb with ⟨a, ha₁, ha₂⟩,
  exact ⟨a, a.2, ha₂.symm⟩,
end

<<<<<<< HEAD
=======
open function

>>>>>>> 1b4d1eaa
lemma inj_on_of_surj_on_of_card_le {s : finset α} {t : finset β}
  (f : Π a ∈ s, β) (hf : ∀ a ha, f a ha ∈ t)
  (hsurj : ∀ b ∈ t, ∃ a ha, b = f a ha)
  (hst : card s ≤ card t)
<<<<<<< HEAD
  ⦃a₁ a₂⦄ (ha₁ ha₂) (ha₁a₂: f a₁ ha₁ = f a₂ ha₂) : a₁ = a₂ :=
by haveI : inhabited {x // x ∈ s} := ⟨⟨a₁, ha₁⟩⟩; exact
let f' : {x // x ∈ s} → {x // x ∈ t} := λ x, ⟨f x.1 x.2, hf x.1 x.2⟩ in
let g : {x // x ∈ t} → {x // x ∈ s} :=
  @function.surj_inv _ _ f'
    (λ x, let ⟨y, hy₁, hy₂⟩ := hsurj x.1 x.2 in ⟨⟨y, hy₁⟩, subtype.eq hy₂.symm⟩) in
have hg : function.injective g, from function.injective_surj_inv _,
have hsg : function.surjective g, from λ x,
=======
  ⦃a₁ a₂⦄ (ha₁ : a₁ ∈ s) (ha₂ : a₂ ∈ s) 
  (ha₁a₂: f a₁ ha₁ = f a₂ ha₂) : a₁ = a₂ :=
by haveI : inhabited {x // x ∈ s} := ⟨⟨a₁, ha₁⟩⟩; exact
let f' : {x // x ∈ s} → {x // x ∈ t} := λ x, ⟨f x.1 x.2, hf x.1 x.2⟩ in
let g : {x // x ∈ t} → {x // x ∈ s} :=
  @surj_inv _ _ f'
    (λ x, let ⟨y, hy₁, hy₂⟩ := hsurj x.1 x.2 in ⟨⟨y, hy₁⟩, subtype.eq hy₂.symm⟩) in
have hg : injective g, from function.injective_surj_inv _,
have hsg : surjective g, from λ x,
>>>>>>> 1b4d1eaa
  let ⟨y, hy⟩ := surj_on_of_inj_on_of_card_le (λ (x : {x // x ∈ t}) (hx : x ∈ t.attach), g x)
    (λ x _, show (g x) ∈ s.attach, from mem_attach _ _)
    (λ x y _ _ hxy, hg hxy) (by simpa) x (mem_attach _ _) in
  ⟨y, hy.snd.symm⟩,
<<<<<<< HEAD
have hif : function.injective f',
  from function.injective_of_has_left_inverse
    ⟨g, function.left_inverse_of_surjective_of_right_inverse hsg
      (function.right_inverse_surj_inv _)⟩,
=======
have hif : injective f',
  from injective_of_has_left_inverse
    ⟨g, left_inverse_of_surjective_of_right_inverse hsg
      (right_inverse_surj_inv _)⟩,
>>>>>>> 1b4d1eaa
subtype.ext.1 (@hif ⟨a₁, ha₁⟩ ⟨a₂, ha₂⟩ (subtype.eq ha₁a₂))

end card

section bind
variables [decidable_eq β] {s : finset α} {t : α → finset β}

/-- `bind s t` is the union of `t x` over `x ∈ s` -/
protected def bind (s : finset α) (t : α → finset β) : finset β := (s.1.bind (λ a, (t a).1)).to_finset

@[simp] theorem bind_val (s : finset α) (t : α → finset β) :
  (s.bind t).1 = (s.1.bind (λ a, (t a).1)).erase_dup := rfl

@[simp] theorem bind_empty : finset.bind ∅ t = ∅ := rfl

@[simp] theorem mem_bind {b : β} : b ∈ s.bind t ↔ ∃a∈s, b ∈ t a :=
by simp only [mem_def, bind_val, mem_erase_dup, mem_bind, exists_prop]

@[simp] theorem bind_insert [decidable_eq α] {a : α} : (insert a s).bind t = t a ∪ s.bind t :=
ext.2 $ λ x, by simp only [mem_bind, exists_prop, mem_union, mem_insert,
  or_and_distrib_right, exists_or_distrib, exists_eq_left]
-- ext.2 $ λ x, by simp [or_and_distrib_right, exists_or_distrib]

@[simp] lemma singleton_bind [decidable_eq α] {a : α} : (singleton a).bind t = t a :=
show (insert a ∅ : finset α).bind t = t a, from bind_insert.trans $ union_empty _

theorem bind_inter (s : finset α) (f : α → finset β) (t : finset β) :
  s.bind f ∩ t = s.bind (λ x, f x ∩ t) :=
by { ext x, simp, exact ⟨λ ⟨xt, y, ys, xf⟩, ⟨y, ys, xt, xf⟩, λ ⟨y, ys, xt, xf⟩, ⟨xt, y, ys, xf⟩⟩ }

theorem inter_bind (t : finset β) (s : finset α) (f : α → finset β) :
  t ∩ s.bind f = s.bind (λ x, t ∩ f x) :=
by rw [inter_comm, bind_inter]; simp

theorem image_bind [decidable_eq γ] {f : α → β} {s : finset α} {t : β → finset γ} :
  (s.image f).bind t = s.bind (λa, t (f a)) :=
by haveI := classical.dec_eq α; exact
finset.induction_on s rfl (λ a s has ih,
  by simp only [image_insert, bind_insert, ih])

theorem bind_image [decidable_eq γ] {s : finset α} {t : α → finset β} {f : β → γ} :
  (s.bind t).image f = s.bind (λa, (t a).image f) :=
by haveI := classical.dec_eq α; exact
finset.induction_on s rfl (λ a s has ih,
  by simp only [bind_insert, image_union, ih])

theorem bind_to_finset [decidable_eq α] (s : multiset α) (t : α → multiset β) :
  (s.bind t).to_finset = s.to_finset.bind (λa, (t a).to_finset) :=
ext.2 $ λ x, by simp only [multiset.mem_to_finset, mem_bind, multiset.mem_bind, exists_prop]

lemma bind_mono {t₁ t₂ : α → finset β} (h : ∀a∈s, t₁ a ⊆ t₂ a) : s.bind t₁ ⊆ s.bind t₂ :=
have ∀b a, a ∈ s → b ∈ t₁ a → (∃ (a : α), a ∈ s ∧ b ∈ t₂ a),
  from assume b a ha hb, ⟨a, ha, finset.mem_of_subset (h a ha) hb⟩,
by simpa only [subset_iff, mem_bind, exists_imp_distrib, and_imp, exists_prop]

lemma bind_singleton {f : α → β} : s.bind (λa, {f a}) = s.image f :=
ext.2 $ λ x, by simp only [mem_bind, mem_image, insert_empty_eq_singleton, mem_singleton, eq_comm]

lemma image_bind_filter_eq [decidable_eq α] (s : finset β) (g : β → α) :
  (s.image g).bind (λa, s.filter $ (λc, g c = a)) = s :=
begin
  ext b,
  simp,
  split,
  { rintros ⟨a, ⟨b', _, _⟩, hb, _⟩, exact hb },
  { rintros hb, exact ⟨g b, ⟨b, hb, rfl⟩, hb, rfl⟩ }
end

end bind

section prod
variables {s : finset α} {t : finset β}

/-- `product s t` is the set of pairs `(a, b)` such that `a ∈ s` and `b ∈ t`. -/
protected def product (s : finset α) (t : finset β) : finset (α × β) := ⟨_, nodup_product s.2 t.2⟩

@[simp] theorem product_val : (s.product t).1 = s.1.product t.1 := rfl

@[simp] theorem mem_product {p : α × β} : p ∈ s.product t ↔ p.1 ∈ s ∧ p.2 ∈ t := mem_product

theorem product_eq_bind [decidable_eq α] [decidable_eq β] (s : finset α) (t : finset β) :
 s.product t = s.bind (λa, t.image $ λb, (a, b)) :=
ext.2 $ λ ⟨x, y⟩, by simp only [mem_product, mem_bind, mem_image, exists_prop, prod.mk.inj_iff,
  and.left_comm, exists_and_distrib_left, exists_eq_right, exists_eq_left]

@[simp] theorem card_product (s : finset α) (t : finset β) : card (s.product t) = card s * card t :=
multiset.card_product _ _

end prod

section sigma
variables {σ : α → Type*} {s : finset α} {t : Πa, finset (σ a)}

/-- `sigma s t` is the set of dependent pairs `⟨a, b⟩` such that `a ∈ s` and `b ∈ t a`. -/
protected def sigma (s : finset α) (t : Πa, finset (σ a)) : finset (Σa, σ a) :=
⟨_, nodup_sigma s.2 (λ a, (t a).2)⟩

@[simp] theorem mem_sigma {p : sigma σ} : p ∈ s.sigma t ↔ p.1 ∈ s ∧ p.2 ∈ t (p.1) := mem_sigma

theorem sigma_mono {s₁ s₂ : finset α} {t₁ t₂ : Πa, finset (σ a)}
  (H1 : s₁ ⊆ s₂) (H2 : ∀a, t₁ a ⊆ t₂ a) : s₁.sigma t₁ ⊆ s₂.sigma t₂ :=
λ ⟨x, sx⟩ H, let ⟨H3, H4⟩ := mem_sigma.1 H in mem_sigma.2 ⟨H1 H3, H2 x H4⟩

theorem sigma_eq_bind [decidable_eq α] [∀a, decidable_eq (σ a)] (s : finset α) (t : Πa, finset (σ a)) :
 s.sigma t = s.bind (λa, (t a).image $ λb, ⟨a, b⟩) :=
ext.2 $ λ ⟨x, y⟩, by simp only [mem_sigma, mem_bind, mem_image, exists_prop,
  and.left_comm, exists_and_distrib_left, exists_eq_left, heq_iff_eq, exists_eq_right]

end sigma

section pi
variables {δ : α → Type*} [decidable_eq α]

def pi (s : finset α) (t : Πa, finset (δ a)) : finset (Πa∈s, δ a) :=
⟨s.1.pi (λ a, (t a).1), nodup_pi s.2 (λ a _, (t a).2)⟩

@[simp] lemma pi_val (s : finset α) (t : Πa, finset (δ a)) :
  (s.pi t).1 = s.1.pi (λ a, (t a).1) := rfl

@[simp] lemma mem_pi {s : finset α} {t : Πa, finset (δ a)} {f : Πa∈s, δ a} :
  f ∈ s.pi t ↔ (∀a (h : a ∈ s), f a h ∈ t a) :=
mem_pi _ _ _

def pi.empty (β : α → Sort*) (a : α) (h : a ∈ (∅ : finset α)) : β a :=
multiset.pi.empty β a h

def pi.cons (s : finset α) (a : α) (b : δ a) (f : Πa, a ∈ s → δ a) (a' : α) (h : a' ∈ insert a s) : δ a' :=
multiset.pi.cons s.1 a b f _ (multiset.mem_cons.2 $ mem_insert.symm.2 h)

@[simp] lemma pi.cons_same (s : finset α) (a : α) (b : δ a) (f : Πa, a ∈ s → δ a) (h : a ∈ insert a s) :
  pi.cons s a b f a h = b :=
multiset.pi.cons_same _

lemma pi.cons_ne {s : finset α} {a a' : α} {b : δ a} {f : Πa, a ∈ s → δ a} {h : a' ∈ insert a s} (ha : a ≠ a') :
  pi.cons s a b f a' h = f a' ((mem_insert.1 h).resolve_left ha.symm) :=
multiset.pi.cons_ne _ _

lemma injective_pi_cons  {a : α} {b : δ a} {s : finset α} (hs : a ∉ s) :
  function.injective (pi.cons s a b) :=
assume e₁ e₂ eq,
@multiset.injective_pi_cons α _ δ a b s.1 hs _ _ $
  funext $ assume e, funext $ assume h,
  have pi.cons s a b e₁ e (by simpa only [mem_cons, mem_insert] using h) = pi.cons s a b e₂ e (by simpa only [mem_cons, mem_insert] using h),
    by rw [eq],
  this

@[simp] lemma pi_empty {t : Πa:α, finset (δ a)} :
  pi (∅ : finset α) t = singleton (pi.empty δ) := rfl

@[simp] lemma pi_insert [∀a, decidable_eq (δ a)]
  {s : finset α} {t : Πa:α, finset (δ a)} {a : α} (ha : a ∉ s) :
  pi (insert a s) t = (t a).bind (λb, (pi s t).image (pi.cons s a b)) :=
begin
  apply eq_of_veq,
  rw ← multiset.erase_dup_eq_self.2 (pi (insert a s) t).2,
  refine (λ s' (h : s' = a :: s.1), (_ : erase_dup (multiset.pi s' (λ a, (t a).1)) =
    erase_dup ((t a).1.bind $ λ b,
    erase_dup $ (multiset.pi s.1 (λ (a : α), (t a).val)).map $
      λ f a' h', multiset.pi.cons s.1 a b f a' (h ▸ h')))) _ (insert_val_of_not_mem ha),
  subst s', rw pi_cons,
  congr, funext b,
  rw multiset.erase_dup_eq_self.2,
  exact multiset.nodup_map (multiset.injective_pi_cons ha) (pi s t).2,
end

end pi

section powerset
def powerset (s : finset α) : finset (finset α) :=
⟨s.1.powerset.pmap finset.mk
  (λ t h, nodup_of_le (mem_powerset.1 h) s.2),
 nodup_pmap (λ a ha b hb, congr_arg finset.val)
   (nodup_powerset.2 s.2)⟩

@[simp] theorem mem_powerset {s t : finset α} : s ∈ powerset t ↔ s ⊆ t :=
by cases s; simp only [powerset, mem_mk, mem_pmap, mem_powerset, exists_prop, exists_eq_right]; rw ← val_le_iff

@[simp] theorem empty_mem_powerset (s : finset α) : ∅ ∈ powerset s :=
mem_powerset.2 (empty_subset _)

@[simp] theorem mem_powerset_self (s : finset α) : s ∈ powerset s :=
mem_powerset.2 (subset.refl _)

@[simp] theorem powerset_mono {s t : finset α} : powerset s ⊆ powerset t ↔ s ⊆ t :=
⟨λ h, (mem_powerset.1 $ h $ mem_powerset_self _),
 λ st u h, mem_powerset.2 $ subset.trans (mem_powerset.1 h) st⟩

@[simp] theorem card_powerset (s : finset α) :
  card (powerset s) = 2 ^ card s :=
(card_pmap _ _ _).trans (card_powerset s.1)

end powerset

section powerset_len

def powerset_len (n : ℕ) (s : finset α) : finset (finset α) :=
⟨(s.1.powerset_len n).pmap finset.mk
  (λ t h, nodup_of_le (mem_powerset_len.1 h).1 s.2),
 nodup_pmap (λ a ha b hb, congr_arg finset.val)
   (nodup_powerset_len s.2)⟩

theorem mem_powerset_len {n} {s t : finset α} :
  s ∈ powerset_len n t ↔ s ⊆ t ∧ card s = n :=
by cases s; simp [powerset_len, val_le_iff.symm]; refl

@[simp] theorem powerset_len_mono {n} {s t : finset α} (h : s ⊆ t) :
  powerset_len n s ⊆ powerset_len n t :=
λ u h', mem_powerset_len.2 $
  and.imp (λ h₂, subset.trans h₂ h) id (mem_powerset_len.1 h')

@[simp] theorem card_powerset_len (n : ℕ) (s : finset α) :
  card (powerset_len n s) = nat.choose (card s) n :=
(card_pmap _ _ _).trans (card_powerset_len n s.1)

end powerset_len

section fold
variables (op : β → β → β) [hc : is_commutative β op] [ha : is_associative β op]
local notation a * b := op a b
include hc ha

/-- `fold op b f s` folds the commutative associative operation `op` over the
  `f`-image of `s`, i.e. `fold (+) b f {1,2,3} = `f 1 + f 2 + f 3 + b`. -/
def fold (b : β) (f : α → β) (s : finset α) : β := (s.1.map f).fold op b

variables {op} {f : α → β} {b : β} {s : finset α} {a : α}

@[simp] theorem fold_empty : (∅ : finset α).fold op b f = b := rfl

@[simp] theorem fold_insert [decidable_eq α] (h : a ∉ s) : (insert a s).fold op b f = f a * s.fold op b f :=
by unfold fold; rw [insert_val, ndinsert_of_not_mem h, map_cons, fold_cons_left]

@[simp] theorem fold_singleton : (singleton a).fold op b f = f a * b := rfl

@[simp] theorem fold_map {g : γ ↪ α} {s : finset γ} :
  (s.map g).fold op b f = s.fold op b (f ∘ g) :=
by simp only [fold, map, multiset.map_map]

@[simp] theorem fold_image [decidable_eq α] {g : γ → α} {s : finset γ}
  (H : ∀ (x ∈ s) (y ∈ s), g x = g y → x = y) : (s.image g).fold op b f = s.fold op b (f ∘ g) :=
by simp only [fold, image_val_of_inj_on H, multiset.map_map]

@[congr] theorem fold_congr {g : α → β} (H : ∀ x ∈ s, f x = g x) : s.fold op b f = s.fold op b g :=
by rw [fold, fold, map_congr H]

theorem fold_op_distrib {f g : α → β} {b₁ b₂ : β} :
  s.fold op (b₁ * b₂) (λx, f x * g x) = s.fold op b₁ f * s.fold op b₂ g :=
by simp only [fold, fold_distrib]

theorem fold_hom {op' : γ → γ → γ} [is_commutative γ op'] [is_associative γ op']
  {m : β → γ} (hm : ∀x y, m (op x y) = op' (m x) (m y)) :
  s.fold op' (m b) (λx, m (f x)) = m (s.fold op b f) :=
by rw [fold, fold, ← fold_hom op hm, multiset.map_map]

theorem fold_union_inter [decidable_eq α] {s₁ s₂ : finset α} {b₁ b₂ : β} :
  (s₁ ∪ s₂).fold op b₁ f * (s₁ ∩ s₂).fold op b₂ f = s₁.fold op b₂ f * s₂.fold op b₁ f :=
by unfold fold; rw [← fold_add op, ← map_add, union_val,
     inter_val, union_add_inter, map_add, hc.comm, fold_add]

@[simp] theorem fold_insert_idem [decidable_eq α] [hi : is_idempotent β op] :
  (insert a s).fold op b f = f a * s.fold op b f :=
by haveI := classical.prop_decidable;
   rw [fold, insert_val', ← fold_erase_dup_idem op, erase_dup_map_erase_dup_eq,
       fold_erase_dup_idem op]; simp only [map_cons, fold_cons_left, fold]

end fold

section sup
variables [semilattice_sup_bot α]

/-- Supremum of a finite set: `sup {a, b, c} f = f a ⊔ f b ⊔ f c` -/
def sup (s : finset β) (f : β → α) : α := s.fold (⊔) ⊥ f

variables {s s₁ s₂ : finset β} {f : β → α}

lemma sup_val : s.sup f = (s.1.map f).sup := rfl

@[simp] lemma sup_empty : (∅ : finset β).sup f = ⊥ :=
fold_empty

@[simp] lemma sup_insert [decidable_eq β] {b : β} : (insert b s : finset β).sup f = f b ⊔ s.sup f :=
fold_insert_idem

@[simp] lemma sup_singleton [decidable_eq β] {b : β} : ({b} : finset β).sup f = f b :=
calc _ = f b ⊔ (∅:finset β).sup f : sup_insert
  ... = f b : sup_bot_eq

lemma sup_union [decidable_eq β] : (s₁ ∪ s₂).sup f = s₁.sup f ⊔ s₂.sup f :=
finset.induction_on s₁ (by rw [empty_union, sup_empty, bot_sup_eq]) $ λ a s has ih,
by rw [insert_union, sup_insert, sup_insert, ih, sup_assoc]

theorem sup_congr {f g : β → α} (hs : s₁ = s₂) (hfg : ∀a∈s₂, f a = g a) : s₁.sup f = s₂.sup g :=
by subst hs; exact finset.fold_congr hfg

lemma sup_mono_fun {g : β → α} : (∀b∈s, f b ≤ g b) → s.sup f ≤ s.sup g :=
by letI := classical.dec_eq β; from
finset.induction_on s (λ _, le_refl _) (λ a s has ih H,
  by simp only [mem_insert, or_imp_distrib, forall_and_distrib, forall_eq] at H;
     simp only [sup_insert]; exact sup_le_sup H.1 (ih H.2))

lemma le_sup {b : β} (hb : b ∈ s) : f b ≤ s.sup f :=
by letI := classical.dec_eq β; from
calc f b ≤ f b ⊔ s.sup f : le_sup_left
  ... = (insert b s).sup f : sup_insert.symm
  ... = s.sup f : by rw [insert_eq_of_mem hb]

lemma sup_le {a : α} : (∀b ∈ s, f b ≤ a) → s.sup f ≤ a :=
by letI := classical.dec_eq β; from
finset.induction_on s (λ _, bot_le) (λ n s hns ih H,
  by simp only [mem_insert, or_imp_distrib, forall_and_distrib, forall_eq] at H;
     simp only [sup_insert]; exact sup_le H.1 (ih H.2))

@[simp] lemma sup_le_iff {a : α} : s.sup f ≤ a ↔ (∀b ∈ s, f b ≤ a) :=
iff.intro (assume h b hb, le_trans (le_sup hb) h) sup_le

lemma sup_mono (h : s₁ ⊆ s₂) : s₁.sup f ≤ s₂.sup f :=
sup_le $ assume b hb, le_sup (h hb)

@[simp] lemma sup_lt_iff [is_total α (≤)] {a : α} (ha : ⊥ < a) :
  s.sup f < a ↔ (∀b ∈ s, f b < a) :=
by letI := classical.dec_eq β; from
⟨ λh b hb, lt_of_le_of_lt (le_sup hb) h,
  finset.induction_on s (by simp [ha]) (by simp {contextual := tt}) ⟩

lemma comp_sup_eq_sup_comp [is_total α (≤)] {γ : Type} [semilattice_sup_bot γ]
  (g : α → γ) (mono_g : monotone g) (bot : g ⊥ = ⊥) : g (s.sup f) = s.sup (g ∘ f) :=
have A : ∀x y, g (x ⊔ y) = g x ⊔ g y :=
begin
  assume x y,
  cases (is_total.total (≤) x y) with h,
  { simp [sup_of_le_right h, sup_of_le_right (mono_g h)] },
  { simp [sup_of_le_left h, sup_of_le_left (mono_g h)] }
end,
by letI := classical.dec_eq β; from
finset.induction_on s (by simp [bot]) (by simp [A] {contextual := tt})

end sup

lemma sup_eq_supr [complete_lattice β] (s : finset α) (f : α → β) : s.sup f = (⨆a∈s, f a) :=
le_antisymm
  (finset.sup_le $ assume a ha, le_supr_of_le a $ le_supr _ ha)
  (supr_le $ assume a, supr_le $ assume ha, le_sup ha)

section inf
variables [semilattice_inf_top α]

/-- Infimum of a finite set: `inf {a, b, c} f = f a ⊓ f b ⊓ f c` -/
def inf (s : finset β) (f : β → α) : α := s.fold (⊓) ⊤ f

variables {s s₁ s₂ : finset β} {f : β → α}

lemma inf_val : s.inf f = (s.1.map f).inf := rfl

@[simp] lemma inf_empty : (∅ : finset β).inf f = ⊤ :=
fold_empty

@[simp] lemma inf_insert [decidable_eq β] {b : β} : (insert b s : finset β).inf f = f b ⊓ s.inf f :=
fold_insert_idem

@[simp] lemma inf_singleton [decidable_eq β] {b : β} : ({b} : finset β).inf f = f b :=
calc _ = f b ⊓ (∅:finset β).inf f : inf_insert
  ... = f b : inf_top_eq

lemma inf_union [decidable_eq β] : (s₁ ∪ s₂).inf f = s₁.inf f ⊓ s₂.inf f :=
finset.induction_on s₁ (by rw [empty_union, inf_empty, top_inf_eq]) $ λ a s has ih,
by rw [insert_union, inf_insert, inf_insert, ih, inf_assoc]

theorem inf_congr {f g : β → α} (hs : s₁ = s₂) (hfg : ∀a∈s₂, f a = g a) : s₁.inf f = s₂.inf g :=
by subst hs; exact finset.fold_congr hfg

lemma inf_mono_fun {g : β → α} : (∀b∈s, f b ≤ g b) → s.inf f ≤ s.inf g :=
by letI := classical.dec_eq β; from
finset.induction_on s (λ _, le_refl _) (λ a s has ih H,
  by simp only [mem_insert, or_imp_distrib, forall_and_distrib, forall_eq] at H;
     simp only [inf_insert]; exact inf_le_inf H.1 (ih H.2))

lemma inf_le {b : β} (hb : b ∈ s) : s.inf f ≤ f b :=
by letI := classical.dec_eq β; from
calc f b ≥ f b ⊓ s.inf f : inf_le_left
  ... = (insert b s).inf f : inf_insert.symm
  ... = s.inf f : by rw [insert_eq_of_mem hb]

lemma le_inf {a : α} : (∀b ∈ s, a ≤ f b) → a ≤ s.inf f :=
by letI := classical.dec_eq β; from
finset.induction_on s (λ _, le_top) (λ n s hns ih H,
  by simp only [mem_insert, or_imp_distrib, forall_and_distrib, forall_eq] at H;
     simp only [inf_insert]; exact le_inf H.1 (ih H.2))

lemma le_inf_iff {a : α} : a ≤ s.inf f ↔ (∀b ∈ s, a ≤ f b) :=
iff.intro (assume h b hb, le_trans h (inf_le hb)) le_inf

lemma inf_mono (h : s₁ ⊆ s₂) : s₂.inf f ≤ s₁.inf f :=
le_inf $ assume b hb, inf_le (h hb)

lemma lt_inf [is_total α (≤)] {a : α} : (a < ⊤) → (∀b ∈ s, a < f b) → a < s.inf f :=
by letI := classical.dec_eq β; from
finset.induction_on s (by simp) (by simp {contextual := tt})

lemma comp_inf_eq_inf_comp [is_total α (≤)] {γ : Type} [semilattice_inf_top γ]
  (g : α → γ) (mono_g : monotone g) (top : g ⊤ = ⊤) : g (s.inf f) = s.inf (g ∘ f) :=
have A : ∀x y, g (x ⊓ y) = g x ⊓ g y :=
begin
  assume x y,
  cases (is_total.total (≤) x y) with h,
  { simp [inf_of_le_left h, inf_of_le_left (mono_g h)] },
  { simp [inf_of_le_right h, inf_of_le_right (mono_g h)] }
end,
by letI := classical.dec_eq β; from
finset.induction_on s (by simp [top]) (by simp [A] {contextual := tt})

end inf

lemma inf_eq_infi [complete_lattice β] (s : finset α) (f : α → β) : s.inf f = (⨅a∈s, f a) :=
le_antisymm
  (le_infi $ assume a, le_infi $ assume ha, inf_le ha)
  (finset.le_inf $ assume a ha, infi_le_of_le a $ infi_le _ ha)

/- max and min of finite sets -/
section max_min
variables [decidable_linear_order α]

protected def max : finset α → option α :=
fold (option.lift_or_get max) none some

theorem max_eq_sup_with_bot (s : finset α) :
  s.max = @sup (with_bot α) α _ s some := rfl

@[simp] theorem max_empty : (∅ : finset α).max = none := rfl

@[simp] theorem max_insert {a : α} {s : finset α} :
  (insert a s).max = option.lift_or_get max (some a) s.max := fold_insert_idem

@[simp] theorem max_singleton {a : α} : finset.max {a} = some a := max_insert

@[simp] theorem max_singleton' {a : α} : finset.max (singleton a) = some a := max_singleton

theorem max_of_mem {s : finset α} {a : α} (h : a ∈ s) : ∃ b, b ∈ s.max :=
(@le_sup (with_bot α) _ _ _ _ _ h _ rfl).imp $ λ b, Exists.fst

theorem max_of_ne_empty {s : finset α} (h : s ≠ ∅) : ∃ a, a ∈ s.max :=
let ⟨a, ha⟩ := exists_mem_of_ne_empty h in max_of_mem ha

theorem max_eq_none {s : finset α} : s.max = none ↔ s = ∅ :=
⟨λ h, by_contradiction $
  λ hs, let ⟨a, ha⟩ := max_of_ne_empty hs in by rw [h] at ha; cases ha,
λ h, h.symm ▸ max_empty⟩

theorem mem_of_max {s : finset α} : ∀ {a : α}, a ∈ s.max → a ∈ s :=
finset.induction_on s (λ _ H, by cases H)
  (λ b s _ (ih : ∀ {a}, a ∈ s.max → a ∈ s) a (h : a ∈ (insert b s).max),
  begin
    by_cases p : b = a,
    { induction p, exact mem_insert_self b s },
    { cases option.lift_or_get_choice max_choice (some b) s.max with q q;
      rw [max_insert, q] at h,
      { cases h, cases p rfl },
      { exact mem_insert_of_mem (ih h) } }
  end)

theorem le_max_of_mem {s : finset α} {a b : α} (h₁ : a ∈ s) (h₂ : b ∈ s.max) : a ≤ b :=
by rcases @le_sup (with_bot α) _ _ _ _ _ h₁ _ rfl with ⟨b', hb, ab⟩;
   cases h₂.symm.trans hb; assumption

protected def min : finset α → option α :=
fold (option.lift_or_get min) none some

theorem min_eq_inf_with_top (s : finset α) :
  s.min = @inf (with_top α) α _ s some := rfl

@[simp] theorem min_empty : (∅ : finset α).min = none := rfl

@[simp] theorem min_insert {a : α} {s : finset α} :
  (insert a s).min = option.lift_or_get min (some a) s.min :=
fold_insert_idem

@[simp] theorem min_singleton {a : α} : finset.min {a} = some a := min_insert

theorem min_of_mem {s : finset α} {a : α} (h : a ∈ s) : ∃ b, b ∈ s.min :=
(@inf_le (with_top α) _ _ _ _ _ h _ rfl).imp $ λ b, Exists.fst

theorem min_of_ne_empty {s : finset α} (h : s ≠ ∅) : ∃ a, a ∈ s.min :=
let ⟨a, ha⟩ := exists_mem_of_ne_empty h in min_of_mem ha

theorem min_eq_none {s : finset α} : s.min = none ↔ s = ∅ :=
⟨λ h, by_contradiction $
  λ hs, let ⟨a, ha⟩ := min_of_ne_empty hs in by rw [h] at ha; cases ha,
λ h, h.symm ▸ min_empty⟩

theorem mem_of_min {s : finset α} : ∀ {a : α}, a ∈ s.min → a ∈ s :=
finset.induction_on s (λ _ H, by cases H) $
  λ b s _ (ih : ∀ {a}, a ∈ s.min → a ∈ s) a (h : a ∈ (insert b s).min),
  begin
    by_cases p : b = a,
    { induction p, exact mem_insert_self b s },
    { cases option.lift_or_get_choice min_choice (some b) s.min with q q;
      rw [min_insert, q] at h,
      { cases h, cases p rfl },
      { exact mem_insert_of_mem (ih h) } }
  end

theorem min_le_of_mem {s : finset α} {a b : α} (h₁ : b ∈ s) (h₂ : a ∈ s.min) : a ≤ b :=
by rcases @inf_le (with_top α) _ _ _ _ _ h₁ _ rfl with ⟨b', hb, ab⟩;
   cases h₂.symm.trans hb; assumption

lemma exists_min (s : finset β) (f : β → α)
  (h : nonempty ↥(↑s : set β)) : ∃ x ∈ s, ∀ x' ∈ s, f x ≤ f x' :=
begin
  have : s.image f ≠ ∅,
    rwa [ne, image_eq_empty, ← ne.def, ← nonempty_iff_ne_empty],
  cases min_of_ne_empty this with y hy,
  rcases mem_image.mp (mem_of_min hy) with ⟨x, hx, rfl⟩,
  exact ⟨x, hx, λ x' hx', min_le_of_mem (mem_image_of_mem f hx') hy⟩
end

end max_min

section sort
variables (r : α → α → Prop) [decidable_rel r]
  [is_trans α r] [is_antisymm α r] [is_total α r]

/-- `sort s` constructs a sorted list from the unordered set `s`.
  (Uses merge sort algorithm.) -/
def sort (s : finset α) : list α := sort r s.1

@[simp] theorem sort_sorted (s : finset α) : list.sorted r (sort r s) :=
sort_sorted _ _

@[simp] theorem sort_eq (s : finset α) : ↑(sort r s) = s.1 :=
sort_eq _ _

@[simp] theorem sort_nodup (s : finset α) : (sort r s).nodup :=
(by rw sort_eq; exact s.2 : @multiset.nodup α (sort r s))

@[simp] theorem sort_to_finset [decidable_eq α] (s : finset α) : (sort r s).to_finset = s :=
list.to_finset_eq (sort_nodup r s) ▸ eq_of_veq (sort_eq r s)

@[simp] theorem mem_sort {s : finset α} {a : α} : a ∈ sort r s ↔ a ∈ s :=
multiset.mem_sort _

@[simp] theorem length_sort {s : finset α} : (sort r s).length = s.card :=
multiset.length_sort _

end sort

section disjoint
variable [decidable_eq α]

theorem disjoint_left {s t : finset α} : disjoint s t ↔ ∀ {a}, a ∈ s → a ∉ t :=
by simp only [_root_.disjoint, inf_eq_inter, le_iff_subset, subset_iff, mem_inter, not_and, and_imp]; refl

theorem disjoint_val {s t : finset α} : disjoint s t ↔ s.1.disjoint t.1 :=
disjoint_left

theorem disjoint_iff_inter_eq_empty {s t : finset α} : disjoint s t ↔ s ∩ t = ∅ :=
disjoint_iff

theorem disjoint_right {s t : finset α} : disjoint s t ↔ ∀ {a}, a ∈ t → a ∉ s :=
by rw [disjoint.comm, disjoint_left]

theorem disjoint_iff_ne {s t : finset α} : disjoint s t ↔ ∀ a ∈ s, ∀ b ∈ t, a ≠ b :=
by simp only [disjoint_left, imp_not_comm, forall_eq']

theorem disjoint_of_subset_left {s t u : finset α} (h : s ⊆ u) (d : disjoint u t) : disjoint s t :=
disjoint_left.2 (λ x m₁, (disjoint_left.1 d) (h m₁))

theorem disjoint_of_subset_right {s t u : finset α} (h : t ⊆ u) (d : disjoint s u) : disjoint s t :=
disjoint_right.2 (λ x m₁, (disjoint_right.1 d) (h m₁))

@[simp] theorem disjoint_empty_left (s : finset α) : disjoint ∅ s := disjoint_bot_left

@[simp] theorem disjoint_empty_right (s : finset α) : disjoint s ∅ := disjoint_bot_right

@[simp] theorem singleton_disjoint {s : finset α} {a : α} : disjoint (singleton a) s ↔ a ∉ s :=
by simp only [disjoint_left, mem_singleton, forall_eq]

@[simp] theorem disjoint_singleton {s : finset α} {a : α} : disjoint s (singleton a) ↔ a ∉ s :=
disjoint.comm.trans singleton_disjoint

@[simp] theorem disjoint_insert_left {a : α} {s t : finset α} :
  disjoint (insert a s) t ↔ a ∉ t ∧ disjoint s t :=
by simp only [disjoint_left, mem_insert, or_imp_distrib, forall_and_distrib, forall_eq]

@[simp] theorem disjoint_insert_right {a : α} {s t : finset α} :
  disjoint s (insert a t) ↔ a ∉ s ∧ disjoint s t :=
disjoint.comm.trans $ by rw [disjoint_insert_left, disjoint.comm]

@[simp] theorem disjoint_union_left {s t u : finset α} :
  disjoint (s ∪ t) u ↔ disjoint s u ∧ disjoint t u :=
by simp only [disjoint_left, mem_union, or_imp_distrib, forall_and_distrib]

@[simp] theorem disjoint_union_right {s t u : finset α} :
  disjoint s (t ∪ u) ↔ disjoint s t ∧ disjoint s u :=
by simp only [disjoint_right, mem_union, or_imp_distrib, forall_and_distrib]

lemma sdiff_disjoint {s t : finset α} : disjoint (t \ s) s :=
disjoint_left.2 $ assume a ha, (mem_sdiff.1 ha).2

lemma disjoint_sdiff {s t : finset α} : disjoint s (t \ s) :=
sdiff_disjoint.symm

lemma disjoint_bind_left {ι : Type*} [decidable_eq ι]
  (s : finset ι) (f : ι → finset α) (t : finset α) :
  disjoint (s.bind f) t ↔ (∀i∈s, disjoint (f i) t) :=
begin
  refine s.induction _ _,
  { simp only [forall_mem_empty_iff, bind_empty, disjoint_empty_left] },
  { assume i s his ih,
    simp only [disjoint_union_left, bind_insert, his, forall_mem_insert, ih] }
end

lemma disjoint_bind_right {ι : Type*} [decidable_eq ι]
  (s : finset α) (t : finset ι) (f : ι → finset α) :
  disjoint s (t.bind f) ↔ (∀i∈t, disjoint s (f i)) :=
by simpa only [disjoint.comm] using disjoint_bind_left t f s

@[simp] theorem card_disjoint_union {s t : finset α} (h : disjoint s t) :
  card (s ∪ t) = card s + card t :=
by rw [← card_union_add_card_inter, disjoint_iff_inter_eq_empty.1 h, card_empty, add_zero]

theorem card_sdiff {s t : finset α} (h : s ⊆ t) : card (t \ s) = card t - card s :=
suffices card (t \ s) = card ((t \ s) ∪ s) - card s, by rwa sdiff_union_of_subset h at this,
by rw [card_disjoint_union sdiff_disjoint, nat.add_sub_cancel]

lemma disjoint_filter {s : finset α} {p q : α → Prop} [decidable_pred p] [decidable_pred q] :
    disjoint (s.filter p) (s.filter q) ↔ (∀ x ∈ s, p x → ¬ q x) :=
by split; simp [disjoint_left] {contextual := tt}

end disjoint

theorem sort_sorted_lt [decidable_linear_order α] (s : finset α) :
  list.sorted (<) (sort (≤) s) :=
(sort_sorted _ _).imp₂ (@lt_of_le_of_ne _ _) (sort_nodup _ _)

instance [has_repr α] : has_repr (finset α) := ⟨λ s, repr s.1⟩

def attach_fin (s : finset ℕ) {n : ℕ} (h : ∀ m ∈ s, m < n) : finset (fin n) :=
⟨s.1.pmap (λ a ha, ⟨a, ha⟩) h, multiset.nodup_pmap (λ _ _ _ _, fin.mk.inj) s.2⟩

@[simp] lemma mem_attach_fin {n : ℕ} {s : finset ℕ} (h : ∀ m ∈ s, m < n) {a : fin n} :
  a ∈ s.attach_fin h ↔ a.1 ∈ s :=
⟨λ h, let ⟨b, hb₁, hb₂⟩ := multiset.mem_pmap.1 h in hb₂ ▸ hb₁,
λ h, multiset.mem_pmap.2 ⟨a.1, h, fin.eta _ _⟩⟩

@[simp] lemma card_attach_fin {n : ℕ} (s : finset ℕ) (h : ∀ m ∈ s, m < n) :
  (s.attach_fin h).card = s.card := multiset.card_pmap _ _ _

section choose
variables (p : α → Prop) [decidable_pred p] (l : finset α)

def choose_x (hp : (∃! a, a ∈ l ∧ p a)) : { a // a ∈ l ∧ p a } :=
multiset.choose_x p l.val hp

def choose (hp : ∃! a, a ∈ l ∧ p a) : α := choose_x p l hp

lemma choose_spec (hp : ∃! a, a ∈ l ∧ p a) : choose p l hp ∈ l ∧ p (choose p l hp) :=
(choose_x p l hp).property

lemma choose_mem (hp : ∃! a, a ∈ l ∧ p a) : choose p l hp ∈ l := (choose_spec _ _ _).1

lemma choose_property (hp : ∃! a, a ∈ l ∧ p a) : p (choose p l hp) := (choose_spec _ _ _).2

end choose

theorem lt_wf {α} [decidable_eq α] : well_founded (@has_lt.lt (finset α) _) :=
have H : subrelation (@has_lt.lt (finset α) _)
    (inv_image (<) card),
  from λ x y hxy, card_lt_card hxy,
subrelation.wf H $ inv_image.wf _ $ nat.lt_wf

section decidable_linear_order

variables {α} [decidable_linear_order α]

def min' (S : finset α) (H : S ≠ ∅) : α :=
@option.get _ S.min $
  let ⟨k, hk⟩ := exists_mem_of_ne_empty H in
  let ⟨b, hb⟩ := min_of_mem hk in by simp at hb; simp [hb]

def max' (S : finset α) (H : S ≠ ∅) : α :=
@option.get _ S.max $
  let ⟨k, hk⟩ := exists_mem_of_ne_empty H in
  let ⟨b, hb⟩ := max_of_mem hk in by simp at hb; simp [hb]

variables (S : finset α) (H : S ≠ ∅)

theorem min'_mem : S.min' H ∈ S := mem_of_min $ by simp [min']

theorem min'_le (x) (H2 : x ∈ S) : S.min' H ≤ x := min_le_of_mem H2 $ option.get_mem _

theorem le_min' (x) (H2 : ∀ y ∈ S, x ≤ y) : x ≤ S.min' H := H2 _ $ min'_mem _ _

theorem max'_mem : S.max' H ∈ S := mem_of_max $ by simp [max']

theorem le_max' (x) (H2 : x ∈ S) : x ≤ S.max' H := le_max_of_mem H2 $ option.get_mem _

theorem max'_le (x) (H2 : ∀ y ∈ S, y ≤ x) : S.max' H ≤ x := H2 _ $ max'_mem _ _

theorem min'_lt_max' {i j} (H1 : i ∈ S) (H2 : j ∈ S) (H3 : i ≠ j) : S.min' H < S.max' H :=
begin
  rcases lt_trichotomy i j with H4 | H4 | H4,
  { have H5 := min'_le S H i H1,
    have H6 := le_max' S H j H2,
    apply lt_of_le_of_lt H5,
    apply lt_of_lt_of_le H4 H6 },
  { cc },
  { have H5 := min'_le S H j H2,
    have H6 := le_max' S H i H1,
    apply lt_of_le_of_lt H5,
    apply lt_of_lt_of_le H4 H6 }
end

end decidable_linear_order

/- Ico (a closed openinterval) -/
variables {n m l : ℕ}

/-- `Ico n m` is the set of natural numbers `n ≤ k < m`. -/
def Ico (n m : ℕ) : finset ℕ := ⟨_, Ico.nodup n m⟩

namespace Ico

@[simp] theorem val (n m : ℕ) : (Ico n m).1 = multiset.Ico n m := rfl

@[simp] theorem to_finset (n m : ℕ) : (multiset.Ico n m).to_finset = Ico n m :=
(multiset.to_finset_eq _).symm

theorem image_add (n m k : ℕ) : (Ico n m).image ((+) k) = Ico (n + k) (m + k) :=
by simp [image, multiset.Ico.map_add]

theorem image_sub (n m k : ℕ) (h : k ≤ n) : (Ico n m).image (λ x, x - k) = Ico (n - k) (m - k) :=
begin
  dsimp [image],
  rw [multiset.Ico.map_sub _ _ _ h, ←multiset.to_finset_eq],
  refl,
end

theorem zero_bot (n : ℕ) : Ico 0 n = range n :=
eq_of_veq $ multiset.Ico.zero_bot _

@[simp] theorem card (n m : ℕ) : (Ico n m).card = m - n :=
multiset.Ico.card _ _

@[simp] theorem mem {n m l : ℕ} : l ∈ Ico n m ↔ n ≤ l ∧ l < m :=
multiset.Ico.mem

theorem eq_empty_of_le {n m : ℕ} (h : m ≤ n) : Ico n m = ∅ :=
eq_of_veq $ multiset.Ico.eq_zero_of_le h

@[simp] theorem self_eq_empty (n : ℕ) : Ico n n = ∅ :=
eq_empty_of_le $ le_refl n

@[simp] theorem eq_empty_iff {n m : ℕ} : Ico n m = ∅ ↔ m ≤ n :=
iff.trans val_eq_zero.symm multiset.Ico.eq_zero_iff

theorem subset_iff {m₁ n₁ m₂ n₂ : ℕ} (hmn : m₁ < n₁) :
  Ico m₁ n₁ ⊆ Ico m₂ n₂ ↔ (m₂ ≤ m₁ ∧ n₁ ≤ n₂) :=
begin
  simp only [subset_iff, mem],
  refine ⟨λ h, ⟨_, _⟩, _⟩,
  { exact (h ⟨le_refl _, hmn⟩).1 },
  { refine le_of_pred_lt (@h (pred n₁) ⟨le_pred_of_lt hmn, pred_lt _⟩).2,
    exact ne_of_gt (lt_of_le_of_lt (nat.zero_le m₁) hmn) },
  { rintros ⟨hm, hn⟩ k ⟨hmk, hkn⟩,
    exact ⟨le_trans hm hmk, lt_of_lt_of_le hkn hn⟩ }
end

lemma union_consecutive {n m l : ℕ} (hnm : n ≤ m) (hml : m ≤ l) :
  Ico n m ∪ Ico m l = Ico n l :=
by rw [← to_finset, ← to_finset, ← multiset.to_finset_add,
  multiset.Ico.add_consecutive hnm hml, to_finset]

@[simp] lemma inter_consecutive (n m l : ℕ) : Ico n m ∩ Ico m l = ∅ :=
begin
  rw [← to_finset, ← to_finset, ← multiset.to_finset_inter, multiset.Ico.inter_consecutive],
  simp,
end

lemma disjoint_consecutive (n m l : ℕ) : disjoint (Ico n m) (Ico m l) :=
le_of_eq $ inter_consecutive n m l

@[simp] theorem succ_singleton (n : ℕ) : Ico n (n+1) = {n} :=
eq_of_veq $ multiset.Ico.succ_singleton

theorem succ_top {n m : ℕ} (h : n ≤ m) : Ico n (m + 1) = insert m (Ico n m) :=
by rw [← to_finset, multiset.Ico.succ_top h, multiset.to_finset_cons, to_finset]

theorem succ_top' {n m : ℕ} (h : n < m) : Ico n m = insert (m - 1) (Ico n (m - 1)) :=
begin
  have w : m = m - 1 + 1 := (nat.sub_add_cancel (nat.one_le_of_lt h)).symm,
  conv { to_lhs, rw w },
  rw succ_top,
  exact nat.le_pred_of_lt h
end

theorem eq_cons {n m : ℕ} (h : n < m) : Ico n m = insert n (Ico (n + 1) m) :=
by rw [← to_finset, multiset.Ico.eq_cons h, multiset.to_finset_cons, to_finset]

@[simp] theorem pred_singleton {m : ℕ} (h : 0 < m) : Ico (m - 1) m = {m - 1} :=
eq_of_veq $ multiset.Ico.pred_singleton h

@[simp] theorem not_mem_top {n m : ℕ} : m ∉ Ico n m :=
multiset.Ico.not_mem_top

lemma filter_lt_of_top_le {n m l : ℕ} (hml : m ≤ l) : (Ico n m).filter (λ x, x < l) = Ico n m :=
eq_of_veq $ multiset.Ico.filter_lt_of_top_le hml

lemma filter_lt_of_le_bot {n m l : ℕ} (hln : l ≤ n) : (Ico n m).filter (λ x, x < l) = ∅ :=
eq_of_veq $ multiset.Ico.filter_lt_of_le_bot hln

lemma filter_lt_of_ge {n m l : ℕ} (hlm : l ≤ m) : (Ico n m).filter (λ x, x < l) = Ico n l :=
eq_of_veq $ multiset.Ico.filter_lt_of_ge hlm

@[simp] lemma filter_lt (n m l : ℕ) : (Ico n m).filter (λ x, x < l) = Ico n (min m l) :=
eq_of_veq $ multiset.Ico.filter_lt n m l

lemma filter_le_of_le_bot {n m l : ℕ} (hln : l ≤ n) : (Ico n m).filter (λ x, l ≤ x) = Ico n m :=
eq_of_veq $ multiset.Ico.filter_le_of_le_bot hln

lemma filter_le_of_top_le {n m l : ℕ} (hml : m ≤ l) : (Ico n m).filter (λ x, l ≤ x) = ∅ :=
eq_of_veq $ multiset.Ico.filter_le_of_top_le hml

lemma filter_le_of_le {n m l : ℕ} (hnl : n ≤ l) : (Ico n m).filter (λ x, l ≤ x) = Ico l m :=
eq_of_veq $ multiset.Ico.filter_le_of_le hnl

@[simp] lemma filter_le (n m l : ℕ) : (Ico n m).filter (λ x, l ≤ x) = Ico (max n l) m :=
eq_of_veq $ multiset.Ico.filter_le n m l

@[simp] lemma diff_left (l n m : ℕ) : (Ico n m) \ (Ico n l) = Ico (max n l) m :=
by ext k; by_cases n ≤ k; simp [h, and_comm]

@[simp] lemma diff_right (l n m : ℕ) : (Ico n m) \ (Ico l m) = Ico n (min m l) :=
have ∀k, (k < m ∧ (l ≤ k → m ≤ k)) ↔ (k < m ∧ k < l) :=
  assume k, and_congr_right $ assume hk, by rw [← not_imp_not]; simp [hk],
by ext k; by_cases n ≤ k; simp [h, this]

end Ico

end finset

namespace multiset

lemma count_sup [decidable_eq β] (s : finset α) (f : α → multiset β) (b : β) :
  count b (s.sup f) = s.sup (λa, count b (f a)) :=
begin
  letI := classical.dec_eq α,
  refine s.induction _ _,
  { exact count_zero _ },
  { assume i s his ih,
    rw [finset.sup_insert, sup_eq_union, count_union, finset.sup_insert, ih],
    refl }
end

end multiset

namespace list
variable [decidable_eq α]

theorem to_finset_card_of_nodup {l : list α} (h : l.nodup) : l.to_finset.card = l.length :=
congr_arg card $ (@multiset.erase_dup_eq_self α _ l).2 h

end list

namespace lattice
variables {ι : Sort*} [complete_lattice α] [decidable_eq ι]

lemma supr_eq_supr_finset (s : ι → α) : (⨆i, s i) = (⨆t:finset (plift ι), ⨆i∈t, s (plift.down i)) :=
le_antisymm
  (supr_le $ assume b, le_supr_of_le {plift.up b} $ le_supr_of_le (plift.up b) $ le_supr_of_le
    (by simp) $ le_refl _)
  (supr_le $ assume t, supr_le $ assume b, supr_le $ assume hb, le_supr _ _)

lemma infi_eq_infi_finset (s : ι → α) : (⨅i, s i) = (⨅t:finset (plift ι), ⨅i∈t, s (plift.down i)) :=
le_antisymm
  (le_infi $ assume t, le_infi $ assume b, le_infi $ assume hb, infi_le _ _)
  (le_infi $ assume b, infi_le_of_le {plift.up b} $ infi_le_of_le (plift.up b) $ infi_le_of_le
    (by simp) $ le_refl _)

end lattice

namespace set
variables {ι : Sort*} [decidable_eq ι]

lemma Union_eq_Union_finset (s : ι → set α) :
  (⋃i, s i) = (⋃t:finset (plift ι), ⋃i∈t, s (plift.down i)) :=
lattice.supr_eq_supr_finset s

lemma Inter_eq_Inter_finset (s : ι → set α) :
  (⋂i, s i) = (⋂t:finset (plift ι), ⋂i∈t, s (plift.down i)) :=
lattice.infi_eq_infi_finset s

end set

namespace finset

namespace nat

/-- The antidiagonal of a natural number `n` is
    the finset of pairs `(i,j)` such that `i+j = n`. -/
def antidiagonal (n : ℕ) : finset (ℕ × ℕ) :=
(multiset.nat.antidiagonal n).to_finset

/-- A pair (i,j) is contained in the antidiagonal of `n` if and only if `i+j=n`. -/
@[simp] lemma mem_antidiagonal {n : ℕ} {x : ℕ × ℕ} :
  x ∈ antidiagonal n ↔ x.1 + x.2 = n :=
by rw [antidiagonal, multiset.mem_to_finset, multiset.nat.mem_antidiagonal]

/-- The cardinality of the antidiagonal of `n` is `n+1`. -/
@[simp] lemma card_antidiagonal (n : ℕ) : (antidiagonal n).card = n+1 :=
by simpa using list.to_finset_card_of_nodup (list.nat.nodup_antidiagonal n)

/-- The antidiagonal of `0` is the list `[(0,0)]` -/
@[simp] lemma antidiagonal_zero : antidiagonal 0 = {(0, 0)} :=
by { rw [antidiagonal, multiset.nat.antidiagonal_zero], refl }

end nat

end finset<|MERGE_RESOLUTION|>--- conflicted
+++ resolved
@@ -1172,26 +1172,13 @@
   exact ⟨a, a.2, ha₂.symm⟩,
 end
 
-<<<<<<< HEAD
-=======
 open function
 
->>>>>>> 1b4d1eaa
 lemma inj_on_of_surj_on_of_card_le {s : finset α} {t : finset β}
   (f : Π a ∈ s, β) (hf : ∀ a ha, f a ha ∈ t)
   (hsurj : ∀ b ∈ t, ∃ a ha, b = f a ha)
   (hst : card s ≤ card t)
-<<<<<<< HEAD
-  ⦃a₁ a₂⦄ (ha₁ ha₂) (ha₁a₂: f a₁ ha₁ = f a₂ ha₂) : a₁ = a₂ :=
-by haveI : inhabited {x // x ∈ s} := ⟨⟨a₁, ha₁⟩⟩; exact
-let f' : {x // x ∈ s} → {x // x ∈ t} := λ x, ⟨f x.1 x.2, hf x.1 x.2⟩ in
-let g : {x // x ∈ t} → {x // x ∈ s} :=
-  @function.surj_inv _ _ f'
-    (λ x, let ⟨y, hy₁, hy₂⟩ := hsurj x.1 x.2 in ⟨⟨y, hy₁⟩, subtype.eq hy₂.symm⟩) in
-have hg : function.injective g, from function.injective_surj_inv _,
-have hsg : function.surjective g, from λ x,
-=======
-  ⦃a₁ a₂⦄ (ha₁ : a₁ ∈ s) (ha₂ : a₂ ∈ s) 
+  ⦃a₁ a₂⦄ (ha₁ : a₁ ∈ s) (ha₂ : a₂ ∈ s)
   (ha₁a₂: f a₁ ha₁ = f a₂ ha₂) : a₁ = a₂ :=
 by haveI : inhabited {x // x ∈ s} := ⟨⟨a₁, ha₁⟩⟩; exact
 let f' : {x // x ∈ s} → {x // x ∈ t} := λ x, ⟨f x.1 x.2, hf x.1 x.2⟩ in
@@ -1200,22 +1187,14 @@
     (λ x, let ⟨y, hy₁, hy₂⟩ := hsurj x.1 x.2 in ⟨⟨y, hy₁⟩, subtype.eq hy₂.symm⟩) in
 have hg : injective g, from function.injective_surj_inv _,
 have hsg : surjective g, from λ x,
->>>>>>> 1b4d1eaa
   let ⟨y, hy⟩ := surj_on_of_inj_on_of_card_le (λ (x : {x // x ∈ t}) (hx : x ∈ t.attach), g x)
     (λ x _, show (g x) ∈ s.attach, from mem_attach _ _)
     (λ x y _ _ hxy, hg hxy) (by simpa) x (mem_attach _ _) in
   ⟨y, hy.snd.symm⟩,
-<<<<<<< HEAD
-have hif : function.injective f',
-  from function.injective_of_has_left_inverse
-    ⟨g, function.left_inverse_of_surjective_of_right_inverse hsg
-      (function.right_inverse_surj_inv _)⟩,
-=======
 have hif : injective f',
   from injective_of_has_left_inverse
     ⟨g, left_inverse_of_surjective_of_right_inverse hsg
       (right_inverse_surj_inv _)⟩,
->>>>>>> 1b4d1eaa
 subtype.ext.1 (@hif ⟨a₁, ha₁⟩ ⟨a₂, ha₂⟩ (subtype.eq ha₁a₂))
 
 end card

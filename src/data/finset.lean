--- conflicted
+++ resolved
@@ -659,7 +659,6 @@
   { intro x, simp, intros hx hx₂, refine ⟨or.resolve_left (h hx) hx₂, hx₂⟩ }
 end
 
-<<<<<<< HEAD
 /- We can simplify an application of filter where the decidability is inferred in "the wrong way" -/
 @[simp] lemma filter_congr_decidable {α} (s : finset α) (p : α → Prop) (h : decidable_pred p)
   [decidable_pred p] : @filter α p h s = s.filter p :=
@@ -682,7 +681,6 @@
 
 end classical
 
-=======
 -- This is not a good simp lemma, as it would prevent `finset.mem_filter` from firing
 -- on, e.g. `x ∈ s.filter(eq b)`.
 lemma filter_eq [decidable_eq β] (s : finset β) (b : β) :
@@ -696,7 +694,6 @@
     simp only [mem_filter, not_and, iff_false, not_mem_empty],
     rintros m ⟨e⟩, exact h m, }
 end
->>>>>>> 5344da4c
 
 end filter
 

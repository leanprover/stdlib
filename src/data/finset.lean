--- conflicted
+++ resolved
@@ -659,13 +659,9 @@
   { intro x, simp, intros hx hx₂, refine ⟨or.resolve_left (h hx) hx₂, hx₂⟩ }
 end
 
-<<<<<<< HEAD
-@[simp] lemma filter_eq [decidable_eq β] (s : finset β) (b : β) :
-=======
 -- This is not a good simp lemma, as it would prevent `finset.mem_filter` from firing
 -- on, e.g. `x ∈ s.filter(eq b)`.
 lemma filter_eq [decidable_eq β] (s : finset β) (b : β) :
->>>>>>> 5344da4c
   s.filter(eq b) = ite (b ∈ s) {b} ∅ :=
 begin
   split_ifs,

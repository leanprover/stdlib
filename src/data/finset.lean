--- conflicted
+++ resolved
@@ -85,10 +85,7 @@
 theorem superset.trans {s₁ s₂ s₃ : finset α} : s₁ ⊇ s₂ → s₂ ⊇ s₃ → s₁ ⊇ s₃ :=
 λ h' h, subset.trans h h'
 
-<<<<<<< HEAD
-=======
 -- TODO: these should be global attributes, but this will require fixing other files
->>>>>>> 732f7109
 local attribute [trans] subset.trans superset.trans
 
 theorem mem_of_subset {s₁ s₂ : finset α} {a : α} : s₁ ⊆ s₂ → a ∈ s₁ → a ∈ s₂ := mem_of_subset
@@ -856,12 +853,7 @@
        ... ⊇ s₁ \ ∅         : by mono using [(⊇)]
        ... ⊇ s₁             : by simp [(⊇)] } }
 
-<<<<<<< HEAD
 theorem filter_union_filter_neg_eq (s : finset α) : s.filter p ∪ s.filter (λa, ¬ p a) = s :=
-=======
-theorem filter_union_filter_neg_eq [decidable_pred (λ a, ¬ p a)]
-  (s : finset α) : s.filter p ∪ s.filter (λa, ¬ p a) = s :=
->>>>>>> 732f7109
 by simp only [filter_not, union_sdiff_of_subset (filter_subset s)]
 
 theorem filter_inter_filter_neg_eq (s : finset α) : s.filter p ∩ s.filter (λa, ¬ p a) = ∅ :=

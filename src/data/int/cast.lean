--- conflicted
+++ resolved
@@ -158,11 +158,7 @@
 by simp [abs]
 
 lemma coe_int_dvd [comm_ring α] (m n : ℤ) (h : m ∣ n) :
-<<<<<<< HEAD
-  (m : α) ∣ n :=
-=======
   (m : α) ∣ (n : α) :=
->>>>>>> bbfeff38
 ring_hom.map_dvd (int.cast_ring_hom α) h
 
 end cast

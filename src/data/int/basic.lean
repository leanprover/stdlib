--- conflicted
+++ resolved
@@ -818,10 +818,7 @@
 | 0       := mul_zero _
 | -[1+ n] := mul_neg_one _
 
-<<<<<<< HEAD
-=======
 @[simp]
->>>>>>> b7ab74ab
 theorem sign_pow_bit1 (k : ℕ) : ∀ n : ℤ, n.sign ^ (bit1 k) = n.sign
 | (n+1:ℕ) := one_pow (bit1 k)
 | 0       := zero_pow (nat.zero_lt_bit1 k)

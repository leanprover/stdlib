/-
Copyright (c) 2016 Jeremy Avigad. All rights reserved.
Released under Apache 2.0 license as described in the file LICENSE.
Authors: Jeremy Avigad

The integers, with addition, multiplication, and subtraction.
-/
import data.nat.basic data.list.basic algebra.char_zero algebra.order_functions
open nat


namespace int

instance : inhabited ℤ := ⟨int.zero⟩

@[simp] lemma default_eq_zero : default ℤ = 0 := rfl

meta instance : has_to_format ℤ := ⟨λ z, int.rec_on z (λ k, ↑k) (λ k, "-("++↑k++"+1)")⟩
meta instance : has_reflect ℤ := by tactic.mk_has_reflect_instance

attribute [simp] int.coe_nat_add int.coe_nat_mul int.coe_nat_zero int.coe_nat_one int.coe_nat_succ
attribute [simp] int.of_nat_eq_coe

@[simp] theorem add_def {a b : ℤ} : int.add a b = a + b := rfl
@[simp] theorem mul_def {a b : ℤ} : int.mul a b = a * b := rfl

@[simp] theorem add_def {a b : ℤ} : int.add a b = a + b := rfl
@[simp] theorem mul_def {a b : ℤ} : int.mul a b = a * b := rfl

@[simp] theorem coe_nat_mul_neg_succ (m n : ℕ) : (m : ℤ) * -[1+ n] = -(m * succ n) := rfl
@[simp] theorem neg_succ_mul_coe_nat (m n : ℕ) : -[1+ m] * n = -(succ m * n) := rfl
@[simp] theorem neg_succ_mul_neg_succ (m n : ℕ) : -[1+ m] * -[1+ n] = succ m * succ n := rfl

@[simp, elim_cast] theorem coe_nat_le {m n : ℕ} : (↑m : ℤ) ≤ ↑n ↔ m ≤ n := coe_nat_le_coe_nat_iff m n
@[simp, elim_cast] theorem coe_nat_lt {m n : ℕ} : (↑m : ℤ) < ↑n ↔ m < n := coe_nat_lt_coe_nat_iff m n
@[simp, elim_cast] theorem coe_nat_inj' {m n : ℕ} : (↑m : ℤ) = ↑n ↔ m = n := int.coe_nat_eq_coe_nat_iff m n

@[simp] theorem coe_nat_pos {n : ℕ} : (0 : ℤ) < n ↔ 0 < n :=
by rw [← int.coe_nat_zero, coe_nat_lt]

@[simp] theorem coe_nat_eq_zero {n : ℕ} : (n : ℤ) = 0 ↔ n = 0 :=
by rw [← int.coe_nat_zero, coe_nat_inj']

@[simp] theorem coe_nat_ne_zero {n : ℕ} : (n : ℤ) ≠ 0 ↔ n ≠ 0 :=
not_congr coe_nat_eq_zero

lemma coe_nat_nonneg (n : ℕ) : 0 ≤ (n : ℤ) := coe_nat_le.2 (nat.zero_le _)

lemma coe_nat_ne_zero_iff_pos {n : ℕ} : (n : ℤ) ≠ 0 ↔ 0 < n :=
⟨λ h, nat.pos_of_ne_zero (coe_nat_ne_zero.1 h),
λ h, (ne_of_lt (coe_nat_lt.2 h)).symm⟩

lemma coe_nat_succ_pos (n : ℕ) : 0 < (n.succ : ℤ) := int.coe_nat_pos.2 (succ_pos n)

@[simp, elim_cast] theorem coe_nat_abs (n : ℕ) : abs (n : ℤ) = n :=
abs_of_nonneg (coe_nat_nonneg n)

/- succ and pred -/

/-- Immediate successor of an integer: `succ n = n + 1` -/
def succ (a : ℤ) := a + 1

/-- Immediate predecessor of an integer: `pred n = n - 1` -/
def pred (a : ℤ) := a - 1

theorem nat_succ_eq_int_succ (n : ℕ) : (nat.succ n : ℤ) = int.succ n := rfl

theorem pred_succ (a : ℤ) : pred (succ a) = a := add_sub_cancel _ _

theorem succ_pred (a : ℤ) : succ (pred a) = a := sub_add_cancel _ _

theorem neg_succ (a : ℤ) : -succ a = pred (-a) := neg_add _ _

theorem succ_neg_succ (a : ℤ) : succ (-succ a) = -a :=
by rw [neg_succ, succ_pred]

theorem neg_pred (a : ℤ) : -pred a = succ (-a) :=
by rw [eq_neg_of_eq_neg (neg_succ (-a)).symm, neg_neg]

theorem pred_neg_pred (a : ℤ) : pred (-pred a) = -a :=
by rw [neg_pred, pred_succ]

theorem pred_nat_succ (n : ℕ) : pred (nat.succ n) = n := pred_succ n

theorem neg_nat_succ (n : ℕ) : -(nat.succ n : ℤ) = pred (-n) := neg_succ n

theorem succ_neg_nat_succ (n : ℕ) : succ (-nat.succ n) = -n := succ_neg_succ n

theorem lt_succ_self (a : ℤ) : a < succ a :=
lt_add_of_pos_right _ zero_lt_one

theorem pred_self_lt (a : ℤ) : pred a < a :=
sub_lt_self _ zero_lt_one

theorem add_one_le_iff {a b : ℤ} : a + 1 ≤ b ↔ a < b := iff.rfl

theorem lt_add_one_iff {a b : ℤ} : a < b + 1 ↔ a ≤ b :=
@add_le_add_iff_right _ _ a b 1

theorem sub_one_lt_iff {a b : ℤ} : a - 1 < b ↔ a ≤ b :=
sub_lt_iff_lt_add.trans lt_add_one_iff

theorem le_sub_one_iff {a b : ℤ} : a ≤ b - 1 ↔ a < b :=
le_sub_iff_add_le

@[elab_as_eliminator] protected lemma induction_on {p : ℤ → Prop}
  (i : ℤ) (hz : p 0) (hp : ∀i : ℕ, p i → p (i + 1)) (hn : ∀i : ℕ, p (-i) → p (-i - 1)) : p i :=
begin
  induction i,
  { induction i,
    { exact hz },
    { exact hp _ i_ih } },
  { have : ∀n:ℕ, p (- n),
    { intro n, induction n,
      { simp [hz] },
      { have := hn _ n_ih, simpa } },
    exact this (i + 1) }
end

protected def induction_on' {C : ℤ → Sort*} (z : ℤ) (b : ℤ) :
  C b → (∀ k, b ≤ k → C k → C (k + 1)) → (∀ k ≤ b, C k → C (k - 1)) → C z :=
λ H0 Hs Hp,
begin
  rw ←sub_add_cancel z b,
  induction (z - b),
  { induction a with n ih, { rwa [of_nat_zero, zero_add] },
    rw [of_nat_succ, add_assoc, add_comm 1 b, ←add_assoc],
    exact Hs _ (le_add_of_nonneg_left (of_nat_nonneg _)) ih },
  { induction a with n ih,
    { rw [neg_succ_of_nat_eq, ←of_nat_eq_coe, of_nat_zero, zero_add, neg_add_eq_sub],
      exact Hp _ (le_refl _) H0 },
    { rw [neg_succ_of_nat_coe', nat.succ_eq_add_one, ←neg_succ_of_nat_coe, sub_add_eq_add_sub],
      exact Hp _ (le_of_lt (add_lt_of_neg_of_le (neg_succ_lt_zero _) (le_refl _))) ih } }
end

/- nat abs -/

attribute [simp] nat_abs nat_abs_of_nat nat_abs_zero nat_abs_one

theorem nat_abs_add_le (a b : ℤ) : nat_abs (a + b) ≤ nat_abs a + nat_abs b :=
begin
  have : ∀ (a b : ℕ), nat_abs (sub_nat_nat a (nat.succ b)) ≤ nat.succ (a + b),
  { refine (λ a b : ℕ, sub_nat_nat_elim a b.succ
      (λ m n i, n = b.succ → nat_abs i ≤ (m + b).succ) _ _ rfl);
    intros i n e,
    { subst e, rw [add_comm _ i, add_assoc],
      exact nat.le_add_right i (b.succ + b).succ },
    { apply succ_le_succ,
      rw [← succ_inj e, ← add_assoc, add_comm],
      apply nat.le_add_right } },
  cases a; cases b with b b; simp [nat_abs, nat.succ_add];
  try {refl}; [skip, rw add_comm a b]; apply this
end

theorem nat_abs_neg_of_nat (n : ℕ) : nat_abs (neg_of_nat n) = n :=
by cases n; refl

theorem nat_abs_mul (a b : ℤ) : nat_abs (a * b) = (nat_abs a) * (nat_abs b) :=
by cases a; cases b; simp only [(*), int.mul, nat_abs_neg_of_nat, eq_self_iff_true, int.nat_abs]
<<<<<<< HEAD
=======

@[simp] lemma nat_abs_mul_self' (a : ℤ) : (nat_abs a * nat_abs a : ℤ) = a * a :=
by rw [← int.coe_nat_mul, nat_abs_mul_self]
>>>>>>> be47ad32

theorem neg_succ_of_nat_eq' (m : ℕ) : -[1+ m] = -m - 1 :=
by simp [neg_succ_of_nat_eq]

lemma nat_abs_ne_zero_of_ne_zero {z : ℤ} (hz : z ≠ 0) : z.nat_abs ≠ 0 :=
λ h, hz $ int.eq_zero_of_nat_abs_eq_zero h

@[simp] lemma nat_abs_eq_zero {a : ℤ} : a.nat_abs = 0 ↔ a = 0 :=
⟨int.eq_zero_of_nat_abs_eq_zero, λ h, h.symm ▸ rfl⟩

/- /  -/

@[simp] theorem of_nat_div (m n : ℕ) : of_nat (m / n) = (of_nat m) / (of_nat n) := rfl

@[simp, move_cast] theorem coe_nat_div (m n : ℕ) : ((m / n : ℕ) : ℤ) = m / n := rfl

theorem neg_succ_of_nat_div (m : ℕ) {b : ℤ} (H : 0 < b) :
  -[1+m] / b = -(m / b + 1) :=
match b, eq_succ_of_zero_lt H with ._, ⟨n, rfl⟩ := rfl end

@[simp] protected theorem div_neg : ∀ (a b : ℤ), a / -b = -(a / b)
| (m : ℕ) 0       := show of_nat (m / 0) = -(m / 0 : ℕ), by rw nat.div_zero; refl
| (m : ℕ) (n+1:ℕ) := rfl
| 0       -[1+ n] := rfl
| (m+1:ℕ) -[1+ n] := (neg_neg _).symm
| -[1+ m] 0       := rfl
| -[1+ m] (n+1:ℕ) := rfl
| -[1+ m] -[1+ n] := rfl


theorem div_of_neg_of_pos {a b : ℤ} (Ha : a < 0) (Hb : 0 < b) : a / b = -((-a - 1) / b + 1) :=
match a, b, eq_neg_succ_of_lt_zero Ha, eq_succ_of_zero_lt Hb with
| ._, ._, ⟨m, rfl⟩, ⟨n, rfl⟩ :=
  by change (- -[1+ m] : ℤ) with (m+1 : ℤ); rw add_sub_cancel; refl
end

protected theorem div_nonneg {a b : ℤ} (Ha : 0 ≤ a) (Hb : 0 ≤ b) : 0 ≤ a / b :=
match a, b, eq_coe_of_zero_le Ha, eq_coe_of_zero_le Hb with
| ._, ._, ⟨m, rfl⟩, ⟨n, rfl⟩ := coe_zero_le _
end

protected theorem div_nonpos {a b : ℤ} (Ha : 0 ≤ a) (Hb : b ≤ 0) : a / b ≤ 0 :=
nonpos_of_neg_nonneg $ by rw [← int.div_neg]; exact int.div_nonneg Ha (neg_nonneg_of_nonpos Hb)

theorem div_neg' {a b : ℤ} (Ha : a < 0) (Hb : 0 < b) : a / b < 0 :=
match a, b, eq_neg_succ_of_lt_zero Ha, eq_succ_of_zero_lt Hb with
| ._, ._, ⟨m, rfl⟩, ⟨n, rfl⟩ := neg_succ_lt_zero _
end

@[simp] protected theorem zero_div : ∀ (b : ℤ), 0 / b = 0
| 0       := rfl
| (n+1:ℕ) := rfl
| -[1+ n] := rfl

@[simp] protected theorem div_zero : ∀ (a : ℤ), a / 0 = 0
| 0       := rfl
| (n+1:ℕ) := rfl
| -[1+ n] := rfl

@[simp] protected theorem div_one : ∀ (a : ℤ), a / 1 = a
| 0       := rfl
| (n+1:ℕ) := congr_arg of_nat (nat.div_one _)
| -[1+ n] := congr_arg neg_succ_of_nat (nat.div_one _)

theorem div_eq_zero_of_lt {a b : ℤ} (H1 : 0 ≤ a) (H2 : a < b) : a / b = 0 :=
match a, b, eq_coe_of_zero_le H1, eq_succ_of_zero_lt (lt_of_le_of_lt H1 H2), H2  with
| ._, ._, ⟨m, rfl⟩, ⟨n, rfl⟩, H2 :=
  congr_arg of_nat $ nat.div_eq_of_lt $ lt_of_coe_nat_lt_coe_nat H2
end

theorem div_eq_zero_of_lt_abs {a b : ℤ} (H1 : 0 ≤ a) (H2 : a < abs b) : a / b = 0 :=
match b, abs b, abs_eq_nat_abs b, H2 with
| (n : ℕ), ._, rfl, H2 := div_eq_zero_of_lt H1 H2
| -[1+ n], ._, rfl, H2 := neg_inj $ by rw [← int.div_neg]; exact div_eq_zero_of_lt H1 H2
end

protected theorem add_mul_div_right (a b : ℤ) {c : ℤ} (H : c ≠ 0) :
  (a + b * c) / c = a / c + b :=
have ∀ {k n : ℕ} {a : ℤ}, (a + n * k.succ) / k.succ = a / k.succ + n, from
λ k n a, match a with
| (m : ℕ) := congr_arg of_nat $ nat.add_mul_div_right _ _ k.succ_pos
| -[1+ m] := show ((n * k.succ:ℕ) - m.succ : ℤ) / k.succ =
                  n - (m / k.succ + 1 : ℕ), begin
  cases lt_or_ge m (n*k.succ) with h h,
  { rw [← int.coe_nat_sub h,
        ← int.coe_nat_sub ((nat.div_lt_iff_lt_mul _ _ k.succ_pos).2 h)],
    apply congr_arg of_nat,
    rw [mul_comm, nat.mul_sub_div], rwa mul_comm },
  { change (↑(n * nat.succ k) - (m + 1) : ℤ) / ↑(nat.succ k) =
           ↑n - ((m / nat.succ k : ℕ) + 1),
    rw [← sub_sub, ← sub_sub, ← neg_sub (m:ℤ), ← neg_sub _ (n:ℤ),
        ← int.coe_nat_sub h,
        ← int.coe_nat_sub ((nat.le_div_iff_mul_le _ _ k.succ_pos).2 h),
        ← neg_succ_of_nat_coe', ← neg_succ_of_nat_coe'],
    { apply congr_arg neg_succ_of_nat,
      rw [mul_comm, nat.sub_mul_div], rwa mul_comm } }
  end
end,
have ∀ {a b c : ℤ}, 0 < c → (a + b * c) / c = a / c + b, from
λ a b c H, match c, eq_succ_of_zero_lt H, b with
| ._, ⟨k, rfl⟩, (n : ℕ) := this
| ._, ⟨k, rfl⟩, -[1+ n] :=
  show (a - n.succ * k.succ) / k.succ = (a / k.succ) - n.succ, from
  eq_sub_of_add_eq $ by rw [← this, sub_add_cancel]
end,
match lt_trichotomy c 0 with
| or.inl hlt          := neg_inj $ by rw [← int.div_neg, neg_add, ← int.div_neg, ← neg_mul_neg];
                         apply this (neg_pos_of_neg hlt)
| or.inr (or.inl heq) := absurd heq H
| or.inr (or.inr hgt) := this hgt
end

protected theorem add_mul_div_left (a : ℤ) {b : ℤ} (c : ℤ) (H : b ≠ 0) :
    (a + b * c) / b = a / b + c :=
by rw [mul_comm, int.add_mul_div_right _ _ H]

@[simp] protected theorem mul_div_cancel (a : ℤ) {b : ℤ} (H : b ≠ 0) : a * b / b = a :=
by have := int.add_mul_div_right 0 a H;
   rwa [zero_add, int.zero_div, zero_add] at this

@[simp] protected theorem mul_div_cancel_left {a : ℤ} (b : ℤ) (H : a ≠ 0) : a * b / a = b :=
by rw [mul_comm, int.mul_div_cancel _ H]

@[simp] protected theorem div_self {a : ℤ} (H : a ≠ 0) : a / a = 1 :=
by have := int.mul_div_cancel 1 H; rwa one_mul at this

/- mod -/

theorem of_nat_mod (m n : nat) : (m % n : ℤ) = of_nat (m % n) := rfl

@[simp] theorem coe_nat_mod (m n : ℕ) : (↑(m % n) : ℤ) = ↑m % ↑n := rfl

theorem neg_succ_of_nat_mod (m : ℕ) {b : ℤ} (bpos : 0 < b) :
  -[1+m] % b = b - 1 - m % b :=
by rw [sub_sub, add_comm]; exact
match b, eq_succ_of_zero_lt bpos with ._, ⟨n, rfl⟩ := rfl end

@[simp] theorem mod_neg : ∀ (a b : ℤ), a % -b = a % b
| (m : ℕ) n := @congr_arg ℕ ℤ _ _ (λ i, ↑(m % i)) (nat_abs_neg _)
| -[1+ m] n := @congr_arg ℕ ℤ _ _ (λ i, sub_nat_nat i (nat.succ (m % i))) (nat_abs_neg _)

@[simp] theorem mod_abs (a b : ℤ) : a % (abs b) = a % b :=
abs_by_cases (λ i, a % i = a % b) rfl (mod_neg _ _)

@[simp] theorem zero_mod (b : ℤ) : 0 % b = 0 :=
congr_arg of_nat $ nat.zero_mod _

@[simp] theorem mod_zero : ∀ (a : ℤ), a % 0 = a
| (m : ℕ) := congr_arg of_nat $ nat.mod_zero _
| -[1+ m] := congr_arg neg_succ_of_nat $ nat.mod_zero _

@[simp] theorem mod_one : ∀ (a : ℤ), a % 1 = 0
| (m : ℕ) := congr_arg of_nat $ nat.mod_one _
| -[1+ m] := show (1 - (m % 1).succ : ℤ) = 0, by rw nat.mod_one; refl

theorem mod_eq_of_lt {a b : ℤ} (H1 : 0 ≤ a) (H2 : a < b) : a % b = a :=
match a, b, eq_coe_of_zero_le H1, eq_coe_of_zero_le (le_trans H1 (le_of_lt H2)), H2 with
| ._, ._, ⟨m, rfl⟩, ⟨n, rfl⟩, H2 :=
  congr_arg of_nat $ nat.mod_eq_of_lt (lt_of_coe_nat_lt_coe_nat H2)
end

theorem mod_nonneg : ∀ (a : ℤ) {b : ℤ}, b ≠ 0 → 0 ≤ a % b
| (m : ℕ) n H := coe_zero_le _
| -[1+ m] n H :=
  sub_nonneg_of_le $ coe_nat_le_coe_nat_of_le $ nat.mod_lt _ (nat_abs_pos_of_ne_zero H)

theorem mod_lt_of_pos (a : ℤ) {b : ℤ} (H : 0 < b) : a % b < b :=
match a, b, eq_succ_of_zero_lt H with
| (m : ℕ), ._, ⟨n, rfl⟩ := coe_nat_lt_coe_nat_of_lt (nat.mod_lt _ (nat.succ_pos _))
| -[1+ m], ._, ⟨n, rfl⟩ := sub_lt_self _ (coe_nat_lt_coe_nat_of_lt $ nat.succ_pos _)
end

theorem mod_lt (a : ℤ) {b : ℤ} (H : b ≠ 0) : a % b < abs b :=
by rw [← mod_abs]; exact mod_lt_of_pos _ (abs_pos_of_ne_zero H)

theorem mod_add_div_aux (m n : ℕ) : (n - (m % n + 1) - (n * (m / n) + n) : ℤ) = -[1+ m] :=
begin
  rw [← sub_sub, neg_succ_of_nat_coe, sub_sub (n:ℤ)],
  apply eq_neg_of_eq_neg,
  rw [neg_sub, sub_sub_self, add_right_comm],
  exact @congr_arg ℕ ℤ _ _ (λi, (i + 1 : ℤ)) (nat.mod_add_div _ _).symm
end

theorem mod_add_div : ∀ (a b : ℤ), a % b + b * (a / b) = a
| (m : ℕ) 0       := congr_arg of_nat (nat.mod_add_div _ _)
| (m : ℕ) (n+1:ℕ) := congr_arg of_nat (nat.mod_add_div _ _)
| 0       -[1+ n] := rfl
| (m+1:ℕ) -[1+ n] := show (_ + -(n+1) * -((m + 1) / (n + 1) : ℕ) : ℤ) = _,
  by rw [neg_mul_neg]; exact congr_arg of_nat (nat.mod_add_div _ _)
| -[1+ m] 0       := by rw [mod_zero, int.div_zero]; refl
| -[1+ m] (n+1:ℕ) := mod_add_div_aux m n.succ
| -[1+ m] -[1+ n] := mod_add_div_aux m n.succ

theorem mod_def (a b : ℤ) : a % b = a - b * (a / b) :=
eq_sub_of_add_eq (mod_add_div _ _)

@[simp] theorem add_mul_mod_self {a b c : ℤ} : (a + b * c) % c = a % c :=
if cz : c = 0 then by rw [cz, mul_zero, add_zero] else
by rw [mod_def, mod_def, int.add_mul_div_right _ _ cz,
       mul_add, mul_comm, add_sub_add_right_eq_sub]

@[simp] theorem add_mul_mod_self_left (a b c : ℤ) : (a + b * c) % b = a % b :=
by rw [mul_comm, add_mul_mod_self]

@[simp] theorem add_mod_self {a b : ℤ} : (a + b) % b = a % b :=
by have := add_mul_mod_self_left a b 1; rwa mul_one at this

@[simp] theorem add_mod_self_left {a b : ℤ} : (a + b) % a = b % a :=
by rw [add_comm, add_mod_self]

@[simp] theorem mod_add_mod (m n k : ℤ) : (m % n + k) % n = (m + k) % n :=
by have := (add_mul_mod_self_left (m % n + k) n (m / n)).symm;
   rwa [add_right_comm, mod_add_div] at this

@[simp] theorem add_mod_mod (m n k : ℤ) : (m + n % k) % k = (m + n) % k :=
by rw [add_comm, mod_add_mod, add_comm]

theorem add_mod_eq_add_mod_right {m n k : ℤ} (i : ℤ) (H : m % n = k % n) :
  (m + i) % n = (k + i) % n :=
by rw [← mod_add_mod, ← mod_add_mod k, H]

theorem add_mod_eq_add_mod_left {m n k : ℤ} (i : ℤ) (H : m % n = k % n) :
  (i + m) % n = (i + k) % n :=
by rw [add_comm, add_mod_eq_add_mod_right _ H, add_comm]

theorem mod_add_cancel_right {m n k : ℤ} (i) : (m + i) % n = (k + i) % n ↔
  m % n = k % n :=
⟨λ H, by have := add_mod_eq_add_mod_right (-i) H;
      rwa [add_neg_cancel_right, add_neg_cancel_right] at this,
 add_mod_eq_add_mod_right _⟩

theorem mod_add_cancel_left {m n k i : ℤ} :
  (i + m) % n = (i + k) % n ↔ m % n = k % n :=
by rw [add_comm, add_comm i, mod_add_cancel_right]

theorem mod_sub_cancel_right {m n k : ℤ} (i) : (m - i) % n = (k - i) % n ↔
  m % n = k % n :=
mod_add_cancel_right _

theorem mod_eq_mod_iff_mod_sub_eq_zero {m n k : ℤ} : m % n = k % n ↔ (m - k) % n = 0 :=
(mod_sub_cancel_right k).symm.trans $ by simp

@[simp] theorem mul_mod_left (a b : ℤ) : (a * b) % b = 0 :=
by rw [← zero_add (a * b), add_mul_mod_self, zero_mod]

@[simp] theorem mul_mod_right (a b : ℤ) : (a * b) % a = 0 :=
by rw [mul_comm, mul_mod_left]

@[simp] theorem mod_self {a : ℤ} : a % a = 0 :=
by have := mul_mod_left 1 a; rwa one_mul at this

@[simp] theorem mod_mod (a b : ℤ) : a % b % b = a % b :=
by conv {to_rhs, rw [← mod_add_div a b, add_mul_mod_self_left]}

@[simp] theorem mod_mod_of_dvd (n : int) {m k : int} (h : m ∣ k) : n % k % m = n % m :=
begin
  conv { to_rhs, rw ←mod_add_div n k },
  rcases h with ⟨t, rfl⟩, rw [mul_assoc, add_mul_mod_self_left]
end

/- properties of / and % -/

@[simp] theorem mul_div_mul_of_pos {a : ℤ} (b c : ℤ) (H : 0 < a) : a * b / (a * c) = b / c :=
suffices ∀ (m k : ℕ) (b : ℤ), (m.succ * b / (m.succ * k) : ℤ) = b / k, from
match a, eq_succ_of_zero_lt H, c, eq_coe_or_neg c with
| ._, ⟨m, rfl⟩, ._, ⟨k, or.inl rfl⟩ := this _ _ _
| ._, ⟨m, rfl⟩, ._, ⟨k, or.inr rfl⟩ :=
  by rw [← neg_mul_eq_mul_neg, int.div_neg, int.div_neg];
     apply congr_arg has_neg.neg; apply this
end,
λ m k b, match b, k with
| (n : ℕ), k   := congr_arg of_nat (nat.mul_div_mul _ _ m.succ_pos)
| -[1+ n], 0   := by rw [int.coe_nat_zero, mul_zero, int.div_zero, int.div_zero]
| -[1+ n], k+1 := congr_arg neg_succ_of_nat $
  show (m.succ * n + m) / (m.succ * k.succ) = n / k.succ, begin
    apply nat.div_eq_of_lt_le,
    { refine le_trans _ (nat.le_add_right _ _),
      rw [← nat.mul_div_mul _ _ m.succ_pos],
      apply nat.div_mul_le_self },
    { change m.succ * n.succ ≤ _,
      rw [mul_left_comm],
      apply nat.mul_le_mul_left,
      apply (nat.div_lt_iff_lt_mul _ _ k.succ_pos).1,
      apply nat.lt_succ_self }
  end
end

@[simp] theorem mul_div_mul_of_pos_left (a : ℤ) {b : ℤ} (c : ℤ) (H : 0 < b) :
  a * b / (c * b) = a / c :=
by rw [mul_comm, mul_comm c, mul_div_mul_of_pos _ _ H]

@[simp] theorem mul_mod_mul_of_pos {a : ℤ} (b c : ℤ) (H : 0 < a) : a * b % (a * c) = a * (b % c) :=
by rw [mod_def, mod_def, mul_div_mul_of_pos _ _ H, mul_sub_left_distrib, mul_assoc]

theorem lt_div_add_one_mul_self (a : ℤ) {b : ℤ} (H : 0 < b) : a < (a / b + 1) * b :=
by rw [add_mul, one_mul, mul_comm]; apply lt_add_of_sub_left_lt;
   rw [← mod_def]; apply mod_lt_of_pos _ H

theorem abs_div_le_abs : ∀ (a b : ℤ), abs (a / b) ≤ abs a :=
suffices ∀ (a : ℤ) (n : ℕ), abs (a / n) ≤ abs a, from
λ a b, match b, eq_coe_or_neg b with
| ._, ⟨n, or.inl rfl⟩ := this _ _
| ._, ⟨n, or.inr rfl⟩ := by rw [int.div_neg, abs_neg]; apply this
end,
λ a n, by rw [abs_eq_nat_abs, abs_eq_nat_abs]; exact
coe_nat_le_coe_nat_of_le (match a, n with
| (m : ℕ), n := nat.div_le_self _ _
| -[1+ m], 0 := nat.zero_le _
| -[1+ m], n+1 := nat.succ_le_succ (nat.div_le_self _ _)
end)

theorem div_le_self {a : ℤ} (b : ℤ) (Ha : 0 ≤ a) : a / b ≤ a :=
by have := le_trans (le_abs_self _) (abs_div_le_abs a b);
   rwa [abs_of_nonneg Ha] at this

theorem mul_div_cancel_of_mod_eq_zero {a b : ℤ} (H : a % b = 0) : b * (a / b) = a :=
by have := mod_add_div a b; rwa [H, zero_add] at this

theorem div_mul_cancel_of_mod_eq_zero {a b : ℤ} (H : a % b = 0) : a / b * b = a :=
by rw [mul_comm, mul_div_cancel_of_mod_eq_zero H]

lemma mod_two_eq_zero_or_one (n : ℤ) : n % 2 = 0 ∨ n % 2 = 1 :=
have h : n % 2 < 2 := abs_of_nonneg (show 0 ≤ (2 : ℤ), from dec_trivial) ▸ int.mod_lt _ dec_trivial,
have h₁ : 0 ≤ n % 2 := int.mod_nonneg _ dec_trivial,
match (n % 2), h, h₁ with
| (0 : ℕ) := λ _ _, or.inl rfl
| (1 : ℕ) := λ _ _, or.inr rfl
| (k + 2 : ℕ) := λ h _, absurd h dec_trivial
| -[1+ a] := λ _ h₁, absurd h₁ dec_trivial
end

/- dvd -/

@[elim_cast] theorem coe_nat_dvd {m n : ℕ} : (↑m : ℤ) ∣ ↑n ↔ m ∣ n :=
⟨λ ⟨a, ae⟩, m.eq_zero_or_pos.elim
  (λm0, by simp [m0] at ae; simp [ae, m0])
  (λm0l, by {
    cases eq_coe_of_zero_le (@nonneg_of_mul_nonneg_left ℤ _ m a
      (by simp [ae.symm]) (by simpa using m0l)) with k e,
    subst a, exact ⟨k, int.coe_nat_inj ae⟩ }),
 λ ⟨k, e⟩, dvd.intro k $ by rw [e, int.coe_nat_mul]⟩

theorem coe_nat_dvd_left {n : ℕ} {z : ℤ} : (↑n : ℤ) ∣ z ↔ n ∣ z.nat_abs :=
by rcases nat_abs_eq z with eq | eq; rw eq; simp [coe_nat_dvd]

theorem coe_nat_dvd_right {n : ℕ} {z : ℤ} : z ∣ (↑n : ℤ) ↔ z.nat_abs ∣ n :=
by rcases nat_abs_eq z with eq | eq; rw eq; simp [coe_nat_dvd]

theorem dvd_antisymm {a b : ℤ} (H1 : 0 ≤ a) (H2 : 0 ≤ b) : a ∣ b → b ∣ a → a = b :=
begin
  rw [← abs_of_nonneg H1, ← abs_of_nonneg H2, abs_eq_nat_abs, abs_eq_nat_abs],
  rw [coe_nat_dvd, coe_nat_dvd, coe_nat_inj'],
  apply nat.dvd_antisymm
end

theorem dvd_of_mod_eq_zero {a b : ℤ} (H : b % a = 0) : a ∣ b :=
⟨b / a, (mul_div_cancel_of_mod_eq_zero H).symm⟩

theorem mod_eq_zero_of_dvd : ∀ {a b : ℤ}, a ∣ b → b % a = 0
| a ._ ⟨c, rfl⟩ := mul_mod_right _ _

theorem dvd_iff_mod_eq_zero (a b : ℤ) : a ∣ b ↔ b % a = 0 :=
⟨mod_eq_zero_of_dvd, dvd_of_mod_eq_zero⟩

theorem nat_abs_dvd {a b : ℤ} : (a.nat_abs : ℤ) ∣ b ↔ a ∣ b :=
(nat_abs_eq a).elim (λ e, by rw ← e) (λ e, by rw [← neg_dvd_iff_dvd, ← e])

theorem dvd_nat_abs {a b : ℤ} : a ∣ b.nat_abs ↔ a ∣ b :=
(nat_abs_eq b).elim (λ e, by rw ← e) (λ e, by rw [← dvd_neg_iff_dvd, ← e])

instance decidable_dvd : @decidable_rel ℤ (∣) :=
assume a n, decidable_of_decidable_of_iff (by apply_instance) (dvd_iff_mod_eq_zero _ _).symm

protected theorem div_mul_cancel {a b : ℤ} (H : b ∣ a) : a / b * b = a :=
div_mul_cancel_of_mod_eq_zero (mod_eq_zero_of_dvd H)

protected theorem mul_div_cancel' {a b : ℤ} (H : a ∣ b) : a * (b / a) = b :=
by rw [mul_comm, int.div_mul_cancel H]

protected theorem mul_div_assoc (a : ℤ) : ∀ {b c : ℤ}, c ∣ b → (a * b) / c = a * (b / c)
| ._ c ⟨d, rfl⟩ := if cz : c = 0 then by simp [cz] else
  by rw [mul_left_comm, int.mul_div_cancel_left _ cz, int.mul_div_cancel_left _ cz]

theorem div_dvd_div : ∀ {a b c : ℤ} (H1 : a ∣ b) (H2 : b ∣ c), b / a ∣ c / a
| a ._ ._ ⟨b, rfl⟩ ⟨c, rfl⟩ := if az : a = 0 then by simp [az] else
  by rw [int.mul_div_cancel_left _ az, mul_assoc, int.mul_div_cancel_left _ az];
     apply dvd_mul_right

protected theorem eq_mul_of_div_eq_right {a b c : ℤ} (H1 : b ∣ a) (H2 : a / b = c) :
  a = b * c :=
by rw [← H2, int.mul_div_cancel' H1]

protected theorem div_eq_of_eq_mul_right {a b c : ℤ} (H1 : b ≠ 0) (H2 : a = b * c) :
  a / b = c :=
by rw [H2, int.mul_div_cancel_left _ H1]

protected theorem div_eq_iff_eq_mul_right {a b c : ℤ} (H : b ≠ 0) (H' : b ∣ a) :
  a / b = c ↔ a = b * c :=
⟨int.eq_mul_of_div_eq_right H', int.div_eq_of_eq_mul_right H⟩

protected theorem div_eq_iff_eq_mul_left {a b c : ℤ} (H : b ≠ 0) (H' : b ∣ a) :
  a / b = c ↔ a = c * b :=
by rw mul_comm; exact int.div_eq_iff_eq_mul_right H H'

protected theorem eq_mul_of_div_eq_left {a b c : ℤ} (H1 : b ∣ a) (H2 : a / b = c) :
  a = c * b :=
by rw [mul_comm, int.eq_mul_of_div_eq_right H1 H2]

protected theorem div_eq_of_eq_mul_left {a b c : ℤ} (H1 : b ≠ 0) (H2 : a = c * b) :
  a / b = c :=
int.div_eq_of_eq_mul_right H1 (by rw [mul_comm, H2])

theorem neg_div_of_dvd : ∀ {a b : ℤ} (H : b ∣ a), -a / b = -(a / b)
| ._ b ⟨c, rfl⟩ := if bz : b = 0 then by simp [bz] else
  by rw [neg_mul_eq_mul_neg, int.mul_div_cancel_left _ bz, int.mul_div_cancel_left _ bz]

lemma add_div_of_dvd {a b c : ℤ} :
  c ∣ a → c ∣ b → (a + b) / c = a / c + b / c :=
begin
  intros h1 h2,
  by_cases h3 : c = 0,
  { rw [h3, zero_dvd_iff] at *,
    rw [h1, h2, h3], refl },
  { apply eq_of_mul_eq_mul_right h3,
    rw add_mul, repeat {rw [int.div_mul_cancel]};
    try {apply dvd_add}; assumption }
end

theorem div_sign : ∀ a b, a / sign b = a * sign b
| a (n+1:ℕ) := by unfold sign; simp
| a 0       := by simp [sign]
| a -[1+ n] := by simp [sign]

@[simp] theorem sign_mul : ∀ a b, sign (a * b) = sign a * sign b
| a       0       := by simp
| 0       b       := by simp
| (m+1:ℕ) (n+1:ℕ) := rfl
| (m+1:ℕ) -[1+ n] := rfl
| -[1+ m] (n+1:ℕ) := rfl
| -[1+ m] -[1+ n] := rfl

protected theorem sign_eq_div_abs (a : ℤ) : sign a = a / (abs a) :=
if az : a = 0 then by simp [az] else
(int.div_eq_of_eq_mul_left (mt eq_zero_of_abs_eq_zero az)
  (sign_mul_abs _).symm).symm

theorem mul_sign : ∀ (i : ℤ), i * sign i = nat_abs i
| (n+1:ℕ) := mul_one _
| 0       := mul_zero _
| -[1+ n] := mul_neg_one _

theorem le_of_dvd {a b : ℤ} (bpos : 0 < b) (H : a ∣ b) : a ≤ b :=
match a, b, eq_succ_of_zero_lt bpos, H with
| (m : ℕ), ._, ⟨n, rfl⟩, H := coe_nat_le_coe_nat_of_le $
  nat.le_of_dvd n.succ_pos $ coe_nat_dvd.1 H
| -[1+ m], ._, ⟨n, rfl⟩, _ :=
  le_trans (le_of_lt $ neg_succ_lt_zero _) (coe_zero_le _)
end

theorem eq_one_of_dvd_one {a : ℤ} (H : 0 ≤ a) (H' : a ∣ 1) : a = 1 :=
match a, eq_coe_of_zero_le H, H' with
| ._, ⟨n, rfl⟩, H' := congr_arg coe $
  nat.eq_one_of_dvd_one $ coe_nat_dvd.1 H'
end

theorem eq_one_of_mul_eq_one_right {a b : ℤ} (H : 0 ≤ a) (H' : a * b = 1) : a = 1 :=
eq_one_of_dvd_one H ⟨b, H'.symm⟩

theorem eq_one_of_mul_eq_one_left {a b : ℤ} (H : 0 ≤ b) (H' : a * b = 1) : b = 1 :=
eq_one_of_mul_eq_one_right H (by rw [mul_comm, H'])

lemma of_nat_dvd_of_dvd_nat_abs {a : ℕ} : ∀ {z : ℤ} (haz : a ∣ z.nat_abs), ↑a ∣ z
| (int.of_nat _) haz := int.coe_nat_dvd.2 haz
| -[1+k] haz :=
  begin
    change ↑a ∣ -(k+1 : ℤ),
    apply dvd_neg_of_dvd,
    apply int.coe_nat_dvd.2,
    exact haz
  end

lemma dvd_nat_abs_of_of_nat_dvd {a : ℕ} : ∀ {z : ℤ} (haz : ↑a ∣ z), a ∣ z.nat_abs
| (int.of_nat _) haz := int.coe_nat_dvd.1 (int.dvd_nat_abs.2 haz)
| -[1+k] haz :=
  have haz' : (↑a:ℤ) ∣ (↑(k+1):ℤ), from dvd_of_dvd_neg haz,
  int.coe_nat_dvd.1 haz'

lemma pow_dvd_of_le_of_pow_dvd {p m n : ℕ} {k : ℤ} (hmn : m ≤ n) (hdiv : ↑(p ^ n) ∣ k) :
      ↑(p ^ m) ∣ k :=
begin
  induction k,
    { apply int.coe_nat_dvd.2,
      apply pow_dvd_of_le_of_pow_dvd hmn,
      apply int.coe_nat_dvd.1 hdiv },
    { change -[1+k] with -(↑(k+1) : ℤ),
      apply dvd_neg_of_dvd,
      apply int.coe_nat_dvd.2,
      apply pow_dvd_of_le_of_pow_dvd hmn,
      apply int.coe_nat_dvd.1,
      apply dvd_of_dvd_neg,
      exact hdiv }
end

lemma dvd_of_pow_dvd {p k : ℕ} {m : ℤ} (hk : 1 ≤ k) (hpk : ↑(p^k) ∣ m) : ↑p ∣ m :=
by rw ←nat.pow_one p; exact pow_dvd_of_le_of_pow_dvd hk hpk

/- / and ordering -/

protected theorem div_mul_le (a : ℤ) {b : ℤ} (H : b ≠ 0) : a / b * b ≤ a :=
le_of_sub_nonneg $ by rw [mul_comm, ← mod_def]; apply mod_nonneg _ H

protected theorem div_le_of_le_mul {a b c : ℤ} (H : 0 < c) (H' : a ≤ b * c) : a / c ≤ b :=
le_of_mul_le_mul_right (le_trans (int.div_mul_le _ (ne_of_gt H)) H') H

protected theorem mul_lt_of_lt_div {a b c : ℤ} (H : 0 < c) (H3 : a < b / c) : a * c < b :=
lt_of_not_ge $ mt (int.div_le_of_le_mul H) (not_le_of_gt H3)

protected theorem mul_le_of_le_div {a b c : ℤ} (H1 : 0 < c) (H2 : a ≤ b / c) : a * c ≤ b :=
le_trans (mul_le_mul_of_nonneg_right H2 (le_of_lt H1)) (int.div_mul_le _ (ne_of_gt H1))

protected theorem le_div_of_mul_le {a b c : ℤ} (H1 : 0 < c) (H2 : a * c ≤ b) : a ≤ b / c :=
le_of_lt_add_one $ lt_of_mul_lt_mul_right
  (lt_of_le_of_lt H2 (lt_div_add_one_mul_self _ H1)) (le_of_lt H1)

protected theorem le_div_iff_mul_le {a b c : ℤ} (H : 0 < c) : a ≤ b / c ↔ a * c ≤ b :=
⟨int.mul_le_of_le_div H, int.le_div_of_mul_le H⟩

protected theorem div_le_div {a b c : ℤ} (H : 0 < c) (H' : a ≤ b) : a / c ≤ b / c :=
int.le_div_of_mul_le H (le_trans (int.div_mul_le _ (ne_of_gt H)) H')

protected theorem div_lt_of_lt_mul {a b c : ℤ} (H : 0 < c) (H' : a < b * c) : a / c < b :=
lt_of_not_ge $ mt (int.mul_le_of_le_div H) (not_le_of_gt H')

protected theorem lt_mul_of_div_lt {a b c : ℤ} (H1 : 0 < c) (H2 : a / c < b) : a < b * c :=
lt_of_not_ge $ mt (int.le_div_of_mul_le H1) (not_le_of_gt H2)

protected theorem div_lt_iff_lt_mul {a b c : ℤ} (H : 0 < c) : a / c < b ↔ a < b * c :=
⟨int.lt_mul_of_div_lt H, int.div_lt_of_lt_mul H⟩

protected theorem le_mul_of_div_le {a b c : ℤ} (H1 : 0 ≤ b) (H2 : b ∣ a) (H3 : a / b ≤ c) :
  a ≤ c * b :=
by rw [← int.div_mul_cancel H2]; exact mul_le_mul_of_nonneg_right H3 H1

protected theorem lt_div_of_mul_lt {a b c : ℤ} (H1 : 0 ≤ b) (H2 : b ∣ c) (H3 : a * b < c) :
  a < c / b :=
lt_of_not_ge $ mt (int.le_mul_of_div_le H1 H2) (not_le_of_gt H3)

protected theorem lt_div_iff_mul_lt {a b : ℤ} (c : ℤ) (H : 0 < c) (H' : c ∣ b) :
  a < b / c ↔ a * c < b :=
⟨int.mul_lt_of_lt_div H, int.lt_div_of_mul_lt (le_of_lt H) H'⟩

theorem div_pos_of_pos_of_dvd {a b : ℤ} (H1 : 0 < a) (H2 : 0 ≤ b) (H3 : b ∣ a) : 0 < a / b :=
int.lt_div_of_mul_lt H2 H3 (by rwa zero_mul)

theorem div_eq_div_of_mul_eq_mul {a b c d : ℤ} (H1 : b ∣ a) (H2 : d ∣ c) (H3 : b ≠ 0)
    (H4 : d ≠ 0) (H5 : a * d = b * c) :
  a / b = c / d :=
int.div_eq_of_eq_mul_right H3 $
by rw [← int.mul_div_assoc _ H2]; exact
(int.div_eq_of_eq_mul_left H4 H5.symm).symm

theorem eq_mul_div_of_mul_eq_mul_of_dvd_left {a b c d : ℤ} (hb : b ≠ 0) (hd : d ≠ 0) (hbc : b ∣ c)
      (h : b * a = c * d) : a = c / b * d :=
begin
  cases hbc with k hk,
  subst hk,
  rw int.mul_div_cancel_left, rw mul_assoc at h,
  apply _root_.eq_of_mul_eq_mul_left _ h,
  repeat {assumption}
end

theorem of_nat_add_neg_succ_of_nat_of_lt {m n : ℕ}
  (h : m < n.succ) : of_nat m + -[1+n] = -[1+ n - m] :=
begin
 change sub_nat_nat _ _ = _,
 have h' : n.succ - m = (n - m).succ,
 apply succ_sub,
 apply le_of_lt_succ h,
 simp [*, sub_nat_nat]
end

theorem of_nat_add_neg_succ_of_nat_of_ge {m n : ℕ}
  (h : n.succ ≤ m) : of_nat m + -[1+n] = of_nat (m - n.succ) :=
begin
 change sub_nat_nat _ _ = _,
 have h' : n.succ - m = 0,
 apply sub_eq_zero_of_le h,
 simp [*, sub_nat_nat]
end

@[simp] theorem neg_add_neg (m n : ℕ) : -[1+m] + -[1+n] = -[1+nat.succ(m+n)] := rfl

/- to_nat -/

theorem to_nat_eq_max : ∀ (a : ℤ), (to_nat a : ℤ) = max a 0
| (n : ℕ) := (max_eq_left (coe_zero_le n)).symm
| -[1+ n] := (max_eq_right (le_of_lt (neg_succ_lt_zero n))).symm

@[simp] theorem to_nat_of_nonneg {a : ℤ} (h : 0 ≤ a) : (to_nat a : ℤ) = a :=
by rw [to_nat_eq_max, max_eq_left h]

@[simp] theorem to_nat_coe_nat (n : ℕ) : to_nat ↑n = n := rfl

theorem le_to_nat (a : ℤ) : a ≤ to_nat a :=
by rw [to_nat_eq_max]; apply le_max_left

@[simp] theorem to_nat_le {a : ℤ} {n : ℕ} : to_nat a ≤ n ↔ a ≤ n :=
by rw [(coe_nat_le_coe_nat_iff _ _).symm, to_nat_eq_max, max_le_iff];
   exact and_iff_left (coe_zero_le _)

@[simp] theorem lt_to_nat {n : ℕ} {a : ℤ} : n < to_nat a ↔ (n : ℤ) < a :=
le_iff_le_iff_lt_iff_lt.1 to_nat_le

theorem to_nat_le_to_nat {a b : ℤ} (h : a ≤ b) : to_nat a ≤ to_nat b :=
by rw to_nat_le; exact le_trans h (le_to_nat b)

theorem to_nat_lt_to_nat {a b : ℤ} (hb : 0 < b) : to_nat a < to_nat b ↔ a < b :=
⟨λ h, begin cases a, exact lt_to_nat.1 h, exact lt_trans (neg_succ_of_nat_lt_zero a) hb, end,
 λ h, begin rw lt_to_nat, cases a, exact h, exact hb end⟩

theorem lt_of_to_nat_lt {a b : ℤ} (h : to_nat a < to_nat b) : a < b :=
(to_nat_lt_to_nat $ lt_to_nat.1 $ lt_of_le_of_lt (nat.zero_le _) h).1 h

def to_nat' : ℤ → option ℕ
| (n : ℕ) := some n
| -[1+ n] := none

theorem mem_to_nat' : ∀ (a : ℤ) (n : ℕ), n ∈ to_nat' a ↔ a = n
| (m : ℕ) n := option.some_inj.trans coe_nat_inj'.symm
| -[1+ m] n := by split; intro h; cases h

/- units -/

@[simp] theorem units_nat_abs (u : units ℤ) : nat_abs u = 1 :=
units.ext_iff.1 $ nat.units_eq_one ⟨nat_abs u, nat_abs ↑u⁻¹,
  by rw [← nat_abs_mul, units.mul_inv]; refl,
  by rw [← nat_abs_mul, units.inv_mul]; refl⟩

theorem units_eq_one_or (u : units ℤ) : u = 1 ∨ u = -1 :=
by simpa [units.ext_iff, units_nat_abs] using nat_abs_eq u

lemma units_inv_eq_self (u : units ℤ) : u⁻¹ = u :=
(units_eq_one_or u).elim (λ h, h.symm ▸ rfl) (λ h, h.symm ▸ rfl)

/- bitwise ops -/

@[simp] lemma bodd_zero : bodd 0 = ff := rfl
@[simp] lemma bodd_one : bodd 1 = tt := rfl
@[simp] lemma bodd_two : bodd 2 = ff := rfl

@[simp] lemma bodd_sub_nat_nat (m n : ℕ) : bodd (sub_nat_nat m n) = bxor m.bodd n.bodd :=
by apply sub_nat_nat_elim m n (λ m n i, bodd i = bxor m.bodd n.bodd); intros;
  simp [bodd, -of_nat_eq_coe]

@[simp] lemma bodd_neg_of_nat (n : ℕ) : bodd (neg_of_nat n) = n.bodd :=
by cases n; simp; refl

@[simp] lemma bodd_neg (n : ℤ) : bodd (-n) = bodd n :=
by cases n; simp [has_neg.neg, int.coe_nat_eq, int.neg, bodd, -of_nat_eq_coe]

@[simp] lemma bodd_add (m n : ℤ) : bodd (m + n) = bxor (bodd m) (bodd n) :=
by cases m with m m; cases n with n n; unfold has_add.add; simp [int.add, bodd, -of_nat_eq_coe]

@[simp] lemma bodd_mul (m n : ℤ) : bodd (m * n) = bodd m && bodd n :=
by cases m with m m; cases n with n n; unfold has_mul.mul; simp [int.mul, bodd, -of_nat_eq_coe]

theorem bodd_add_div2 : ∀ n, cond (bodd n) 1 0 + 2 * div2 n = n
| (n : ℕ) :=
  by rw [show (cond (bodd n) 1 0 : ℤ) = (cond (bodd n) 1 0 : ℕ),
         by cases bodd n; refl]; exact congr_arg of_nat n.bodd_add_div2
| -[1+ n] := begin
    refine eq.trans _ (congr_arg neg_succ_of_nat n.bodd_add_div2),
    dsimp [bodd], cases nat.bodd n; dsimp [cond, bnot, div2, int.mul],
    { change -[1+ 2 * nat.div2 n] = _, rw zero_add },
    { rw [zero_add, add_comm], refl }
  end

theorem div2_val : ∀ n, div2 n = n / 2
| (n : ℕ) := congr_arg of_nat n.div2_val
| -[1+ n] := congr_arg neg_succ_of_nat n.div2_val

lemma bit0_val (n : ℤ) : bit0 n = 2 * n := (two_mul _).symm

lemma bit1_val (n : ℤ) : bit1 n = 2 * n + 1 := congr_arg (+(1:ℤ)) (bit0_val _)

lemma bit_val (b n) : bit b n = 2 * n + cond b 1 0 :=
by { cases b, apply (bit0_val n).trans (add_zero _).symm, apply bit1_val }

lemma bit_decomp (n : ℤ) : bit (bodd n) (div2 n) = n :=
(bit_val _ _).trans $ (add_comm _ _).trans $ bodd_add_div2 _

def {u} bit_cases_on {C : ℤ → Sort u} (n) (h : ∀ b n, C (bit b n)) : C n :=
by rw [← bit_decomp n]; apply h

@[simp] lemma bit_zero : bit ff 0 = 0 := rfl

@[simp] lemma bit_coe_nat (b) (n : ℕ) : bit b n = nat.bit b n :=
by rw [bit_val, nat.bit_val]; cases b; refl

@[simp] lemma bit_neg_succ (b) (n : ℕ) : bit b -[1+ n] = -[1+ nat.bit (bnot b) n] :=
by rw [bit_val, nat.bit_val]; cases b; refl

@[simp] lemma bodd_bit (b n) : bodd (bit b n) = b :=
by rw bit_val; simp; cases b; cases bodd n; refl

@[simp] lemma div2_bit (b n) : div2 (bit b n) = n :=
begin
  rw [bit_val, div2_val, add_comm, int.add_mul_div_left, (_ : (_/2:ℤ) = 0), zero_add],
  cases b, all_goals {exact dec_trivial}
end

@[simp] lemma test_bit_zero (b) : ∀ n, test_bit (bit b n) 0 = b
| (n : ℕ) := by rw [bit_coe_nat]; apply nat.test_bit_zero
| -[1+ n] := by rw [bit_neg_succ]; dsimp [test_bit]; rw [nat.test_bit_zero];
                clear test_bit_zero; cases b; refl

@[simp] lemma test_bit_succ (m b) : ∀ n, test_bit (bit b n) (nat.succ m) = test_bit n m
| (n : ℕ) := by rw [bit_coe_nat]; apply nat.test_bit_succ
| -[1+ n] := by rw [bit_neg_succ]; dsimp [test_bit]; rw [nat.test_bit_succ]

private meta def bitwise_tac : tactic unit := `[
  funext m,
  funext n,
  cases m with m m; cases n with n n; try {refl},
  all_goals {
    apply congr_arg of_nat <|> apply congr_arg neg_succ_of_nat,
    try {dsimp [nat.land, nat.ldiff, nat.lor]},
    try {rw [
      show nat.bitwise (λ a b, a && bnot b) n m =
           nat.bitwise (λ a b, b && bnot a) m n, from
      congr_fun (congr_fun (@nat.bitwise_swap (λ a b, b && bnot a) rfl) n) m]},
    apply congr_arg (λ f, nat.bitwise f m n),
    funext a,
    funext b,
    cases a; cases b; refl
  },
  all_goals {unfold nat.land nat.ldiff nat.lor}
]

theorem bitwise_or   : bitwise bor                  = lor   := by bitwise_tac
theorem bitwise_and  : bitwise band                 = land  := by bitwise_tac
theorem bitwise_diff : bitwise (λ a b, a && bnot b) = ldiff := by bitwise_tac
theorem bitwise_xor  : bitwise bxor                 = lxor  := by bitwise_tac

@[simp] lemma bitwise_bit (f : bool → bool → bool) (a m b n) :
  bitwise f (bit a m) (bit b n) = bit (f a b) (bitwise f m n) :=
begin
  cases m with m m; cases n with n n;
  repeat { rw [← int.coe_nat_eq] <|> rw bit_coe_nat <|> rw bit_neg_succ };
  unfold bitwise nat_bitwise bnot;
  [ induction h : f ff ff,
    induction h : f ff tt,
    induction h : f tt ff,
    induction h : f tt tt ],
  all_goals {
    unfold cond, rw nat.bitwise_bit,
    repeat { rw bit_coe_nat <|> rw bit_neg_succ <|> rw bnot_bnot } },
  all_goals { unfold bnot {fail_if_unchanged := ff}; rw h; refl }
end

@[simp] lemma lor_bit (a m b n) : lor (bit a m) (bit b n) = bit (a || b) (lor m n) :=
by rw [← bitwise_or, bitwise_bit]

@[simp] lemma land_bit (a m b n) : land (bit a m) (bit b n) = bit (a && b) (land m n) :=
by rw [← bitwise_and, bitwise_bit]

@[simp] lemma ldiff_bit (a m b n) : ldiff (bit a m) (bit b n) = bit (a && bnot b) (ldiff m n) :=
by rw [← bitwise_diff, bitwise_bit]

@[simp] lemma lxor_bit (a m b n) : lxor (bit a m) (bit b n) = bit (bxor a b) (lxor m n) :=
by rw [← bitwise_xor, bitwise_bit]

@[simp] lemma lnot_bit (b) : ∀ n, lnot (bit b n) = bit (bnot b) (lnot n)
| (n : ℕ) := by simp [lnot]
| -[1+ n] := by simp [lnot]

@[simp] lemma test_bit_bitwise (f : bool → bool → bool) (m n k) :
  test_bit (bitwise f m n) k = f (test_bit m k) (test_bit n k) :=
begin
  induction k with k IH generalizing m n;
  apply bit_cases_on m; intros a m';
  apply bit_cases_on n; intros b n';
  rw bitwise_bit,
  { simp [test_bit_zero] },
  { simp [test_bit_succ, IH] }
end

@[simp] lemma test_bit_lor (m n k) : test_bit (lor m n) k = test_bit m k || test_bit n k :=
by rw [← bitwise_or, test_bit_bitwise]

@[simp] lemma test_bit_land (m n k) : test_bit (land m n) k = test_bit m k && test_bit n k :=
by rw [← bitwise_and, test_bit_bitwise]

@[simp] lemma test_bit_ldiff (m n k) : test_bit (ldiff m n) k = test_bit m k && bnot (test_bit n k) :=
by rw [← bitwise_diff, test_bit_bitwise]

@[simp] lemma test_bit_lxor (m n k) : test_bit (lxor m n) k = bxor (test_bit m k) (test_bit n k) :=
by rw [← bitwise_xor, test_bit_bitwise]

@[simp] lemma test_bit_lnot : ∀ n k, test_bit (lnot n) k = bnot (test_bit n k)
| (n : ℕ) k := by simp [lnot, test_bit]
| -[1+ n] k := by simp [lnot, test_bit]

lemma shiftl_add : ∀ (m : ℤ) (n : ℕ) (k : ℤ), shiftl m (n + k) = shiftl (shiftl m n) k
| (m : ℕ) n (k:ℕ) := congr_arg of_nat (nat.shiftl_add _ _ _)
| -[1+ m] n (k:ℕ) := congr_arg neg_succ_of_nat (nat.shiftl'_add _ _ _ _)
| (m : ℕ) n -[1+k] := sub_nat_nat_elim n k.succ
    (λ n k i, shiftl ↑m i = nat.shiftr (nat.shiftl m n) k)
    (λ i n, congr_arg coe $
      by rw [← nat.shiftl_sub, nat.add_sub_cancel_left]; apply nat.le_add_right)
    (λ i n, congr_arg coe $
      by rw [add_assoc, nat.shiftr_add, ← nat.shiftl_sub, nat.sub_self]; refl)
| -[1+ m] n -[1+k] := sub_nat_nat_elim n k.succ
    (λ n k i, shiftl -[1+ m] i = -[1+ nat.shiftr (nat.shiftl' tt m n) k])
    (λ i n, congr_arg neg_succ_of_nat $
      by rw [← nat.shiftl'_sub, nat.add_sub_cancel_left]; apply nat.le_add_right)
    (λ i n, congr_arg neg_succ_of_nat $
      by rw [add_assoc, nat.shiftr_add, ← nat.shiftl'_sub, nat.sub_self]; refl)

lemma shiftl_sub (m : ℤ) (n : ℕ) (k : ℤ) : shiftl m (n - k) = shiftr (shiftl m n) k :=
shiftl_add _ _ _

@[simp] lemma shiftl_neg (m n : ℤ) : shiftl m (-n) = shiftr m n := rfl
@[simp] lemma shiftr_neg (m n : ℤ) : shiftr m (-n) = shiftl m n := by rw [← shiftl_neg, neg_neg]

@[simp] lemma shiftl_coe_nat (m n : ℕ) : shiftl m n = nat.shiftl m n := rfl
@[simp] lemma shiftr_coe_nat (m n : ℕ) : shiftr m n = nat.shiftr m n := by cases n; refl

@[simp] lemma shiftl_neg_succ (m n : ℕ) : shiftl -[1+ m] n = -[1+ nat.shiftl' tt m n] := rfl
@[simp] lemma shiftr_neg_succ (m n : ℕ) : shiftr -[1+ m] n = -[1+ nat.shiftr m n] := by cases n; refl

lemma shiftr_add : ∀ (m : ℤ) (n k : ℕ), shiftr m (n + k) = shiftr (shiftr m n) k
| (m : ℕ) n k := by rw [shiftr_coe_nat, shiftr_coe_nat,
                        ← int.coe_nat_add, shiftr_coe_nat, nat.shiftr_add]
| -[1+ m] n k := by rw [shiftr_neg_succ, shiftr_neg_succ,
                        ← int.coe_nat_add, shiftr_neg_succ, nat.shiftr_add]

lemma shiftl_eq_mul_pow : ∀ (m : ℤ) (n : ℕ), shiftl m n = m * ↑(2 ^ n)
| (m : ℕ) n := congr_arg coe (nat.shiftl_eq_mul_pow _ _)
| -[1+ m] n := @congr_arg ℕ ℤ _ _ (λi, -i) (nat.shiftl'_tt_eq_mul_pow _ _)

lemma shiftr_eq_div_pow : ∀ (m : ℤ) (n : ℕ), shiftr m n = m / ↑(2 ^ n)
| (m : ℕ) n := by rw shiftr_coe_nat; exact congr_arg coe (nat.shiftr_eq_div_pow _ _)
| -[1+ m] n := begin
  rw [shiftr_neg_succ, neg_succ_of_nat_div, nat.shiftr_eq_div_pow], refl,
  exact coe_nat_lt_coe_nat_of_lt (nat.pos_pow_of_pos _ dec_trivial)
end

lemma one_shiftl (n : ℕ) : shiftl 1 n = (2 ^ n : ℕ) :=
congr_arg coe (nat.one_shiftl _)

@[simp] lemma zero_shiftl : ∀ n : ℤ, shiftl 0 n = 0
| (n : ℕ) := congr_arg coe (nat.zero_shiftl _)
| -[1+ n] := congr_arg coe (nat.zero_shiftr _)

@[simp] lemma zero_shiftr (n) : shiftr 0 n = 0 := zero_shiftl _

/- Least upper bound property for integers -/

theorem exists_least_of_bdd {P : ℤ → Prop} [HP : decidable_pred P]
    (Hbdd : ∃ b : ℤ, ∀ z : ℤ, P z → b ≤ z)
        (Hinh : ∃ z : ℤ, P z) : ∃ lb : ℤ, P lb ∧ (∀ z : ℤ, P z → lb ≤ z) :=
let ⟨b, Hb⟩ := Hbdd in
have EX : ∃ n : ℕ, P (b + n), from
  let ⟨elt, Helt⟩ := Hinh in
  match elt, le.dest (Hb _ Helt), Helt with
  | ._, ⟨n, rfl⟩, Hn := ⟨n, Hn⟩
  end,
⟨b + (nat.find EX : ℤ), nat.find_spec EX, λ z h,
  match z, le.dest (Hb _ h), h with
  | ._, ⟨n, rfl⟩, h := add_le_add_left
    (int.coe_nat_le.2 $ nat.find_min' _ h) _
  end⟩

theorem exists_greatest_of_bdd {P : ℤ → Prop} [HP : decidable_pred P]
    (Hbdd : ∃ b : ℤ, ∀ z : ℤ, P z → z ≤ b)
        (Hinh : ∃ z : ℤ, P z) : ∃ ub : ℤ, P ub ∧ (∀ z : ℤ, P z → z ≤ ub) :=
have Hbdd' : ∃ (b : ℤ), ∀ (z : ℤ), P (-z) → b ≤ z, from
let ⟨b, Hb⟩ := Hbdd in ⟨-b, λ z h, neg_le.1 (Hb _ h)⟩,
have Hinh' : ∃ z : ℤ, P (-z), from
let ⟨elt, Helt⟩ := Hinh in ⟨-elt, by rw [neg_neg]; exact Helt⟩,
let ⟨lb, Plb, al⟩ := exists_least_of_bdd Hbdd' Hinh' in
⟨-lb, Plb, λ z h, le_neg.1 $ al _ $ by rwa neg_neg⟩

/- cast (injection into groups with one) -/

@[simp] theorem nat_cast_eq_coe_nat : ∀ n,
  @coe ℕ ℤ (@coe_to_lift _ _ (@coe_base _ _ nat.cast_coe)) n =
  @coe ℕ ℤ (@coe_to_lift _ _ (@coe_base _ _ int.has_coe)) n
| 0     := rfl
| (n+1) := congr_arg (+(1:ℤ)) (nat_cast_eq_coe_nat n)

section cast
variables {α : Type*}

section
variables [has_neg α] [has_zero α] [has_one α] [has_add α]

/-- Canonical homomorphism from the integers to any ring(-like) structure `α` -/
protected def cast : ℤ → α
| (n : ℕ) := n
| -[1+ n] := -(n+1)

@[priority 10] instance cast_coe : has_coe ℤ α := ⟨int.cast⟩

@[simp, squash_cast] theorem cast_zero : ((0 : ℤ) : α) = 0 := rfl

@[simp] theorem cast_of_nat (n : ℕ) : (of_nat n : α) = n := rfl
@[simp, squash_cast] theorem cast_coe_nat (n : ℕ) : ((n : ℤ) : α) = n := rfl
@[simp] theorem cast_coe_nat' (n : ℕ) :
  (@coe ℕ ℤ (@coe_to_lift _ _ (@coe_base _ _ nat.cast_coe)) n : α) = n :=
by simp

@[simp, move_cast] theorem cast_neg_succ_of_nat (n : ℕ) : (-[1+ n] : α) = -(n + 1) := rfl

end

@[simp, squash_cast] theorem cast_one [add_monoid α] [has_one α] [has_neg α] : ((1 : ℤ) : α) = 1 := nat.cast_one

@[simp, move_cast] theorem cast_sub_nat_nat [add_group α] [has_one α] (m n) : ((int.sub_nat_nat m n : ℤ) : α) = m - n :=
begin
  unfold sub_nat_nat, cases e : n - m,
  { simp [sub_nat_nat, e, nat.le_of_sub_eq_zero e] },
  { rw [sub_nat_nat, cast_neg_succ_of_nat, ← nat.cast_succ, ← e,
        nat.cast_sub $ _root_.le_of_lt $ nat.lt_of_sub_eq_succ e, neg_sub] },
end

@[simp, move_cast] theorem cast_neg_of_nat [add_group α] [has_one α] : ∀ n, ((neg_of_nat n : ℤ) : α) = -n
| 0     := neg_zero.symm
| (n+1) := rfl

@[simp, move_cast] theorem cast_add [add_group α] [has_one α] : ∀ m n, ((m + n : ℤ) : α) = m + n
| (m : ℕ) (n : ℕ) := nat.cast_add _ _
| (m : ℕ) -[1+ n] := cast_sub_nat_nat _ _
| -[1+ m] (n : ℕ) := (cast_sub_nat_nat _ _).trans $ sub_eq_of_eq_add $
  show (n:α) = -(m+1) + n + (m+1),
  by rw [add_assoc, ← cast_succ, ← nat.cast_add, add_comm,
         nat.cast_add, cast_succ, neg_add_cancel_left]
| -[1+ m] -[1+ n] := show -((m + n + 1 + 1 : ℕ) : α) = -(m + 1) + -(n + 1),
  by rw [← neg_add_rev, ← nat.cast_add_one, ← nat.cast_add_one, ← nat.cast_add];
     apply congr_arg (λ x:ℕ, -(x:α)); simp

@[simp, move_cast] theorem cast_neg [add_group α] [has_one α] : ∀ n, ((-n : ℤ) : α) = -n
| (n : ℕ) := cast_neg_of_nat _
| -[1+ n] := (neg_neg _).symm

@[move_cast] theorem cast_sub [add_group α] [has_one α] (m n) : ((m - n : ℤ) : α) = m - n :=
by simp

@[simp] theorem cast_eq_zero [add_group α] [has_one α] [char_zero α] {n : ℤ} : (n : α) = 0 ↔ n = 0 :=
⟨λ h, begin cases n,
  { exact congr_arg coe (nat.cast_eq_zero.1 h) },
  { rw [cast_neg_succ_of_nat, neg_eq_zero, ← cast_succ, nat.cast_eq_zero] at h,
    contradiction }
end, λ h, by rw [h, cast_zero]⟩

@[simp, elim_cast] theorem cast_inj [add_group α] [has_one α] [char_zero α] {m n : ℤ} : (m : α) = n ↔ m = n :=
by rw [← sub_eq_zero, ← cast_sub, cast_eq_zero, sub_eq_zero]

theorem cast_injective [add_group α] [has_one α] [char_zero α] : function.injective (coe : ℤ → α)
| m n := cast_inj.1

@[simp] theorem cast_ne_zero [add_group α] [has_one α] [char_zero α] {n : ℤ} : (n : α) ≠ 0 ↔ n ≠ 0 :=
not_congr cast_eq_zero

@[simp, move_cast] theorem cast_mul [ring α] : ∀ m n, ((m * n : ℤ) : α) = m * n
| (m : ℕ) (n : ℕ) := nat.cast_mul _ _
| (m : ℕ) -[1+ n] := (cast_neg_of_nat _).trans $
  show (-(m * (n + 1) : ℕ) : α) = m * -(n + 1),
  by rw [nat.cast_mul, nat.cast_add_one, neg_mul_eq_mul_neg]
| -[1+ m] (n : ℕ) := (cast_neg_of_nat _).trans $
  show (-((m + 1) * n : ℕ) : α) = -(m + 1) * n,
  by rw [nat.cast_mul, nat.cast_add_one, neg_mul_eq_neg_mul]
| -[1+ m] -[1+ n] := show (((m + 1) * (n + 1) : ℕ) : α) = -(m + 1) * -(n + 1),
  by rw [nat.cast_mul, nat.cast_add_one, nat.cast_add_one, neg_mul_neg]

instance cast.is_ring_hom [ring α] :
  is_ring_hom (int.cast : ℤ → α) :=
⟨cast_one, cast_mul, cast_add⟩

instance coe.is_ring_hom [ring α] : is_ring_hom (coe : ℤ → α) := cast.is_ring_hom

theorem mul_cast_comm [ring α] (a : α) (n : ℤ) : a * n = n * a :=
by cases n; simp [nat.mul_cast_comm, left_distrib, right_distrib, *]

@[simp, squash_cast, move_cast] theorem coe_nat_bit0 (n : ℕ) : (↑(bit0 n) : ℤ) = bit0 ↑n := by {unfold bit0, simp}

@[simp, squash_cast, move_cast] theorem coe_nat_bit1 (n : ℕ) : (↑(bit1 n) : ℤ) = bit1 ↑n := by {unfold bit1, unfold bit0, simp}

@[simp, squash_cast, move_cast] theorem cast_bit0 [ring α] (n : ℤ) : ((bit0 n : ℤ) : α) = bit0 n := cast_add _ _

@[simp, squash_cast, move_cast] theorem cast_bit1 [ring α] (n : ℤ) : ((bit1 n : ℤ) : α) = bit1 n :=
by rw [bit1, cast_add, cast_one, cast_bit0]; refl

lemma cast_two [ring α] : ((2 : ℤ) : α) = 2 := by simp

theorem cast_nonneg [linear_ordered_ring α] : ∀ {n : ℤ}, (0 : α) ≤ n ↔ 0 ≤ n
| (n : ℕ) := by simp
| -[1+ n] := by simpa [not_le_of_gt (neg_succ_lt_zero n)] using
             show -(n:α) < 1, from lt_of_le_of_lt (by simp) zero_lt_one

@[simp, elim_cast] theorem cast_le [linear_ordered_ring α] {m n : ℤ} : (m : α) ≤ n ↔ m ≤ n :=
by rw [← sub_nonneg, ← cast_sub, cast_nonneg, sub_nonneg]

@[simp, elim_cast] theorem cast_lt [linear_ordered_ring α] {m n : ℤ} : (m : α) < n ↔ m < n :=
by simpa [-cast_le] using not_congr (@cast_le α _ n m)

@[simp] theorem cast_nonpos [linear_ordered_ring α] {n : ℤ} : (n : α) ≤ 0 ↔ n ≤ 0 :=
by rw [← cast_zero, cast_le]

@[simp] theorem cast_pos [linear_ordered_ring α] {n : ℤ} : (0 : α) < n ↔ 0 < n :=
by rw [← cast_zero, cast_lt]

@[simp] theorem cast_lt_zero [linear_ordered_ring α] {n : ℤ} : (n : α) < 0 ↔ n < 0 :=
by rw [← cast_zero, cast_lt]

theorem eq_cast [add_group α] [has_one α] (f : ℤ → α)
  (H1 : f 1 = 1) (Hadd : ∀ x y, f (x + y) = f x + f y) (n : ℤ) : f n = n :=
begin
  have H : ∀ (n : ℕ), f n = n :=
    nat.eq_cast' (λ n, f n) H1 (λ x y, Hadd x y),
  cases n, {apply H},
  apply eq_neg_of_add_eq_zero,
  rw [← nat.cast_zero, ← H 0, int.coe_nat_zero,
      ← show -[1+ n] + (↑n + 1) = 0, from neg_add_self (↑n+1),
      Hadd, show f (n+1) = n+1, from H (n+1)]
end

lemma eq_cast' [ring α] (f : ℤ → α) [is_ring_hom f] : f = int.cast :=
funext $ int.eq_cast f (is_ring_hom.map_one f) (λ _ _, is_ring_hom.map_add f)

@[simp, squash_cast] theorem cast_id (n : ℤ) : ↑n = n :=
(eq_cast id rfl (λ _ _, rfl) n).symm

@[simp, move_cast] theorem cast_min [decidable_linear_ordered_comm_ring α] {a b : ℤ} : (↑(min a b) : α) = min a b :=
by by_cases a ≤ b; simp [h, min]

@[simp, move_cast] theorem cast_max [decidable_linear_ordered_comm_ring α] {a b : ℤ} : (↑(max a b) : α) = max a b :=
by by_cases a ≤ b; simp [h, max]

@[simp, move_cast] theorem cast_abs [decidable_linear_ordered_comm_ring α] {q : ℤ} : ((abs q : ℤ) : α) = abs q :=
by simp [abs]

end cast

section decidable

def range (m n : ℤ) : list ℤ :=
(list.range (to_nat (n-m))).map $ λ r, m+r

theorem mem_range_iff {m n r : ℤ} : r ∈ range m n ↔ m ≤ r ∧ r < n :=
⟨λ H, let ⟨s, h1, h2⟩ := list.mem_map.1 H in h2 ▸
  ⟨le_add_of_nonneg_right trivial,
  add_lt_of_lt_sub_left $ match n-m, h1 with
    | (k:ℕ), h1 := by rwa [list.mem_range, to_nat_coe_nat, ← coe_nat_lt] at h1
    end⟩,
λ ⟨h1, h2⟩, list.mem_map.2 ⟨to_nat (r-m),
  list.mem_range.2 $ by rw [← coe_nat_lt, to_nat_of_nonneg (sub_nonneg_of_le h1),
      to_nat_of_nonneg (sub_nonneg_of_le (le_of_lt (lt_of_le_of_lt h1 h2)))];
    exact sub_lt_sub_right h2 _,
  show m + _ = _, by rw [to_nat_of_nonneg (sub_nonneg_of_le h1), add_sub_cancel'_right]⟩⟩

instance decidable_le_lt (P : int → Prop) [decidable_pred P] (m n : ℤ) : decidable (∀ r, m ≤ r → r < n → P r) :=
decidable_of_iff (∀ r ∈ range m n, P r) $ by simp only [mem_range_iff, and_imp]

instance decidable_le_le (P : int → Prop) [decidable_pred P] (m n : ℤ) : decidable (∀ r, m ≤ r → r ≤ n → P r) :=
decidable_of_iff (∀ r ∈ range m (n+1), P r) $ by simp only [mem_range_iff, and_imp, lt_add_one_iff]

instance decidable_lt_lt (P : int → Prop) [decidable_pred P] (m n : ℤ) : decidable (∀ r, m < r → r < n → P r) :=
int.decidable_le_lt P _ _

instance decidable_lt_le (P : int → Prop) [decidable_pred P] (m n : ℤ) : decidable (∀ r, m < r → r ≤ n → P r) :=
int.decidable_le_le P _ _

end decidable

end int<|MERGE_RESOLUTION|>--- conflicted
+++ resolved
@@ -157,12 +157,9 @@
 
 theorem nat_abs_mul (a b : ℤ) : nat_abs (a * b) = (nat_abs a) * (nat_abs b) :=
 by cases a; cases b; simp only [(*), int.mul, nat_abs_neg_of_nat, eq_self_iff_true, int.nat_abs]
-<<<<<<< HEAD
-=======
 
 @[simp] lemma nat_abs_mul_self' (a : ℤ) : (nat_abs a * nat_abs a : ℤ) = a * a :=
 by rw [← int.coe_nat_mul, nat_abs_mul_self]
->>>>>>> be47ad32
 
 theorem neg_succ_of_nat_eq' (m : ℕ) : -[1+ m] = -m - 1 :=
 by simp [neg_succ_of_nat_eq]

/-
Copyright (c) 2016 Jeremy Avigad. All rights reserved.
Released under Apache 2.0 license as described in the file LICENSE.
Authors: Jeremy Avigad

The integers, with addition, multiplication, and subtraction.
-/
import data.nat.basic
import algebra.order_functions

open nat

namespace int

instance : inhabited ℤ := ⟨int.zero⟩

instance : nontrivial ℤ :=
⟨⟨0, 1, int.zero_ne_one⟩⟩

instance : comm_ring int :=
{ add            := int.add,
  add_assoc      := int.add_assoc,
  zero           := int.zero,
  zero_add       := int.zero_add,
  add_zero       := int.add_zero,
  neg            := int.neg,
  add_left_neg   := int.add_left_neg,
  add_comm       := int.add_comm,
  mul            := int.mul,
  mul_assoc      := int.mul_assoc,
  one            := int.one,
  one_mul        := int.one_mul,
  mul_one        := int.mul_one,
  sub            := int.sub,
  left_distrib   := int.distrib_left,
  right_distrib  := int.distrib_right,
  mul_comm       := int.mul_comm }

/-! ### Extra instances to short-circuit type class resolution -/
-- instance : has_sub int            := by apply_instance -- This is in core
instance : add_comm_monoid int    := by apply_instance
instance : add_monoid int         := by apply_instance
instance : monoid int             := by apply_instance
instance : comm_monoid int        := by apply_instance
instance : comm_semigroup int     := by apply_instance
instance : semigroup int          := by apply_instance
instance : add_comm_semigroup int := by apply_instance
instance : add_semigroup int      := by apply_instance
instance : comm_semiring int      := by apply_instance
instance : semiring int           := by apply_instance
instance : ring int               := by apply_instance
instance : distrib int            := by apply_instance

instance : linear_ordered_comm_ring int :=
{ add_le_add_left := @int.add_le_add_left,
  mul_pos         := @int.mul_pos,
  zero_le_one     := le_of_lt int.zero_lt_one,
  .. int.comm_ring, .. int.linear_order, .. int.nontrivial }

instance : linear_ordered_add_comm_group int :=
by apply_instance

theorem abs_eq_nat_abs : ∀ a : ℤ, abs a = nat_abs a
| (n : ℕ) := abs_of_nonneg $ coe_zero_le _
| -[1+ n] := abs_of_nonpos $ le_of_lt $ neg_succ_lt_zero _

theorem nat_abs_abs (a : ℤ) : nat_abs (abs a) = nat_abs a :=
by rw [abs_eq_nat_abs]; refl

theorem sign_mul_abs (a : ℤ) : sign a * abs a = a :=
by rw [abs_eq_nat_abs, sign_mul_nat_abs]

@[simp] lemma default_eq_zero : default ℤ = 0 := rfl

meta instance : has_to_format ℤ := ⟨λ z, to_string z⟩
meta instance : has_reflect ℤ := by tactic.mk_has_reflect_instance

attribute [simp] int.coe_nat_add int.coe_nat_mul int.coe_nat_zero int.coe_nat_one int.coe_nat_succ
attribute [simp] int.of_nat_eq_coe int.bodd

@[simp] theorem add_def {a b : ℤ} : int.add a b = a + b := rfl
@[simp] theorem mul_def {a b : ℤ} : int.mul a b = a * b := rfl

@[simp] theorem coe_nat_mul_neg_succ (m n : ℕ) : (m : ℤ) * -[1+ n] = -(m * succ n) := rfl
@[simp] theorem neg_succ_mul_coe_nat (m n : ℕ) : -[1+ m] * n = -(succ m * n) := rfl
@[simp] theorem neg_succ_mul_neg_succ (m n : ℕ) : -[1+ m] * -[1+ n] = succ m * succ n := rfl

@[simp, norm_cast]
theorem coe_nat_le {m n : ℕ} : (↑m : ℤ) ≤ ↑n ↔ m ≤ n := coe_nat_le_coe_nat_iff m n
@[simp, norm_cast]
theorem coe_nat_lt {m n : ℕ} : (↑m : ℤ) < ↑n ↔ m < n := coe_nat_lt_coe_nat_iff m n
@[simp, norm_cast]
theorem coe_nat_inj' {m n : ℕ} : (↑m : ℤ) = ↑n ↔ m = n := int.coe_nat_eq_coe_nat_iff m n

@[simp] theorem coe_nat_pos {n : ℕ} : (0 : ℤ) < n ↔ 0 < n :=
by rw [← int.coe_nat_zero, coe_nat_lt]

@[simp] theorem coe_nat_eq_zero {n : ℕ} : (n : ℤ) = 0 ↔ n = 0 :=
by rw [← int.coe_nat_zero, coe_nat_inj']

theorem coe_nat_ne_zero {n : ℕ} : (n : ℤ) ≠ 0 ↔ n ≠ 0 :=
not_congr coe_nat_eq_zero

@[simp] lemma coe_nat_nonneg (n : ℕ) : 0 ≤ (n : ℤ) := coe_nat_le.2 (nat.zero_le _)

lemma coe_nat_ne_zero_iff_pos {n : ℕ} : (n : ℤ) ≠ 0 ↔ 0 < n :=
⟨λ h, nat.pos_of_ne_zero (coe_nat_ne_zero.1 h),
λ h, (ne_of_lt (coe_nat_lt.2 h)).symm⟩

lemma coe_nat_succ_pos (n : ℕ) : 0 < (n.succ : ℤ) := int.coe_nat_pos.2 (succ_pos n)

@[simp, norm_cast] theorem coe_nat_abs (n : ℕ) : abs (n : ℤ) = n :=
abs_of_nonneg (coe_nat_nonneg n)

/-! ### succ and pred -/

/-- Immediate successor of an integer: `succ n = n + 1` -/
def succ (a : ℤ) := a + 1

/-- Immediate predecessor of an integer: `pred n = n - 1` -/
def pred (a : ℤ) := a - 1

theorem nat_succ_eq_int_succ (n : ℕ) : (nat.succ n : ℤ) = int.succ n := rfl

theorem pred_succ (a : ℤ) : pred (succ a) = a := add_sub_cancel _ _

theorem succ_pred (a : ℤ) : succ (pred a) = a := sub_add_cancel _ _

theorem neg_succ (a : ℤ) : -succ a = pred (-a) := neg_add _ _

theorem succ_neg_succ (a : ℤ) : succ (-succ a) = -a :=
by rw [neg_succ, succ_pred]

theorem neg_pred (a : ℤ) : -pred a = succ (-a) :=
by rw [eq_neg_of_eq_neg (neg_succ (-a)).symm, neg_neg]

theorem pred_neg_pred (a : ℤ) : pred (-pred a) = -a :=
by rw [neg_pred, pred_succ]

theorem pred_nat_succ (n : ℕ) : pred (nat.succ n) = n := pred_succ n

theorem neg_nat_succ (n : ℕ) : -(nat.succ n : ℤ) = pred (-n) := neg_succ n

theorem succ_neg_nat_succ (n : ℕ) : succ (-nat.succ n) = -n := succ_neg_succ n

theorem lt_succ_self (a : ℤ) : a < succ a :=
lt_add_of_pos_right _ zero_lt_one

theorem pred_self_lt (a : ℤ) : pred a < a :=
sub_lt_self _ zero_lt_one

theorem add_one_le_iff {a b : ℤ} : a + 1 ≤ b ↔ a < b := iff.rfl

theorem lt_add_one_iff {a b : ℤ} : a < b + 1 ↔ a ≤ b :=
@add_le_add_iff_right _ _ a b 1

lemma le_add_one {a b : ℤ} (h : a ≤ b) : a ≤ b + 1 :=
le_of_lt (int.lt_add_one_iff.mpr h)

theorem sub_one_lt_iff {a b : ℤ} : a - 1 < b ↔ a ≤ b :=
sub_lt_iff_lt_add.trans lt_add_one_iff

theorem le_sub_one_iff {a b : ℤ} : a ≤ b - 1 ↔ a < b :=
le_sub_iff_add_le

@[elab_as_eliminator] protected lemma induction_on {p : ℤ → Prop}
  (i : ℤ) (hz : p 0) (hp : ∀i : ℕ, p i → p (i + 1)) (hn : ∀i : ℕ, p (-i) → p (-i - 1)) : p i :=
begin
  induction i,
  { induction i,
    { exact hz },
    { exact hp _ i_ih } },
  { have : ∀n:ℕ, p (- n),
    { intro n, induction n,
      { simp [hz] },
      { convert hn _ n_ih using 1, simp [sub_eq_neg_add] } },
    exact this (i + 1) }
end

/-- Inductively define a function on `ℤ` by defining it at `b`, for the `succ` of a number greater
  than `b`, and the `pred` of a number less than `b`. -/
protected def induction_on' {C : ℤ → Sort*} (z : ℤ) (b : ℤ) :
  C b → (∀ k, b ≤ k → C k → C (k + 1)) → (∀ k ≤ b, C k → C (k - 1)) → C z :=
λ H0 Hs Hp,
begin
  rw ←sub_add_cancel z b,
  induction (z - b) with n n,
  { induction n with n ih, { rwa [of_nat_zero, zero_add] },
    rw [of_nat_succ, add_assoc, add_comm 1 b, ←add_assoc],
    exact Hs _ (le_add_of_nonneg_left (of_nat_nonneg _)) ih },
  { induction n with n ih,
    { rw [neg_succ_of_nat_eq, ←of_nat_eq_coe, of_nat_zero, zero_add, neg_add_eq_sub],
      exact Hp _ (le_refl _) H0 },
    { rw [neg_succ_of_nat_coe', nat.succ_eq_add_one, ←neg_succ_of_nat_coe, sub_add_eq_add_sub],
      exact Hp _ (le_of_lt (add_lt_of_neg_of_le (neg_succ_lt_zero _) (le_refl _))) ih } }
end

/-! ### nat abs -/

attribute [simp] nat_abs nat_abs_of_nat nat_abs_zero nat_abs_one

theorem nat_abs_add_le (a b : ℤ) : nat_abs (a + b) ≤ nat_abs a + nat_abs b :=
begin
  have : ∀ (a b : ℕ), nat_abs (sub_nat_nat a (nat.succ b)) ≤ nat.succ (a + b),
  { refine (λ a b : ℕ, sub_nat_nat_elim a b.succ
      (λ m n i, n = b.succ → nat_abs i ≤ (m + b).succ) _ _ rfl);
    intros i n e,
    { subst e, rw [add_comm _ i, add_assoc],
      exact nat.le_add_right i (b.succ + b).succ },
    { apply succ_le_succ,
      rw [← succ.inj e, ← add_assoc, add_comm],
      apply nat.le_add_right } },
  cases a; cases b with b b; simp [nat_abs, nat.succ_add];
  try {refl}; [skip, rw add_comm a b]; apply this
end

theorem nat_abs_neg_of_nat (n : ℕ) : nat_abs (neg_of_nat n) = n :=
by cases n; refl

theorem nat_abs_mul (a b : ℤ) : nat_abs (a * b) = (nat_abs a) * (nat_abs b) :=
by cases a; cases b;
  simp only [← int.mul_def, int.mul, nat_abs_neg_of_nat, eq_self_iff_true, int.nat_abs]

lemma nat_abs_mul_nat_abs_eq {a b : ℤ} {c : ℕ} (h : a * b = (c : ℤ)) :
  a.nat_abs * b.nat_abs = c :=
by rw [← nat_abs_mul, h, nat_abs_of_nat]

@[simp] lemma nat_abs_mul_self' (a : ℤ) : (nat_abs a * nat_abs a : ℤ) = a * a :=
by rw [← int.coe_nat_mul, nat_abs_mul_self]

theorem neg_succ_of_nat_eq' (m : ℕ) : -[1+ m] = -m - 1 :=
by simp [neg_succ_of_nat_eq, sub_eq_neg_add]

lemma nat_abs_ne_zero_of_ne_zero {z : ℤ} (hz : z ≠ 0) : z.nat_abs ≠ 0 :=
λ h, hz $ int.eq_zero_of_nat_abs_eq_zero h

@[simp] lemma nat_abs_eq_zero {a : ℤ} : a.nat_abs = 0 ↔ a = 0 :=
⟨int.eq_zero_of_nat_abs_eq_zero, λ h, h.symm ▸ rfl⟩

lemma nat_abs_lt_nat_abs_of_nonneg_of_lt {a b : ℤ} (w₁ : 0 ≤ a) (w₂ : a < b) :
  a.nat_abs < b.nat_abs :=
begin
  lift b to ℕ using le_trans w₁ (le_of_lt w₂),
  lift a to ℕ using w₁,
  simpa using w₂,
end

lemma nat_abs_eq_iff_mul_self_eq {a b : ℤ} : a.nat_abs = b.nat_abs ↔ a * a = b * b :=
begin
  rw [← abs_eq_iff_mul_self_eq, abs_eq_nat_abs, abs_eq_nat_abs],
  exact int.coe_nat_inj'.symm
end

lemma nat_abs_lt_iff_mul_self_lt {a b : ℤ} : a.nat_abs < b.nat_abs ↔ a * a < b * b :=
begin
  rw [← abs_lt_iff_mul_self_lt, abs_eq_nat_abs, abs_eq_nat_abs],
  exact int.coe_nat_lt.symm
end

lemma nat_abs_le_iff_mul_self_le {a b : ℤ} : a.nat_abs ≤ b.nat_abs ↔ a * a ≤ b * b :=
begin
  rw [← abs_le_iff_mul_self_le, abs_eq_nat_abs, abs_eq_nat_abs],
  exact int.coe_nat_le.symm
end

lemma nat_abs_eq_iff_sq_eq {a b : ℤ} : a.nat_abs = b.nat_abs ↔ a ^ 2 = b ^ 2 :=
by { rw [pow_two, pow_two], exact nat_abs_eq_iff_mul_self_eq }

lemma nat_abs_lt_iff_sq_lt {a b : ℤ} : a.nat_abs < b.nat_abs ↔ a ^ 2 < b ^ 2 :=
by { rw [pow_two, pow_two], exact nat_abs_lt_iff_mul_self_lt }

lemma nat_abs_le_iff_sq_le {a b : ℤ} : a.nat_abs ≤ b.nat_abs ↔ a ^ 2 ≤ b ^ 2 :=
by { rw [pow_two, pow_two], exact nat_abs_le_iff_mul_self_le }

/-! ### `/`  -/

@[simp] theorem of_nat_div (m n : ℕ) : of_nat (m / n) = (of_nat m) / (of_nat n) := rfl

@[simp, norm_cast] theorem coe_nat_div (m n : ℕ) : ((m / n : ℕ) : ℤ) = m / n := rfl

theorem neg_succ_of_nat_div (m : ℕ) {b : ℤ} (H : 0 < b) :
  -[1+m] / b = -(m / b + 1) :=
match b, eq_succ_of_zero_lt H with ._, ⟨n, rfl⟩ := rfl end

@[simp] protected theorem div_neg : ∀ (a b : ℤ), a / -b = -(a / b)
| (m : ℕ) 0       := show of_nat (m / 0) = -(m / 0 : ℕ), by rw nat.div_zero; refl
| (m : ℕ) (n+1:ℕ) := rfl
| 0       -[1+ n] := rfl
| (m+1:ℕ) -[1+ n] := (neg_neg _).symm
| -[1+ m] 0       := rfl
| -[1+ m] (n+1:ℕ) := rfl
| -[1+ m] -[1+ n] := rfl


theorem div_of_neg_of_pos {a b : ℤ} (Ha : a < 0) (Hb : 0 < b) : a / b = -((-a - 1) / b + 1) :=
match a, b, eq_neg_succ_of_lt_zero Ha, eq_succ_of_zero_lt Hb with
| ._, ._, ⟨m, rfl⟩, ⟨n, rfl⟩ :=
  by change (- -[1+ m] : ℤ) with (m+1 : ℤ); rw add_sub_cancel; refl
end

protected theorem div_nonneg {a b : ℤ} (Ha : 0 ≤ a) (Hb : 0 ≤ b) : 0 ≤ a / b :=
match a, b, eq_coe_of_zero_le Ha, eq_coe_of_zero_le Hb with
| ._, ._, ⟨m, rfl⟩, ⟨n, rfl⟩ := coe_zero_le _
end

protected theorem div_nonpos {a b : ℤ} (Ha : 0 ≤ a) (Hb : b ≤ 0) : a / b ≤ 0 :=
nonpos_of_neg_nonneg $ by rw [← int.div_neg]; exact int.div_nonneg Ha (neg_nonneg_of_nonpos Hb)

theorem div_neg' {a b : ℤ} (Ha : a < 0) (Hb : 0 < b) : a / b < 0 :=
match a, b, eq_neg_succ_of_lt_zero Ha, eq_succ_of_zero_lt Hb with
| ._, ._, ⟨m, rfl⟩, ⟨n, rfl⟩ := neg_succ_lt_zero _
end

-- Will be generalized to Euclidean domains.
protected theorem zero_div : ∀ (b : ℤ), 0 / b = 0
| 0       := rfl
| (n+1:ℕ) := rfl
| -[1+ n] := rfl

local attribute [simp] -- Will be generalized to Euclidean domains.
protected theorem div_zero : ∀ (a : ℤ), a / 0 = 0
| 0       := rfl
| (n+1:ℕ) := rfl
| -[1+ n] := rfl

@[simp] protected theorem div_one : ∀ (a : ℤ), a / 1 = a
| 0       := rfl
| (n+1:ℕ) := congr_arg of_nat (nat.div_one _)
| -[1+ n] := congr_arg neg_succ_of_nat (nat.div_one _)

theorem div_eq_zero_of_lt {a b : ℤ} (H1 : 0 ≤ a) (H2 : a < b) : a / b = 0 :=
match a, b, eq_coe_of_zero_le H1, eq_succ_of_zero_lt (lt_of_le_of_lt H1 H2), H2  with
| ._, ._, ⟨m, rfl⟩, ⟨n, rfl⟩, H2 :=
  congr_arg of_nat $ nat.div_eq_of_lt $ lt_of_coe_nat_lt_coe_nat H2
end

theorem div_eq_zero_of_lt_abs {a b : ℤ} (H1 : 0 ≤ a) (H2 : a < abs b) : a / b = 0 :=
match b, abs b, abs_eq_nat_abs b, H2 with
| (n : ℕ), ._, rfl, H2 := div_eq_zero_of_lt H1 H2
| -[1+ n], ._, rfl, H2 := neg_injective $ by rw [← int.div_neg]; exact div_eq_zero_of_lt H1 H2
end

protected theorem add_mul_div_right (a b : ℤ) {c : ℤ} (H : c ≠ 0) :
  (a + b * c) / c = a / c + b :=
have ∀ {k n : ℕ} {a : ℤ}, (a + n * k.succ) / k.succ = a / k.succ + n, from
λ k n a, match a with
| (m : ℕ) := congr_arg of_nat $ nat.add_mul_div_right _ _ k.succ_pos
| -[1+ m] := show ((n * k.succ:ℕ) - m.succ : ℤ) / k.succ =
                  n - (m / k.succ + 1 : ℕ), begin
  cases lt_or_ge m (n*k.succ) with h h,
  { rw [← int.coe_nat_sub h,
        ← int.coe_nat_sub ((nat.div_lt_iff_lt_mul _ _ k.succ_pos).2 h)],
    apply congr_arg of_nat,
    rw [mul_comm, nat.mul_sub_div], rwa mul_comm },
  { change (↑(n * nat.succ k) - (m + 1) : ℤ) / ↑(nat.succ k) =
           ↑n - ((m / nat.succ k : ℕ) + 1),
    rw [← sub_sub, ← sub_sub, ← neg_sub (m:ℤ), ← neg_sub _ (n:ℤ),
        ← int.coe_nat_sub h,
        ← int.coe_nat_sub ((nat.le_div_iff_mul_le _ _ k.succ_pos).2 h),
        ← neg_succ_of_nat_coe', ← neg_succ_of_nat_coe'],
    { apply congr_arg neg_succ_of_nat,
      rw [mul_comm, nat.sub_mul_div], rwa mul_comm } }
  end
end,
have ∀ {a b c : ℤ}, 0 < c → (a + b * c) / c = a / c + b, from
λ a b c H, match c, eq_succ_of_zero_lt H, b with
| ._, ⟨k, rfl⟩, (n : ℕ) := this
| ._, ⟨k, rfl⟩, -[1+ n] :=
  show (a - n.succ * k.succ) / k.succ = (a / k.succ) - n.succ, from
  eq_sub_of_add_eq $ by rw [← this, sub_add_cancel]
end,
match lt_trichotomy c 0 with
| or.inl hlt          := neg_inj.1 $ by rw [← int.div_neg, neg_add, ← int.div_neg, ← neg_mul_neg];
                         apply this (neg_pos_of_neg hlt)
| or.inr (or.inl heq) := absurd heq H
| or.inr (or.inr hgt) := this hgt
end

protected theorem add_mul_div_left (a : ℤ) {b : ℤ} (c : ℤ) (H : b ≠ 0) :
    (a + b * c) / b = a / b + c :=
by rw [mul_comm, int.add_mul_div_right _ _ H]

protected theorem add_div_of_dvd_right {a b c : ℤ} (H : c ∣ b) :
  (a + b) / c = a / c + b / c :=
begin
  by_cases h1 : c = 0,
  { simp [h1] },
  cases H with k hk,
  rw hk,
  change c ≠ 0 at h1,
  rw [mul_comm c k, int.add_mul_div_right _ _ h1, ←zero_add (k * c), int.add_mul_div_right _ _ h1,
      int.zero_div, zero_add]
end

protected theorem add_div_of_dvd_left {a b c : ℤ} (H : c ∣ a) :
  (a + b) / c = a / c + b / c :=
by rw [add_comm, int.add_div_of_dvd_right H, add_comm]

@[simp] protected theorem mul_div_cancel (a : ℤ) {b : ℤ} (H : b ≠ 0) : a * b / b = a :=
by have := int.add_mul_div_right 0 a H;
   rwa [zero_add, int.zero_div, zero_add] at this

@[simp] protected theorem mul_div_cancel_left {a : ℤ} (b : ℤ) (H : a ≠ 0) : a * b / a = b :=
by rw [mul_comm, int.mul_div_cancel _ H]

@[simp] protected theorem div_self {a : ℤ} (H : a ≠ 0) : a / a = 1 :=
by have := int.mul_div_cancel 1 H; rwa one_mul at this

/-! ### mod -/

theorem of_nat_mod (m n : nat) : (m % n : ℤ) = of_nat (m % n) := rfl

@[simp, norm_cast] theorem coe_nat_mod (m n : ℕ) : (↑(m % n) : ℤ) = ↑m % ↑n := rfl

theorem neg_succ_of_nat_mod (m : ℕ) {b : ℤ} (bpos : 0 < b) :
  -[1+m] % b = b - 1 - m % b :=
by rw [sub_sub, add_comm]; exact
match b, eq_succ_of_zero_lt bpos with ._, ⟨n, rfl⟩ := rfl end

@[simp] theorem mod_neg : ∀ (a b : ℤ), a % -b = a % b
| (m : ℕ) n := @congr_arg ℕ ℤ _ _ (λ i, ↑(m % i)) (nat_abs_neg _)
| -[1+ m] n := @congr_arg ℕ ℤ _ _ (λ i, sub_nat_nat i (nat.succ (m % i))) (nat_abs_neg _)

@[simp] theorem mod_abs (a b : ℤ) : a % (abs b) = a % b :=
abs_by_cases (λ i, a % i = a % b) rfl (mod_neg _ _)

local attribute [simp] -- Will be generalized to Euclidean domains.
theorem zero_mod (b : ℤ) : 0 % b = 0 :=
congr_arg of_nat $ nat.zero_mod _

local attribute [simp] -- Will be generalized to Euclidean domains.
theorem mod_zero : ∀ (a : ℤ), a % 0 = a
| (m : ℕ) := congr_arg of_nat $ nat.mod_zero _
| -[1+ m] := congr_arg neg_succ_of_nat $ nat.mod_zero _

local attribute [simp] -- Will be generalized to Euclidean domains.
theorem mod_one : ∀ (a : ℤ), a % 1 = 0
| (m : ℕ) := congr_arg of_nat $ nat.mod_one _
| -[1+ m] := show (1 - (m % 1).succ : ℤ) = 0, by rw nat.mod_one; refl

theorem mod_eq_of_lt {a b : ℤ} (H1 : 0 ≤ a) (H2 : a < b) : a % b = a :=
match a, b, eq_coe_of_zero_le H1, eq_coe_of_zero_le (le_trans H1 (le_of_lt H2)), H2 with
| ._, ._, ⟨m, rfl⟩, ⟨n, rfl⟩, H2 :=
  congr_arg of_nat $ nat.mod_eq_of_lt (lt_of_coe_nat_lt_coe_nat H2)
end

theorem mod_nonneg : ∀ (a : ℤ) {b : ℤ}, b ≠ 0 → 0 ≤ a % b
| (m : ℕ) n H := coe_zero_le _
| -[1+ m] n H :=
  sub_nonneg_of_le $ coe_nat_le_coe_nat_of_le $ nat.mod_lt _ (nat_abs_pos_of_ne_zero H)

theorem mod_lt_of_pos (a : ℤ) {b : ℤ} (H : 0 < b) : a % b < b :=
match a, b, eq_succ_of_zero_lt H with
| (m : ℕ), ._, ⟨n, rfl⟩ := coe_nat_lt_coe_nat_of_lt (nat.mod_lt _ (nat.succ_pos _))
| -[1+ m], ._, ⟨n, rfl⟩ := sub_lt_self _ (coe_nat_lt_coe_nat_of_lt $ nat.succ_pos _)
end

theorem mod_lt (a : ℤ) {b : ℤ} (H : b ≠ 0) : a % b < abs b :=
by rw [← mod_abs]; exact mod_lt_of_pos _ (abs_pos.2 H)

theorem mod_add_div_aux (m n : ℕ) : (n - (m % n + 1) - (n * (m / n) + n) : ℤ) = -[1+ m] :=
begin
  rw [← sub_sub, neg_succ_of_nat_coe, sub_sub (n:ℤ)],
  apply eq_neg_of_eq_neg,
  rw [neg_sub, sub_sub_self, add_right_comm],
  exact @congr_arg ℕ ℤ _ _ (λi, (i + 1 : ℤ)) (nat.mod_add_div _ _).symm
end

theorem mod_add_div : ∀ (a b : ℤ), a % b + b * (a / b) = a
| (m : ℕ) 0       := congr_arg of_nat (nat.mod_add_div _ _)
| (m : ℕ) (n+1:ℕ) := congr_arg of_nat (nat.mod_add_div _ _)
| 0       -[1+ n] := rfl
| (m+1:ℕ) -[1+ n] := show (_ + -(n+1) * -((m + 1) / (n + 1) : ℕ) : ℤ) = _,
  by rw [neg_mul_neg]; exact congr_arg of_nat (nat.mod_add_div _ _)
| -[1+ m] 0       := by rw [mod_zero, int.div_zero]; refl
| -[1+ m] (n+1:ℕ) := mod_add_div_aux m n.succ
| -[1+ m] -[1+ n] := mod_add_div_aux m n.succ

theorem mod_def (a b : ℤ) : a % b = a - b * (a / b) :=
eq_sub_of_add_eq (mod_add_div _ _)

@[simp] theorem add_mul_mod_self {a b c : ℤ} : (a + b * c) % c = a % c :=
if cz : c = 0 then by rw [cz, mul_zero, add_zero] else
by rw [mod_def, mod_def, int.add_mul_div_right _ _ cz,
       mul_add, mul_comm, add_sub_add_right_eq_sub]

@[simp] theorem add_mul_mod_self_left (a b c : ℤ) : (a + b * c) % b = a % b :=
by rw [mul_comm, add_mul_mod_self]

@[simp] theorem add_mod_self {a b : ℤ} : (a + b) % b = a % b :=
by have := add_mul_mod_self_left a b 1; rwa mul_one at this

@[simp] theorem add_mod_self_left {a b : ℤ} : (a + b) % a = b % a :=
by rw [add_comm, add_mod_self]

@[simp] theorem mod_add_mod (m n k : ℤ) : (m % n + k) % n = (m + k) % n :=
by have := (add_mul_mod_self_left (m % n + k) n (m / n)).symm;
   rwa [add_right_comm, mod_add_div] at this

@[simp] theorem add_mod_mod (m n k : ℤ) : (m + n % k) % k = (m + n) % k :=
by rw [add_comm, mod_add_mod, add_comm]

lemma add_mod (a b n : ℤ) : (a + b) % n = ((a % n) + (b % n)) % n :=
by rw [add_mod_mod, mod_add_mod]

theorem add_mod_eq_add_mod_right {m n k : ℤ} (i : ℤ) (H : m % n = k % n) :
  (m + i) % n = (k + i) % n :=
by rw [← mod_add_mod, ← mod_add_mod k, H]

theorem add_mod_eq_add_mod_left {m n k : ℤ} (i : ℤ) (H : m % n = k % n) :
  (i + m) % n = (i + k) % n :=
by rw [add_comm, add_mod_eq_add_mod_right _ H, add_comm]

theorem mod_add_cancel_right {m n k : ℤ} (i) : (m + i) % n = (k + i) % n ↔
  m % n = k % n :=
⟨λ H, by have := add_mod_eq_add_mod_right (-i) H;
      rwa [add_neg_cancel_right, add_neg_cancel_right] at this,
 add_mod_eq_add_mod_right _⟩

theorem mod_add_cancel_left {m n k i : ℤ} :
  (i + m) % n = (i + k) % n ↔ m % n = k % n :=
by rw [add_comm, add_comm i, mod_add_cancel_right]

theorem mod_sub_cancel_right {m n k : ℤ} (i) : (m - i) % n = (k - i) % n ↔
  m % n = k % n :=
mod_add_cancel_right _

theorem mod_eq_mod_iff_mod_sub_eq_zero {m n k : ℤ} : m % n = k % n ↔ (m - k) % n = 0 :=
(mod_sub_cancel_right k).symm.trans $ by simp

@[simp] theorem mul_mod_left (a b : ℤ) : (a * b) % b = 0 :=
by rw [← zero_add (a * b), add_mul_mod_self, zero_mod]

@[simp] theorem mul_mod_right (a b : ℤ) : (a * b) % a = 0 :=
by rw [mul_comm, mul_mod_left]

lemma mul_mod (a b n : ℤ) : (a * b) % n = ((a % n) * (b % n)) % n :=
begin
  conv_lhs {
    rw [←mod_add_div a n, ←mod_add_div b n, right_distrib, left_distrib, left_distrib,
        mul_assoc, mul_assoc, ←left_distrib n _ _, add_mul_mod_self_left,
        mul_comm _ (n * (b / n)), mul_assoc, add_mul_mod_self_left] }
end

@[simp] lemma neg_mod_two (i : ℤ) : (-i) % 2 = i % 2 :=
begin
  apply int.mod_eq_mod_iff_mod_sub_eq_zero.mpr,
  convert int.mul_mod_right 2 (-i),
  simp only [two_mul, sub_eq_add_neg]
end

local attribute [simp] -- Will be generalized to Euclidean domains.
theorem mod_self {a : ℤ} : a % a = 0 :=
by have := mul_mod_left 1 a; rwa one_mul at this

@[simp] theorem mod_mod_of_dvd (n : int) {m k : int} (h : m ∣ k) : n % k % m = n % m :=
begin
  conv { to_rhs, rw ←mod_add_div n k },
  rcases h with ⟨t, rfl⟩, rw [mul_assoc, add_mul_mod_self_left]
end

@[simp] theorem mod_mod (a b : ℤ) : a % b % b = a % b :=
by conv {to_rhs, rw [← mod_add_div a b, add_mul_mod_self_left]}

lemma sub_mod (a b n : ℤ) : (a - b) % n = ((a % n) - (b % n)) % n :=
begin
  apply (mod_add_cancel_right b).mp,
  rw [sub_add_cancel, ← add_mod_mod, sub_add_cancel, mod_mod]
end

/-! ### properties of `/` and `%` -/

@[simp] theorem mul_div_mul_of_pos {a : ℤ} (b c : ℤ) (H : 0 < a) : a * b / (a * c) = b / c :=
suffices ∀ (m k : ℕ) (b : ℤ), (m.succ * b / (m.succ * k) : ℤ) = b / k, from
match a, eq_succ_of_zero_lt H, c, eq_coe_or_neg c with
| ._, ⟨m, rfl⟩, ._, ⟨k, or.inl rfl⟩ := this _ _ _
| ._, ⟨m, rfl⟩, ._, ⟨k, or.inr rfl⟩ :=
  by rw [← neg_mul_eq_mul_neg, int.div_neg, int.div_neg];
     apply congr_arg has_neg.neg; apply this
end,
λ m k b, match b, k with
| (n : ℕ), k   := congr_arg of_nat (nat.mul_div_mul _ _ m.succ_pos)
| -[1+ n], 0   := by rw [int.coe_nat_zero, mul_zero, int.div_zero, int.div_zero]
| -[1+ n], k+1 := congr_arg neg_succ_of_nat $
  show (m.succ * n + m) / (m.succ * k.succ) = n / k.succ, begin
    apply nat.div_eq_of_lt_le,
    { refine le_trans _ (nat.le_add_right _ _),
      rw [← nat.mul_div_mul _ _ m.succ_pos],
      apply nat.div_mul_le_self },
    { change m.succ * n.succ ≤ _,
      rw [mul_left_comm],
      apply nat.mul_le_mul_left,
      apply (nat.div_lt_iff_lt_mul _ _ k.succ_pos).1,
      apply nat.lt_succ_self }
  end
end

@[simp] theorem mul_div_mul_of_pos_left (a : ℤ) {b : ℤ} (c : ℤ) (H : 0 < b) :
  a * b / (c * b) = a / c :=
by rw [mul_comm, mul_comm c, mul_div_mul_of_pos _ _ H]

@[simp] theorem mul_mod_mul_of_pos {a : ℤ} (b c : ℤ) (H : 0 < a) : a * b % (a * c) = a * (b % c) :=
by rw [mod_def, mod_def, mul_div_mul_of_pos _ _ H, mul_sub_left_distrib, mul_assoc]

theorem lt_div_add_one_mul_self (a : ℤ) {b : ℤ} (H : 0 < b) : a < (a / b + 1) * b :=
by { rw [add_mul, one_mul, mul_comm, ← sub_lt_iff_lt_add', ← mod_def],
  exact mod_lt_of_pos _ H }

theorem abs_div_le_abs : ∀ (a b : ℤ), abs (a / b) ≤ abs a :=
suffices ∀ (a : ℤ) (n : ℕ), abs (a / n) ≤ abs a, from
λ a b, match b, eq_coe_or_neg b with
| ._, ⟨n, or.inl rfl⟩ := this _ _
| ._, ⟨n, or.inr rfl⟩ := by rw [int.div_neg, abs_neg]; apply this
end,
λ a n, by rw [abs_eq_nat_abs, abs_eq_nat_abs]; exact
coe_nat_le_coe_nat_of_le (match a, n with
| (m : ℕ), n := nat.div_le_self _ _
| -[1+ m], 0 := nat.zero_le _
| -[1+ m], n+1 := nat.succ_le_succ (nat.div_le_self _ _)
end)

theorem div_le_self {a : ℤ} (b : ℤ) (Ha : 0 ≤ a) : a / b ≤ a :=
by have := le_trans (le_abs_self _) (abs_div_le_abs a b);
   rwa [abs_of_nonneg Ha] at this

theorem mul_div_cancel_of_mod_eq_zero {a b : ℤ} (H : a % b = 0) : b * (a / b) = a :=
by have := mod_add_div a b; rwa [H, zero_add] at this

theorem div_mul_cancel_of_mod_eq_zero {a b : ℤ} (H : a % b = 0) : a / b * b = a :=
by rw [mul_comm, mul_div_cancel_of_mod_eq_zero H]

lemma mod_two_eq_zero_or_one (n : ℤ) : n % 2 = 0 ∨ n % 2 = 1 :=
have h : n % 2 < 2 := abs_of_nonneg (show 0 ≤ (2 : ℤ), from dec_trivial) ▸ int.mod_lt _ dec_trivial,
have h₁ : 0 ≤ n % 2 := int.mod_nonneg _ dec_trivial,
match (n % 2), h, h₁ with
| (0 : ℕ) := λ _ _, or.inl rfl
| (1 : ℕ) := λ _ _, or.inr rfl
| (k + 2 : ℕ) := λ h _, absurd h dec_trivial
| -[1+ a] := λ _ h₁, absurd h₁ dec_trivial
end

/-! ### dvd -/

@[norm_cast] theorem coe_nat_dvd {m n : ℕ} : (↑m : ℤ) ∣ ↑n ↔ m ∣ n :=
⟨λ ⟨a, ae⟩, m.eq_zero_or_pos.elim
  (λm0, by simp [m0] at ae; simp [ae, m0])
  (λm0l, by {
    cases eq_coe_of_zero_le (@nonneg_of_mul_nonneg_left ℤ _ m a
      (by simp [ae.symm]) (by simpa using m0l)) with k e,
    subst a, exact ⟨k, int.coe_nat_inj ae⟩ }),
 λ ⟨k, e⟩, dvd.intro k $ by rw [e, int.coe_nat_mul]⟩

theorem coe_nat_dvd_left {n : ℕ} {z : ℤ} : (↑n : ℤ) ∣ z ↔ n ∣ z.nat_abs :=
by rcases nat_abs_eq z with eq | eq; rw eq; simp [coe_nat_dvd]

theorem coe_nat_dvd_right {n : ℕ} {z : ℤ} : z ∣ (↑n : ℤ) ↔ z.nat_abs ∣ n :=
by rcases nat_abs_eq z with eq | eq; rw eq; simp [coe_nat_dvd]

theorem dvd_antisymm {a b : ℤ} (H1 : 0 ≤ a) (H2 : 0 ≤ b) : a ∣ b → b ∣ a → a = b :=
begin
  rw [← abs_of_nonneg H1, ← abs_of_nonneg H2, abs_eq_nat_abs, abs_eq_nat_abs],
  rw [coe_nat_dvd, coe_nat_dvd, coe_nat_inj'],
  apply nat.dvd_antisymm
end

theorem dvd_of_mod_eq_zero {a b : ℤ} (H : b % a = 0) : a ∣ b :=
⟨b / a, (mul_div_cancel_of_mod_eq_zero H).symm⟩

theorem mod_eq_zero_of_dvd : ∀ {a b : ℤ}, a ∣ b → b % a = 0
| a ._ ⟨c, rfl⟩ := mul_mod_right _ _

theorem dvd_iff_mod_eq_zero (a b : ℤ) : a ∣ b ↔ b % a = 0 :=
⟨mod_eq_zero_of_dvd, dvd_of_mod_eq_zero⟩

/-- If `a % b = c` then `b` divides `a - c`. -/
lemma dvd_sub_of_mod_eq {a b c : ℤ} (h : a % b = c) : b ∣ a - c :=
begin
  have hx : a % b % b = c % b, { rw h },
  rw [mod_mod, ←mod_sub_cancel_right c, sub_self, zero_mod] at hx,
  exact dvd_of_mod_eq_zero hx
end

theorem nat_abs_dvd {a b : ℤ} : (a.nat_abs : ℤ) ∣ b ↔ a ∣ b :=
(nat_abs_eq a).elim (λ e, by rw ← e) (λ e, by rw [← neg_dvd_iff_dvd, ← e])

theorem dvd_nat_abs {a b : ℤ} : a ∣ b.nat_abs ↔ a ∣ b :=
(nat_abs_eq b).elim (λ e, by rw ← e) (λ e, by rw [← dvd_neg_iff_dvd, ← e])

instance decidable_dvd : @decidable_rel ℤ (∣) :=
assume a n, decidable_of_decidable_of_iff (by apply_instance) (dvd_iff_mod_eq_zero _ _).symm

protected theorem div_mul_cancel {a b : ℤ} (H : b ∣ a) : a / b * b = a :=
div_mul_cancel_of_mod_eq_zero (mod_eq_zero_of_dvd H)

protected theorem mul_div_cancel' {a b : ℤ} (H : a ∣ b) : a * (b / a) = b :=
by rw [mul_comm, int.div_mul_cancel H]

protected theorem mul_div_assoc (a : ℤ) : ∀ {b c : ℤ}, c ∣ b → (a * b) / c = a * (b / c)
| ._ c ⟨d, rfl⟩ := if cz : c = 0 then by simp [cz] else
  by rw [mul_left_comm, int.mul_div_cancel_left _ cz, int.mul_div_cancel_left _ cz]

protected theorem mul_div_assoc' (b : ℤ) {a c : ℤ} (h : c ∣ a) : a * b / c = a / c * b :=
by rw [mul_comm, int.mul_div_assoc _ h, mul_comm]

theorem div_dvd_div : ∀ {a b c : ℤ} (H1 : a ∣ b) (H2 : b ∣ c), b / a ∣ c / a
| a ._ ._ ⟨b, rfl⟩ ⟨c, rfl⟩ := if az : a = 0 then by simp [az] else
  by rw [int.mul_div_cancel_left _ az, mul_assoc, int.mul_div_cancel_left _ az];
     apply dvd_mul_right

protected theorem eq_mul_of_div_eq_right {a b c : ℤ} (H1 : b ∣ a) (H2 : a / b = c) :
  a = b * c :=
by rw [← H2, int.mul_div_cancel' H1]

protected theorem div_eq_of_eq_mul_right {a b c : ℤ} (H1 : b ≠ 0) (H2 : a = b * c) :
  a / b = c :=
by rw [H2, int.mul_div_cancel_left _ H1]

protected theorem eq_div_of_mul_eq_right {a b c : ℤ} (H1 : a ≠ 0) (H2 : a * b = c) :
  b = c / a :=
eq.symm $ int.div_eq_of_eq_mul_right H1 H2.symm

protected theorem div_eq_iff_eq_mul_right {a b c : ℤ} (H : b ≠ 0) (H' : b ∣ a) :
  a / b = c ↔ a = b * c :=
⟨int.eq_mul_of_div_eq_right H', int.div_eq_of_eq_mul_right H⟩

protected theorem div_eq_iff_eq_mul_left {a b c : ℤ} (H : b ≠ 0) (H' : b ∣ a) :
  a / b = c ↔ a = c * b :=
by rw mul_comm; exact int.div_eq_iff_eq_mul_right H H'

protected theorem eq_mul_of_div_eq_left {a b c : ℤ} (H1 : b ∣ a) (H2 : a / b = c) :
  a = c * b :=
by rw [mul_comm, int.eq_mul_of_div_eq_right H1 H2]

protected theorem div_eq_of_eq_mul_left {a b c : ℤ} (H1 : b ≠ 0) (H2 : a = c * b) :
  a / b = c :=
int.div_eq_of_eq_mul_right H1 (by rw [mul_comm, H2])

theorem neg_div_of_dvd : ∀ {a b : ℤ} (H : b ∣ a), -a / b = -(a / b)
| ._ b ⟨c, rfl⟩ := if bz : b = 0 then by simp [bz] else
  by rw [neg_mul_eq_mul_neg, int.mul_div_cancel_left _ bz, int.mul_div_cancel_left _ bz]

<<<<<<< HEAD
lemma add_div_of_dvd {a b c : ℤ} :
  c ∣ a → c ∣ b → (a + b) / c = a / c + b / c :=
begin
  intros h1 h2,
  by_cases h3 : c = 0,
  { rw [h3, zero_dvd_iff] at *,
    rw [h1, h2, h3], refl },
  { apply mul_right_cancel' h3,
    rw add_mul, repeat {rw [int.div_mul_cancel]};
    try {apply dvd_add}; assumption }
end

lemma sub_div_of_dvd {a b c : ℤ} (hca : c ∣ a) (hcb : c ∣ b) : (a - b) / c = a / c - b / c :=
begin
  rw [sub_eq_add_neg, sub_eq_add_neg, add_div_of_dvd hca ((dvd_neg c b).mpr hcb)],
  congr,
  exact neg_div_of_dvd hcb,
end

=======
>>>>>>> 3089b161
theorem div_sign : ∀ a b, a / sign b = a * sign b
| a (n+1:ℕ) := by unfold sign; simp
| a 0       := by simp [sign]
| a -[1+ n] := by simp [sign]

@[simp] theorem sign_mul : ∀ a b, sign (a * b) = sign a * sign b
| a       0       := by simp
| 0       b       := by simp
| (m+1:ℕ) (n+1:ℕ) := rfl
| (m+1:ℕ) -[1+ n] := rfl
| -[1+ m] (n+1:ℕ) := rfl
| -[1+ m] -[1+ n] := rfl

protected theorem sign_eq_div_abs (a : ℤ) : sign a = a / (abs a) :=
if az : a = 0 then by simp [az] else
(int.div_eq_of_eq_mul_left (mt abs_eq_zero.1 az)
  (sign_mul_abs _).symm).symm

theorem mul_sign : ∀ (i : ℤ), i * sign i = nat_abs i
| (n+1:ℕ) := mul_one _
| 0       := mul_zero _
| -[1+ n] := mul_neg_one _

theorem le_of_dvd {a b : ℤ} (bpos : 0 < b) (H : a ∣ b) : a ≤ b :=
match a, b, eq_succ_of_zero_lt bpos, H with
| (m : ℕ), ._, ⟨n, rfl⟩, H := coe_nat_le_coe_nat_of_le $
  nat.le_of_dvd n.succ_pos $ coe_nat_dvd.1 H
| -[1+ m], ._, ⟨n, rfl⟩, _ :=
  le_trans (le_of_lt $ neg_succ_lt_zero _) (coe_zero_le _)
end

theorem eq_one_of_dvd_one {a : ℤ} (H : 0 ≤ a) (H' : a ∣ 1) : a = 1 :=
match a, eq_coe_of_zero_le H, H' with
| ._, ⟨n, rfl⟩, H' := congr_arg coe $
  nat.eq_one_of_dvd_one $ coe_nat_dvd.1 H'
end

theorem eq_one_of_mul_eq_one_right {a b : ℤ} (H : 0 ≤ a) (H' : a * b = 1) : a = 1 :=
eq_one_of_dvd_one H ⟨b, H'.symm⟩

theorem eq_one_of_mul_eq_one_left {a b : ℤ} (H : 0 ≤ b) (H' : a * b = 1) : b = 1 :=
eq_one_of_mul_eq_one_right H (by rw [mul_comm, H'])

lemma of_nat_dvd_of_dvd_nat_abs {a : ℕ} : ∀ {z : ℤ} (haz : a ∣ z.nat_abs), ↑a ∣ z
| (int.of_nat _) haz := int.coe_nat_dvd.2 haz
| -[1+k] haz :=
  begin
    change ↑a ∣ -(k+1 : ℤ),
    apply dvd_neg_of_dvd,
    apply int.coe_nat_dvd.2,
    exact haz
  end

lemma dvd_nat_abs_of_of_nat_dvd {a : ℕ} : ∀ {z : ℤ} (haz : ↑a ∣ z), a ∣ z.nat_abs
| (int.of_nat _) haz := int.coe_nat_dvd.1 (int.dvd_nat_abs.2 haz)
| -[1+k] haz :=
  have haz' : (↑a:ℤ) ∣ (↑(k+1):ℤ), from dvd_of_dvd_neg haz,
  int.coe_nat_dvd.1 haz'

lemma pow_dvd_of_le_of_pow_dvd {p m n : ℕ} {k : ℤ} (hmn : m ≤ n) (hdiv : ↑(p ^ n) ∣ k) :
      ↑(p ^ m) ∣ k :=
begin
  induction k,
    { apply int.coe_nat_dvd.2,
      apply pow_dvd_of_le_of_pow_dvd hmn,
      apply int.coe_nat_dvd.1 hdiv },
    { change -[1+k] with -(↑(k+1) : ℤ),
      apply dvd_neg_of_dvd,
      apply int.coe_nat_dvd.2,
      apply pow_dvd_of_le_of_pow_dvd hmn,
      apply int.coe_nat_dvd.1,
      apply dvd_of_dvd_neg,
      exact hdiv }
end

lemma dvd_of_pow_dvd {p k : ℕ} {m : ℤ} (hk : 1 ≤ k) (hpk : ↑(p^k) ∣ m) : ↑p ∣ m :=
by rw ←pow_one p; exact pow_dvd_of_le_of_pow_dvd hk hpk

/-- If `n > 0` then `m` is not divisible by `n` iff it is between `n * k` and `n * (k + 1)`
  for some `k`. -/
lemma exists_lt_and_lt_iff_not_dvd (m : ℤ) {n : ℤ} (hn : 0 < n) :
  (∃ k, n * k < m ∧ m < n * (k + 1)) ↔ ¬ n ∣ m :=
begin
  split,
  { rintro ⟨k, h1k, h2k⟩ ⟨l, rfl⟩, rw [mul_lt_mul_left hn] at h1k h2k,
    rw [lt_add_one_iff, ← not_lt] at h2k, exact h2k h1k },
  { intro h, rw [dvd_iff_mod_eq_zero, ← ne.def] at h,
    have := (mod_nonneg m hn.ne.symm).lt_of_ne h.symm,
    simp only [← mod_add_div m n] {single_pass := tt},
    refine ⟨m / n, lt_add_of_pos_left _ this, _⟩,
    rw [add_comm _ (1 : ℤ), left_distrib, mul_one], exact add_lt_add_right (mod_lt_of_pos _ hn) _ }
end

/-! ### `/` and ordering -/

protected theorem div_mul_le (a : ℤ) {b : ℤ} (H : b ≠ 0) : a / b * b ≤ a :=
le_of_sub_nonneg $ by rw [mul_comm, ← mod_def]; apply mod_nonneg _ H

protected theorem div_le_of_le_mul {a b c : ℤ} (H : 0 < c) (H' : a ≤ b * c) : a / c ≤ b :=
le_of_mul_le_mul_right (le_trans (int.div_mul_le _ (ne_of_gt H)) H') H

protected theorem mul_lt_of_lt_div {a b c : ℤ} (H : 0 < c) (H3 : a < b / c) : a * c < b :=
lt_of_not_ge $ mt (int.div_le_of_le_mul H) (not_le_of_gt H3)

protected theorem mul_le_of_le_div {a b c : ℤ} (H1 : 0 < c) (H2 : a ≤ b / c) : a * c ≤ b :=
le_trans (mul_le_mul_of_nonneg_right H2 (le_of_lt H1)) (int.div_mul_le _ (ne_of_gt H1))

protected theorem le_div_of_mul_le {a b c : ℤ} (H1 : 0 < c) (H2 : a * c ≤ b) : a ≤ b / c :=
le_of_lt_add_one $ lt_of_mul_lt_mul_right
  (lt_of_le_of_lt H2 (lt_div_add_one_mul_self _ H1)) (le_of_lt H1)

protected theorem le_div_iff_mul_le {a b c : ℤ} (H : 0 < c) : a ≤ b / c ↔ a * c ≤ b :=
⟨int.mul_le_of_le_div H, int.le_div_of_mul_le H⟩

protected theorem div_le_div {a b c : ℤ} (H : 0 < c) (H' : a ≤ b) : a / c ≤ b / c :=
int.le_div_of_mul_le H (le_trans (int.div_mul_le _ (ne_of_gt H)) H')

protected theorem div_lt_of_lt_mul {a b c : ℤ} (H : 0 < c) (H' : a < b * c) : a / c < b :=
lt_of_not_ge $ mt (int.mul_le_of_le_div H) (not_le_of_gt H')

protected theorem lt_mul_of_div_lt {a b c : ℤ} (H1 : 0 < c) (H2 : a / c < b) : a < b * c :=
lt_of_not_ge $ mt (int.le_div_of_mul_le H1) (not_le_of_gt H2)

protected theorem div_lt_iff_lt_mul {a b c : ℤ} (H : 0 < c) : a / c < b ↔ a < b * c :=
⟨int.lt_mul_of_div_lt H, int.div_lt_of_lt_mul H⟩

protected theorem le_mul_of_div_le {a b c : ℤ} (H1 : 0 ≤ b) (H2 : b ∣ a) (H3 : a / b ≤ c) :
  a ≤ c * b :=
by rw [← int.div_mul_cancel H2]; exact mul_le_mul_of_nonneg_right H3 H1

protected theorem lt_div_of_mul_lt {a b c : ℤ} (H1 : 0 ≤ b) (H2 : b ∣ c) (H3 : a * b < c) :
  a < c / b :=
lt_of_not_ge $ mt (int.le_mul_of_div_le H1 H2) (not_le_of_gt H3)

protected theorem lt_div_iff_mul_lt {a b : ℤ} (c : ℤ) (H : 0 < c) (H' : c ∣ b) :
  a < b / c ↔ a * c < b :=
⟨int.mul_lt_of_lt_div H, int.lt_div_of_mul_lt (le_of_lt H) H'⟩

theorem div_pos_of_pos_of_dvd {a b : ℤ} (H1 : 0 < a) (H2 : 0 ≤ b) (H3 : b ∣ a) : 0 < a / b :=
int.lt_div_of_mul_lt H2 H3 (by rwa zero_mul)

theorem div_eq_div_of_mul_eq_mul {a b c d : ℤ} (H2 : d ∣ c) (H3 : b ≠ 0)
    (H4 : d ≠ 0) (H5 : a * d = b * c) :
  a / b = c / d :=
int.div_eq_of_eq_mul_right H3 $
by rw [← int.mul_div_assoc _ H2]; exact
(int.div_eq_of_eq_mul_left H4 H5.symm).symm

theorem eq_mul_div_of_mul_eq_mul_of_dvd_left {a b c d : ℤ} (hb : b ≠ 0) (hbc : b ∣ c)
      (h : b * a = c * d) : a = c / b * d :=
begin
  cases hbc with k hk,
  subst hk,
  rw [int.mul_div_cancel_left _ hb],
  rw mul_assoc at h,
  apply mul_left_cancel' hb h
end

/-- If an integer with larger absolute value divides an integer, it is
zero. -/
lemma eq_zero_of_dvd_of_nat_abs_lt_nat_abs {a b : ℤ} (w : a ∣ b) (h : nat_abs b < nat_abs a) :
  b = 0 :=
begin
  rw [←nat_abs_dvd, ←dvd_nat_abs, coe_nat_dvd] at w,
  rw ←nat_abs_eq_zero,
  exact eq_zero_of_dvd_of_lt w h
end

lemma eq_zero_of_dvd_of_nonneg_of_lt {a b : ℤ} (w₁ : 0 ≤ a) (w₂ : a < b) (h : b ∣ a) : a = 0 :=
eq_zero_of_dvd_of_nat_abs_lt_nat_abs h (nat_abs_lt_nat_abs_of_nonneg_of_lt w₁ w₂)

/-- If two integers are congruent to a sufficiently large modulus,
they are equal. -/
lemma eq_of_mod_eq_of_nat_abs_sub_lt_nat_abs {a b c : ℤ} (h1 : a % b = c)
    (h2 : nat_abs (a - c) < nat_abs b) :
  a = c :=
eq_of_sub_eq_zero (eq_zero_of_dvd_of_nat_abs_lt_nat_abs (dvd_sub_of_mod_eq h1) h2)

theorem of_nat_add_neg_succ_of_nat_of_lt {m n : ℕ}
  (h : m < n.succ) : of_nat m + -[1+n] = -[1+ n - m] :=
begin
 change sub_nat_nat _ _ = _,
 have h' : n.succ - m = (n - m).succ,
 apply succ_sub,
 apply le_of_lt_succ h,
 simp [*, sub_nat_nat]
end

theorem of_nat_add_neg_succ_of_nat_of_ge {m n : ℕ}
  (h : n.succ ≤ m) : of_nat m + -[1+n] = of_nat (m - n.succ) :=
begin
 change sub_nat_nat _ _ = _,
 have h' : n.succ - m = 0,
 apply sub_eq_zero_of_le h,
 simp [*, sub_nat_nat]
end

@[simp] theorem neg_add_neg (m n : ℕ) : -[1+m] + -[1+n] = -[1+nat.succ(m+n)] := rfl

/-! ### to_nat -/

theorem to_nat_eq_max : ∀ (a : ℤ), (to_nat a : ℤ) = max a 0
| (n : ℕ) := (max_eq_left (coe_zero_le n)).symm
| -[1+ n] := (max_eq_right (le_of_lt (neg_succ_lt_zero n))).symm

@[simp] lemma to_nat_zero : (0 : ℤ).to_nat = 0 := rfl

@[simp] lemma to_nat_one : (1 : ℤ).to_nat = 1 := rfl

@[simp] theorem to_nat_of_nonneg {a : ℤ} (h : 0 ≤ a) : (to_nat a : ℤ) = a :=
by rw [to_nat_eq_max, max_eq_left h]

@[simp] lemma to_nat_sub_of_le (a b : ℤ) (h : b ≤ a) : (to_nat (a + -b) : ℤ) = a + - b :=
int.to_nat_of_nonneg (sub_nonneg_of_le h)

@[simp] theorem to_nat_coe_nat (n : ℕ) : to_nat ↑n = n := rfl

@[simp] lemma to_nat_coe_nat_add_one {n : ℕ} : ((n : ℤ) + 1).to_nat = n + 1 := rfl

theorem le_to_nat (a : ℤ) : a ≤ to_nat a :=
by rw [to_nat_eq_max]; apply le_max_left

@[simp] theorem to_nat_le {a : ℤ} {n : ℕ} : to_nat a ≤ n ↔ a ≤ n :=
by rw [(coe_nat_le_coe_nat_iff _ _).symm, to_nat_eq_max, max_le_iff];
   exact and_iff_left (coe_zero_le _)

@[simp] theorem lt_to_nat {n : ℕ} {a : ℤ} : n < to_nat a ↔ (n : ℤ) < a :=
le_iff_le_iff_lt_iff_lt.1 to_nat_le

theorem to_nat_le_to_nat {a b : ℤ} (h : a ≤ b) : to_nat a ≤ to_nat b :=
by rw to_nat_le; exact le_trans h (le_to_nat b)

theorem to_nat_lt_to_nat {a b : ℤ} (hb : 0 < b) : to_nat a < to_nat b ↔ a < b :=
⟨λ h, begin cases a, exact lt_to_nat.1 h, exact lt_trans (neg_succ_of_nat_lt_zero a) hb, end,
 λ h, begin rw lt_to_nat, cases a, exact h, exact hb end⟩

theorem lt_of_to_nat_lt {a b : ℤ} (h : to_nat a < to_nat b) : a < b :=
(to_nat_lt_to_nat $ lt_to_nat.1 $ lt_of_le_of_lt (nat.zero_le _) h).1 h

lemma to_nat_add {a b : ℤ} (ha : 0 ≤ a) (hb : 0 ≤ b) :
  (a + b).to_nat = a.to_nat + b.to_nat :=
begin
  lift a to ℕ using ha,
  lift b to ℕ using hb,
  norm_cast,
end

lemma to_nat_add_one {a : ℤ} (h : 0 ≤ a) : (a + 1).to_nat = a.to_nat + 1 :=
to_nat_add h (zero_le_one)

/-- If `n : ℕ`, then `int.to_nat' n = some n`, if `n : ℤ` is negative, then `int.to_nat' n = none`.
-/
def to_nat' : ℤ → option ℕ
| (n : ℕ) := some n
| -[1+ n] := none

theorem mem_to_nat' : ∀ (a : ℤ) (n : ℕ), n ∈ to_nat' a ↔ a = n
| (m : ℕ) n := option.some_inj.trans coe_nat_inj'.symm
| -[1+ m] n := by split; intro h; cases h

lemma to_nat_zero_of_neg : ∀ {z : ℤ}, z < 0 → z.to_nat = 0
| (-[1+n]) _ := rfl
| (int.of_nat n) h := (not_le_of_gt h $ int.of_nat_nonneg n).elim

/-! ### units -/

@[simp] theorem units_nat_abs (u : units ℤ) : nat_abs u = 1 :=
units.ext_iff.1 $ nat.units_eq_one ⟨nat_abs u, nat_abs ↑u⁻¹,
  by rw [← nat_abs_mul, units.mul_inv]; refl,
  by rw [← nat_abs_mul, units.inv_mul]; refl⟩

theorem units_eq_one_or (u : units ℤ) : u = 1 ∨ u = -1 :=
by simpa only [units.ext_iff, units_nat_abs] using nat_abs_eq u

lemma units_inv_eq_self (u : units ℤ) : u⁻¹ = u :=
(units_eq_one_or u).elim (λ h, h.symm ▸ rfl) (λ h, h.symm ▸ rfl)

@[simp] lemma units_mul_self (u : units ℤ) : u * u = 1 :=
(units_eq_one_or u).elim (λ h, h.symm ▸ rfl) (λ h, h.symm ▸ rfl)

-- `units.coe_mul` is a "wrong turn" for the simplifier, this undoes it and simplifies further
@[simp] lemma units_coe_mul_self (u : units ℤ) : (u * u : ℤ) = 1 :=
by rw [←units.coe_mul, units_mul_self, units.coe_one]

/-! ### bitwise ops -/

@[simp] lemma bodd_zero : bodd 0 = ff := rfl
@[simp] lemma bodd_one : bodd 1 = tt := rfl
lemma bodd_two : bodd 2 = ff := rfl

@[simp, norm_cast] lemma bodd_coe (n : ℕ) : int.bodd n = nat.bodd n := rfl

@[simp] lemma bodd_sub_nat_nat (m n : ℕ) : bodd (sub_nat_nat m n) = bxor m.bodd n.bodd :=
by apply sub_nat_nat_elim m n (λ m n i, bodd i = bxor m.bodd n.bodd); intros;
  simp; cases i.bodd; simp

@[simp] lemma bodd_neg_of_nat (n : ℕ) : bodd (neg_of_nat n) = n.bodd :=
by cases n; simp; refl

@[simp] lemma bodd_neg (n : ℤ) : bodd (-n) = bodd n :=
by cases n; simp [has_neg.neg, int.coe_nat_eq, int.neg, bodd, -of_nat_eq_coe]

@[simp] lemma bodd_add (m n : ℤ) : bodd (m + n) = bxor (bodd m) (bodd n) :=
by cases m with m m; cases n with n n; unfold has_add.add;
  simp [int.add, -of_nat_eq_coe, bool.bxor_comm]

@[simp] lemma bodd_mul (m n : ℤ) : bodd (m * n) = bodd m && bodd n :=
by cases m with m m; cases n with n n;
  simp [← int.mul_def, int.mul, -of_nat_eq_coe, bool.bxor_comm]

theorem bodd_add_div2 : ∀ n, cond (bodd n) 1 0 + 2 * div2 n = n
| (n : ℕ) :=
  by rw [show (cond (bodd n) 1 0 : ℤ) = (cond (bodd n) 1 0 : ℕ),
         by cases bodd n; refl]; exact congr_arg of_nat n.bodd_add_div2
| -[1+ n] := begin
    refine eq.trans _ (congr_arg neg_succ_of_nat n.bodd_add_div2),
    dsimp [bodd], cases nat.bodd n; dsimp [cond, bnot, div2, int.mul],
    { change -[1+ 2 * nat.div2 n] = _, rw zero_add },
    { rw [zero_add, add_comm], refl }
  end

theorem div2_val : ∀ n, div2 n = n / 2
| (n : ℕ) := congr_arg of_nat n.div2_val
| -[1+ n] := congr_arg neg_succ_of_nat n.div2_val

lemma bit0_val (n : ℤ) : bit0 n = 2 * n := (two_mul _).symm

lemma bit1_val (n : ℤ) : bit1 n = 2 * n + 1 := congr_arg (+(1:ℤ)) (bit0_val _)

lemma bit_val (b n) : bit b n = 2 * n + cond b 1 0 :=
by { cases b, apply (bit0_val n).trans (add_zero _).symm, apply bit1_val }

lemma bit_decomp (n : ℤ) : bit (bodd n) (div2 n) = n :=
(bit_val _ _).trans $ (add_comm _ _).trans $ bodd_add_div2 _

/-- Defines a function from `ℤ` conditionally, if it is defined for odd and even integers separately
  using `bit`. -/
def {u} bit_cases_on {C : ℤ → Sort u} (n) (h : ∀ b n, C (bit b n)) : C n :=
by rw [← bit_decomp n]; apply h

@[simp] lemma bit_zero : bit ff 0 = 0 := rfl

@[simp] lemma bit_coe_nat (b) (n : ℕ) : bit b n = nat.bit b n :=
by rw [bit_val, nat.bit_val]; cases b; refl

@[simp] lemma bit_neg_succ (b) (n : ℕ) : bit b -[1+ n] = -[1+ nat.bit (bnot b) n] :=
by rw [bit_val, nat.bit_val]; cases b; refl

@[simp] lemma bodd_bit (b n) : bodd (bit b n) = b :=
by rw bit_val; simp; cases b; cases bodd n; refl

@[simp] lemma bodd_bit0 (n : ℤ) : bodd (bit0 n) = ff := bodd_bit ff n

@[simp] lemma bodd_bit1 (n : ℤ) : bodd (bit1 n) = tt := bodd_bit tt n

@[simp] lemma div2_bit (b n) : div2 (bit b n) = n :=
begin
  rw [bit_val, div2_val, add_comm, int.add_mul_div_left, (_ : (_/2:ℤ) = 0), zero_add],
  cases b, all_goals {exact dec_trivial}
end

lemma bit0_ne_bit1 (m n : ℤ) : bit0 m ≠ bit1 n :=
mt (congr_arg bodd) $ by simp

lemma bit1_ne_bit0 (m n : ℤ) : bit1 m ≠ bit0 n :=
(bit0_ne_bit1 _ _).symm

lemma bit1_ne_zero (m : ℤ) : bit1 m ≠ 0 :=
by simpa only [bit0_zero] using bit1_ne_bit0 m 0

@[simp] lemma test_bit_zero (b) : ∀ n, test_bit (bit b n) 0 = b
| (n : ℕ) := by rw [bit_coe_nat]; apply nat.test_bit_zero
| -[1+ n] := by rw [bit_neg_succ]; dsimp [test_bit]; rw [nat.test_bit_zero];
                clear test_bit_zero; cases b; refl

@[simp] lemma test_bit_succ (m b) : ∀ n, test_bit (bit b n) (nat.succ m) = test_bit n m
| (n : ℕ) := by rw [bit_coe_nat]; apply nat.test_bit_succ
| -[1+ n] := by rw [bit_neg_succ]; dsimp [test_bit]; rw [nat.test_bit_succ]

private meta def bitwise_tac : tactic unit := `[
  funext m,
  funext n,
  cases m with m m; cases n with n n; try {refl},
  all_goals {
    apply congr_arg of_nat <|> apply congr_arg neg_succ_of_nat,
    try {dsimp [nat.land, nat.ldiff, nat.lor]},
    try {rw [
      show nat.bitwise (λ a b, a && bnot b) n m =
           nat.bitwise (λ a b, b && bnot a) m n, from
      congr_fun (congr_fun (@nat.bitwise_swap (λ a b, b && bnot a) rfl) n) m]},
    apply congr_arg (λ f, nat.bitwise f m n),
    funext a,
    funext b,
    cases a; cases b; refl
  },
  all_goals {unfold nat.land nat.ldiff nat.lor}
]

theorem bitwise_or   : bitwise bor                  = lor   := by bitwise_tac
theorem bitwise_and  : bitwise band                 = land  := by bitwise_tac
theorem bitwise_diff : bitwise (λ a b, a && bnot b) = ldiff := by bitwise_tac
theorem bitwise_xor  : bitwise bxor                 = lxor  := by bitwise_tac

@[simp] lemma bitwise_bit (f : bool → bool → bool) (a m b n) :
  bitwise f (bit a m) (bit b n) = bit (f a b) (bitwise f m n) :=
begin
  cases m with m m; cases n with n n;
  repeat { rw [← int.coe_nat_eq] <|> rw bit_coe_nat <|> rw bit_neg_succ };
  unfold bitwise nat_bitwise bnot;
  [ induction h : f ff ff,
    induction h : f ff tt,
    induction h : f tt ff,
    induction h : f tt tt ],
  all_goals {
    unfold cond, rw nat.bitwise_bit,
    repeat { rw bit_coe_nat <|> rw bit_neg_succ <|> rw bnot_bnot } },
  all_goals { unfold bnot {fail_if_unchanged := ff}; rw h; refl }
end

@[simp] lemma lor_bit (a m b n) : lor (bit a m) (bit b n) = bit (a || b) (lor m n) :=
by rw [← bitwise_or, bitwise_bit]

@[simp] lemma land_bit (a m b n) : land (bit a m) (bit b n) = bit (a && b) (land m n) :=
by rw [← bitwise_and, bitwise_bit]

@[simp] lemma ldiff_bit (a m b n) : ldiff (bit a m) (bit b n) = bit (a && bnot b) (ldiff m n) :=
by rw [← bitwise_diff, bitwise_bit]

@[simp] lemma lxor_bit (a m b n) : lxor (bit a m) (bit b n) = bit (bxor a b) (lxor m n) :=
by rw [← bitwise_xor, bitwise_bit]

@[simp] lemma lnot_bit (b) : ∀ n, lnot (bit b n) = bit (bnot b) (lnot n)
| (n : ℕ) := by simp [lnot]
| -[1+ n] := by simp [lnot]

@[simp] lemma test_bit_bitwise (f : bool → bool → bool) (m n k) :
  test_bit (bitwise f m n) k = f (test_bit m k) (test_bit n k) :=
begin
  induction k with k IH generalizing m n;
  apply bit_cases_on m; intros a m';
  apply bit_cases_on n; intros b n';
  rw bitwise_bit,
  { simp [test_bit_zero] },
  { simp [test_bit_succ, IH] }
end

@[simp] lemma test_bit_lor (m n k) : test_bit (lor m n) k = test_bit m k || test_bit n k :=
by rw [← bitwise_or, test_bit_bitwise]

@[simp] lemma test_bit_land (m n k) : test_bit (land m n) k = test_bit m k && test_bit n k :=
by rw [← bitwise_and, test_bit_bitwise]

@[simp]
lemma test_bit_ldiff (m n k) : test_bit (ldiff m n) k = test_bit m k && bnot (test_bit n k) :=
by rw [← bitwise_diff, test_bit_bitwise]

@[simp] lemma test_bit_lxor (m n k) : test_bit (lxor m n) k = bxor (test_bit m k) (test_bit n k) :=
by rw [← bitwise_xor, test_bit_bitwise]

@[simp] lemma test_bit_lnot : ∀ n k, test_bit (lnot n) k = bnot (test_bit n k)
| (n : ℕ) k := by simp [lnot, test_bit]
| -[1+ n] k := by simp [lnot, test_bit]

lemma shiftl_add : ∀ (m : ℤ) (n : ℕ) (k : ℤ), shiftl m (n + k) = shiftl (shiftl m n) k
| (m : ℕ) n (k:ℕ) := congr_arg of_nat (nat.shiftl_add _ _ _)
| -[1+ m] n (k:ℕ) := congr_arg neg_succ_of_nat (nat.shiftl'_add _ _ _ _)
| (m : ℕ) n -[1+k] := sub_nat_nat_elim n k.succ
    (λ n k i, shiftl ↑m i = nat.shiftr (nat.shiftl m n) k)
    (λ i n, congr_arg coe $
      by rw [← nat.shiftl_sub, nat.add_sub_cancel_left]; apply nat.le_add_right)
    (λ i n, congr_arg coe $
      by rw [add_assoc, nat.shiftr_add, ← nat.shiftl_sub, nat.sub_self]; refl)
| -[1+ m] n -[1+k] := sub_nat_nat_elim n k.succ
    (λ n k i, shiftl -[1+ m] i = -[1+ nat.shiftr (nat.shiftl' tt m n) k])
    (λ i n, congr_arg neg_succ_of_nat $
      by rw [← nat.shiftl'_sub, nat.add_sub_cancel_left]; apply nat.le_add_right)
    (λ i n, congr_arg neg_succ_of_nat $
      by rw [add_assoc, nat.shiftr_add, ← nat.shiftl'_sub, nat.sub_self]; refl)

lemma shiftl_sub (m : ℤ) (n : ℕ) (k : ℤ) : shiftl m (n - k) = shiftr (shiftl m n) k :=
shiftl_add _ _ _

@[simp] lemma shiftl_neg (m n : ℤ) : shiftl m (-n) = shiftr m n := rfl
@[simp] lemma shiftr_neg (m n : ℤ) : shiftr m (-n) = shiftl m n := by rw [← shiftl_neg, neg_neg]

@[simp] lemma shiftl_coe_nat (m n : ℕ) : shiftl m n = nat.shiftl m n := rfl
@[simp] lemma shiftr_coe_nat (m n : ℕ) : shiftr m n = nat.shiftr m n := by cases n; refl

@[simp] lemma shiftl_neg_succ (m n : ℕ) : shiftl -[1+ m] n = -[1+ nat.shiftl' tt m n] := rfl
@[simp]
lemma shiftr_neg_succ (m n : ℕ) : shiftr -[1+ m] n = -[1+ nat.shiftr m n] := by cases n; refl

lemma shiftr_add : ∀ (m : ℤ) (n k : ℕ), shiftr m (n + k) = shiftr (shiftr m n) k
| (m : ℕ) n k := by rw [shiftr_coe_nat, shiftr_coe_nat,
                        ← int.coe_nat_add, shiftr_coe_nat, nat.shiftr_add]
| -[1+ m] n k := by rw [shiftr_neg_succ, shiftr_neg_succ,
                        ← int.coe_nat_add, shiftr_neg_succ, nat.shiftr_add]

lemma shiftl_eq_mul_pow : ∀ (m : ℤ) (n : ℕ), shiftl m n = m * ↑(2 ^ n)
| (m : ℕ) n := congr_arg coe (nat.shiftl_eq_mul_pow _ _)
| -[1+ m] n := @congr_arg ℕ ℤ _ _ (λi, -i) (nat.shiftl'_tt_eq_mul_pow _ _)

lemma shiftr_eq_div_pow : ∀ (m : ℤ) (n : ℕ), shiftr m n = m / ↑(2 ^ n)
| (m : ℕ) n := by rw shiftr_coe_nat; exact congr_arg coe (nat.shiftr_eq_div_pow _ _)
| -[1+ m] n := begin
  rw [shiftr_neg_succ, neg_succ_of_nat_div, nat.shiftr_eq_div_pow], refl,
  exact coe_nat_lt_coe_nat_of_lt (pow_pos dec_trivial _)
end

lemma one_shiftl (n : ℕ) : shiftl 1 n = (2 ^ n : ℕ) :=
congr_arg coe (nat.one_shiftl _)

@[simp] lemma zero_shiftl : ∀ n : ℤ, shiftl 0 n = 0
| (n : ℕ) := congr_arg coe (nat.zero_shiftl _)
| -[1+ n] := congr_arg coe (nat.zero_shiftr _)

@[simp] lemma zero_shiftr (n) : shiftr 0 n = 0 := zero_shiftl _

/-! ### Least upper bound property for integers -/

section classical
open_locale classical

theorem exists_least_of_bdd {P : ℤ → Prop}
    (Hbdd : ∃ b : ℤ, ∀ z : ℤ, P z → b ≤ z)
        (Hinh : ∃ z : ℤ, P z) : ∃ lb : ℤ, P lb ∧ (∀ z : ℤ, P z → lb ≤ z) :=
let ⟨b, Hb⟩ := Hbdd in
have EX : ∃ n : ℕ, P (b + n), from
  let ⟨elt, Helt⟩ := Hinh in
  match elt, le.dest (Hb _ Helt), Helt with
  | ._, ⟨n, rfl⟩, Hn := ⟨n, Hn⟩
  end,
⟨b + (nat.find EX : ℤ), nat.find_spec EX, λ z h,
  match z, le.dest (Hb _ h), h with
  | ._, ⟨n, rfl⟩, h := add_le_add_left
    (int.coe_nat_le.2 $ nat.find_min' _ h) _
  end⟩

theorem exists_greatest_of_bdd {P : ℤ → Prop}
    (Hbdd : ∃ b : ℤ, ∀ z : ℤ, P z → z ≤ b)
        (Hinh : ∃ z : ℤ, P z) : ∃ ub : ℤ, P ub ∧ (∀ z : ℤ, P z → z ≤ ub) :=
have Hbdd' : ∃ (b : ℤ), ∀ (z : ℤ), P (-z) → b ≤ z, from
let ⟨b, Hb⟩ := Hbdd in ⟨-b, λ z h, neg_le.1 (Hb _ h)⟩,
have Hinh' : ∃ z : ℤ, P (-z), from
let ⟨elt, Helt⟩ := Hinh in ⟨-elt, by rw [neg_neg]; exact Helt⟩,
let ⟨lb, Plb, al⟩ := exists_least_of_bdd Hbdd' Hinh' in
⟨-lb, Plb, λ z h, le_neg.1 $ al _ $ by rwa neg_neg⟩

end classical

end int

attribute [irreducible] int.nonneg<|MERGE_RESOLUTION|>--- conflicted
+++ resolved
@@ -739,28 +739,20 @@
 | ._ b ⟨c, rfl⟩ := if bz : b = 0 then by simp [bz] else
   by rw [neg_mul_eq_mul_neg, int.mul_div_cancel_left _ bz, int.mul_div_cancel_left _ bz]
 
-<<<<<<< HEAD
-lemma add_div_of_dvd {a b c : ℤ} :
-  c ∣ a → c ∣ b → (a + b) / c = a / c + b / c :=
-begin
-  intros h1 h2,
-  by_cases h3 : c = 0,
-  { rw [h3, zero_dvd_iff] at *,
-    rw [h1, h2, h3], refl },
-  { apply mul_right_cancel' h3,
-    rw add_mul, repeat {rw [int.div_mul_cancel]};
-    try {apply dvd_add}; assumption }
-end
-
-lemma sub_div_of_dvd {a b c : ℤ} (hca : c ∣ a) (hcb : c ∣ b) : (a - b) / c = a / c - b / c :=
-begin
-  rw [sub_eq_add_neg, sub_eq_add_neg, add_div_of_dvd hca ((dvd_neg c b).mpr hcb)],
+lemma sub_div_of_dvd_left {a b c : ℤ} (hca : c ∣ a) : (a - b) / c = a / c - b / c :=
+begin
+  rw [sub_eq_add_neg, sub_eq_add_neg, int.add_div_of_dvd_left hca],
   congr,
   exact neg_div_of_dvd hcb,
 end
 
-=======
->>>>>>> 3089b161
+lemma sub_div_of_dvd_right {a b c : ℤ} (hcb : c ∣ b) : (a - b) / c = a / c - b / c :=
+begin
+  rw [sub_eq_add_neg, sub_eq_add_neg, int.add_div_of_dvd_right ((dvd_neg c b).mpr hcb)],
+  congr,
+  exact neg_div_of_dvd hcb,
+end
+
 theorem div_sign : ∀ a b, a / sign b = a * sign b
 | a (n+1:ℕ) := by unfold sign; simp
 | a 0       := by simp [sign]

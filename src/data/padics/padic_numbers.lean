/-
Copyright (c) 2018 Robert Y. Lewis. All rights reserved.
Released under Apache 2.0 license as described in the file LICENSE.
Authors: Robert Y. Lewis

-/
import data.padics.padic_norm
import analysis.normed_space.basic

/-!
# p-adic numbers

This file defines the p-adic numbers (rationals) `ℚ_p` as the completion of `ℚ` with respect to the
p-adic norm. We show that the p-adic norm on ℚ extends to `ℚ_p`, that `ℚ` is embedded in `ℚ_p`, and that
`ℚ_p` is Cauchy complete.

## Important definitions

* `padic` : the type of p-adic numbers
* `padic_norm_e` : the rational valued p-adic norm on `ℚ_p`

## Notation

We introduce the notation `ℚ_[p]` for the p-adic numbers.

## Implementation notes

Much, but not all, of this file assumes that `p` is prime. This assumption is inferred automatically
by taking `[fact (prime p)]` as a type class argument.

We use the same concrete Cauchy sequence construction that is used to construct ℝ. `ℚ_p` inherits a
field structure from this construction. The extension of the norm on ℚ to `ℚ_p` is *not* analogous to
extending the absolute value to ℝ, and hence the proof that `ℚ_p` is complete is different from the
proof that ℝ is complete.

A small special-purpose simplification tactic, `padic_index_simp`, is used to manipulate sequence
indices in the proof that the norm extends.

`padic_norm_e` is the rational-valued p-adic norm on `ℚ_p`. To instantiate `ℚ_p` as a normed field,
we must cast this into a ℝ-valued norm. The `ℝ`-valued norm, using notation `∥ ∥` from normed spaces,
is the canonical representation of this norm.

`simp` prefers `padic_norm` to `padic_norm_e` when possible.
Since `padic_norm_e` and `∥ ∥` have different types, `simp` does not rewrite one to the other.

Coercions from `ℚ` to `ℚ_p` are set up to work with the `norm_cast` tactic.

## References

* [F. Q. Gouêva, *p-adic numbers*][gouvea1997]
* [R. Y. Lewis, *A formal proof of Hensel's lemma over the p-adic integers*][lewis2019]
* <https://en.wikipedia.org/wiki/P-adic_number>

## Tags

p-adic, p adic, padic, norm, valuation, cauchy, completion, p-adic completion
-/

noncomputable theory
open_locale classical

open nat multiplicity padic_norm cau_seq cau_seq.completion metric

/-- The type of Cauchy sequences of rationals with respect to the p-adic norm. -/
@[reducible] def padic_seq (p : ℕ) [fact p.prime] := cau_seq _ (padic_norm p)

namespace padic_seq

section
variables {p : ℕ} [fact p.prime]

/-- The p-adic norm of the entries of a nonzero Cauchy sequence of rationals is eventually
constant. -/
lemma stationary {f : cau_seq ℚ (padic_norm p)} (hf : ¬ f ≈ 0) :
  ∃ N, ∀ m n, N ≤ m → N ≤ n → padic_norm p (f n) = padic_norm p (f m) :=
have ∃ ε > 0, ∃ N1, ∀ j ≥ N1, ε ≤ padic_norm p (f j),
  from cau_seq.abv_pos_of_not_lim_zero $ not_lim_zero_of_not_congr_zero hf,
let ⟨ε, hε, N1, hN1⟩ := this,
    ⟨N2, hN2⟩ := cau_seq.cauchy₂ f hε in
⟨ max N1 N2,
  λ n m hn hm,
  have padic_norm p (f n - f m) < ε, from hN2 _ _ (max_le_iff.1 hn).2 (max_le_iff.1 hm).2,
  have padic_norm p (f n - f m) < padic_norm p (f n),
    from lt_of_lt_of_le this $ hN1 _ (max_le_iff.1 hn).1,
  have  padic_norm p (f n - f m) < max (padic_norm p (f n)) (padic_norm p (f m)),
    from lt_max_iff.2 (or.inl this),
  begin
    by_contradiction hne,
    rw ←padic_norm.neg p (f m) at hne,
    have hnam := add_eq_max_of_ne p hne,
    rw [padic_norm.neg, max_comm] at hnam,
    rw [←hnam, sub_eq_add_neg, add_comm] at this,
    apply _root_.lt_irrefl _ this
  end ⟩

/-- For all n ≥ stationary_point f hf, the p-adic norm of f n is the same. -/
def stationary_point {f : padic_seq p} (hf : ¬ f ≈ 0) : ℕ :=
classical.some $ stationary hf

lemma stationary_point_spec {f : padic_seq p} (hf : ¬ f ≈ 0) :
  ∀ {m n}, stationary_point hf ≤ m → stationary_point hf ≤ n →
    padic_norm p (f n) = padic_norm p (f m) :=
classical.some_spec $ stationary hf

/-- Since the norm of the entries of a Cauchy sequence is eventually stationary, we can lift the norm
to sequences. -/
def norm (f : padic_seq p) : ℚ :=
if hf : f ≈ 0 then 0 else padic_norm p (f (stationary_point hf))

lemma norm_zero_iff (f : padic_seq p) : f.norm = 0 ↔ f ≈ 0 :=
begin
  constructor,
  { intro h,
    by_contradiction hf,
    unfold norm at h, split_ifs at h,
    apply hf,
    intros ε hε,
    existsi stationary_point hf,
    intros j hj,
    have heq := stationary_point_spec hf (le_refl _) hj,
    simpa [h, heq] },
  { intro h,
    simp [norm, h] }
end

end

section embedding
open cau_seq
variables {p : ℕ} [fact p.prime]

lemma equiv_zero_of_val_eq_of_equiv_zero {f g : padic_seq p}
  (h : ∀ k, padic_norm p (f k) = padic_norm p (g k)) (hf : f ≈ 0) : g ≈ 0 :=
λ ε hε, let ⟨i, hi⟩ := hf _ hε in
⟨i, λ j hj, by simpa [h] using hi _ hj⟩

lemma norm_nonzero_of_not_equiv_zero {f : padic_seq p} (hf : ¬ f ≈ 0) :
  f.norm ≠ 0 :=
hf ∘ f.norm_zero_iff.1

lemma norm_eq_norm_app_of_nonzero {f : padic_seq p} (hf : ¬ f ≈ 0) :
  ∃ k, f.norm = padic_norm p k ∧ k ≠ 0 :=
have heq : f.norm = padic_norm p (f $ stationary_point hf), by simp [norm, hf],
⟨f $ stationary_point hf, heq,
  λ h, norm_nonzero_of_not_equiv_zero hf (by simpa [h] using heq)⟩

lemma not_lim_zero_const_of_nonzero {q : ℚ} (hq : q ≠ 0) : ¬ lim_zero (const (padic_norm p) q) :=
λ h', hq $ const_lim_zero.1 h'

lemma not_equiv_zero_const_of_nonzero {q : ℚ} (hq : q ≠ 0) : ¬ (const (padic_norm p) q) ≈ 0 :=
λ h : lim_zero (const (padic_norm p) q - 0), not_lim_zero_const_of_nonzero hq $ by simpa using h

lemma norm_nonneg (f : padic_seq p) : 0 ≤ f.norm :=
if hf : f ≈ 0 then by simp [hf, norm]
else by simp [norm, hf, padic_norm.nonneg]

/-- An auxiliary lemma for manipulating sequence indices. -/
lemma lift_index_left_left {f : padic_seq p} (hf : ¬ f ≈ 0) (v2 v3 : ℕ) :
  padic_norm p (f (stationary_point hf)) =
    padic_norm p (f (max (stationary_point hf) (max v2 v3))) :=
let i := max (stationary_point hf) (max v2 v3) in
begin
  apply stationary_point_spec hf,
  { apply le_max_left },
  { apply le_refl }
end

/-- An auxiliary lemma for manipulating sequence indices. -/
lemma lift_index_left {f : padic_seq p} (hf : ¬ f ≈ 0) (v1 v3 : ℕ) :
  padic_norm p (f (stationary_point hf)) =
    padic_norm p (f (max v1 (max (stationary_point hf) v3))) :=
let i := max v1 (max (stationary_point hf) v3) in
begin
  apply stationary_point_spec hf,
  { apply le_trans,
    { apply le_max_left _ v3 },
    { apply le_max_right } },
  { apply le_refl }
end

/-- An auxiliary lemma for manipulating sequence indices. -/
lemma lift_index_right {f : padic_seq p} (hf : ¬ f ≈ 0) (v1 v2 : ℕ) :
  padic_norm p (f (stationary_point hf)) =
    padic_norm p (f (max v1 (max v2 (stationary_point hf)))) :=
let i := max v1 (max v2 (stationary_point hf)) in
begin
  apply stationary_point_spec hf,
  { apply le_trans,
    { apply le_max_right v2 },
    { apply le_max_right } },
  { apply le_refl }
end

end embedding

<<<<<<< HEAD

=======
>>>>>>> 863bf793
section valuation
open cau_seq
variables {p : ℕ} [fact p.prime]

<<<<<<< HEAD
=======
/-! ### Valuation on `padic_seq` -/

/--
The `p`-adic valuation on `ℚ` lifts to `padic_seq p`.
`valuation f` is defined to be the valuation of the (`ℚ`-valued) stationary point of `f`.
-/
>>>>>>> 863bf793
def valuation (f : padic_seq p) : ℤ :=
if hf : f ≈ 0 then 0 else padic_val_rat p (f (stationary_point hf))

lemma norm_eq_pow_val {f : padic_seq p} (hf : ¬ f ≈ 0) :
  f.norm = p^(-f.valuation : ℤ) :=
begin
  rw [norm, valuation, dif_neg hf, dif_neg hf, padic_norm, if_neg],
  intro H,
  apply cau_seq.not_lim_zero_of_not_congr_zero hf,
  intros ε hε,
  use (stationary_point hf),
  intros n hn,
  rw stationary_point_spec hf (le_refl _) hn,
  simpa [H] using hε,
end

lemma val_eq_iff_norm_eq {f g : padic_seq p} (hf : ¬ f ≈ 0) (hg : ¬ g ≈ 0) :
  f.valuation = g.valuation ↔ f.norm = g.norm :=
begin
  rw [norm_eq_pow_val hf, norm_eq_pow_val hg, ← neg_inj, fpow_inj],
  { exact_mod_cast nat.prime.pos ‹_› },
  { exact_mod_cast nat.prime.ne_one ‹_› },
end

end valuation

end padic_seq

section
open padic_seq

private meta def index_simp_core (hh hf hg : expr)
  (at_ : interactive.loc := interactive.loc.ns [none]) : tactic unit :=
do [v1, v2, v3] ← [hh, hf, hg].mmap
     (λ n, tactic.mk_app ``stationary_point [n] <|> return n),
   e1 ← tactic.mk_app ``lift_index_left_left [hh, v2, v3] <|> return `(true),
   e2 ← tactic.mk_app ``lift_index_left [hf, v1, v3] <|> return `(true),
   e3 ← tactic.mk_app ``lift_index_right [hg, v1, v2] <|> return `(true),
   sl ← [e1, e2, e3].mfoldl (λ s e, simp_lemmas.add s e) simp_lemmas.mk,
   when at_.include_goal (tactic.simp_target sl),
   hs ← at_.get_locals, hs.mmap' (tactic.simp_hyp sl [])

/--
  This is a special-purpose tactic that lifts padic_norm (f (stationary_point f)) to
  padic_norm (f (max _ _ _)).
-/
meta def tactic.interactive.padic_index_simp (l : interactive.parse interactive.types.pexpr_list)
  (at_ : interactive.parse interactive.types.location) : tactic unit :=
do [h, f, g] ← l.mmap tactic.i_to_expr,
   index_simp_core h f g at_
end

namespace padic_seq
section embedding

open cau_seq
variables {p : ℕ} [hp : fact p.prime]
include hp

lemma norm_mul (f g : padic_seq p) : (f * g).norm = f.norm * g.norm :=
if hf : f ≈ 0 then
  have hg : f * g ≈ 0, from mul_equiv_zero' _ hf,
  by simp [hf, hg, norm]
else if hg : g ≈ 0 then
  have hf : f * g ≈ 0, from mul_equiv_zero _ hg,
  by simp [hf, hg, norm]
else
  have hfg : ¬ f * g ≈ 0, by apply mul_not_equiv_zero; assumption,
  begin
    unfold norm,
    split_ifs,
    padic_index_simp [hfg, hf, hg],
    apply padic_norm.mul
  end

lemma eq_zero_iff_equiv_zero (f : padic_seq p) : mk f = 0 ↔ f ≈ 0 :=
mk_eq

lemma ne_zero_iff_nequiv_zero (f : padic_seq p) : mk f ≠ 0 ↔ ¬ f ≈ 0 :=
not_iff_not.2 (eq_zero_iff_equiv_zero _)

lemma norm_const (q : ℚ) : norm (const (padic_norm p) q) = padic_norm p q :=
if hq : q = 0 then
  have (const (padic_norm p) q) ≈ 0,
    by simp [hq]; apply setoid.refl (const (padic_norm p) 0),
  by subst hq; simp [norm, this]
else
  have ¬ (const (padic_norm p) q) ≈ 0, from not_equiv_zero_const_of_nonzero hq,
  by simp [norm, this]

lemma norm_values_discrete (a : padic_seq p) (ha : ¬ a ≈ 0) :
  (∃ (z : ℤ), a.norm = ↑p ^ (-z)) :=
let ⟨k, hk, hk'⟩ := norm_eq_norm_app_of_nonzero ha in
by simpa [hk] using padic_norm.values_discrete p hk'

lemma norm_one : norm (1 : padic_seq p) = 1 :=
have h1 : ¬ (1 : padic_seq p) ≈ 0, from one_not_equiv_zero _,
by simp [h1, norm, hp.one_lt]

private lemma norm_eq_of_equiv_aux {f g : padic_seq p} (hf : ¬ f ≈ 0) (hg : ¬ g ≈ 0) (hfg : f ≈ g)
  (h : padic_norm p (f (stationary_point hf)) ≠ padic_norm p (g (stationary_point hg)))
  (hlt : padic_norm p (g (stationary_point hg)) < padic_norm p (f (stationary_point hf))) :
  false :=
begin
  have hpn : 0 < padic_norm p (f (stationary_point hf)) - padic_norm p (g (stationary_point hg)),
    from sub_pos_of_lt hlt,
  cases hfg _ hpn with N hN,
  let i := max N (max (stationary_point hf) (stationary_point hg)),
  have hi : N ≤ i, from le_max_left _ _,
  have hN' := hN _ hi,
  padic_index_simp [N, hf, hg] at hN' h hlt,
  have hpne : padic_norm p (f i) ≠ padic_norm p (-(g i)),
    by rwa [ ←padic_norm.neg p (g i)] at h,
  let hpnem := add_eq_max_of_ne p hpne,
  have hpeq : padic_norm p ((f - g) i) = max (padic_norm p (f i)) (padic_norm p (g i)),
  { rwa padic_norm.neg at hpnem },
  rw [hpeq, max_eq_left_of_lt hlt] at hN',
  have : padic_norm p (f i) < padic_norm p (f i),
  { apply lt_of_lt_of_le hN', apply sub_le_self, apply padic_norm.nonneg },
  exact lt_irrefl _ this
end

private lemma norm_eq_of_equiv {f g : padic_seq p} (hf : ¬ f ≈ 0) (hg : ¬ g ≈ 0) (hfg : f ≈ g) :
  padic_norm p (f (stationary_point hf)) = padic_norm p (g (stationary_point hg)) :=
begin
  by_contradiction h,
  cases (decidable.em (padic_norm p (g (stationary_point hg)) <
          padic_norm p (f (stationary_point hf))))
      with hlt hnlt,
  { exact norm_eq_of_equiv_aux hf hg hfg h hlt },
  { apply norm_eq_of_equiv_aux hg hf (setoid.symm hfg) (ne.symm h),
    apply lt_of_le_of_ne,
    apply le_of_not_gt hnlt,
    apply h }
end

theorem norm_equiv {f g : padic_seq p} (hfg : f ≈ g) : f.norm = g.norm :=
if hf : f ≈ 0 then
  have hg : g ≈ 0, from setoid.trans (setoid.symm hfg) hf,
  by simp [norm, hf, hg]
else have hg : ¬ g ≈ 0, from hf ∘ setoid.trans hfg,
by unfold norm; split_ifs; exact norm_eq_of_equiv hf hg hfg

private lemma norm_nonarchimedean_aux {f g : padic_seq p}
  (hfg : ¬ f + g ≈ 0) (hf : ¬ f ≈ 0) (hg : ¬ g ≈ 0) : (f + g).norm ≤ max (f.norm) (g.norm) :=
begin
  unfold norm, split_ifs,
  padic_index_simp [hfg, hf, hg],
  apply padic_norm.nonarchimedean
end

theorem norm_nonarchimedean (f g : padic_seq p) : (f + g).norm ≤ max (f.norm) (g.norm) :=
if hfg : f + g ≈ 0 then
  have 0 ≤ max (f.norm) (g.norm), from le_max_left_of_le (norm_nonneg _),
  by simpa [hfg, norm]
else if hf : f ≈ 0 then
  have hfg' : f + g ≈ g,
  { change lim_zero (f - 0) at hf,
    show lim_zero (f + g - g), by simpa using hf },
  have hcfg : (f + g).norm = g.norm, from norm_equiv hfg',
  have hcl : f.norm = 0, from (norm_zero_iff f).2 hf,
  have max (f.norm) (g.norm) = g.norm,
    by rw hcl; exact max_eq_right (norm_nonneg _),
  by rw [this, hcfg]
else if hg : g ≈ 0 then
  have hfg' : f + g ≈ f,
  { change lim_zero (g - 0) at hg,
    show lim_zero (f + g - f), by  simpa [add_sub_cancel'] using hg },
  have hcfg : (f + g).norm = f.norm, from norm_equiv hfg',
  have hcl : g.norm = 0, from (norm_zero_iff g).2 hg,
  have max (f.norm) (g.norm) = f.norm,
    by rw hcl; exact max_eq_left (norm_nonneg _),
  by rw [this, hcfg]
else norm_nonarchimedean_aux hfg hf hg

lemma norm_eq {f g : padic_seq p} (h : ∀ k, padic_norm p (f k) = padic_norm p (g k)) :
  f.norm = g.norm :=
if hf : f ≈ 0 then
  have hg : g ≈ 0, from equiv_zero_of_val_eq_of_equiv_zero h hf,
  by simp [hf, hg, norm]
else
  have hg : ¬ g ≈ 0, from λ hg, hf $ equiv_zero_of_val_eq_of_equiv_zero (by simp [h]) hg,
  begin
    simp [hg, hf, norm],
    let i := max (stationary_point hf) (stationary_point hg),
    have hpf : padic_norm p (f (stationary_point hf)) = padic_norm p (f i),
    { apply stationary_point_spec, apply le_max_left, apply le_refl },
    have hpg : padic_norm p (g (stationary_point hg)) = padic_norm p (g i),
    { apply stationary_point_spec, apply le_max_right, apply le_refl },
    rw [hpf, hpg, h]
  end

lemma norm_neg (a : padic_seq p) : (-a).norm = a.norm :=
norm_eq $ by simp

lemma norm_eq_of_add_equiv_zero {f g : padic_seq p} (h : f + g ≈ 0) : f.norm = g.norm :=
have lim_zero (f + g - 0), from h,
have f ≈ -g, from show lim_zero (f - (-g)), by simpa,
have f.norm = (-g).norm, from norm_equiv this,
by simpa [norm_neg] using this

lemma add_eq_max_of_ne {f g : padic_seq p} (hfgne : f.norm ≠ g.norm) :
  (f + g).norm = max f.norm g.norm :=
have hfg : ¬f + g ≈ 0, from mt norm_eq_of_add_equiv_zero hfgne,
if hf : f ≈ 0 then
  have lim_zero (f - 0), from hf,
  have f + g ≈ g, from show lim_zero ((f + g) - g), by simpa,
  have h1 : (f+g).norm = g.norm, from norm_equiv this,
  have h2 : f.norm = 0, from (norm_zero_iff _).2 hf,
  by rw [h1, h2]; rw max_eq_right (norm_nonneg _)
else if hg : g ≈ 0 then
  have lim_zero (g - 0), from hg,
  have f + g ≈ f, from show lim_zero ((f + g) - f), by rw [add_sub_cancel']; simpa,
  have h1 : (f+g).norm = f.norm, from norm_equiv this,
  have h2 : g.norm = 0, from (norm_zero_iff _).2 hg,
  by rw [h1, h2]; rw max_eq_left (norm_nonneg _)
else
begin
  unfold norm at ⊢ hfgne, split_ifs at ⊢ hfgne,
  padic_index_simp [hfg, hf, hg] at ⊢ hfgne,
  apply padic_norm.add_eq_max_of_ne,
  simpa [hf, hg, norm] using hfgne
end

end embedding
end padic_seq

/-- The p-adic numbers `Q_[p]` are the Cauchy completion of `ℚ` with respect to the p-adic norm. -/
def padic (p : ℕ) [fact p.prime] := @cau_seq.completion.Cauchy _ _ _ _ (padic_norm p) _
notation `ℚ_[` p `]` := padic p

namespace padic

section completion
variables {p : ℕ} [fact p.prime]

/-- The discrete field structure on `ℚ_p` is inherited from the Cauchy completion construction. -/
instance field : field (ℚ_[p]) :=
cau_seq.completion.field

instance : inhabited ℚ_[p] := ⟨0⟩

-- short circuits

instance : has_zero ℚ_[p] := by apply_instance
instance : has_one ℚ_[p] := by apply_instance
instance : has_add ℚ_[p] := by apply_instance
instance : has_mul ℚ_[p] := by apply_instance
instance : has_sub ℚ_[p] := by apply_instance
instance : has_neg ℚ_[p] := by apply_instance
instance : has_div ℚ_[p] := by apply_instance
instance : add_comm_group ℚ_[p] := by apply_instance
instance : comm_ring ℚ_[p] := by apply_instance

/-- Builds the equivalence class of a Cauchy sequence of rationals. -/
def mk : padic_seq p → ℚ_[p] := quotient.mk
end completion

section completion
variables (p : ℕ) [fact p.prime]

lemma mk_eq {f g : padic_seq p} : mk f = mk g ↔ f ≈ g := quotient.eq

/-- Embeds the rational numbers in the p-adic numbers. -/
def of_rat : ℚ → ℚ_[p] := cau_seq.completion.of_rat

@[simp] lemma of_rat_add : ∀ (x y : ℚ), of_rat p (x + y) = of_rat p x + of_rat p y :=
cau_seq.completion.of_rat_add

@[simp] lemma of_rat_neg : ∀ (x : ℚ), of_rat p (-x) = -of_rat p x :=
cau_seq.completion.of_rat_neg

@[simp] lemma of_rat_mul : ∀ (x y : ℚ), of_rat p (x * y) = of_rat p x * of_rat p y :=
cau_seq.completion.of_rat_mul

@[simp] lemma of_rat_sub : ∀ (x y : ℚ), of_rat p (x - y) = of_rat p x - of_rat p y :=
cau_seq.completion.of_rat_sub

@[simp] lemma of_rat_div : ∀ (x y : ℚ), of_rat p (x / y) = of_rat p x / of_rat p y :=
cau_seq.completion.of_rat_div

@[simp] lemma of_rat_one : of_rat p 1 = 1 := rfl

@[simp] lemma of_rat_zero : of_rat p 0 = 0 := rfl

lemma cast_eq_of_rat_of_nat (n : ℕ) : (↑n : ℚ_[p]) = of_rat p n :=
begin
  induction n with n ih,
  { refl },
  { simpa using ih }
end

lemma cast_eq_of_rat_of_int (n : ℤ) : ↑n = of_rat p n :=
by induction n; simp [cast_eq_of_rat_of_nat]

lemma cast_eq_of_rat : ∀ (q : ℚ), (↑q : ℚ_[p]) = of_rat p q
| ⟨n, d, h1, h2⟩ :=
  show ↑n / ↑d = _, from
    have (⟨n, d, h1, h2⟩ : ℚ) = rat.mk n d, from rat.num_denom',
    by simp [this, rat.mk_eq_div, of_rat_div, cast_eq_of_rat_of_int, cast_eq_of_rat_of_nat]

@[norm_cast] lemma coe_add : ∀ {x y : ℚ}, (↑(x + y) : ℚ_[p]) = ↑x + ↑y := by simp [cast_eq_of_rat]
@[norm_cast] lemma coe_neg : ∀ {x : ℚ}, (↑(-x) : ℚ_[p]) = -↑x := by simp [cast_eq_of_rat]
@[norm_cast] lemma coe_mul : ∀ {x y : ℚ}, (↑(x * y) : ℚ_[p]) = ↑x * ↑y := by simp [cast_eq_of_rat]
@[norm_cast] lemma coe_sub : ∀ {x y : ℚ}, (↑(x - y) : ℚ_[p]) = ↑x - ↑y := by simp [cast_eq_of_rat]
@[norm_cast] lemma coe_div : ∀ {x y : ℚ}, (↑(x / y) : ℚ_[p]) = ↑x / ↑y := by simp [cast_eq_of_rat]

@[norm_cast] lemma coe_one : (↑1 : ℚ_[p]) = 1 := rfl
@[norm_cast] lemma coe_zero : (↑0 : ℚ_[p]) = 0 := rfl

lemma const_equiv {q r : ℚ} : const (padic_norm p) q ≈ const (padic_norm p) r ↔ q = r :=
⟨ λ heq : lim_zero (const (padic_norm p) (q - r)),
    eq_of_sub_eq_zero $ const_lim_zero.1 heq,
  λ heq, by rw heq; apply setoid.refl _ ⟩

lemma of_rat_eq {q r : ℚ} : of_rat p q = of_rat p r ↔ q = r :=
⟨(const_equiv p).1 ∘ quotient.eq.1, λ h, by rw h⟩

@[norm_cast] lemma coe_inj {q r : ℚ} : (↑q : ℚ_[p]) = ↑r ↔ q = r :=
by simp [cast_eq_of_rat, of_rat_eq]

instance : char_zero ℚ_[p] :=
⟨λ m n, by { rw ← rat.cast_coe_nat, norm_cast, exact id }⟩

end completion
end padic

/-- The rational-valued p-adic norm on `ℚ_p` is lifted from the norm on Cauchy sequences. The
canonical form of this function is the normed space instance, with notation `∥ ∥`. -/
def padic_norm_e {p : ℕ} [hp : fact p.prime] : ℚ_[p] → ℚ :=
quotient.lift padic_seq.norm $ @padic_seq.norm_equiv _ _

namespace padic_norm_e
section embedding
open padic_seq
variables {p : ℕ} [fact p.prime]

lemma defn (f : padic_seq p) {ε : ℚ} (hε : 0 < ε) : ∃ N, ∀ i ≥ N, padic_norm_e (⟦f⟧ - f i) < ε :=
begin
  simp only [padic.cast_eq_of_rat],
  change ∃ N, ∀ i ≥ N, (f - const _ (f i)).norm < ε,
  by_contradiction h,
  cases cauchy₂ f hε with N hN,
  have : ∀ N, ∃ i ≥ N, ε ≤ (f - const _ (f i)).norm,
    by simpa [not_forall] using h,
  rcases this N with ⟨i, hi, hge⟩,
  have hne : ¬ (f - const (padic_norm p) (f i)) ≈ 0,
  { intro h, unfold padic_seq.norm at hge; split_ifs at hge, exact not_lt_of_ge hge hε },
  unfold padic_seq.norm at hge; split_ifs at hge,
  apply not_le_of_gt _ hge,
  cases decidable.em (N ≤ stationary_point hne) with hgen hngen,
  { apply hN; assumption },
  { have := stationary_point_spec hne (le_refl _) (le_of_not_le hngen),
    rw ←this,
    apply hN,
    apply le_refl, assumption }
end

protected lemma nonneg (q : ℚ_[p]) : 0 ≤ padic_norm_e q :=
quotient.induction_on q $ norm_nonneg

lemma zero_def : (0 : ℚ_[p]) = ⟦0⟧ := rfl

lemma zero_iff (q : ℚ_[p]) : padic_norm_e q = 0 ↔ q = 0 :=
quotient.induction_on q $
  by simpa only [zero_def, quotient.eq] using norm_zero_iff

@[simp] protected lemma zero : padic_norm_e (0 : ℚ_[p]) = 0 :=
(zero_iff _).2 rfl

/-- Theorems about `padic_norm_e` are named with a `'` so the names do not conflict with the
equivalent theorems about `norm` (`∥ ∥`). -/
@[simp] protected lemma one' : padic_norm_e (1 : ℚ_[p]) = 1 :=
norm_one

@[simp] protected lemma neg (q : ℚ_[p]) : padic_norm_e (-q) = padic_norm_e q :=
quotient.induction_on q $ norm_neg

/-- Theorems about `padic_norm_e` are named with a `'` so the names do not conflict with the
equivalent theorems about `norm` (`∥ ∥`). -/
theorem nonarchimedean' (q r : ℚ_[p]) :
  padic_norm_e (q + r) ≤ max (padic_norm_e q) (padic_norm_e r) :=
quotient.induction_on₂ q r $ norm_nonarchimedean

/-- Theorems about `padic_norm_e` are named with a `'` so the names do not conflict with the
equivalent theorems about `norm` (`∥ ∥`). -/
theorem add_eq_max_of_ne' {q r : ℚ_[p]} :
  padic_norm_e q ≠ padic_norm_e r → padic_norm_e (q + r) = max (padic_norm_e q) (padic_norm_e r) :=
quotient.induction_on₂ q r $ λ _ _, padic_seq.add_eq_max_of_ne

lemma triangle_ineq (x y z : ℚ_[p]) :
  padic_norm_e (x - z) ≤ padic_norm_e (x - y) + padic_norm_e (y - z) :=
calc padic_norm_e (x - z) = padic_norm_e ((x - y) + (y - z)) : by rw sub_add_sub_cancel
  ... ≤ max (padic_norm_e (x - y)) (padic_norm_e (y - z)) : padic_norm_e.nonarchimedean' _ _
  ... ≤ padic_norm_e (x - y) + padic_norm_e (y - z) :
    max_le_add_of_nonneg (padic_norm_e.nonneg _) (padic_norm_e.nonneg _)

protected lemma add (q r : ℚ_[p]) : padic_norm_e (q + r) ≤ (padic_norm_e q) + (padic_norm_e r) :=
calc
  padic_norm_e (q + r) ≤ max (padic_norm_e q) (padic_norm_e r) : nonarchimedean' _ _
                      ... ≤ (padic_norm_e q) + (padic_norm_e r) :
                              max_le_add_of_nonneg (padic_norm_e.nonneg _) (padic_norm_e.nonneg _)

protected lemma mul' (q r : ℚ_[p]) : padic_norm_e (q * r) = (padic_norm_e q) * (padic_norm_e r) :=
quotient.induction_on₂ q r $ norm_mul

instance : is_absolute_value (@padic_norm_e p _) :=
{ abv_nonneg := padic_norm_e.nonneg,
  abv_eq_zero := zero_iff,
  abv_add := padic_norm_e.add,
  abv_mul := padic_norm_e.mul' }

@[simp] lemma eq_padic_norm' (q : ℚ) : padic_norm_e (padic.of_rat p q) = padic_norm p q :=
norm_const _

protected theorem image' {q : ℚ_[p]} : q ≠ 0 → ∃ n : ℤ, padic_norm_e q = p ^ (-n) :=
quotient.induction_on q $ λ f hf,
  have ¬ f ≈ 0, from (ne_zero_iff_nequiv_zero f).1 hf,
  norm_values_discrete f this

lemma sub_rev (q r : ℚ_[p]) : padic_norm_e (q - r) = padic_norm_e (r - q) :=
by rw ←(padic_norm_e.neg); simp

end embedding
end padic_norm_e

namespace padic

section complete
open padic_seq padic

theorem rat_dense' {p : ℕ} [fact p.prime] (q : ℚ_[p]) {ε : ℚ} (hε : 0 < ε) :
  ∃ r : ℚ, padic_norm_e (q - r) < ε :=
quotient.induction_on q $ λ q',
  have ∃ N, ∀ m n ≥ N, padic_norm p (q' m - q' n) < ε, from cauchy₂ _ hε,
  let ⟨N, hN⟩ := this in
  ⟨q' N,
    begin
      simp only [padic.cast_eq_of_rat],
      change padic_seq.norm (q' - const _ (q' N)) < ε,
      cases decidable.em ((q' - const (padic_norm p) (q' N)) ≈ 0) with heq hne',
      { simpa only [heq, padic_seq.norm, dif_pos] },
      { simp only [padic_seq.norm, dif_neg hne'],
        change padic_norm p (q' _ - q' _) < ε,
        have := stationary_point_spec hne',
        cases decidable.em (stationary_point hne' ≤ N) with hle hle,
        { have := eq.symm (this (le_refl _) hle),
          simp at this, simpa [this] },
        { apply hN,
          apply le_of_lt, apply lt_of_not_ge, apply hle, apply le_refl }}
    end⟩

variables {p : ℕ} [fact p.prime] (f : cau_seq _ (@padic_norm_e p _))
open classical

private lemma div_nat_pos (n : ℕ) : 0 < (1 / ((n + 1): ℚ)) :=
div_pos zero_lt_one (by exact_mod_cast succ_pos _)

def lim_seq : ℕ → ℚ := λ n, classical.some (rat_dense' (f n) (div_nat_pos n))

lemma exi_rat_seq_conv {ε : ℚ} (hε : 0 < ε) :
  ∃ N, ∀ i ≥ N, padic_norm_e (f i - ((lim_seq f) i : ℚ_[p])) < ε :=
begin
  refine (exists_nat_gt (1/ε)).imp (λ N hN i hi, _),
  have h := classical.some_spec (rat_dense' (f i) (div_nat_pos i)),
  refine lt_of_lt_of_le h ((div_le_iff' $ by exact_mod_cast succ_pos _).mpr _),
  rw right_distrib,
  apply le_add_of_le_of_nonneg,
  { exact (div_le_iff hε).mp (le_trans (le_of_lt hN) (by exact_mod_cast hi)) },
  { apply le_of_lt, simpa }
end

lemma exi_rat_seq_conv_cauchy : is_cau_seq (padic_norm p) (lim_seq f) :=
assume ε hε,
have hε3 : 0 < ε / 3, from div_pos hε (by norm_num),
let ⟨N, hN⟩ := exi_rat_seq_conv f hε3,
    ⟨N2, hN2⟩ := f.cauchy₂ hε3 in
begin
  existsi max N N2,
  intros j hj,
  suffices : padic_norm_e ((↑(lim_seq f j) - f (max N N2)) + (f (max N N2) - lim_seq f (max N N2))) < ε,
  { ring at this ⊢,
    rw [← padic_norm_e.eq_padic_norm', ← padic.cast_eq_of_rat],
    exact_mod_cast this },
  { apply lt_of_le_of_lt,
    { apply padic_norm_e.add },
    { have : (3 : ℚ) ≠ 0, by norm_num,
      have : ε = ε / 3 + ε / 3 + ε / 3,
      { field_simp [this], simp [bit0, bit1, mul_add] },
      rw this,
      apply add_lt_add,
      { suffices : padic_norm_e ((↑(lim_seq f j) - f j) + (f j - f (max N N2))) < ε / 3 + ε / 3,
          by simpa [sub_add_sub_cancel],
        apply lt_of_le_of_lt,
        { apply padic_norm_e.add },
        { apply add_lt_add,
          { rw [padic_norm_e.sub_rev],
            apply_mod_cast hN,
            exact le_of_max_le_left hj },
          { apply hN2,
            exact le_of_max_le_right hj,
            apply le_max_right }}},
      { apply_mod_cast hN,
        apply le_max_left }}}
end

private def lim' : padic_seq p := ⟨_, exi_rat_seq_conv_cauchy f⟩

private def lim : ℚ_[p] := ⟦lim' f⟧

theorem complete' : ∃ q : ℚ_[p], ∀ ε > 0, ∃ N, ∀ i ≥ N, padic_norm_e (q - f i) < ε :=
⟨ lim f,
  λ ε hε,
  let ⟨N, hN⟩ := exi_rat_seq_conv f (show 0 < ε / 2, from div_pos hε (by norm_num)),
      ⟨N2, hN2⟩ := padic_norm_e.defn (lim' f) (show 0 < ε / 2, from div_pos hε (by norm_num)) in
  begin
    existsi max N N2,
    intros i hi,
    suffices : padic_norm_e ((lim f - lim' f i) + (lim' f i - f i)) < ε,
    { ring at this; exact this },
    { apply lt_of_le_of_lt,
      { apply padic_norm_e.add },
      { have : ε = ε / 2 + ε / 2, by rw ←(add_self_div_two ε); simp,
        rw this,
        apply add_lt_add,
        { apply hN2, exact le_of_max_le_right hi },
        { rw_mod_cast [padic_norm_e.sub_rev],
          apply hN,
          exact le_of_max_le_left hi }}}
  end ⟩

end complete

section normed_space
variables (p : ℕ) [fact p.prime]

instance : has_dist ℚ_[p] := ⟨λ x y, padic_norm_e (x - y)⟩

instance : metric_space ℚ_[p] :=
{ dist_self := by simp [dist],
  dist_comm := λ x y, by unfold dist; rw ←padic_norm_e.neg (x - y); simp,
  dist_triangle :=
    begin
      intros, unfold dist,
      exact_mod_cast padic_norm_e.triangle_ineq _ _ _,
    end,
  eq_of_dist_eq_zero :=
    begin
      unfold dist, intros _ _ h,
      apply eq_of_sub_eq_zero,
      apply (padic_norm_e.zero_iff _).1,
      exact_mod_cast h
    end }

instance : has_norm ℚ_[p] := ⟨λ x, padic_norm_e x⟩

instance : normed_field ℚ_[p] :=
{ dist_eq := λ _ _, rfl,
  norm_mul' := by simp [has_norm.norm, padic_norm_e.mul'] }

instance : is_absolute_value (λ a : ℚ_[p], ∥a∥) :=
{ abv_nonneg := norm_nonneg,
  abv_eq_zero := λ _, norm_eq_zero,
  abv_add := norm_add_le,
  abv_mul := by simp [has_norm.norm, padic_norm_e.mul'] }

theorem rat_dense {p : ℕ} {hp : fact p.prime} (q : ℚ_[p]) {ε : ℝ} (hε : 0 < ε) :
        ∃ r : ℚ, ∥q - r∥ < ε :=
let ⟨ε', hε'l, hε'r⟩ := exists_rat_btwn hε,
    ⟨r, hr⟩ := rat_dense' q (by simpa using hε'l)  in
⟨r, lt.trans (by simpa [has_norm.norm] using hr) hε'r⟩

end normed_space
end padic

namespace padic_norm_e
section normed_space
variables {p : ℕ} [hp : fact p.prime]
include hp

@[simp] protected lemma mul (q r : ℚ_[p]) : ∥q * r∥ = ∥q∥ * ∥r∥ :=
by simp [has_norm.norm, padic_norm_e.mul']

protected lemma is_norm (q : ℚ_[p]) : ↑(padic_norm_e q) = ∥q∥ := rfl

theorem nonarchimedean (q r : ℚ_[p]) : ∥q + r∥ ≤ max (∥q∥) (∥r∥) :=
begin
  unfold has_norm.norm,
  exact_mod_cast nonarchimedean' _ _
end

theorem add_eq_max_of_ne {q r : ℚ_[p]} (h : ∥q∥ ≠ ∥r∥) : ∥q+r∥ = max (∥q∥) (∥r∥) :=
begin
  unfold has_norm.norm,
  apply_mod_cast add_eq_max_of_ne',
  intro h',
  apply h,
  unfold has_norm.norm,
  exact_mod_cast h'
end

@[simp] lemma eq_padic_norm (q : ℚ) : ∥(↑q : ℚ_[p])∥ = padic_norm p q :=
begin
  unfold has_norm.norm,
  rw [← padic_norm_e.eq_padic_norm', ← padic.cast_eq_of_rat]
end

instance : nondiscrete_normed_field ℚ_[p] :=
{ non_trivial := ⟨padic.of_rat p (p⁻¹), begin
    have h0 : p ≠ 0 := ne_of_gt (hp.pos),
    have h1 : 1 < p := hp.one_lt,
    rw [← padic.cast_eq_of_rat, eq_padic_norm],
    simp only [padic_norm, inv_eq_zero],
    simp only [if_neg] {discharger := `[exact_mod_cast h0]},
    norm_cast,
    simp only [padic_val_rat.inv] {discharger := `[exact_mod_cast h0]},
    rw [neg_neg, padic_val_rat.padic_val_rat_self h1],
    erw _root_.pow_one,
    exact_mod_cast h1,
  end⟩ }

@[simp] lemma norm_p : ∥(p : ℚ_[p])∥ = p⁻¹ :=
begin
  have p₀ : p ≠ 0 := nat.prime.ne_zero ‹_›,
  have p₁ : p ≠ 1 := nat.prime.ne_one ‹_›,
  simp [p₀, p₁, norm, padic_norm, padic_val_rat, fpow_neg, padic.cast_eq_of_rat_of_nat],
end

lemma norm_p_lt_one : ∥(p : ℚ_[p])∥ < 1 :=
begin
  rw [norm_p, inv_eq_one_div, div_lt_iff, one_mul],
  { exact_mod_cast nat.prime.one_lt ‹_› },
  { exact_mod_cast nat.prime.pos ‹_› }
end

@[simp] lemma norm_p_pow (n : ℤ) : ∥(p^n : ℚ_[p])∥ = p^-n :=
by rw [normed_field.norm_fpow, norm_p]; field_simp

protected theorem image {q : ℚ_[p]} : q ≠ 0 → ∃ n : ℤ, ∥q∥ = ↑((↑p : ℚ) ^ (-n)) :=
quotient.induction_on q $ λ f hf,
  have ¬ f ≈ 0, from (padic_seq.ne_zero_iff_nequiv_zero f).1 hf,
  let ⟨n, hn⟩ := padic_seq.norm_values_discrete f this in
  ⟨n, congr_arg coe hn⟩

protected lemma is_rat (q : ℚ_[p]) : ∃ q' : ℚ, ∥q∥ = ↑q' :=
if h : q = 0 then ⟨0, by simp [h]⟩
else let ⟨n, hn⟩ := padic_norm_e.image h in ⟨_, hn⟩

def rat_norm (q : ℚ_[p]) : ℚ := classical.some (padic_norm_e.is_rat q)

lemma eq_rat_norm (q : ℚ_[p]) : ∥q∥ = rat_norm q := classical.some_spec (padic_norm_e.is_rat q)

theorem norm_rat_le_one : ∀ {q : ℚ} (hq : ¬ p ∣ q.denom), ∥(q : ℚ_[p])∥ ≤ 1
| ⟨n, d, hn, hd⟩ := λ hq : ¬ p ∣ d,
  if hnz : n = 0 then
    have (⟨n, d, hn, hd⟩ : ℚ) = 0,
    from rat.zero_iff_num_zero.mpr hnz,
    by norm_num [this]
  else
    begin
      have hnz' : {rat . num := n, denom := d, pos := hn, cop := hd} ≠ 0, from mt rat.zero_iff_num_zero.1 hnz,
      rw [padic_norm_e.eq_padic_norm],
      norm_cast,
      rw [padic_norm.eq_fpow_of_nonzero p hnz', padic_val_rat_def p hnz'],
      have h : (multiplicity p d).get _ = 0, by simp [multiplicity_eq_zero_of_not_dvd, hq],
      simp only, norm_cast,
      rw_mod_cast [h, sub_zero],
      apply fpow_le_one_of_nonpos,
      { exact_mod_cast le_of_lt hp.one_lt, },
      { apply neg_nonpos_of_nonneg, norm_cast, simp, }
    end

lemma eq_of_norm_add_lt_right {p : ℕ} {hp : fact p.prime} {z1 z2 : ℚ_[p]}
  (h : ∥z1 + z2∥ < ∥z2∥) : ∥z1∥ = ∥z2∥ :=
by_contradiction $ λ hne,
  not_lt_of_ge (by rw padic_norm_e.add_eq_max_of_ne hne; apply le_max_right) h

lemma eq_of_norm_add_lt_left {p : ℕ} {hp : fact p.prime} {z1 z2 : ℚ_[p]}
  (h : ∥z1 + z2∥ < ∥z1∥) : ∥z1∥ = ∥z2∥ :=
by_contradiction $ λ hne,
  not_lt_of_ge (by rw padic_norm_e.add_eq_max_of_ne hne; apply le_max_left) h

end normed_space
end padic_norm_e

namespace padic
variables {p : ℕ} [fact p.prime]

set_option eqn_compiler.zeta true
instance complete : cau_seq.is_complete ℚ_[p] norm :=
begin
  split, intro f,
  have cau_seq_norm_e : is_cau_seq padic_norm_e f,
  { intros ε hε,
    let h := is_cau f ε (by exact_mod_cast hε),
    unfold norm at h,
    apply_mod_cast h },
  cases padic.complete' ⟨f, cau_seq_norm_e⟩ with q hq,
  existsi q,
  intros ε hε,
  cases exists_rat_btwn hε with ε' hε',
  norm_cast at hε',
  cases hq ε' hε'.1 with N hN, existsi N,
  intros i hi, let h := hN i hi,
  unfold norm,
  rw_mod_cast [cau_seq.sub_apply, padic_norm_e.sub_rev],
  refine lt.trans _ hε'.2,
  exact_mod_cast hN i hi
end

lemma padic_norm_e_lim_le {f : cau_seq ℚ_[p] norm} {a : ℝ} (ha : 0 < a)
      (hf : ∀ i, ∥f i∥ ≤ a) : ∥f.lim∥ ≤ a :=
let ⟨N, hN⟩ := setoid.symm (cau_seq.equiv_lim f) _ ha in
calc ∥f.lim∥ = ∥f.lim - f N + f N∥ : by simp
                ... ≤ max (∥f.lim - f N∥) (∥f N∥) : padic_norm_e.nonarchimedean _ _
                ... ≤ a : max_le (le_of_lt (hN _ (le_refl _))) (hf _)

/-!
### Valuation on `ℚ_[p]`
-/

/--
`padic.valuation` lifts the p-adic valuation on rationals to `ℚ_[p]`.
-/
def valuation : ℚ_[p] → ℤ :=
quotient.lift (@padic_seq.valuation p _) (λ f g h,
begin
  by_cases hf : f ≈ 0,
  { have hg : g ≈ 0, from setoid.trans (setoid.symm h) hf,
    simp [hf, hg, padic_seq.valuation] },
  { have hg : ¬ g ≈ 0, from (λ hg, hf (setoid.trans h hg)),
    rw padic_seq.val_eq_iff_norm_eq hf hg,
    exact padic_seq.norm_equiv h },
end)

@[simp] lemma valuation_zero : valuation (0 : ℚ_[p]) = 0 :=
dif_pos ((const_equiv p).2 rfl)

@[simp] lemma valuation_one : valuation (1 : ℚ_[p]) = 0 :=
begin
  change dite (cau_seq.const (padic_norm p) 1 ≈ _) _ _ = _,
  have h : ¬ cau_seq.const (padic_norm p) 1 ≈ 0,
  { assume H, erw const_equiv p at H, exact one_ne_zero H },
  rw dif_neg h,
  simp,
end

lemma norm_eq_pow_val {x : ℚ_[p]} : x ≠ 0 → ∥x∥ = p^(-x.valuation) :=
begin
  apply quotient.induction_on' x, clear x,
  intros f hf,
  change (padic_seq.norm _ : ℝ) = (p : ℝ) ^ -padic_seq.valuation _,
  rw padic_seq.norm_eq_pow_val,
  change ↑((p : ℚ) ^ -padic_seq.valuation f) = (p : ℝ) ^ -padic_seq.valuation f,
  { rw rat.cast_fpow,
    congr' 1,
    norm_cast },
  { apply cau_seq.not_lim_zero_of_not_congr_zero,
    contrapose! hf,
    apply quotient.sound,
    simpa using hf, }
end

<<<<<<< HEAD

=======
>>>>>>> 863bf793
@[simp] lemma valuation_p : valuation (p : ℚ_[p]) = 1 :=
begin
  have h : (1 : ℝ) < p := by exact_mod_cast nat.prime.one_lt ‹_›,
  rw ← neg_inj,
  apply (fpow_strict_mono h).injective,
  dsimp only,
  rw ← norm_eq_pow_val,
<<<<<<< HEAD
  { simp [-cast_eq_of_rat_of_nat] },
=======
  { simp },
>>>>>>> 863bf793
  { exact_mod_cast nat.prime.ne_zero ‹_›, }
end

end padic<|MERGE_RESOLUTION|>--- conflicted
+++ resolved
@@ -193,23 +193,16 @@
 
 end embedding
 
-<<<<<<< HEAD
-
-=======
->>>>>>> 863bf793
 section valuation
 open cau_seq
 variables {p : ℕ} [fact p.prime]
 
-<<<<<<< HEAD
-=======
 /-! ### Valuation on `padic_seq` -/
 
 /--
 The `p`-adic valuation on `ℚ` lifts to `padic_seq p`.
 `valuation f` is defined to be the valuation of the (`ℚ`-valued) stationary point of `f`.
 -/
->>>>>>> 863bf793
 def valuation (f : padic_seq p) : ℤ :=
 if hf : f ≈ 0 then 0 else padic_val_rat p (f (stationary_point hf))
 
@@ -973,10 +966,6 @@
     simpa using hf, }
 end
 
-<<<<<<< HEAD
-
-=======
->>>>>>> 863bf793
 @[simp] lemma valuation_p : valuation (p : ℚ_[p]) = 1 :=
 begin
   have h : (1 : ℝ) < p := by exact_mod_cast nat.prime.one_lt ‹_›,
@@ -984,11 +973,7 @@
   apply (fpow_strict_mono h).injective,
   dsimp only,
   rw ← norm_eq_pow_val,
-<<<<<<< HEAD
-  { simp [-cast_eq_of_rat_of_nat] },
-=======
   { simp },
->>>>>>> 863bf793
   { exact_mod_cast nat.prime.ne_zero ‹_›, }
 end
 

/-
Copyright (c) 2017 Johannes Hölzl. All rights reserved.
Released under Apache 2.0 license as described in the file LICENSE.
Authors: Johannes Hölzl, Johan Commelin, Mario Carneiro
-/

import data.polynomial.eval

/-!
# Multivariate polynomials

This file defines polynomial rings over a base ring (or even semiring),
with variables from a general type `σ` (which could be infinite).

## Important definitions

Let `R` be a commutative ring (or a semiring) and let `σ` be an arbitrary
type. This file creates the type `mv_polynomial σ R`, which mathematicians
might denote $R[X_i : i \in σ]$. It is the type of multivariate
(a.k.a. multivariable) polynomials, with variables
corresponding to the terms in `σ`, and coefficients in `R`.

### Notation

In the definitions below, we use the following notation:

+ `σ : Type*` (indexing the variables)

+ `R : Type*` `[comm_semiring R]` (the coefficients)

+ `s : σ →₀ ℕ`, a function from `σ` to `ℕ` which is zero away from a finite set.
This will give rise to a monomial in `mv_polynomial σ R` which mathematicians might call `X^s`

+ `a : R`

+ `i : σ`, with corresponding monomial `X i`, often denoted `X_i` by mathematicians

+ `p : mv_polynomial σ R`

### Definitions

* `mv_polynomial σ R` : the type of polynomials with variables of type `σ` and coefficients
  in the commutative semiring `R`

* `monomial s a` : the monomial which mathematically would be denoted `a * X^s`

* `C a` : the constant polynomial with value `a`

* `X i` : the degree one monomial corresponding to i; mathematically this might be denoted `Xᵢ`.

* `coeff s p` : the coefficient of `s` in `p`.

* `eval₂ (f : R → S₁) (g : σ → S₁) p` : given a semiring homomorphism from `R` to another
  semiring `S₁`, and a map `σ → S₁`, evaluates `p` at this valuation, returning a term of type `S₁`.
  Note that `eval₂` can be made using `eval` and `map` (see below), and it has been suggested
  that sticking to `eval` and `map` might make the code less brittle.

* `eval (g : σ → R) p` : given a map `σ → R`, evaluates `p` at this valuation,
  returning a term of type `R`

* `map (f : R → S₁) p` : returns the multivariate polynomial obtained from `p` by the change of
  coefficient semiring corresponding to `f`

## Implementation notes

Recall that if `Y` has a zero, then `X →₀ Y` is the type of functions from `X` to `Y` with finite
support, i.e. such that only finitely many elements of `X` get sent to non-zero terms in `Y`.
The definition of `mv_polynomial σ R` is `(σ →₀ ℕ) →₀ R` ; here `σ →₀ ℕ` denotes the space of all
monomials in the variables, and the function to `R` sends a monomial to its coefficient in
the polynomial being represented.

## Tags

polynomial, multivariate polynomial, multivariable polynomial

S₁ S₂ S₃
-/

noncomputable theory

open_locale classical big_operators

open set function finsupp add_monoid_algebra
open_locale big_operators

universes u v w x
variables {R : Type u} {S₁ : Type v} {S₂ : Type w} {S₃ : Type x}

/-- Multivariate polynomial, where `σ` is the index set of the variables and
  `R` is the coefficient ring -/
def mv_polynomial (σ : Type*) (R : Type*) [comm_semiring R] := add_monoid_algebra R (σ →₀ ℕ)

namespace mv_polynomial
variables {σ : Type*} {a a' a₁ a₂ : R} {e : ℕ} {n m : σ} {s : σ →₀ ℕ}

section comm_semiring
variables [comm_semiring R] {p q : mv_polynomial σ R}

instance decidable_eq_mv_polynomial [decidable_eq σ] [decidable_eq R] :
  decidable_eq (mv_polynomial σ R) := finsupp.decidable_eq
instance : comm_semiring (mv_polynomial σ R) := add_monoid_algebra.comm_semiring
instance : inhabited (mv_polynomial σ R) := ⟨0⟩
instance : has_scalar R (mv_polynomial σ R) := add_monoid_algebra.has_scalar
instance : semimodule R (mv_polynomial σ R) := add_monoid_algebra.semimodule
instance : algebra R (mv_polynomial σ R) := add_monoid_algebra.algebra

/-- the coercion turning an `mv_polynomial` into the function which reports the coefficient of a given monomial -/
def coeff_coe_to_fun : has_coe_to_fun (mv_polynomial σ R) :=
finsupp.has_coe_to_fun

local attribute [instance] coeff_coe_to_fun

/-- `monomial s a` is the monomial `a * X^s` -/
def monomial (s : σ →₀ ℕ) (a : R) : mv_polynomial σ R := single s a

/-- `C a` is the constant polynomial with value `a` -/
def C : R →+* mv_polynomial σ R :=
{ to_fun := monomial 0,
  map_zero' := by simp [monomial],
  map_one' := rfl,
  map_add' := λ a a', single_add,
  map_mul' := λ a a', by simp [monomial, single_mul_single] }

variables (R σ)
theorem algebra_map_eq : algebra_map R (mv_polynomial σ R) = C := rfl
variables {R σ}

/-- `X n` is the degree `1` monomial `1*n` -/
def X (n : σ) : mv_polynomial σ R := monomial (single n 1) 1

@[simp] lemma C_0 : C 0 = (0 : mv_polynomial σ R) := by simp [C, monomial]; refl

@[simp] lemma C_1 : C 1 = (1 : mv_polynomial σ R) := rfl

lemma C_mul_monomial : C a * monomial s a' = monomial s (a * a') :=
by simp [C, monomial, single_mul_single]

@[simp] lemma C_add : (C (a + a') : mv_polynomial σ R) = C a + C a' := single_add

@[simp] lemma C_mul : (C (a * a') : mv_polynomial σ R) = C a * C a' := C_mul_monomial.symm

@[simp] lemma C_pow (a : R) (n : ℕ) : (C (a^n) : mv_polynomial σ R) = (C a)^n :=
by induction n; simp [pow_succ, *]

lemma C_injective (σ : Type*) (R : Type*) [comm_semiring R] :
  function.injective (C : R → mv_polynomial σ R) :=
finsupp.single_injective _

@[simp] lemma C_inj {σ : Type*} (R : Type*) [comm_semiring R] (r s : R) :
  (C r : mv_polynomial σ R) = C s ↔ r = s :=
(C_injective σ R).eq_iff

<<<<<<< HEAD
instance infinite_of_infinite_right (σ : Type*) (R : Type*) [comm_semiring R] [infinite R] :
  infinite (mv_polynomial σ R) :=
infinite.of_injective C (C_injective _ _)

instance infinite_of_nonempty_left (σ : Type*) (R : Type*) [nonempty σ] [comm_semiring R] [nontrivial R] :
  infinite (mv_polynomial σ R) :=
infinite.of_injective (λ i : ℕ, monomial (single (classical.arbitrary σ) i) 1)
begin
  intros m n h,
  have := (single_eq_single_iff _ _ _ _).mp h,
  simp only [and_true, eq_self_iff_true, or_false, one_ne_zero, and_self] at this,
  replace := (single_eq_single_iff _ _ _ _).mp this,
  simp only [eq_self_iff_true, true_and] at this,
  rcases this with (rfl|⟨rfl, rfl⟩); refl
end

lemma C_eq_coe_nat (n : ℕ) : (C ↑n : mv_polynomial σ α) = n :=
=======
lemma C_eq_coe_nat (n : ℕ) : (C ↑n : mv_polynomial σ R) = n :=
>>>>>>> ed07cac5
by induction n; simp [nat.succ_eq_add_one, *]

theorem C_mul' : mv_polynomial.C a * p = a • p :=
begin
  apply finsupp.induction p,
  { exact (mul_zero $ mv_polynomial.C a).trans (@smul_zero R (mv_polynomial σ R) _ _ _ a).symm },
  intros p b f haf hb0 ih,
  rw [mul_add, ih, @smul_add R (mv_polynomial σ R) _ _ _ a], congr' 1,
  rw [add_monoid_algebra.mul_def, finsupp.smul_single],
  simp only [mv_polynomial.C],
  dsimp [mv_polynomial.monomial],
  rw [finsupp.sum_single_index, finsupp.sum_single_index, zero_add],
  { rw [mul_zero, finsupp.single_zero] },
  { rw finsupp.sum_single_index,
    all_goals { rw [zero_mul, finsupp.single_zero] }, }
end

lemma smul_eq_C_mul (p : mv_polynomial σ R) (a : R) : a • p = C a * p := C_mul'.symm

lemma X_pow_eq_single : X n ^ e = monomial (single n e) (1 : R) :=
begin
  induction e,
  { simp [X], refl },
  { simp [pow_succ, e_ih],
    simp [X, monomial, single_mul_single, nat.succ_eq_add_one, add_comm] }
end

lemma monomial_add_single : monomial (s + single n e) a = (monomial s a * X n ^ e) :=
by rw [X_pow_eq_single, monomial, monomial, monomial, single_mul_single]; simp

lemma monomial_single_add : monomial (single n e + s) a = (X n ^ e * monomial s a) :=
by rw [X_pow_eq_single, monomial, monomial, monomial, single_mul_single]; simp

lemma single_eq_C_mul_X {s : σ} {a : R} {n : ℕ} :
  monomial (single s n) a = C a * (X s)^n :=
by { rw [← zero_add (single s n), monomial_add_single, C], refl }

@[simp] lemma monomial_add {s : σ →₀ ℕ} {a b : R} :
  monomial s a + monomial s b = monomial s (a + b) :=
by simp [monomial]

@[simp] lemma monomial_mul {s s' : σ →₀ ℕ} {a b : R} :
  monomial s a * monomial s' b = monomial (s + s') (a * b) :=
by rw [monomial, monomial, monomial, add_monoid_algebra.single_mul_single]

@[simp] lemma monomial_zero {s : σ →₀ ℕ}: monomial s (0 : R) = 0 :=
by rw [monomial, single_zero]; refl

@[simp] lemma sum_monomial  {A : Type*} [add_comm_monoid A]
  {u : σ →₀ ℕ} {r : R} {b : (σ →₀ ℕ) → R → A} (w : b u 0 = 0) :
  sum (monomial u r) b = b u r :=
sum_single_index w

lemma monomial_eq : monomial s a = C a * (s.prod $ λn e, X n ^ e : mv_polynomial σ R) :=
begin
  apply @finsupp.induction σ ℕ _ _ s,
  { simp only [C, prod_zero_index]; exact (mul_one _).symm },
  { assume n e s hns he ih,
    rw [monomial_single_add, ih, prod_add_index, prod_single_index, mul_left_comm],
    { simp only [pow_zero], },
    { intro a, simp only [pow_zero], },
    { intros, rw pow_add, }, }
end

@[recursor 5]
lemma induction_on {M : mv_polynomial σ R → Prop} (p : mv_polynomial σ R)
  (h_C : ∀a, M (C a)) (h_add : ∀p q, M p → M q → M (p + q)) (h_X : ∀p n, M p → M (p * X n)) :
  M p :=
have ∀s a, M (monomial s a),
begin
  assume s a,
  apply @finsupp.induction σ ℕ _ _ s,
  { show M (monomial 0 a), from h_C a, },
  { assume n e p hpn he ih,
    have : ∀e:ℕ, M (monomial p a * X n ^ e),
    { intro e,
      induction e,
      { simp [ih] },
      { simp [ih, pow_succ', (mul_assoc _ _ _).symm, h_X, e_ih] } },
    simp [add_comm, monomial_add_single, this] }
end,
finsupp.induction p
  (by have : M (C 0) := h_C 0; rwa [C_0] at this)
  (assume s a p hsp ha hp, h_add _ _ (this s a) hp)

theorem induction_on' {P : mv_polynomial σ R → Prop} (p : mv_polynomial σ R)
    (h1 : ∀ (u : σ →₀ ℕ) (a : R), P (monomial u a))
    (h2 : ∀ (p q : mv_polynomial σ R), P p → P q → P (p + q)) : P p :=
finsupp.induction p (suffices P (monomial 0 0), by rwa monomial_zero at this,
                     show P (monomial 0 0), from h1 0 0)
                    (λ a b f ha hb hPf, h2 _ _ (h1 _ _) hPf)


lemma hom_eq_hom [semiring S₂]
  (f g : mv_polynomial σ R →+* S₂)
  (hC : ∀a:R, f (C a) = g (C a)) (hX : ∀n:σ, f (X n) = g (X n)) (p : mv_polynomial σ R) :
  f p = g p :=
mv_polynomial.induction_on p hC
  begin assume p q hp hq, rw [is_semiring_hom.map_add f, is_semiring_hom.map_add g, hp, hq] end
  begin assume p n hp, rw [is_semiring_hom.map_mul f, is_semiring_hom.map_mul g, hp, hX] end

lemma is_id (f : mv_polynomial σ R →+* mv_polynomial σ R)
  (hC : ∀a:R, f (C a) = (C a)) (hX : ∀n:σ, f (X n) = (X n)) (p : mv_polynomial σ R) :
  f p = p :=
hom_eq_hom f (ring_hom.id _) hC hX p

lemma ring_hom_ext {A : Type*} [comm_semiring A] (f g : mv_polynomial σ R →+* A)
  (hC : ∀ r, f (C r) = g (C r)) (hX : ∀ i, f (X i) = g (X i)) :
  f = g :=
begin
  ext p : 1,
  apply mv_polynomial.induction_on' p,
  { intros m r, rw [monomial_eq, finsupp.prod],
    simp only [monomial_eq, ring_hom.map_mul, ring_hom.map_prod, ring_hom.map_pow, hC, hX], },
  { intros p q hp hq, simp only [ring_hom.map_add, hp, hq] }
end

lemma alg_hom_ext {A : Type*} [comm_semiring A] [algebra R A]
  (f g : mv_polynomial σ R →ₐ[R] A) (hf : ∀ i : σ, f (X i) = g (X i)) :
  f = g :=
begin
  apply alg_hom.coe_ring_hom_injective,
  apply ring_hom_ext,
  { intro r,
    calc f (C r) = algebra_map R A r : f.commutes r
             ... = g (C r)           : (g.commutes r).symm },
  { simpa only [hf] },
end

@[simp] lemma alg_hom_C (f : mv_polynomial σ R →ₐ[R] mv_polynomial σ R) (r : R) :
  f (C r) = C r :=
f.commutes r

section coeff

section
-- While setting up `coeff`, we make `mv_polynomial` reducible so we can treat it as a function.
local attribute [reducible] mv_polynomial

/-- The coefficient of the monomial `m` in the multi-variable polynomial `p`. -/
def coeff (m : σ →₀ ℕ) (p : mv_polynomial σ R) : R := p m
end

lemma ext (p q : mv_polynomial σ R) :
  (∀ m, coeff m p = coeff m q) → p = q := ext

lemma ext_iff (p q : mv_polynomial σ R) :
  p = q ↔ (∀ m, coeff m p = coeff m q) :=
⟨ λ h m, by rw h, ext p q⟩

@[simp] lemma coeff_add (m : σ →₀ ℕ) (p q : mv_polynomial σ R) :
  coeff m (p + q) = coeff m p + coeff m q := add_apply

@[simp] lemma coeff_zero (m : σ →₀ ℕ) :
  coeff m (0 : mv_polynomial σ R) = 0 := rfl

@[simp] lemma coeff_zero_X (i : σ) : coeff 0 (X i : mv_polynomial σ R) = 0 :=
single_eq_of_ne (λ h, by cases single_eq_zero.1 h)

instance coeff.is_add_monoid_hom (m : σ →₀ ℕ) :
  is_add_monoid_hom (coeff m : mv_polynomial σ R → R) :=
{ map_add := coeff_add m,
  map_zero := coeff_zero m }

lemma coeff_sum {X : Type*} (s : finset X) (f : X → mv_polynomial σ R) (m : σ →₀ ℕ) :
  coeff m (∑ x in s, f x) = ∑ x in s, coeff m (f x) :=
(s.sum_hom _).symm

lemma monic_monomial_eq (m) : monomial m (1:R) = (m.prod $ λn e, X n ^ e : mv_polynomial σ R) :=
by simp [monomial_eq]

@[simp] lemma coeff_monomial (m n) (a) :
  coeff m (monomial n a : mv_polynomial σ R) = if n = m then a else 0 :=
by convert single_apply

@[simp] lemma coeff_C (m) (a) :
  coeff m (C a : mv_polynomial σ R) = if 0 = m then a else 0 :=
by convert single_apply

lemma coeff_X_pow (i : σ) (m) (k : ℕ) :
  coeff m (X i ^ k : mv_polynomial σ R) = if single i k = m then 1 else 0 :=
begin
  have := coeff_monomial m (finsupp.single i k) (1:R),
  rwa [@monomial_eq _ _ (1:R) (finsupp.single i k) _,
    C_1, one_mul, finsupp.prod_single_index] at this,
  exact pow_zero _
end

lemma coeff_X' (i : σ) (m) :
  coeff m (X i : mv_polynomial σ R) = if single i 1 = m then 1 else 0 :=
by rw [← coeff_X_pow, pow_one]

@[simp] lemma coeff_X (i : σ) :
  coeff (single i 1) (X i : mv_polynomial σ R) = 1 :=
by rw [coeff_X', if_pos rfl]

@[simp] lemma coeff_C_mul (m) (a : R) (p : mv_polynomial σ R) : coeff m (C a * p) = a * coeff m p :=
begin
  rw [mul_def], simp only [C, monomial], dsimp, rw [monomial],
  rw sum_single_index,
  { simp only [zero_add],
    convert sum_apply,
    simp only [single_apply, finsupp.sum],
    rw finset.sum_eq_single m,
    { rw if_pos rfl, refl },
    { intros m' hm' H, apply if_neg, exact H },
    { intros hm, rw if_pos rfl, rw not_mem_support_iff at hm, simp [hm] } },
  simp only [zero_mul, single_zero, zero_add, sum_zero],
end

lemma coeff_mul (p q : mv_polynomial σ R) (n : σ →₀ ℕ) :
  coeff n (p * q) = ∑ x in (antidiagonal n).support, coeff x.1 p * coeff x.2 q :=
begin
  rw mul_def,
  have := @finset.sum_sigma (σ →₀ ℕ) R _ _ p.support (λ _, q.support)
    (λ x, if (x.1 + x.2 = n) then coeff x.1 p * coeff x.2 q else 0),
  convert this.symm using 1; clear this,
  { rw [coeff],
    repeat {rw sum_apply, apply finset.sum_congr rfl, intros, dsimp only},
    convert single_apply },
  { have : (antidiagonal n).support.filter (λ x, x.1 ∈ p.support ∧ x.2 ∈ q.support) ⊆
           (antidiagonal n).support := finset.filter_subset _,
    rw [← finset.sum_sdiff this, finset.sum_eq_zero, zero_add], swap,
    { intros x hx,
      rw [finset.mem_sdiff, not_iff_not_of_iff (finset.mem_filter),
          not_and, not_and, not_mem_support_iff] at hx,
      by_cases H : x.1 ∈ p.support,
      { rw [coeff, coeff, hx.2 hx.1 H, mul_zero] },
      { rw not_mem_support_iff at H, rw [coeff, H, zero_mul] } },
    symmetry,
    rw [← finset.sum_sdiff (finset.filter_subset _), finset.sum_eq_zero, zero_add], swap,
    { intros x hx,
      rw [finset.mem_sdiff, not_iff_not_of_iff (finset.mem_filter), not_and] at hx,
      simp only [if_neg (hx.2 hx.1)] },
    { apply finset.sum_bij, swap 5,
      { intros x hx, exact (x.1, x.2) },
      { intros x hx, rw [finset.mem_filter, finset.mem_sigma] at hx,
        simpa [finset.mem_filter, mem_antidiagonal_support] using hx.symm },
      { intros x hx, rw finset.mem_filter at hx, simp only [if_pos hx.2], },
      { rintros ⟨i,j⟩ ⟨k,l⟩ hij hkl, simpa using and.intro },
      { rintros ⟨i,j⟩ hij, refine ⟨⟨i,j⟩, _, _⟩, { apply_instance },
        { rw [finset.mem_filter, mem_antidiagonal_support] at hij,
          simpa [finset.mem_filter, finset.mem_sigma] using hij.symm },
        { refl } } },
    all_goals { apply_instance } }
end

@[simp] lemma coeff_mul_X (m) (s : σ) (p : mv_polynomial σ R) :
  coeff (m + single s 1) (p * X s) = coeff m p :=
begin
  have : (m, single s 1) ∈ (m + single s 1).antidiagonal.support := mem_antidiagonal_support.2 rfl,
  rw [coeff_mul, ← finset.insert_erase this, finset.sum_insert (finset.not_mem_erase _ _),
      finset.sum_eq_zero, add_zero, coeff_X, mul_one],
  rintros ⟨i,j⟩ hij,
  rw [finset.mem_erase, mem_antidiagonal_support] at hij,
  by_cases H : single s 1 = j,
  { subst j, simpa using hij },
  { rw [coeff_X', if_neg H, mul_zero] },
end

lemma coeff_mul_X' (m) (s : σ) (p : mv_polynomial σ R) :
  coeff m (p * X s) = if s ∈ m.support then coeff (m - single s 1) p else 0 :=
begin
  split_ifs with h h,
  { conv_rhs {rw ← coeff_mul_X _ s},
    congr' with  t,
    by_cases hj : s = t,
    { subst t, simp only [nat_sub_apply, add_apply, single_eq_same],
      refine (nat.sub_add_cancel $ nat.pos_of_ne_zero _).symm, rwa mem_support_iff at h },
    { simp [single_eq_of_ne hj] } },
  { delta coeff, rw ← not_mem_support_iff, intro hm, apply h,
    have H := support_mul _ _ hm, simp only [finset.mem_bind] at H,
    rcases H with ⟨j, hj, i', hi', H⟩,
    delta X monomial at hi', rw mem_support_single at hi', cases hi', subst i',
    erw finset.mem_singleton at H, subst m,
    rw [mem_support_iff, add_apply, single_apply, if_pos rfl],
    intro H, rw [_root_.add_eq_zero_iff] at H, exact one_ne_zero H.2 }
end

lemma eq_zero_iff {p : mv_polynomial σ R} :
  p = 0 ↔ ∀ d, coeff d p = 0 :=
by { rw ext_iff, simp only [coeff_zero], }

lemma ne_zero_iff {p : mv_polynomial σ R} :
  p ≠ 0 ↔ ∃ d, coeff d p ≠ 0 :=
by { rw [ne.def, eq_zero_iff], push_neg, }

lemma exists_coeff_ne_zero {p : mv_polynomial σ R} (h : p ≠ 0) :
  ∃ d, coeff d p ≠ 0 :=
ne_zero_iff.mp h

end coeff

section constant_coeff

/--
`constant_coeff p` returns the constant term of the polynomial `p`, defined as `coeff 0 p`.
This is a ring homomorphism.
-/
def constant_coeff : mv_polynomial σ R →+* R :=
{ to_fun := coeff 0,
  map_one' := by simp [coeff, add_monoid_algebra.one_def],
  map_mul' := by simp [coeff_mul, finsupp.support_single_ne_zero],
  map_zero' := coeff_zero _,
  map_add' := coeff_add _ }

lemma constant_coeff_eq : (constant_coeff : mv_polynomial σ R → R) = coeff 0 := rfl

@[simp]
lemma constant_coeff_C (r : R) :
  constant_coeff (C r : mv_polynomial σ R) = r :=
by simp [constant_coeff_eq]

@[simp]
lemma constant_coeff_X (i : σ) :
  constant_coeff (X i : mv_polynomial σ R) = 0 :=
by simp [constant_coeff_eq]

lemma constant_coeff_monomial (d : σ →₀ ℕ) (r : R) :
  constant_coeff (monomial d r) = if d = 0 then r else 0 :=
by rw [constant_coeff_eq, coeff_monomial]

end constant_coeff

section as_sum

@[simp]
lemma support_sum_monomial_coeff (p : mv_polynomial σ R) : ∑ v in p.support, monomial v (coeff v p) = p :=
finsupp.sum_single p

lemma as_sum (p : mv_polynomial σ R) : p = ∑ v in p.support, monomial v (coeff v p) :=
(support_sum_monomial_coeff p).symm

end as_sum


section eval₂
variables [comm_semiring S₁]
variables (f : R →+* S₁) (g : σ → S₁)

/-- Evaluate a polynomial `p` given a valuation `g` of all the variables
  and a ring hom `f` from the scalar ring to the target -/
def eval₂ (p : mv_polynomial σ R) : S₁ :=
p.sum (λs a, f a * s.prod (λn e, g n ^ e))

lemma eval₂_eq (g : R →+* S₁) (x : σ → S₁) (f : mv_polynomial σ R) :
  f.eval₂ g x = ∑ d in f.support, g (f.coeff d) * ∏ i in d.support, x i ^ d i :=
rfl

lemma eval₂_eq' [fintype σ] (g : R →+* S₁) (x : σ → S₁) (f : mv_polynomial σ R) :
  f.eval₂ g x = ∑ d in f.support, g (f.coeff d) * ∏ i, x i ^ d i :=
by { simp only [eval₂_eq, ← finsupp.prod_pow], refl }

@[simp] lemma eval₂_zero : (0 : mv_polynomial σ R).eval₂ f g = 0 :=
finsupp.sum_zero_index

section

@[simp] lemma eval₂_add : (p + q).eval₂ f g = p.eval₂ f g + q.eval₂ f g :=
finsupp.sum_add_index
  (by simp [is_semiring_hom.map_zero f])
  (by simp [add_mul, is_semiring_hom.map_add f])

@[simp] lemma eval₂_monomial : (monomial s a).eval₂ f g = f a * s.prod (λn e, g n ^ e) :=
finsupp.sum_single_index (by simp [is_semiring_hom.map_zero f])

@[simp] lemma eval₂_C (a) : (C a).eval₂ f g = f a :=
by simp [eval₂_monomial, C, prod_zero_index]

@[simp] lemma eval₂_one : (1 : mv_polynomial σ R).eval₂ f g = 1 :=
(eval₂_C _ _ _).trans (is_semiring_hom.map_one f)

@[simp] lemma eval₂_X (n) : (X n).eval₂ f g = g n :=
by simp [eval₂_monomial,
  is_semiring_hom.map_one f, X, prod_single_index, pow_one]

lemma eval₂_mul_monomial :
  ∀{s a}, (p * monomial s a).eval₂ f g = p.eval₂ f g * f a * s.prod (λn e, g n ^ e) :=
begin
  apply mv_polynomial.induction_on p,
  { assume a' s a,
    simp [C_mul_monomial, eval₂_monomial, is_semiring_hom.map_mul f] },
  { assume p q ih_p ih_q, simp [add_mul, eval₂_add, ih_p, ih_q] },
  { assume p n ih s a,
    from calc (p * X n * monomial s a).eval₂ f g = (p * monomial (single n 1 + s) a).eval₂ f g :
        by simp [monomial_single_add, -add_comm, pow_one, mul_assoc]
      ... = (p * monomial (single n 1) 1).eval₂ f g * f a * s.prod (λn e, g n ^ e) :
        by simp [ih, prod_single_index, prod_add_index, pow_one, pow_add, mul_assoc, mul_left_comm,
          is_semiring_hom.map_one f, -add_comm] }
end

@[simp] lemma eval₂_mul : ∀{p}, (p * q).eval₂ f g = p.eval₂ f g * q.eval₂ f g :=
begin
  apply mv_polynomial.induction_on q,
  { simp [C, eval₂_monomial, eval₂_mul_monomial, prod_zero_index] },
  { simp [mul_add, eval₂_add] {contextual := tt} },
  { simp [X, eval₂_monomial, eval₂_mul_monomial, (mul_assoc _ _ _).symm] { contextual := tt} }
end

@[simp] lemma eval₂_pow {p:mv_polynomial σ R} : ∀{n:ℕ}, (p ^ n).eval₂ f g = (p.eval₂ f g)^n
| 0       := eval₂_one _ _
| (n + 1) := by rw [pow_add, pow_one, pow_add, pow_one, eval₂_mul, eval₂_pow]

instance eval₂.is_semiring_hom : is_semiring_hom (eval₂ f g) :=
{ map_zero := eval₂_zero _ _,
  map_one := eval₂_one _ _,
  map_add := λ p q, eval₂_add _ _,
  map_mul := λ p q, eval₂_mul _ _ }

/-- `mv_polynomial.eval₂` as a `ring_hom`. -/
def eval₂_hom (f : R →+* S₁) (g : σ → S₁) : mv_polynomial σ R →+* S₁ := ring_hom.of (eval₂ f g)

@[simp] lemma coe_eval₂_hom (f : R →+* S₁) (g : σ → S₁) : ⇑(eval₂_hom f g) = eval₂ f g := rfl

lemma eval₂_hom_congr  {f₁ f₂ : R →+* S₁} {g₁ g₂ : σ → S₁} {p₁ p₂ : mv_polynomial σ R} :
  f₁ = f₂ → g₁ = g₂ → p₁ = p₂ →  eval₂_hom f₁ g₁ p₁ = eval₂_hom f₂ g₂ p₂ :=
by rintros rfl rfl rfl; refl
end

@[simp] lemma eval₂_hom_C (f : R →+* S₁) (g : σ → S₁) (r : R) :
  eval₂_hom f g (C r) = f r := eval₂_C f g r

@[simp] lemma eval₂_hom_X' (f : R →+* S₁) (g : σ → S₁) (i : σ) :
  eval₂_hom f g (X i) = g i := eval₂_X f g i

@[simp] lemma comp_eval₂_hom [comm_semiring S₂] (f : R →+* S₁) (g : σ → S₁) (φ : S₁ →+* S₂) :
  φ.comp (eval₂_hom f g) = (eval₂_hom (φ.comp f) (λ i, φ (g i))) :=
begin
  apply mv_polynomial.ring_hom_ext,
  { intro r, rw [ring_hom.comp_apply, eval₂_hom_C, eval₂_hom_C, ring_hom.comp_apply] },
  { intro i, rw [ring_hom.comp_apply, eval₂_hom_X', eval₂_hom_X'] }
end

lemma map_eval₂_hom  [comm_semiring S₂] (f : R →+* S₁) (g : σ → S₁) (φ : S₁ →+* S₂)
  (p : mv_polynomial σ R) :
  φ (eval₂_hom f g p) = (eval₂_hom (φ.comp f) (λ i, φ (g i)) p) :=
by { rw ← comp_eval₂_hom, refl }

lemma eval₂_hom_monomial (f : R →+* S₁) (g : σ → S₁) (d : σ →₀ ℕ) (r : R) :
  eval₂_hom f g (monomial d r) = f r * d.prod (λ i k, g i ^ k) :=
by simp only [monomial_eq, ring_hom.map_mul, eval₂_hom_C, finsupp.prod,
  ring_hom.map_prod, ring_hom.map_pow, eval₂_hom_X']

section
local attribute [instance, priority 10] is_semiring_hom.comp
lemma eval₂_comp_left {S₂} [comm_semiring S₂]
  (k : S₁ →+* S₂) (f : R →+* S₁) (g : σ → S₁)
  (p) : k (eval₂ f g p) = eval₂ (k.comp f) (k ∘ g) p :=
by apply mv_polynomial.induction_on p; simp [
  eval₂_add, k.map_add,
  eval₂_mul, k.map_mul] {contextual := tt}
end

@[simp] lemma eval₂_eta (p : mv_polynomial σ R) : eval₂ C X p = p :=
by apply mv_polynomial.induction_on p;
   simp [eval₂_add, eval₂_mul] {contextual := tt}

lemma eval₂_congr (g₁ g₂ : σ → S₁)
  (h : ∀ {i : σ} {c : σ →₀ ℕ}, i ∈ c.support → coeff c p ≠ 0 → g₁ i = g₂ i) :
  p.eval₂ f g₁ = p.eval₂ f g₂ :=
begin
  apply finset.sum_congr rfl,
  intros c hc, dsimp, congr' 1,
  apply finset.prod_congr rfl,
  intros i hi, dsimp, congr' 1,
  apply h hi,
  rwa finsupp.mem_support_iff at hc
end

@[simp] lemma eval₂_prod (s : finset S₂) (p : S₂ → mv_polynomial σ R) :
  eval₂ f g (∏ x in s, p x) = ∏ x in s, eval₂ f g (p x) :=
(s.prod_hom _).symm

@[simp] lemma eval₂_sum (s : finset S₂) (p : S₂ → mv_polynomial σ R) :
  eval₂ f g (∑ x in s, p x) = ∑ x in s, eval₂ f g (p x) :=
(s.sum_hom _).symm

attribute [to_additive] eval₂_prod

lemma eval₂_assoc (q : S₂ → mv_polynomial σ R) (p : mv_polynomial S₂ R) :
  eval₂ f (λ t, eval₂ f g (q t)) p = eval₂ f g (eval₂ C q p) :=
begin
  show _ = eval₂_hom f g (eval₂ C q p),
  rw eval₂_comp_left (eval₂_hom f g), congr' with a, simp,
end

end eval₂

section eval
variables {f : σ → R}

/-- Evaluate a polynomial `p` given a valuation `f` of all the variables -/
def eval (f : σ → R) : mv_polynomial σ R →+* R := eval₂_hom (ring_hom.id _) f

lemma eval_eq (x : σ → R) (f : mv_polynomial σ R) :
  eval x f = ∑ d in f.support, f.coeff d * ∏ i in d.support, x i ^ d i :=
rfl

lemma eval_eq' [fintype σ] (x : σ → R) (f : mv_polynomial σ R) :
  eval x f = ∑ d in f.support, f.coeff d * ∏ i, x i ^ d i :=
eval₂_eq' (ring_hom.id R) x f

lemma eval_monomial : eval f (monomial s a) = a * s.prod (λn e, f n ^ e) :=
eval₂_monomial _ _

@[simp] lemma eval_C : ∀ a, eval f (C a) = a := eval₂_C _ _

@[simp] lemma eval_X : ∀ n, eval f (X n) = f n := eval₂_X _ _

@[simp] lemma smul_eval (x) (p : mv_polynomial σ R) (s) : eval x (s • p) = s * eval x p :=
by rw [smul_eq_C_mul, (eval x).map_mul, eval_C]

lemma eval_sum {ι : Type*} (s : finset ι) (f : ι → mv_polynomial σ R) (g : σ → R) :
  eval g (∑ i in s, f i) = ∑ i in s, eval g (f i) :=
(eval g).map_sum _ _

@[to_additive]
lemma eval_prod {ι : Type*} (s : finset ι) (f : ι → mv_polynomial σ R) (g : σ → R) :
  eval g (∏ i in s, f i) = ∏ i in s, eval g (f i) :=
(eval g).map_prod _ _

theorem eval_assoc {τ}
  (f : σ → mv_polynomial τ R) (g : τ → R)
  (p : mv_polynomial σ R) :
  eval (eval g ∘ f) p = eval g (eval₂ C f p) :=
begin
  rw eval₂_comp_left (eval g),
  unfold eval, simp only [coe_eval₂_hom],
  congr' with a, simp
end

end eval

section map
variables [comm_semiring S₁]
variables (f : R →+* S₁)

/-- `map f p` maps a polynomial `p` across a ring hom `f` -/
def map : mv_polynomial σ R →+* mv_polynomial σ S₁ := eval₂_hom (C.comp f) X

@[simp] theorem map_monomial (s : σ →₀ ℕ) (a : R) : map f (monomial s a) = monomial s (f a) :=
(eval₂_monomial _ _).trans monomial_eq.symm

@[simp] theorem map_C : ∀ (a : R), map f (C a : mv_polynomial σ R) = C (f a) := map_monomial _ _

@[simp] theorem map_X : ∀ (n : σ), map f (X n : mv_polynomial σ R) = X n := eval₂_X _ _

theorem map_id : ∀ (p : mv_polynomial σ R), map (ring_hom.id R) p = p := eval₂_eta

theorem map_map [comm_semiring S₂]
  (g : S₁ →+* S₂)
  (p : mv_polynomial σ R) :
  map g (map f p) = map (g.comp f) p :=
(eval₂_comp_left (map g) (C.comp f) X p).trans $
begin
  congr,
  { ext1 a, simp only [map_C, comp_app, ring_hom.coe_comp], },
  { ext1 n, simp only [map_X, comp_app], }
end

theorem eval₂_eq_eval_map (g : σ → S₁) (p : mv_polynomial σ R) :
  p.eval₂ f g = eval g (map f p) :=
begin
  unfold map eval, simp only [coe_eval₂_hom],
  have h := eval₂_comp_left (eval₂_hom _ g),
  dsimp at h,
  rw h,
  congr,
  { ext1 a, simp only [coe_eval₂_hom, ring_hom.id_apply, comp_app, eval₂_C, ring_hom.coe_comp], },
  { ext1 n, simp only [comp_app, eval₂_X], },
end

lemma eval₂_comp_right {S₂} [comm_semiring S₂]
  (k : S₁ →+* S₂) (f : R →+* S₁) (g : σ → S₁)
  (p) : k (eval₂ f g p) = eval₂ k (k ∘ g) (map f p) :=
begin
  apply mv_polynomial.induction_on p,
  { intro r, rw [eval₂_C, map_C, eval₂_C] },
  { intros p q hp hq, rw [eval₂_add, k.map_add, (map f).map_add, eval₂_add, hp, hq] },
  { intros p s hp,
    rw [eval₂_mul, k.map_mul, (map f).map_mul, eval₂_mul, map_X, hp, eval₂_X, eval₂_X] }
end

lemma map_eval₂ (f : R →+* S₁) (g : S₂ → mv_polynomial S₃ R) (p : mv_polynomial S₂ R) :
  map f (eval₂ C g p) = eval₂ C (map f ∘ g) (map f p) :=
begin
  apply mv_polynomial.induction_on p,
  { intro r, rw [eval₂_C, map_C, map_C, eval₂_C] },
  { intros p q hp hq, rw [eval₂_add, (map f).map_add, hp, hq, (map f).map_add, eval₂_add] },
  { intros p s hp,
    rw [eval₂_mul, (map f).map_mul, hp, (map f).map_mul, map_X, eval₂_mul, eval₂_X, eval₂_X] }
end

lemma coeff_map (p : mv_polynomial σ R) : ∀ (m : σ →₀ ℕ), coeff m (map f p) = f (coeff m p) :=
begin
  apply mv_polynomial.induction_on p; clear p,
  { intros r m, rw [map_C], simp only [coeff_C], split_ifs, {refl}, rw f.map_zero },
  { intros p q hp hq m, simp only [hp, hq, (map f).map_add, coeff_add], rw f.map_add },
  { intros p i hp m, simp only [hp, (map f).map_mul, map_X],
    simp only [hp, mem_support_iff, coeff_mul_X'],
    split_ifs, {refl},
    rw is_semiring_hom.map_zero f }
end

lemma map_injective (hf : function.injective f) :
  function.injective (map f : mv_polynomial σ R → mv_polynomial σ S₁) :=
begin
  intros p q h,
  simp only [ext_iff, coeff_map] at h ⊢,
  intro m,
  exact hf (h m),
end

@[simp] lemma eval_map (f : R →+* S₁) (g : σ → S₁) (p : mv_polynomial σ R) :
  eval g (map f p) = eval₂ f g p :=
by { apply mv_polynomial.induction_on p; { simp { contextual := tt } } }

@[simp] lemma eval₂_map [comm_semiring S₂] (f : R →+* S₁) (g : σ → S₂) (φ : S₁ →+* S₂)
  (p : mv_polynomial σ R) :
  eval₂ φ g (map f p) = eval₂ (φ.comp f) g p :=
by { rw [← eval_map, ← eval_map, map_map], }

@[simp] lemma eval₂_hom_map_hom [comm_semiring S₂] (f : R →+* S₁) (g : σ → S₂) (φ : S₁ →+* S₂)
  (p : mv_polynomial σ R) :
  eval₂_hom φ g (map f p) = eval₂_hom (φ.comp f) g p :=
eval₂_map f g φ p

@[simp] lemma constant_coeff_map (f : R →+* S₁) (φ : mv_polynomial σ R) :
  constant_coeff (mv_polynomial.map f φ) = f (constant_coeff φ) :=
coeff_map f φ 0

lemma constant_coeff_comp_map (f : R →+* S₁) :
  (constant_coeff : mv_polynomial σ S₁ →+* S₁).comp (mv_polynomial.map f) = f.comp (constant_coeff) :=
by { ext, apply constant_coeff_map }

lemma support_map_subset (p : mv_polynomial σ R) : (map f p).support ⊆ p.support :=
begin
  intro x,
  simp only [finsupp.mem_support_iff],
  contrapose!,
  change p.coeff x = 0 → (map f p).coeff x = 0,
  rw coeff_map,
  intro hx,
  rw hx,
  exact ring_hom.map_zero f
end

lemma support_map_of_injective (p : mv_polynomial σ R) {f : R →+* S₁} (hf : injective f) :
  (map f p).support = p.support :=
begin
  apply finset.subset.antisymm,
  { exact mv_polynomial.support_map_subset _ _ },
  intros x hx,
  rw finsupp.mem_support_iff,
  contrapose! hx,
  simp only [not_not, finsupp.mem_support_iff],
  change (map f p).coeff x = 0 at hx,
  rw [coeff_map, ← f.map_zero] at hx,
  exact hf hx
end

end map


section aeval

/-! ### The algebra of multivariate polynomials -/

variables (f : σ → S₁)
variables [comm_semiring S₁] [algebra R S₁] [comm_semiring S₂]

/-- A map `σ → S₁` where `S₁` is an algebra over `R` generates an `R`-algebra homomorphism
from multivariate polynomials over `σ` to `S₁`. -/
def aeval : mv_polynomial σ R →ₐ[R] S₁ :=
{ commutes' := λ r, eval₂_C _ _ _
  .. eval₂_hom (algebra_map R S₁) f }

theorem aeval_def (p : mv_polynomial σ R) : aeval f p = eval₂ (algebra_map R S₁) f p := rfl

lemma aeval_eq_eval₂_hom (p : mv_polynomial σ R) :
  aeval f p = eval₂_hom (algebra_map R S₁) f p := rfl

@[simp] lemma aeval_X (s : σ) : aeval f (X s : mv_polynomial _ R) = f s := eval₂_X _ _ _

@[simp] lemma aeval_C (r : R) : aeval f (C r) = algebra_map R S₁ r := eval₂_C _ _ _

theorem eval_unique (φ : mv_polynomial σ R →ₐ[R] S₁) :
  φ = aeval (φ ∘ X) :=
begin
  ext p,
  apply mv_polynomial.induction_on p,
  { intro r, rw aeval_C, exact φ.commutes r },
  { intros f g ih1 ih2,
    rw [φ.map_add, ih1, ih2, alg_hom.map_add] },
  { intros p j ih,
    rw [φ.map_mul, alg_hom.map_mul, aeval_X, ih] }
end

lemma comp_aeval {B : Type*} [comm_semiring B] [algebra R B]
  (φ : S₁ →ₐ[R] B) :
  φ.comp (aeval f) = (aeval (λ i, φ (f i))) :=
begin
  apply mv_polynomial.alg_hom_ext,
  intros i,
  rw [alg_hom.comp_apply, aeval_X, aeval_X],
end

@[simp] lemma map_aeval {B : Type*} [comm_semiring B]
  (g : σ → S₁) (φ : S₁ →+* B) (p : mv_polynomial σ R) :
  φ (aeval g p) = (eval₂_hom (φ.comp (algebra_map R S₁)) (λ i, φ (g i)) p) :=
by { rw ← comp_eval₂_hom, refl }

@[simp] lemma aeval_zero (p : mv_polynomial σ R) :
  aeval (0 : σ → S₁) p = algebra_map _ _ (constant_coeff p) :=
begin
  apply mv_polynomial.induction_on p,
  { simp only [aeval_C, forall_const, if_true, constant_coeff_C, eq_self_iff_true] },
  { intros, simp only [*, alg_hom.map_add, ring_hom.map_add, coeff_add] },
  { intros,
    simp only [ring_hom.map_mul, constant_coeff_X, pi.zero_apply, ring_hom.map_zero, eq_self_iff_true,
      mem_support_iff, not_true, aeval_X, if_false, ne.def, mul_zero, alg_hom.map_mul, zero_apply] }
end

@[simp] lemma aeval_zero' (p : mv_polynomial σ R) :
  aeval (λ _, 0 : σ → S₁) p = algebra_map _ _ (constant_coeff p) :=
aeval_zero p

lemma aeval_monomial (g : σ → S₁) (d : σ →₀ ℕ) (r : R) :
  aeval g (monomial d r) = algebra_map _ _ r * d.prod (λ i k, g i ^ k) :=
eval₂_hom_monomial _ _ _ _

lemma eval₂_hom_eq_zero (f : R →+* S₂) (g : σ → S₂) (φ : mv_polynomial σ R)
  (h : ∀ d, φ.coeff d ≠ 0 → ∃ i ∈ d.support, g i = 0) :
  eval₂_hom f g φ = 0 :=
begin
  rw [φ.as_sum, ring_hom.map_sum, finset.sum_eq_zero],
  intros d hd,
  obtain ⟨i, hi, hgi⟩ : ∃ i ∈ d.support, g i = 0 := h d (finsupp.mem_support_iff.mp hd),
  rw [eval₂_hom_monomial, finsupp.prod, finset.prod_eq_zero hi, mul_zero],
  rw [hgi, zero_pow],
  rwa [nat.pos_iff_ne_zero, ← finsupp.mem_support_iff]
end

lemma aeval_eq_zero [algebra R S₂] (f : σ → S₂) (φ : mv_polynomial σ R)
  (h : ∀ d, φ.coeff d ≠ 0 → ∃ i ∈ d.support, f i = 0) :
  aeval f φ = 0 :=
eval₂_hom_eq_zero _ _ _ h

end aeval

end comm_semiring
end mv_polynomial<|MERGE_RESOLUTION|>--- conflicted
+++ resolved
@@ -150,12 +150,11 @@
   (C r : mv_polynomial σ R) = C s ↔ r = s :=
 (C_injective σ R).eq_iff
 
-<<<<<<< HEAD
-instance infinite_of_infinite_right (σ : Type*) (R : Type*) [comm_semiring R] [infinite R] :
+instance infinite_of_infinite (σ : Type*) (R : Type*) [comm_semiring R] [infinite R] :
   infinite (mv_polynomial σ R) :=
 infinite.of_injective C (C_injective _ _)
 
-instance infinite_of_nonempty_left (σ : Type*) (R : Type*) [nonempty σ] [comm_semiring R] [nontrivial R] :
+instance infinite_of_nonempty (σ : Type*) (R : Type*) [nonempty σ] [comm_semiring R] [nontrivial R] :
   infinite (mv_polynomial σ R) :=
 infinite.of_injective (λ i : ℕ, monomial (single (classical.arbitrary σ) i) 1)
 begin
@@ -167,10 +166,7 @@
   rcases this with (rfl|⟨rfl, rfl⟩); refl
 end
 
-lemma C_eq_coe_nat (n : ℕ) : (C ↑n : mv_polynomial σ α) = n :=
-=======
 lemma C_eq_coe_nat (n : ℕ) : (C ↑n : mv_polynomial σ R) = n :=
->>>>>>> ed07cac5
 by induction n; simp [nat.succ_eq_add_one, *]
 
 theorem C_mul' : mv_polynomial.C a * p = a • p :=

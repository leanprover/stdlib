/-
Copyright (c) 2018 Kenny Lau. All rights reserved.
Released under Apache 2.0 license as described in the file LICENSE.
Authors: Johannes Hölzl, Kenny Lau
-/
import algebra.module.linear_map
import algebra.module.pi
import algebra.big_operators.basic
import data.set.finite

/-!
# Dependent functions with finite support

For a non-dependent version see `data/finsupp.lean`.
-/

universes u u₁ u₂ v v₁ v₂ v₃ w x y l

open_locale big_operators

variables (ι : Type u) (β : ι → Type v)

namespace dfinsupp

variable [Π i, has_zero (β i)]

structure pre : Type (max u v) :=
(to_fun : Π i, β i)
(pre_support : multiset ι)
(zero : ∀ i, i ∈ pre_support ∨ to_fun i = 0)

instance inhabited_pre : inhabited (pre ι β) :=
⟨⟨λ i, 0, ∅, λ i, or.inr rfl⟩⟩

instance : setoid (pre ι β) :=
{ r := λ x y, ∀ i, x.to_fun i = y.to_fun i,
  iseqv := ⟨λ f i, rfl, λ f g H i, (H i).symm,
    λ f g h H1 H2 i, (H1 i).trans (H2 i)⟩ }

end dfinsupp

variable {ι}
/-- A dependent function `Π i, β i` with finite support. -/
@[reducible]
def dfinsupp [Π i, has_zero (β i)] : Type* :=
quotient (dfinsupp.setoid ι β)
variable {β}

notation `Π₀` binders `, ` r:(scoped f, dfinsupp f) := r
infix ` →ₚ `:25 := dfinsupp

namespace dfinsupp

section basic
variables [Π i, has_zero (β i)]
variables {β₁ : ι → Type v₁} {β₂ : ι → Type v₂}
variables [Π i, has_zero (β₁ i)] [Π i, has_zero (β₂ i)]

instance : has_coe_to_fun (Π₀ i, β i) :=
⟨λ _, Π i, β i, λ f, quotient.lift_on f pre.to_fun $ λ _ _, funext⟩

instance : has_zero (Π₀ i, β i) := ⟨⟦⟨λ i, 0, ∅, λ i, or.inr rfl⟩⟧⟩
instance : inhabited (Π₀ i, β i) := ⟨0⟩

@[simp] lemma zero_apply (i : ι) : (0 : Π₀ i, β i) i = 0 := rfl

@[ext] lemma ext {f g : Π₀ i, β i} (H : ∀ i, f i = g i) : f = g :=
quotient.induction_on₂ f g (λ _ _ H, quotient.sound H) H

/-- The composition of `f : β₁ → β₂` and `g : Π₀ i, β₁ i` is
  `map_range f hf g : Π₀ i, β₂ i`, well defined when `f 0 = 0`. -/
def map_range (f : Π i, β₁ i → β₂ i) (hf : ∀ i, f i 0 = 0) (g : Π₀ i, β₁ i) : Π₀ i, β₂ i :=
quotient.lift_on g (λ x, ⟦(⟨λ i, f i (x.1 i), x.2,
  λ i, or.cases_on (x.3 i) or.inl $ λ H, or.inr $ by rw [H, hf]⟩ : pre ι β₂)⟧) $ λ x y H,
quotient.sound $ λ i, by simp only [H i]

@[simp] lemma map_range_apply
  (f : Π i, β₁ i → β₂ i) (hf : ∀ i, f i 0 = 0) (g : Π₀ i, β₁ i) (i : ι) :
  map_range f hf g i = f i (g i) :=
quotient.induction_on g $ λ x, rfl

/-- Let `f i` be a binary operation `β₁ i → β₂ i → β i` such that `f i 0 0 = 0`.
Then `zip_with f hf` is a binary operation `Π₀ i, β₁ i → Π₀ i, β₂ i → Π₀ i, β i`. -/
def zip_with (f : Π i, β₁ i → β₂ i → β i) (hf : ∀ i, f i 0 0 = 0)
  (g₁ : Π₀ i, β₁ i) (g₂ : Π₀ i, β₂ i) : (Π₀ i, β i) :=
begin
  refine quotient.lift_on₂ g₁ g₂ (λ x y, ⟦(⟨λ i, f i (x.1 i) (y.1 i), x.2 + y.2,
    λ i, _⟩ : pre ι β)⟧) _,
  { cases x.3 i with h1 h1,
    { left, rw multiset.mem_add, left, exact h1 },
    cases y.3 i with h2 h2,
    { left, rw multiset.mem_add, right, exact h2 },
    right, rw [h1, h2, hf] },
  exact λ x₁ x₂ y₁ y₂ H1 H2, quotient.sound $ λ i, by simp only [H1 i, H2 i]
end

@[simp] lemma zip_with_apply
  (f : Π i, β₁ i → β₂ i → β i) (hf : ∀ i, f i 0 0 = 0) (g₁ : Π₀ i, β₁ i) (g₂ : Π₀ i, β₂ i) (i : ι) :
  zip_with f hf g₁ g₂ i = f i (g₁ i) (g₂ i) :=
quotient.induction_on₂ g₁ g₂ $ λ _ _, rfl

end basic

section algebra

instance [Π i, add_monoid (β i)] : has_add (Π₀ i, β i) :=
⟨zip_with (λ _, (+)) (λ _, add_zero 0)⟩

@[simp] lemma add_apply [Π i, add_monoid (β i)] (g₁ g₂ : Π₀ i, β i) (i : ι) :
  (g₁ + g₂) i = g₁ i + g₂ i :=
zip_with_apply _ _ g₁ g₂ i

instance [Π i, add_monoid (β i)] : add_monoid (Π₀ i, β i) :=
{ add_monoid .
  zero      := 0,
  add       := (+),
  add_assoc := λ f g h, ext $ λ i, by simp only [add_apply, add_assoc],
  zero_add  := λ f, ext $ λ i, by simp only [add_apply, zero_apply, zero_add],
  add_zero  := λ f, ext $ λ i, by simp only [add_apply, zero_apply, add_zero] }

<<<<<<< HEAD
instance [Π i, add_monoid (β i)] (i : ι) : is_add_monoid_hom (λ g : Π₀ i : ι, β i, g i) :=
{ map_add := λ _ _, add_apply _ _ _, map_zero := zero_apply _ }
=======
instance [Π i, add_monoid (β i)] {i : ι} : is_add_monoid_hom (λ g : Π₀ i : ι, β i, g i) :=
{ map_add := λ f g, add_apply f g i, map_zero := zero_apply i }
>>>>>>> 1baf7017

instance [Π i, add_group (β i)] : has_neg (Π₀ i, β i) :=
⟨λ f, f.map_range (λ _, has_neg.neg) (λ _, neg_zero)⟩

instance [Π i, add_comm_monoid (β i)] : add_comm_monoid (Π₀ i, β i) :=
{ add_comm := λ f g, ext $ λ i, by simp only [add_apply, add_comm],
  .. dfinsupp.add_monoid }

@[simp] lemma neg_apply [Π i, add_group (β i)] (g : Π₀ i, β i) (i : ι) : (- g) i = - g i :=
map_range_apply _ _ g i

instance [Π i, add_group (β i)] : add_group (Π₀ i, β i) :=
{ add_left_neg := λ f, ext $ λ i, by simp only [add_apply, neg_apply, zero_apply, add_left_neg],
  .. dfinsupp.add_monoid,
  .. (infer_instance : has_neg (Π₀ i, β i)) }

@[simp] lemma sub_apply [Π i, add_group (β i)] (g₁ g₂ : Π₀ i, β i) (i : ι) :
  (g₁ - g₂) i = g₁ i - g₂ i :=
by rw [sub_eq_add_neg]; simp [sub_eq_add_neg]

instance [Π i, add_comm_group (β i)] : add_comm_group (Π₀ i, β i) :=
{ add_comm := λ f g, ext $ λ i, by simp only [add_apply, add_comm],
  ..dfinsupp.add_group }

/-- Dependent functions with finite support inherit a semiring action from an action on each
coordinate. -/
def to_has_scalar {γ : Type w} [semiring γ] [Π i, add_comm_monoid (β i)] [Π i, semimodule γ (β i)] :
  has_scalar γ (Π₀ i, β i) :=
⟨λc v, v.map_range (λ _, (•) c) (λ _, smul_zero _)⟩
local attribute [instance] to_has_scalar

<<<<<<< HEAD
@[simp] lemma smul_apply {γ : Type w} [semiring γ] [Π i, add_comm_monoid (β i)]
=======
@[simp] lemma smul_apply {γ : Type w} [semiring γ] [Π i, add_comm_group (β i)]
>>>>>>> 1baf7017
  [Π i, semimodule γ (β i)] (b : γ) (v : Π₀ i, β i) (i : ι) :
  (b • v) i = b • (v i) :=
map_range_apply _ _ v i

/-- Dependent functions with finite support inherit a semimodule structure from such a structure on
each coordinate. -/
def to_semimodule {γ : Type w} [semiring γ] [Π i, add_comm_monoid (β i)] [Π i, semimodule γ (β i)] :
  semimodule γ (Π₀ i, β i) :=
{ smul_zero := λ c, ext $ λ i, by simp only [smul_apply, smul_zero, zero_apply],
  zero_smul := λ c, ext $ λ i, by simp only [smul_apply, zero_smul, zero_apply],
  smul_add := λ c x y, ext $ λ i, by simp only [add_apply, smul_apply, smul_add],
  add_smul := λ c x y, ext $ λ i, by simp only [add_apply, smul_apply, add_smul],
  one_smul := λ x, ext $ λ i, by simp only [smul_apply, one_smul],
  mul_smul := λ r s x, ext $ λ i, by simp only [smul_apply, smul_smul],
  .. (infer_instance : has_scalar γ (Π₀ i, β i)) }

end algebra

section filter_and_subtype_domain

/-- `filter p f` is the function which is `f i` if `p i` is true and 0 otherwise. -/
def filter [Π i, has_zero (β i)] (p : ι → Prop) [decidable_pred p] (f : Π₀ i, β i) : Π₀ i, β i :=
quotient.lift_on f (λ x, ⟦(⟨λ i, if p i then x.1 i else 0, x.2,
  λ i, or.cases_on (x.3 i) or.inl $ λ H, or.inr $ by rw [H, if_t_t]⟩ : pre ι β)⟧) $ λ x y H,
quotient.sound $ λ i, by simp only [H i]

@[simp] lemma filter_apply [Π i, has_zero (β i)]
  (p : ι → Prop) [decidable_pred p] (i : ι) (f : Π₀ i, β i) :
  f.filter p i = if p i then f i else 0 :=
quotient.induction_on f $ λ x, rfl

lemma filter_apply_pos [Π i, has_zero (β i)]
  {p : ι → Prop} [decidable_pred p] (f : Π₀ i, β i) {i : ι} (h : p i) :
  f.filter p i = f i :=
by simp only [filter_apply, if_pos h]

lemma filter_apply_neg [Π i, has_zero (β i)]
  {p : ι → Prop} [decidable_pred p] (f : Π₀ i, β i) {i : ι} (h : ¬ p i) :
  f.filter p i = 0 :=
by simp only [filter_apply, if_neg h]

lemma filter_pos_add_filter_neg [Π i, add_monoid (β i)] (f : Π₀ i, β i)
  (p : ι → Prop) [decidable_pred p] :
  f.filter p + f.filter (λi, ¬ p i) = f :=
ext $ λ i, by simp only [add_apply, filter_apply]; split_ifs; simp only [add_zero, zero_add]

/-- `subtype_domain p f` is the restriction of the finitely supported function
  `f` to the subtype `p`. -/
def subtype_domain [Π i, has_zero (β i)] (p : ι → Prop) [decidable_pred p]
  (f : Π₀ i, β i) : Π₀ i : subtype p, β i :=
begin
  fapply quotient.lift_on f,
  { intro x,
    refine ⟦⟨λ i, x.1 (i : ι),
      (x.2.filter p).attach.map $ λ j, ⟨j, (multiset.mem_filter.1 j.2).2⟩, _⟩⟧,
    refine λ i, or.cases_on (x.3 i) (λ H, _) or.inr,
    left, rw multiset.mem_map, refine ⟨⟨i, multiset.mem_filter.2 ⟨H, i.2⟩⟩, _, subtype.eta _ _⟩,
    apply multiset.mem_attach },
  intros x y H,
  exact quotient.sound (λ i, H i)
end

@[simp] lemma subtype_domain_zero [Π i, has_zero (β i)] {p : ι → Prop} [decidable_pred p] :
  subtype_domain p (0 : Π₀ i, β i) = 0 :=
rfl

@[simp] lemma subtype_domain_apply [Π i, has_zero (β i)] {p : ι → Prop} [decidable_pred p]
  {i : subtype p} {v : Π₀ i, β i} :
  (subtype_domain p v) i = v i :=
quotient.induction_on v $ λ x, rfl

@[simp] lemma subtype_domain_add [Π i, add_monoid (β i)] {p : ι → Prop} [decidable_pred p]
  {v v' : Π₀ i, β i} :
  (v + v').subtype_domain p = v.subtype_domain p + v'.subtype_domain p :=
ext $ λ i, by simp only [add_apply, subtype_domain_apply]

instance subtype_domain.is_add_monoid_hom [Π i, add_monoid (β i)]
  {p : ι → Prop} [decidable_pred p] :
  is_add_monoid_hom (subtype_domain p : (Π₀ i : ι, β i) → Π₀ i : subtype p, β i) :=
{ map_add := λ _ _, subtype_domain_add, map_zero := subtype_domain_zero }

@[simp]
lemma subtype_domain_neg [Π i, add_group (β i)] {p : ι → Prop} [decidable_pred p] {v : Π₀ i, β i} :
  (- v).subtype_domain p = - v.subtype_domain p :=
ext $ λ i, by simp only [neg_apply, subtype_domain_apply]

@[simp] lemma subtype_domain_sub [Π i, add_group (β i)] {p : ι → Prop} [decidable_pred p]
  {v v' : Π₀ i, β i} :
  (v - v').subtype_domain p = v.subtype_domain p - v'.subtype_domain p :=
ext $ λ i, by simp only [sub_apply, subtype_domain_apply]

end filter_and_subtype_domain


variable [dec : decidable_eq ι]
include dec

section basic
variable [Π i, has_zero (β i)]

omit dec
lemma finite_supp (f : Π₀ i, β i) : set.finite {i | f i ≠ 0} :=
begin
  classical,
  exact quotient.induction_on f (λ x, x.2.to_finset.finite_to_set.subset (λ i H,
    multiset.mem_to_finset.2 ((x.3 i).resolve_right H)))
end
include dec

/-- Create an element of `Π₀ i, β i` from a finset `s` and a function `x`
defined on this `finset`. -/
def mk (s : finset ι) (x : Π i : (↑s : set ι), β (i : ι)) : Π₀ i, β i :=
⟦⟨λ i, if H : i ∈ s then x ⟨i, H⟩ else 0, s.1,
λ i, if H : i ∈ s then or.inl H else or.inr $ dif_neg H⟩⟧

@[simp] lemma mk_apply {s : finset ι} {x : Π i : (↑s : set ι), β i} {i : ι} :
  (mk s x : Π i, β i) i = if H : i ∈ s then x ⟨i, H⟩ else 0 :=
rfl

theorem mk_injective (s : finset ι) : function.injective (@mk ι β _ _ s) :=
begin
  intros x y H,
  ext i,
  have h1 : (mk s x : Π i, β i) i = (mk s y : Π i, β i) i, {rw H},
  cases i with i hi,
  change i ∈ s at hi,
  dsimp only [mk_apply, subtype.coe_mk] at h1,
  simpa only [dif_pos hi] using h1
end

/-- The function `single i b : Π₀ i, β i` sends `i` to `b`
and all other points to `0`. -/
def single (i : ι) (b : β i) : Π₀ i, β i :=
mk {i} $ λ j, eq.rec_on (finset.mem_singleton.1 j.prop).symm b

@[simp] lemma single_apply {i i' b} :
  (single i b : Π₀ i, β i) i' = (if h : i = i' then eq.rec_on h b else 0) :=
begin
  dsimp only [single],
  by_cases h : i = i',
  { have h1 : i' ∈ ({i} : finset ι) := finset.mem_singleton.2 h.symm,
    simp only [mk_apply, dif_pos h, dif_pos h1], refl },
  { have h1 : i' ∉ ({i} : finset ι) := finset.not_mem_singleton.2 (ne.symm h),
    simp only [mk_apply, dif_neg h, dif_neg h1] }
end

@[simp] lemma single_zero {i} : (single i 0 : Π₀ i, β i) = 0 :=
quotient.sound $ λ j, if H : j ∈ ({i} : finset _)
then by dsimp only; rw [dif_pos H]; cases finset.mem_singleton.1 H; refl
else dif_neg H

@[simp] lemma single_eq_same {i b} : (single i b : Π₀ i, β i) i = b :=
by simp only [single_apply, dif_pos rfl]

lemma single_eq_of_ne {i i' b} (h : i ≠ i') : (single i b : Π₀ i, β i) i' = 0 :=
by simp only [single_apply, dif_neg h]

lemma single_injective {i} : function.injective (single i : β i → Π₀ i, β i) :=
λ x y H, congr_fun (mk_injective _ H) ⟨i, by simp⟩

/-- Redefine `f i` to be `0`. -/
def erase (i : ι) (f : Π₀ i, β i) : Π₀ i, β i :=
quotient.lift_on f (λ x, ⟦(⟨λ j, if j = i then 0 else x.1 j, x.2,
λ j, or.cases_on (x.3 j) or.inl $ λ H, or.inr $ by simp only [H, if_t_t]⟩ : pre ι β)⟧) $ λ x y H,
quotient.sound $ λ j, if h : j = i then by simp only [if_pos h]
else by simp only [if_neg h, H j]

@[simp] lemma erase_apply {i j : ι} {f : Π₀ i, β i} :
  (f.erase i) j = if j = i then 0 else f j :=
quotient.induction_on f $ λ x, rfl

@[simp] lemma erase_same {i : ι} {f : Π₀ i, β i} : (f.erase i) i = 0 :=
by simp

lemma erase_ne {i i' : ι} {f : Π₀ i, β i} (h : i' ≠ i) : (f.erase i) i' = f i' :=
by simp [h]

end basic

section add_monoid

variable [Π i, add_monoid (β i)]

@[simp] lemma single_add {i : ι} {b₁ b₂ : β i} : single i (b₁ + b₂) = single i b₁ + single i b₂ :=
ext $ assume i',
begin
  by_cases h : i = i',
  { subst h, simp only [add_apply, single_eq_same] },
  { simp only [add_apply, single_eq_of_ne h, zero_add] }
end

lemma single_add_erase {i : ι} {f : Π₀ i, β i} : single i (f i) + f.erase i = f :=
ext $ λ i',
if h : i = i'
then by subst h; simp only [add_apply, single_apply, erase_apply, dif_pos rfl, if_pos, add_zero]
else by simp only [add_apply, single_apply, erase_apply, dif_neg h, if_neg (ne.symm h), zero_add]

lemma erase_add_single {i : ι} {f : Π₀ i, β i} : f.erase i + single i (f i) = f :=
ext $ λ i',
if h : i = i'
then by subst h; simp only [add_apply, single_apply, erase_apply, dif_pos rfl, if_pos, zero_add]
else by simp only [add_apply, single_apply, erase_apply, dif_neg h, if_neg (ne.symm h), add_zero]

protected theorem induction {p : (Π₀ i, β i) → Prop} (f : Π₀ i, β i)
  (h0 : p 0) (ha : ∀i b (f : Π₀ i, β i), f i = 0 → b ≠ 0 → p f → p (single i b + f)) :
  p f :=
begin
  refine quotient.induction_on f (λ x, _),
  cases x with f s H, revert f H,
  apply multiset.induction_on s,
  { intros f H, convert h0, ext i, exact (H i).resolve_left id },
  intros i s ih f H,
  by_cases H1 : i ∈ s,
  { have H2 : ∀ j, j ∈ s ∨ f j = 0,
    { intro j, cases H j with H2 H2,
      { cases multiset.mem_cons.1 H2 with H3 H3,
        { left, rw H3, exact H1 },
        { left, exact H3 } },
      right, exact H2 },
    have H3 : (⟦{to_fun := f, pre_support := i ::ₘ s, zero := H}⟧ : Π₀ i, β i)
      = ⟦{to_fun := f, pre_support := s, zero := H2}⟧,
    { exact quotient.sound (λ i, rfl) },
    rw H3, apply ih },
  have H2 : p (erase i ⟦{to_fun := f, pre_support := i ::ₘ s, zero := H}⟧),
  { dsimp only [erase, quotient.lift_on_beta],
    have H2 : ∀ j, j ∈ s ∨ ite (j = i) 0 (f j) = 0,
    { intro j, cases H j with H2 H2,
      { cases multiset.mem_cons.1 H2 with H3 H3,
        { right, exact if_pos H3 },
        { left, exact H3 } },
      right, split_ifs; [refl, exact H2] },
    have H3 : (⟦{to_fun := λ (j : ι), ite (j = i) 0 (f j),
         pre_support := i ::ₘ s, zero := _}⟧ : Π₀ i, β i)
      = ⟦{to_fun := λ (j : ι), ite (j = i) 0 (f j), pre_support := s, zero := H2}⟧ :=
      quotient.sound (λ i, rfl),
    rw H3, apply ih },
  have H3 : single i _ + _ = (⟦{to_fun := f, pre_support := i ::ₘ s, zero := H}⟧ : Π₀ i, β i) :=
    single_add_erase,
  rw ← H3,
  change p (single i (f i) + _),
  cases classical.em (f i = 0) with h h,
  { rw [h, single_zero, zero_add], exact H2 },
  refine ha _ _ _ _ h H2,
  rw erase_same
end

lemma induction₂ {p : (Π₀ i, β i) → Prop} (f : Π₀ i, β i)
  (h0 : p 0) (ha : ∀i b (f : Π₀ i, β i), f i = 0 → b ≠ 0 → p f → p (f + single i b)) :
  p f :=
dfinsupp.induction f h0 $ λ i b f h1 h2 h3,
have h4 : f + single i b = single i b + f,
{ ext j, by_cases H : i = j,
  { subst H, simp [h1] },
  { simp [H] } },
eq.rec_on h4 $ ha i b f h1 h2 h3

end add_monoid

@[simp] lemma mk_add [Π i, add_monoid (β i)] {s : finset ι} {x y : Π i : (↑s : set ι), β i} :
  mk s (x + y) = mk s x + mk s y :=
ext $ λ i, by simp only [add_apply, mk_apply]; split_ifs; [refl, rw zero_add]

@[simp] lemma mk_zero [Π i, has_zero (β i)] {s : finset ι} :
  mk s (0 : Π i : (↑s : set ι), β i.1) = 0 :=
ext $ λ i, by simp only [mk_apply]; split_ifs; refl

@[simp] lemma mk_neg [Π i, add_group (β i)] {s : finset ι} {x : Π i : (↑s : set ι), β i.1} :
  mk s (-x) = -mk s x :=
ext $ λ i, by simp only [neg_apply, mk_apply]; split_ifs; [refl, rw neg_zero]

@[simp] lemma mk_sub [Π i, add_group (β i)] {s : finset ι} {x y : Π i : (↑s : set ι), β i.1} :
  mk s (x - y) = mk s x - mk s y :=
ext $ λ i, by simp only [sub_apply, mk_apply]; split_ifs; [refl, rw sub_zero]

instance [Π i, add_group (β i)] {s : finset ι} : is_add_group_hom (@mk ι β _ _ s) :=
{ map_add := λ _ _, mk_add }

section
local attribute [instance] to_semimodule
variables (γ : Type w) [semiring γ] [Π i, add_comm_monoid (β i)] [Π i, semimodule γ (β i)]
include γ

@[simp] lemma mk_smul {s : finset ι} {c : γ} (x : Π i : (↑s : set ι), β i.1) :
  mk s (c • x) = c • mk s x :=
ext $ λ i, by simp only [smul_apply, mk_apply]; split_ifs; [refl, rw smul_zero]

@[simp] lemma single_smul {i : ι} {c : γ} {x : β i} :
  single i (c • x) = c • single i x :=
ext $ λ i, by simp only [smul_apply, single_apply]; split_ifs; [cases h, rw smul_zero]; refl

variable β
/-- `dfinsupp.mk` as a `linear_map`. -/
def lmk (s : finset ι) : (Π i : (↑s : set ι), β i.1) →ₗ[γ] Π₀ i, β i :=
⟨mk s, λ _ _, mk_add, λ c x, by rw [mk_smul γ x]⟩

/-- `dfinsupp.single` as a `linear_map` -/
def lsingle (i) : β i →ₗ[γ] Π₀ i, β i :=
⟨single i, λ _ _, single_add, λ _ _, single_smul _⟩
variable {β}

@[simp] lemma lmk_apply {s : finset ι} {x} : lmk β γ s x = mk s x := rfl

@[simp] lemma lsingle_apply {i : ι} {x : β i} : lsingle β γ i x = single i x := rfl
end

section support_basic

variables [Π i, has_zero (β i)] [Π i (x : β i), decidable (x ≠ 0)]

/-- Set `{i | f x ≠ 0}` as a `finset`. -/
def support (f : Π₀ i, β i) : finset ι :=
quotient.lift_on f (λ x, x.2.to_finset.filter $ λ i, x.1 i ≠ 0) $
begin
  intros x y Hxy,
  ext i, split,
  { intro H,
    rcases finset.mem_filter.1 H with ⟨h1, h2⟩,
    rw Hxy i at h2,
    exact finset.mem_filter.2 ⟨multiset.mem_to_finset.2 $ (y.3 i).resolve_right h2, h2⟩ },
  { intro H,
    rcases finset.mem_filter.1 H with ⟨h1, h2⟩,
    rw ← Hxy i at h2,
    exact finset.mem_filter.2 ⟨multiset.mem_to_finset.2 $ (x.3 i).resolve_right h2, h2⟩ },
end

@[simp] theorem support_mk_subset {s : finset ι} {x : Π i : (↑s : set ι), β i.1} :
  (mk s x).support ⊆ s :=
λ i H, multiset.mem_to_finset.1 (finset.mem_filter.1 H).1

@[simp] theorem mem_support_to_fun (f : Π₀ i, β i) (i) : i ∈ f.support ↔ f i ≠ 0 :=
begin
  refine quotient.induction_on f (λ x, _),
  dsimp only [support, quotient.lift_on_beta],
  rw [finset.mem_filter, multiset.mem_to_finset],
  exact and_iff_right_of_imp (x.3 i).resolve_right
end

theorem eq_mk_support (f : Π₀ i, β i) : f = mk f.support (λ i, f i) :=
begin
  change f = mk f.support (λ i, f i.1),
  ext i,
  by_cases h : f i ≠ 0; [skip, rw [not_not] at h];
    simp [h]
end

@[simp] lemma support_zero : (0 : Π₀ i, β i).support = ∅ := rfl

lemma mem_support_iff (f : Π₀ i, β i) : ∀i:ι, i ∈ f.support ↔ f i ≠ 0 :=
f.mem_support_to_fun

@[simp] lemma support_eq_empty {f : Π₀ i, β i} : f.support = ∅ ↔ f = 0 :=
⟨λ H, ext $ by simpa [finset.ext_iff] using H, by simp {contextual:=tt}⟩

instance decidable_zero : decidable_pred (eq (0 : Π₀ i, β i)) :=
λ f, decidable_of_iff _ $ support_eq_empty.trans eq_comm

lemma support_subset_iff {s : set ι} {f : Π₀ i, β i} :
  ↑f.support ⊆ s ↔ (∀i∉s, f i = 0) :=
by simp [set.subset_def];
   exact forall_congr (assume i, not_imp_comm)

lemma support_single_ne_zero {i : ι} {b : β i} (hb : b ≠ 0) : (single i b).support = {i} :=
begin
  ext j, by_cases h : i = j,
  { subst h, simp [hb] },
  simp [ne.symm h, h]
end

lemma support_single_subset {i : ι} {b : β i} : (single i b).support ⊆ {i} :=
support_mk_subset

section map_range_and_zip_with

variables {β₁ : ι → Type v₁} {β₂ : ι → Type v₂}
variables [Π i, has_zero (β₁ i)] [Π i, has_zero (β₂ i)]

lemma map_range_def [Π i (x : β₁ i), decidable (x ≠ 0)]
  {f : Π i, β₁ i → β₂ i} {hf : ∀ i, f i 0 = 0} {g : Π₀ i, β₁ i} :
  map_range f hf g = mk g.support (λ i, f i.1 (g i.1)) :=
begin
  ext i,
  by_cases h : g i ≠ 0; simp at h; simp [h, hf]
end

@[simp] lemma map_range_single {f : Π i, β₁ i → β₂ i} {hf : ∀ i, f i 0 = 0} {i : ι} {b : β₁ i} :
  map_range f hf (single i b) = single i (f i b) :=
dfinsupp.ext $ λ i', by by_cases i = i'; [{subst i', simp}, simp [h, hf]]

variables [Π i (x : β₁ i), decidable (x ≠ 0)] [Π i (x : β₂ i), decidable (x ≠ 0)]

lemma support_map_range {f : Π i, β₁ i → β₂ i} {hf : ∀ i, f i 0 = 0} {g : Π₀ i, β₁ i} :
  (map_range f hf g).support ⊆ g.support :=
by simp [map_range_def]

lemma zip_with_def {f : Π i, β₁ i → β₂ i → β i} {hf : ∀ i, f i 0 0 = 0}
  {g₁ : Π₀ i, β₁ i} {g₂ : Π₀ i, β₂ i} :
  zip_with f hf g₁ g₂ = mk (g₁.support ∪ g₂.support) (λ i, f i.1 (g₁ i.1) (g₂ i.1)) :=
begin
  ext i,
  by_cases h1 : g₁ i ≠ 0; by_cases h2 : g₂ i ≠ 0;
    simp only [not_not, ne.def] at h1 h2; simp [h1, h2, hf]
end

lemma support_zip_with {f : Π i, β₁ i → β₂ i → β i} {hf : ∀ i, f i 0 0 = 0}
  {g₁ : Π₀ i, β₁ i} {g₂ : Π₀ i, β₂ i} :
  (zip_with f hf g₁ g₂).support ⊆ g₁.support ∪ g₂.support :=
by simp [zip_with_def]

end map_range_and_zip_with

lemma erase_def (i : ι) (f : Π₀ i, β i) :
  f.erase i = mk (f.support.erase i) (λ j, f j.1) :=
by { ext j, by_cases h1 : j = i; by_cases h2 : f j ≠ 0; simp at h2; simp [h1, h2] }

@[simp] lemma support_erase (i : ι) (f : Π₀ i, β i) :
  (f.erase i).support = f.support.erase i :=
by { ext j, by_cases h1 : j = i; by_cases h2 : f j ≠ 0; simp at h2; simp [h1, h2] }

section filter_and_subtype_domain

variables {p : ι → Prop} [decidable_pred p]

lemma filter_def (f : Π₀ i, β i) :
  f.filter p = mk (f.support.filter p) (λ i, f i.1) :=
by ext i; by_cases h1 : p i; by_cases h2 : f i ≠ 0;
 simp at h2; simp [h1, h2]

@[simp] lemma support_filter (f : Π₀ i, β i) :
  (f.filter p).support = f.support.filter p :=
by ext i; by_cases h : p i; simp [h]

lemma subtype_domain_def (f : Π₀ i, β i) :
  f.subtype_domain p = mk (f.support.subtype p) (λ i, f i) :=
by ext i; by_cases h1 : p i; by_cases h2 : f i ≠ 0;
try {simp at h2}; dsimp; simp [h1, h2, ← subtype.val_eq_coe]

@[simp] lemma support_subtype_domain {f : Π₀ i, β i} :
  (subtype_domain p f).support = f.support.subtype p :=
by ext i; by_cases h1 : p i; by_cases h2 : f i ≠ 0;
try {simp at h2}; dsimp; simp [h1, h2]

end filter_and_subtype_domain

end support_basic

lemma support_add [Π i, add_monoid (β i)] [Π i (x : β i), decidable (x ≠ 0)] {g₁ g₂ : Π₀ i, β i} :
  (g₁ + g₂).support ⊆ g₁.support ∪ g₂.support :=
support_zip_with

@[simp] lemma support_neg [Π i, add_group (β i)] [Π i (x : β i), decidable (x ≠ 0)]
  {f : Π₀ i, β i} :
  support (-f) = support f :=
by ext i; simp

local attribute [instance] dfinsupp.to_semimodule

lemma support_smul {γ : Type w} [semiring γ] [Π i, add_comm_monoid (β i)] [Π i, semimodule γ (β i)]
  [Π ( i : ι) (x : β i), decidable (x ≠ 0)]
  (b : γ) (v : Π₀ i, β i) : (b • v).support ⊆ v.support :=
support_map_range

instance [Π i, has_zero (β i)] [Π i, decidable_eq (β i)] : decidable_eq (Π₀ i, β i) :=
assume f g, decidable_of_iff (f.support = g.support ∧ (∀i∈f.support, f i = g i))
  ⟨assume ⟨h₁, h₂⟩, ext $ assume i,
      if h : i ∈ f.support then h₂ i h else
        have hf : f i = 0, by rwa [f.mem_support_iff, not_not] at h,
        have hg : g i = 0, by rwa [h₁, g.mem_support_iff, not_not] at h,
        by rw [hf, hg],
    by intro h; subst h; simp⟩

section prod_and_sum

variables {γ : Type w}

-- [to_additive sum] for dfinsupp.prod doesn't work, the equation lemmas are not generated
/-- `sum f g` is the sum of `g i (f i)` over the support of `f`. -/
def sum [Π i, has_zero (β i)] [Π i (x : β i), decidable (x ≠ 0)] [add_comm_monoid γ]
  (f : Π₀ i, β i) (g : Π i, β i → γ) : γ :=
∑ i in f.support, g i (f i)

/-- `prod f g` is the product of `g i (f i)` over the support of `f`. -/
@[to_additive]
def prod [Π i, has_zero (β i)] [Π i (x : β i), decidable (x ≠ 0)] [comm_monoid γ]
  (f : Π₀ i, β i) (g : Π i, β i → γ) : γ :=
∏ i in f.support, g i (f i)

@[to_additive]
lemma prod_map_range_index {β₁ : ι → Type v₁} {β₂ : ι → Type v₂}
  [Π i, has_zero (β₁ i)] [Π i, has_zero (β₂ i)]
  [Π i (x : β₁ i), decidable (x ≠ 0)] [Π i (x : β₂ i), decidable (x ≠ 0)] [comm_monoid γ]
  {f : Π i, β₁ i → β₂ i} {hf : ∀ i, f i 0 = 0} {g : Π₀ i, β₁ i} {h : Π i, β₂ i → γ}
  (h0 : ∀i, h i 0 = 1) :
  (map_range f hf g).prod h = g.prod (λi b, h i (f i b)) :=
begin
  rw [map_range_def],
  refine (finset.prod_subset support_mk_subset _).trans _,
  { intros i h1 h2,
    dsimp, simp [h1] at h2, dsimp at h2,
    simp [h1, h2, h0] },
  { refine finset.prod_congr rfl _,
    intros i h1,
    simp [h1] }
end

@[to_additive]
lemma prod_zero_index [Π i, add_comm_monoid (β i)] [Π i (x : β i), decidable (x ≠ 0)]
  [comm_monoid γ] {h : Π i, β i → γ} : (0 : Π₀ i, β i).prod h = 1 :=
rfl

@[to_additive]
lemma prod_single_index [Π i, has_zero (β i)] [Π i (x : β i), decidable (x ≠ 0)] [comm_monoid γ]
  {i : ι} {b : β i} {h : Π i, β i → γ} (h_zero : h i 0 = 1) :
  (single i b).prod h = h i b :=
begin
  by_cases h : b ≠ 0,
  { simp [dfinsupp.prod, support_single_ne_zero h] },
  { rw [not_not] at h, simp [h, prod_zero_index, h_zero], refl }
end

@[to_additive]
lemma prod_neg_index [Π i, add_group (β i)] [Π i (x : β i), decidable (x ≠ 0)] [comm_monoid γ]
  {g : Π₀ i, β i} {h : Π i, β i → γ} (h0 : ∀i, h i 0 = 1) :
  (-g).prod h = g.prod (λi b, h i (- b)) :=
prod_map_range_index h0

omit dec
@[simp] lemma sum_apply {ι₁ : Type u₁} [decidable_eq ι₁] {β₁ : ι₁ → Type v₁}
  [Π i₁, has_zero (β₁ i₁)] [Π i (x : β₁ i), decidable (x ≠ 0)]
  [Π i, add_comm_monoid (β i)]
  {f : Π₀ i₁, β₁ i₁} {g : Π i₁, β₁ i₁ → Π₀ i, β i} {i₂ : ι} :
  (f.sum g) i₂ = f.sum (λi₁ b, g i₁ b i₂) :=
(f.support.sum_hom (λf : Π₀ i, β i, f i₂)).symm
include dec

lemma support_sum {ι₁ : Type u₁} [decidable_eq ι₁] {β₁ : ι₁ → Type v₁}
  [Π i₁, has_zero (β₁ i₁)] [Π i (x : β₁ i), decidable (x ≠ 0)]
  [Π i, add_comm_monoid (β i)] [Π i (x : β i), decidable (x ≠ 0)]
  {f : Π₀ i₁, β₁ i₁} {g : Π i₁, β₁ i₁ → Π₀ i, β i} :
  (f.sum g).support ⊆ f.support.bind (λi, (g i (f i)).support) :=
have ∀i₁ : ι, f.sum (λ (i : ι₁) (b : β₁ i), (g i b) i₁) ≠ 0 →
    (∃ (i : ι₁), f i ≠ 0 ∧ ¬ (g i (f i)) i₁ = 0),
  from assume i₁ h,
  let ⟨i, hi, ne⟩ := finset.exists_ne_zero_of_sum_ne_zero h in
  ⟨i, (f.mem_support_iff i).mp hi, ne⟩,
by simpa [finset.subset_iff, mem_support_iff, finset.mem_bind, sum_apply] using this

@[simp, to_additive] lemma prod_one [Π i, add_comm_monoid (β i)] [Π i (x : β i), decidable (x ≠ 0)]
  [comm_monoid γ] {f : Π₀ i, β i} :
  f.prod (λi b, (1 : γ)) = 1 :=
finset.prod_const_one

@[simp, to_additive] lemma prod_mul [Π i, add_comm_monoid (β i)] [Π i (x : β i), decidable (x ≠ 0)]
  [comm_monoid γ] {f : Π₀ i, β i} {h₁ h₂ : Π i, β i → γ} :
  f.prod (λi b, h₁ i b * h₂ i b) = f.prod h₁ * f.prod h₂ :=
finset.prod_mul_distrib

@[simp, to_additive] lemma prod_inv [Π i, add_comm_monoid (β i)] [Π i (x : β i), decidable (x ≠ 0)]
  [comm_group γ] {f : Π₀ i, β i} {h : Π i, β i → γ} :
  f.prod (λi b, (h i b)⁻¹) = (f.prod h)⁻¹ :=
f.support.prod_hom (@has_inv.inv γ _)

@[to_additive]
lemma prod_add_index [Π i, add_comm_monoid (β i)] [Π i (x : β i), decidable (x ≠ 0)]
  [comm_monoid γ] {f g : Π₀ i, β i}
  {h : Π i, β i → γ} (h_zero : ∀i, h i 0 = 1) (h_add : ∀i b₁ b₂, h i (b₁ + b₂) = h i b₁ * h i b₂) :
  (f + g).prod h = f.prod h * g.prod h :=
have f_eq : ∏ i in f.support ∪ g.support, h i (f i) = f.prod h,
  from (finset.prod_subset (finset.subset_union_left _ _) $
    by simp [mem_support_iff, h_zero] {contextual := tt}).symm,
have g_eq : ∏ i in f.support ∪ g.support, h i (g i) = g.prod h,
  from (finset.prod_subset (finset.subset_union_right _ _) $
    by simp [mem_support_iff, h_zero] {contextual := tt}).symm,
calc ∏ i in (f + g).support, h i ((f + g) i) =
      ∏ i in f.support ∪ g.support, h i ((f + g) i) :
    finset.prod_subset support_add $
      by simp [mem_support_iff, h_zero] {contextual := tt}
  ... = (∏ i in f.support ∪ g.support, h i (f i)) *
      (∏ i in f.support ∪ g.support, h i (g i)) :
    by simp [h_add, finset.prod_mul_distrib]
  ... = _ : by rw [f_eq, g_eq]

lemma sum_sub_index [Π i, add_comm_group (β i)] [Π i (x : β i), decidable (x ≠ 0)]
  [add_comm_group γ] {f g : Π₀ i, β i}
  {h : Π i, β i → γ} (h_sub : ∀i b₁ b₂, h i (b₁ - b₂) = h i b₁ - h i b₂) :
  (f - g).sum h = f.sum h - g.sum h :=
have h_zero : ∀i, h i 0 = 0,
  from assume i,
  have h i (0 - 0) = h i 0 - h i 0, from h_sub i 0 0,
  by simpa using this,
have h_neg : ∀i b, h i (- b) = - h i b,
  from assume i b,
  have h i (0 - b) = h i 0 - h i b, from h_sub i 0 b,
  by simpa [h_zero] using this,
have h_add : ∀i b₁ b₂, h i (b₁ + b₂) = h i b₁ + h i b₂,
  from assume i b₁ b₂,
  have h i (b₁ - (- b₂)) = h i b₁ - h i (- b₂), from h_sub i b₁ (-b₂),
  by simpa [h_neg, sub_eq_add_neg] using this,
by simp [sub_eq_add_neg];
simp [@sum_add_index ι β _ γ _ _ _ f (-g) h h_zero h_add];
simp [@sum_neg_index ι β _ γ _ _ _ g h h_zero, h_neg];
simp [@sum_neg ι β _ γ _ _ _ g h]

@[to_additive]
lemma prod_finset_sum_index {γ : Type w} {α : Type x}
  [Π i, add_comm_monoid (β i)] [Π i (x : β i), decidable (x ≠ 0)]
  [comm_monoid γ]
  {s : finset α} {g : α → Π₀ i, β i}
  {h : Π i, β i → γ} (h_zero : ∀i, h i 0 = 1) (h_add : ∀i b₁ b₂, h i (b₁ + b₂) = h i b₁ * h i b₂) :
  ∏ i in s, (g i).prod h = (∑ i in s, g i).prod h :=
begin
  classical,
  exact finset.induction_on s
  (by simp [prod_zero_index])
  (by simp [prod_add_index, h_zero, h_add] {contextual := tt})
end

@[to_additive]
lemma prod_sum_index  {ι₁ : Type u₁} [decidable_eq ι₁] {β₁ : ι₁ → Type v₁}
  [Π i₁, has_zero (β₁ i₁)] [Π i (x : β₁ i), decidable (x ≠ 0)]
  [Π i, add_comm_monoid (β i)] [Π i (x : β i), decidable (x ≠ 0)]
  [comm_monoid γ]
  {f : Π₀ i₁, β₁ i₁} {g : Π i₁, β₁ i₁ → Π₀ i, β i}
  {h : Π i, β i → γ} (h_zero : ∀i, h i 0 = 1) (h_add : ∀i b₁ b₂, h i (b₁ + b₂) = h i b₁ * h i b₂) :
  (f.sum g).prod h = f.prod (λi b, (g i b).prod h) :=
(prod_finset_sum_index h_zero h_add).symm

@[simp] lemma sum_single [Π i, add_comm_monoid (β i)]
  [Π i (x : β i), decidable (x ≠ 0)] {f : Π₀ i, β i} :
  f.sum single = f :=
begin
  apply dfinsupp.induction f, {rw [sum_zero_index]},
  intros i b f H hb ih,
  rw [sum_add_index, ih, sum_single_index],
  all_goals { intros, simp }
end

@[to_additive]
lemma prod_subtype_domain_index [Π i, has_zero (β i)] [Π i (x : β i), decidable (x ≠ 0)]
  [comm_monoid γ] {v : Π₀ i, β i} {p : ι → Prop} [decidable_pred p]
  {h : Π i, β i → γ} (hp : ∀ x ∈ v.support, p x) :
  (v.subtype_domain p).prod (λi b, h i b) = v.prod h :=
finset.prod_bij (λp _, p)
  (by simp) (by simp)
  (assume ⟨a₀, ha₀⟩ ⟨a₁, ha₁⟩, by simp)
  (λ i hi, ⟨⟨i, hp i hi⟩, by simpa using hi, rfl⟩)

omit dec
lemma subtype_domain_sum [Π i, add_comm_monoid (β i)]
  {s : finset γ} {h : γ → Π₀ i, β i} {p : ι → Prop} [decidable_pred p] :
  (∑ c in s, h c).subtype_domain p = ∑ c in s, (h c).subtype_domain p :=
eq.symm (s.sum_hom _)

lemma subtype_domain_finsupp_sum {δ : γ → Type x} [decidable_eq γ]
  [Π c, has_zero (δ c)] [Π c (x : δ c), decidable (x ≠ 0)]
  [Π i, add_comm_monoid (β i)]
  {p : ι → Prop} [decidable_pred p]
  {s : Π₀ c, δ c} {h : Π c, δ c → Π₀ i, β i} :
  (s.sum h).subtype_domain p = s.sum (λc d, (h c d).subtype_domain p) :=
subtype_domain_sum

end prod_and_sum

end dfinsupp<|MERGE_RESOLUTION|>--- conflicted
+++ resolved
@@ -118,13 +118,8 @@
   zero_add  := λ f, ext $ λ i, by simp only [add_apply, zero_apply, zero_add],
   add_zero  := λ f, ext $ λ i, by simp only [add_apply, zero_apply, add_zero] }
 
-<<<<<<< HEAD
-instance [Π i, add_monoid (β i)] (i : ι) : is_add_monoid_hom (λ g : Π₀ i : ι, β i, g i) :=
-{ map_add := λ _ _, add_apply _ _ _, map_zero := zero_apply _ }
-=======
 instance [Π i, add_monoid (β i)] {i : ι} : is_add_monoid_hom (λ g : Π₀ i : ι, β i, g i) :=
 { map_add := λ f g, add_apply f g i, map_zero := zero_apply i }
->>>>>>> 1baf7017
 
 instance [Π i, add_group (β i)] : has_neg (Π₀ i, β i) :=
 ⟨λ f, f.map_range (λ _, has_neg.neg) (λ _, neg_zero)⟩
@@ -156,11 +151,7 @@
 ⟨λc v, v.map_range (λ _, (•) c) (λ _, smul_zero _)⟩
 local attribute [instance] to_has_scalar
 
-<<<<<<< HEAD
 @[simp] lemma smul_apply {γ : Type w} [semiring γ] [Π i, add_comm_monoid (β i)]
-=======
-@[simp] lemma smul_apply {γ : Type w} [semiring γ] [Π i, add_comm_group (β i)]
->>>>>>> 1baf7017
   [Π i, semimodule γ (β i)] (b : γ) (v : Π₀ i, β i) (i : ι) :
   (b • v) i = b • (v i) :=
 map_range_apply _ _ v i

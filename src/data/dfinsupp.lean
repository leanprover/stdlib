/-
Copyright (c) 2018 Kenny Lau. All rights reserved.
Released under Apache 2.0 license as described in the file LICENSE.
Authors: Johannes Hölzl, Kenny Lau
-/
import algebra.pi_instances

/-!
# Dependent functions with finite support

For a non-dependent version see `data/finsupp.lean`.
-/

universes u u₁ u₂ v v₁ v₂ v₃ w x y l

variables (ι : Type u) (β : ι → Type v)

namespace dfinsupp

variable [Π i, has_zero (β i)]

structure pre : Type (max u v) :=
(to_fun : Π i, β i)
(pre_support : multiset ι)
(zero : ∀ i, i ∈ pre_support ∨ to_fun i = 0)

instance inhabited_pre : inhabited (pre ι β) :=
⟨⟨λ i, 0, ∅, λ i, or.inr rfl⟩⟩

instance : setoid (pre ι β) :=
{ r := λ x y, ∀ i, x.to_fun i = y.to_fun i,
  iseqv := ⟨λ f i, rfl, λ f g H i, (H i).symm,
    λ f g h H1 H2 i, (H1 i).trans (H2 i)⟩ }

end dfinsupp

variable {ι}
/-- A dependent function `Π i, β i` with finite support. -/
@[reducible]
def dfinsupp [Π i, has_zero (β i)] : Type* :=
quotient (dfinsupp.setoid ι β)
variable {β}

notation `Π₀` binders `, ` r:(scoped f, dfinsupp f) := r
infix ` →ₚ `:25 := dfinsupp

namespace dfinsupp

section basic
variables [Π i, has_zero (β i)]
variables {β₁ : ι → Type v₁} {β₂ : ι → Type v₂}
variables [Π i, has_zero (β₁ i)] [Π i, has_zero (β₂ i)]

instance : has_coe_to_fun (Π₀ i, β i) :=
⟨λ _, Π i, β i, λ f, quotient.lift_on f pre.to_fun $ λ _ _, funext⟩

instance : has_zero (Π₀ i, β i) := ⟨⟦⟨λ i, 0, ∅, λ i, or.inr rfl⟩⟧⟩
instance : inhabited (Π₀ i, β i) := ⟨0⟩

@[simp] lemma zero_apply {i : ι} : (0 : Π₀ i, β i) i = 0 := rfl

@[ext]
lemma ext {f g : Π₀ i, β i} (H : ∀ i, f i = g i) : f = g :=
quotient.induction_on₂ f g (λ _ _ H, quotient.sound H) H

/-- The composition of `f : β₁ → β₂` and `g : Π₀ i, β₁ i` is
  `map_range f hf g : Π₀ i, β₂ i`, well defined when `f 0 = 0`. -/
def map_range (f : Π i, β₁ i → β₂ i) (hf : ∀ i, f i 0 = 0) (g : Π₀ i, β₁ i) : Π₀ i, β₂ i :=
quotient.lift_on g (λ x, ⟦(⟨λ i, f i (x.1 i), x.2,
  λ i, or.cases_on (x.3 i) or.inl $ λ H, or.inr $ by rw [H, hf]⟩ : pre ι β₂)⟧) $ λ x y H,
quotient.sound $ λ i, by simp only [H i]

@[simp] lemma map_range_apply
  {f : Π i, β₁ i → β₂ i} {hf : ∀ i, f i 0 = 0} {g : Π₀ i, β₁ i} {i : ι} :
  map_range f hf g i = f i (g i) :=
quotient.induction_on g $ λ x, rfl

/-- Let `f i` be a binary operation `β₁ i → β₂ i → β i` such that `f i 0 0 = 0`.
Then `zip_with f hf` is a binary operation `Π₀ i, β₁ i → Π₀ i, β₂ i → Π₀ i, β i`. -/
def zip_with (f : Π i, β₁ i → β₂ i → β i) (hf : ∀ i, f i 0 0 = 0)
  (g₁ : Π₀ i, β₁ i) (g₂ : Π₀ i, β₂ i) : (Π₀ i, β i) :=
begin
  refine quotient.lift_on₂ g₁ g₂ (λ x y, ⟦(⟨λ i, f i (x.1 i) (y.1 i), x.2 + y.2,
    λ i, _⟩ : pre ι β)⟧) _,
  { cases x.3 i with h1 h1,
    { left, rw multiset.mem_add, left, exact h1 },
    cases y.3 i with h2 h2,
    { left, rw multiset.mem_add, right, exact h2 },
    right, rw [h1, h2, hf] },
  exact λ x₁ x₂ y₁ y₂ H1 H2, quotient.sound $ λ i, by simp only [H1 i, H2 i]
end

@[simp] lemma zip_with_apply
  {f : Π i, β₁ i → β₂ i → β i} {hf : ∀ i, f i 0 0 = 0} {g₁ : Π₀ i, β₁ i} {g₂ : Π₀ i, β₂ i} {i : ι} :
  zip_with f hf g₁ g₂ i = f i (g₁ i) (g₂ i) :=
quotient.induction_on₂ g₁ g₂ $ λ _ _, rfl

end basic

section algebra

instance [Π i, add_monoid (β i)] : has_add (Π₀ i, β i) :=
⟨zip_with (λ _, (+)) (λ _, add_zero 0)⟩

@[simp] lemma add_apply [Π i, add_monoid (β i)] {g₁ g₂ : Π₀ i, β i} {i : ι} :
  (g₁ + g₂) i = g₁ i + g₂ i :=
zip_with_apply

instance [Π i, add_monoid (β i)] : add_monoid (Π₀ i, β i) :=
{ add_monoid .
  zero      := 0,
  add       := (+),
  add_assoc := λ f g h, ext $ λ i, by simp only [add_apply, add_assoc],
  zero_add  := λ f, ext $ λ i, by simp only [add_apply, zero_apply, zero_add],
  add_zero  := λ f, ext $ λ i, by simp only [add_apply, zero_apply, add_zero] }

instance [Π i, add_monoid (β i)] {i : ι} : is_add_monoid_hom (λ g : Π₀ i : ι, β i, g i) :=
{ map_add := λ _ _, add_apply, map_zero := zero_apply }

instance [Π i, add_group (β i)] : has_neg (Π₀ i, β i) :=
⟨λ f, f.map_range (λ _, has_neg.neg) (λ _, neg_zero)⟩

instance [Π i, add_comm_monoid (β i)] : add_comm_monoid (Π₀ i, β i) :=
{ add_comm := λ f g, ext $ λ i, by simp only [add_apply, add_comm],
  .. dfinsupp.add_monoid }

@[simp] lemma neg_apply [Π i, add_group (β i)] {g : Π₀ i, β i} {i : ι} : (- g) i = - g i :=
map_range_apply

instance [Π i, add_group (β i)] : add_group (Π₀ i, β i) :=
{ add_left_neg := λ f, ext $ λ i, by simp only [add_apply, neg_apply, zero_apply, add_left_neg],
  .. dfinsupp.add_monoid,
  .. (infer_instance : has_neg (Π₀ i, β i)) }

@[simp] lemma sub_apply [Π i, add_group (β i)] {g₁ g₂ : Π₀ i, β i} {i : ι} :
  (g₁ - g₂) i = g₁ i - g₂ i :=
by rw [sub_eq_add_neg]; simp [sub_eq_add_neg]

instance [Π i, add_comm_group (β i)] : add_comm_group (Π₀ i, β i) :=
{ add_comm := λ f g, ext $ λ i, by simp only [add_apply, add_comm],
  ..dfinsupp.add_group }

<<<<<<< HEAD
def to_has_scalar {γ : Type w} [semiring γ] [Π i, add_comm_group (β i)] [Π i, semimodule γ (β i)] :
=======
/-- The scalar multiplication on a direct sum of modules. -/
def to_has_scalar {γ : Type w} [ring γ] [Π i, add_comm_group (β i)] [Π i, module γ (β i)] :
>>>>>>> ab2e52e0
  has_scalar γ (Π₀ i, β i) :=
⟨λc v, v.map_range (λ _, (•) c) (λ _, smul_zero _)⟩
local attribute [instance] to_has_scalar

<<<<<<< HEAD
@[simp] lemma smul_apply {γ : Type w} [semiring γ] [Π i, add_comm_group (β i)]
  [Π i, semimodule γ (β i)] {i : ι} {b : γ} {v : Π₀ i, β i} :
  (b • v) i = b • (v i) :=
map_range_apply

def to_semimodule {γ : Type w} [semiring γ] [Π i, add_comm_group (β i)] [Π i, semimodule γ (β i)] :
  semimodule γ (Π₀ i, β i) :=
semimodule.of_core {
=======
@[simp] lemma smul_apply {γ : Type w} [ring γ] [Π i, add_comm_group (β i)] [Π i, module γ (β i)]
  {i : ι} {b : γ} {v : Π₀ i, β i} :
  (b • v) i = b • (v i) :=
map_range_apply

/-- The module structure on a direct sum of modules. -/
def to_module {γ : Type w} [ring γ] [Π i, add_comm_group (β i)] [Π i, module γ (β i)] :
  module γ (Π₀ i, β i) :=
module.of_core {
>>>>>>> ab2e52e0
  smul_add := λ c x y, ext $ λ i, by simp only [add_apply, smul_apply, smul_add],
  add_smul := λ c x y, ext $ λ i, by simp only [add_apply, smul_apply, add_smul],
  one_smul := λ x, ext $ λ i, by simp only [smul_apply, one_smul],
  mul_smul := λ r s x, ext $ λ i, by simp only [smul_apply, smul_smul],
  .. (infer_instance : has_scalar γ (Π₀ i, β i)) }

end algebra

section filter_and_subtype_domain

/-- `filter p f` is the function which is `f i` if `p i` is true and 0 otherwise. -/
def filter [Π i, has_zero (β i)] (p : ι → Prop) [decidable_pred p] (f : Π₀ i, β i) : Π₀ i, β i :=
quotient.lift_on f (λ x, ⟦(⟨λ i, if p i then x.1 i else 0, x.2,
  λ i, or.cases_on (x.3 i) or.inl $ λ H, or.inr $ by rw [H, if_t_t]⟩ : pre ι β)⟧) $ λ x y H,
quotient.sound $ λ i, by simp only [H i]

@[simp] lemma filter_apply [Π i, has_zero (β i)]
  {p : ι → Prop} [decidable_pred p] {i : ι} {f : Π₀ i, β i} :
  f.filter p i = if p i then f i else 0 :=
quotient.induction_on f $ λ x, rfl

lemma filter_apply_pos [Π i, has_zero (β i)]
  {p : ι → Prop} [decidable_pred p] {f : Π₀ i, β i} {i : ι} (h : p i) :
  f.filter p i = f i :=
by simp only [filter_apply, if_pos h]

lemma filter_apply_neg [Π i, has_zero (β i)]
  {p : ι → Prop} [decidable_pred p] {f : Π₀ i, β i} {i : ι} (h : ¬ p i) :
  f.filter p i = 0 :=
by simp only [filter_apply, if_neg h]

lemma filter_pos_add_filter_neg [Π i, add_monoid (β i)] {f : Π₀ i, β i}
  {p : ι → Prop} [decidable_pred p] :
  f.filter p + f.filter (λi, ¬ p i) = f :=
ext $ λ i, by simp only [add_apply, filter_apply]; split_ifs; simp only [add_zero, zero_add]

/-- `subtype_domain p f` is the restriction of the finitely supported function
  `f` to the subtype `p`. -/
def subtype_domain [Π i, has_zero (β i)] (p : ι → Prop) [decidable_pred p]
  (f : Π₀ i, β i) : Π₀ i : subtype p, β i.1 :=
begin
  fapply quotient.lift_on f,
  { intro x,
    refine ⟦⟨λ i, x.1 i.1,
      (x.2.filter p).attach.map $ λ j, ⟨j.1, (multiset.mem_filter.1 j.2).2⟩, _⟩⟧,
    refine λ i, or.cases_on (x.3 i.1) (λ H, _) or.inr,
    left, rw multiset.mem_map, refine ⟨⟨i.1, multiset.mem_filter.2 ⟨H, i.2⟩⟩, _, subtype.eta _ _⟩,
    apply multiset.mem_attach },
  intros x y H,
  exact quotient.sound (λ i, H i.1)
end

@[simp] lemma subtype_domain_zero [Π i, has_zero (β i)] {p : ι → Prop} [decidable_pred p] :
  subtype_domain p (0 : Π₀ i, β i) = 0 :=
rfl

@[simp] lemma subtype_domain_apply [Π i, has_zero (β i)] {p : ι → Prop} [decidable_pred p]
  {i : subtype p} {v : Π₀ i, β i} :
  (subtype_domain p v) i = v (i.val) :=
quotient.induction_on v $ λ x, rfl

@[simp] lemma subtype_domain_add [Π i, add_monoid (β i)] {p : ι → Prop} [decidable_pred p]
  {v v' : Π₀ i, β i} :
  (v + v').subtype_domain p = v.subtype_domain p + v'.subtype_domain p :=
ext $ λ i, by simp only [add_apply, subtype_domain_apply]

instance subtype_domain.is_add_monoid_hom [Π i, add_monoid (β i)]
  {p : ι → Prop} [decidable_pred p] :
  is_add_monoid_hom (subtype_domain p : (Π₀ i : ι, β i) → Π₀ i : subtype p, β i) :=
{ map_add := λ _ _, subtype_domain_add, map_zero := subtype_domain_zero }

@[simp]
lemma subtype_domain_neg [Π i, add_group (β i)] {p : ι → Prop} [decidable_pred p] {v : Π₀ i, β i} :
  (- v).subtype_domain p = - v.subtype_domain p :=
ext $ λ i, by simp only [neg_apply, subtype_domain_apply]

@[simp] lemma subtype_domain_sub [Π i, add_group (β i)] {p : ι → Prop} [decidable_pred p]
  {v v' : Π₀ i, β i} :
  (v - v').subtype_domain p = v.subtype_domain p - v'.subtype_domain p :=
ext $ λ i, by simp only [sub_apply, subtype_domain_apply]

end filter_and_subtype_domain


variable [dec : decidable_eq ι]
include dec

section basic
variable [Π i, has_zero (β i)]

omit dec
lemma finite_supp (f : Π₀ i, β i) : set.finite {i | f i ≠ 0} :=
begin
  classical,
  exact quotient.induction_on f (λ x, set.finite_subset
  (finset.finite_to_set x.2.to_finset) (λ i H,
    multiset.mem_to_finset.2 ((x.3 i).resolve_right H)))
end
include dec

/-- Create an element of `Π₀ i, β i` from a finset `s` and a function `x`
defined on this `finset`. -/
def mk (s : finset ι) (x : Π i : (↑s : set ι), β i.1) : Π₀ i, β i :=
⟦⟨λ i, if H : i ∈ s then x ⟨i, H⟩ else 0, s.1,
λ i, if H : i ∈ s then or.inl H else or.inr $ dif_neg H⟩⟧

@[simp] lemma mk_apply {s : finset ι} {x : Π i : (↑s : set ι), β i.1} {i : ι} :
  (mk s x : Π i, β i) i = if H : i ∈ s then x ⟨i, H⟩ else 0 :=
rfl

theorem mk_inj (s : finset ι) : function.injective (@mk ι β _ _ s) :=
begin
  intros x y H,
  ext i,
  have h1 : (mk s x : Π i, β i) i = (mk s y : Π i, β i) i, {rw H},
  cases i with i hi,
  change i ∈ s at hi,
  dsimp only [mk_apply, subtype.coe_mk] at h1,
  simpa only [dif_pos hi] using h1
end

/-- The function `single i b : Π₀ i, β i` sends `i` to `b`
and all other points to `0`. -/
def single (i : ι) (b : β i) : Π₀ i, β i :=
mk {i} $ λ j, eq.rec_on (finset.mem_singleton.1 j.2).symm b

@[simp] lemma single_apply {i i' b} :
  (single i b : Π₀ i, β i) i' = (if h : i = i' then eq.rec_on h b else 0) :=
begin
  dsimp only [single],
  by_cases h : i = i',
  { have h1 : i' ∈ ({i} : finset ι) := finset.mem_singleton.2 h.symm,
    simp only [mk_apply, dif_pos h, dif_pos h1] },
  { have h1 : i' ∉ ({i} : finset ι) := finset.not_mem_singleton.2 (ne.symm h),
    simp only [mk_apply, dif_neg h, dif_neg h1] }
end

@[simp] lemma single_zero {i} : (single i 0 : Π₀ i, β i) = 0 :=
quotient.sound $ λ j, if H : j ∈ ({i} : finset _)
then by dsimp only; rw [dif_pos H]; cases finset.mem_singleton.1 H; refl
else dif_neg H

@[simp] lemma single_eq_same {i b} : (single i b : Π₀ i, β i) i = b :=
by simp only [single_apply, dif_pos rfl]

lemma single_eq_of_ne {i i' b} (h : i ≠ i') : (single i b : Π₀ i, β i) i' = 0 :=
by simp only [single_apply, dif_neg h]

/-- Redefine `f i` to be `0`. -/
def erase (i : ι) (f : Π₀ i, β i) : Π₀ i, β i :=
quotient.lift_on f (λ x, ⟦(⟨λ j, if j = i then 0 else x.1 j, x.2,
λ j, or.cases_on (x.3 j) or.inl $ λ H, or.inr $ by simp only [H, if_t_t]⟩ : pre ι β)⟧) $ λ x y H,
quotient.sound $ λ j, if h : j = i then by simp only [if_pos h]
else by simp only [if_neg h, H j]

@[simp] lemma erase_apply {i j : ι} {f : Π₀ i, β i} :
  (f.erase i) j = if j = i then 0 else f j :=
quotient.induction_on f $ λ x, rfl

@[simp] lemma erase_same {i : ι} {f : Π₀ i, β i} : (f.erase i) i = 0 :=
by simp

lemma erase_ne {i i' : ι} {f : Π₀ i, β i} (h : i' ≠ i) : (f.erase i) i' = f i' :=
by simp [h]

end basic

section add_monoid

variable [Π i, add_monoid (β i)]

@[simp] lemma single_add {i : ι} {b₁ b₂ : β i} : single i (b₁ + b₂) = single i b₁ + single i b₂ :=
ext $ assume i',
begin
  by_cases h : i = i',
  { subst h, simp only [add_apply, single_eq_same] },
  { simp only [add_apply, single_eq_of_ne h, zero_add] }
end

lemma single_add_erase {i : ι} {f : Π₀ i, β i} : single i (f i) + f.erase i = f :=
ext $ λ i',
if h : i = i'
then by subst h; simp only [add_apply, single_apply, erase_apply, dif_pos rfl, if_pos, add_zero]
else by simp only [add_apply, single_apply, erase_apply, dif_neg h, if_neg (ne.symm h), zero_add]

lemma erase_add_single {i : ι} {f : Π₀ i, β i} : f.erase i + single i (f i) = f :=
ext $ λ i',
if h : i = i'
then by subst h; simp only [add_apply, single_apply, erase_apply, dif_pos rfl, if_pos, zero_add]
else by simp only [add_apply, single_apply, erase_apply, dif_neg h, if_neg (ne.symm h), add_zero]

protected theorem induction {p : (Π₀ i, β i) → Prop} (f : Π₀ i, β i)
  (h0 : p 0) (ha : ∀i b (f : Π₀ i, β i), f i = 0 → b ≠ 0 → p f → p (single i b + f)) :
  p f :=
begin
  refine quotient.induction_on f (λ x, _),
  cases x with f s H, revert f H,
  apply multiset.induction_on s,
  { intros f H, convert h0, ext i, exact (H i).resolve_left id },
  intros i s ih f H,
  by_cases H1 : i ∈ s,
  { have H2 : ∀ j, j ∈ s ∨ f j = 0,
    { intro j, cases H j with H2 H2,
      { cases multiset.mem_cons.1 H2 with H3 H3,
        { left, rw H3, exact H1 },
        { left, exact H3 } },
      right, exact H2 },
    have H3 : (⟦{to_fun := f, pre_support := i :: s, zero := H}⟧ : Π₀ i, β i)
      = ⟦{to_fun := f, pre_support := s, zero := H2}⟧,
    { exact quotient.sound (λ i, rfl) },
    rw H3, apply ih },
  have H2 : p (erase i ⟦{to_fun := f, pre_support := i :: s, zero := H}⟧),
  { dsimp only [erase, quotient.lift_on_beta],
    have H2 : ∀ j, j ∈ s ∨ ite (j = i) 0 (f j) = 0,
    { intro j, cases H j with H2 H2,
      { cases multiset.mem_cons.1 H2 with H3 H3,
        { right, exact if_pos H3 },
        { left, exact H3 } },
      right, split_ifs; [refl, exact H2] },
    have H3 : (⟦{to_fun := λ (j : ι), ite (j = i) 0 (f j),
         pre_support := i :: s, zero := _}⟧ : Π₀ i, β i)
      = ⟦{to_fun := λ (j : ι), ite (j = i) 0 (f j), pre_support := s, zero := H2}⟧ :=
      quotient.sound (λ i, rfl),
    rw H3, apply ih },
  have H3 : single i _ + _ = (⟦{to_fun := f, pre_support := i :: s, zero := H}⟧ : Π₀ i, β i) :=
    single_add_erase,
  rw ← H3,
  change p (single i (f i) + _),
  cases classical.em (f i = 0) with h h,
  { rw [h, single_zero, zero_add], exact H2 },
  refine ha _ _ _ _ h H2,
  rw erase_same
end

lemma induction₂ {p : (Π₀ i, β i) → Prop} (f : Π₀ i, β i)
  (h0 : p 0) (ha : ∀i b (f : Π₀ i, β i), f i = 0 → b ≠ 0 → p f → p (f + single i b)) :
  p f :=
dfinsupp.induction f h0 $ λ i b f h1 h2 h3,
have h4 : f + single i b = single i b + f,
{ ext j, by_cases H : i = j,
  { subst H, simp [h1] },
  { simp [H] } },
eq.rec_on h4 $ ha i b f h1 h2 h3

end add_monoid

@[simp] lemma mk_add [Π i, add_monoid (β i)] {s : finset ι} {x y : Π i : (↑s : set ι), β i.1} :
  mk s (x + y) = mk s x + mk s y :=
ext $ λ i, by simp only [add_apply, mk_apply]; split_ifs; [refl, rw zero_add]

@[simp] lemma mk_zero [Π i, has_zero (β i)] {s : finset ι} :
  mk s (0 : Π i : (↑s : set ι), β i.1) = 0 :=
ext $ λ i, by simp only [mk_apply]; split_ifs; refl

@[simp] lemma mk_neg [Π i, add_group (β i)] {s : finset ι} {x : Π i : (↑s : set ι), β i.1} :
  mk s (-x) = -mk s x :=
ext $ λ i, by simp only [neg_apply, mk_apply]; split_ifs; [refl, rw neg_zero]

@[simp] lemma mk_sub [Π i, add_group (β i)] {s : finset ι} {x y : Π i : (↑s : set ι), β i.1} :
  mk s (x - y) = mk s x - mk s y :=
ext $ λ i, by simp only [sub_apply, mk_apply]; split_ifs; [refl, rw sub_zero]

instance [Π i, add_group (β i)] {s : finset ι} : is_add_group_hom (@mk ι β _ _ s) :=
{ map_add := λ _ _, mk_add }

section
local attribute [instance] to_semimodule
variables (γ : Type w) [semiring γ] [Π i, add_comm_group (β i)] [Π i, semimodule γ (β i)]
include γ

@[simp] lemma mk_smul {s : finset ι} {c : γ} (x : Π i : (↑s : set ι), β i.1) :
  mk s (c • x) = c • mk s x :=
ext $ λ i, by simp only [smul_apply, mk_apply]; split_ifs; [refl, rw smul_zero]

@[simp] lemma single_smul {i : ι} {c : γ} {x : β i} :
  single i (c • x) = c • single i x :=
ext $ λ i, by simp only [smul_apply, single_apply]; split_ifs; [cases h, rw smul_zero]; refl

<<<<<<< HEAD
variable (β)
include β

def lmk (s : finset ι) : (Π i : (↑s : set ι), β i.1) →ₗ[γ] (Π₀ i, β i) :=
=======
variable β
/-- `dfinsupp.mk` as a `linear_map`. -/
def lmk (s : finset ι) : (Π i : (↑s : set ι), β i.1) →ₗ[γ] Π₀ i, β i :=
>>>>>>> ab2e52e0
⟨mk s, λ _ _, mk_add, λ c x, by rw [mk_smul γ x]⟩

/-- `dfinsupp.single` as a `linear_map` -/
def lsingle (i) : β i →ₗ[γ] Π₀ i, β i :=
⟨single i, λ _ _, single_add, λ _ _, single_smul _⟩
variable {β}

@[simp] lemma lmk_apply {s : finset ι} {x} : lmk β γ s x = mk s x := rfl

@[simp] lemma lsingle_apply {i : ι} {x : β i} : lsingle β γ i x = single i x := rfl
end

section support_basic

variables [Π i, has_zero (β i)] [Π i (x : β i), decidable (x ≠ 0)]

/-- Set `{i | f x ≠ 0}` as a `finset`. -/
def support (f : Π₀ i, β i) : finset ι :=
quotient.lift_on f (λ x, x.2.to_finset.filter $ λ i, x.1 i ≠ 0) $
begin
  intros x y Hxy,
  ext i, split,
  { intro H,
    rcases finset.mem_filter.1 H with ⟨h1, h2⟩,
    rw Hxy i at h2,
    exact finset.mem_filter.2 ⟨multiset.mem_to_finset.2 $ (y.3 i).resolve_right h2, h2⟩ },
  { intro H,
    rcases finset.mem_filter.1 H with ⟨h1, h2⟩,
    rw ← Hxy i at h2,
    exact finset.mem_filter.2 ⟨multiset.mem_to_finset.2 $ (x.3 i).resolve_right h2, h2⟩ },
end

@[simp] theorem support_mk_subset {s : finset ι} {x : Π i : (↑s : set ι), β i.1} :
  (mk s x).support ⊆ s :=
λ i H, multiset.mem_to_finset.1 (finset.mem_filter.1 H).1

@[simp] theorem mem_support_to_fun (f : Π₀ i, β i) (i) : i ∈ f.support ↔ f i ≠ 0 :=
begin
  refine quotient.induction_on f (λ x, _),
  dsimp only [support, quotient.lift_on_beta],
  rw [finset.mem_filter, multiset.mem_to_finset],
  exact and_iff_right_of_imp (x.3 i).resolve_right
end

theorem eq_mk_support (f : Π₀ i, β i) : f = mk f.support (λ i, f i) :=
begin
  change f = mk f.support (λ i, f i.1),
  ext i,
  by_cases h : f i ≠ 0; [skip, rw [classical.not_not] at h];
    simp [h]
end

@[simp] lemma support_zero : (0 : Π₀ i, β i).support = ∅ := rfl

lemma mem_support_iff (f : Π₀ i, β i) : ∀i:ι, i ∈ f.support ↔ f i ≠ 0 :=
f.mem_support_to_fun

@[simp] lemma support_eq_empty {f : Π₀ i, β i} : f.support = ∅ ↔ f = 0 :=
⟨λ H, ext $ by simpa [finset.ext] using H, by simp {contextual:=tt}⟩

instance decidable_zero : decidable_pred (eq (0 : Π₀ i, β i)) :=
λ f, decidable_of_iff _ $ support_eq_empty.trans eq_comm

lemma support_subset_iff {s : set ι} {f : Π₀ i, β i} :
  ↑f.support ⊆ s ↔ (∀i∉s, f i = 0) :=
by simp [set.subset_def];
   exact forall_congr (assume i, @not_imp_comm _ _ (classical.dec _) (classical.dec _))

lemma support_single_ne_zero {i : ι} {b : β i} (hb : b ≠ 0) : (single i b).support = {i} :=
begin
  ext j, by_cases h : i = j,
  { subst h, simp [hb] },
  simp [ne.symm h, h]
end

lemma support_single_subset {i : ι} {b : β i} : (single i b).support ⊆ {i} :=
support_mk_subset

section map_range_and_zip_with

variables {β₁ : ι → Type v₁} {β₂ : ι → Type v₂}
variables [Π i, has_zero (β₁ i)] [Π i, has_zero (β₂ i)]

lemma map_range_def [Π i (x : β₁ i), decidable (x ≠ 0)]
  {f : Π i, β₁ i → β₂ i} {hf : ∀ i, f i 0 = 0} {g : Π₀ i, β₁ i} :
  map_range f hf g = mk g.support (λ i, f i.1 (g i.1)) :=
begin
  ext i,
  by_cases h : g i ≠ 0; simp at h; simp [h, hf]
end

@[simp] lemma map_range_single {f : Π i, β₁ i → β₂ i} {hf : ∀ i, f i 0 = 0} {i : ι} {b : β₁ i} :
  map_range f hf (single i b) = single i (f i b) :=
dfinsupp.ext $ λ i', by by_cases i = i'; [{subst i', simp}, simp [h, hf]]

variables [Π i (x : β₁ i), decidable (x ≠ 0)] [Π i (x : β₂ i), decidable (x ≠ 0)]

lemma support_map_range {f : Π i, β₁ i → β₂ i} {hf : ∀ i, f i 0 = 0} {g : Π₀ i, β₁ i} :
  (map_range f hf g).support ⊆ g.support :=
by simp [map_range_def]

lemma zip_with_def {f : Π i, β₁ i → β₂ i → β i} {hf : ∀ i, f i 0 0 = 0}
  {g₁ : Π₀ i, β₁ i} {g₂ : Π₀ i, β₂ i} :
  zip_with f hf g₁ g₂ = mk (g₁.support ∪ g₂.support) (λ i, f i.1 (g₁ i.1) (g₂ i.1)) :=
begin
  ext i,
  by_cases h1 : g₁ i ≠ 0; by_cases h2 : g₂ i ≠ 0;
    simp only [classical.not_not, ne.def] at h1 h2; simp [h1, h2, hf]
end

lemma support_zip_with {f : Π i, β₁ i → β₂ i → β i} {hf : ∀ i, f i 0 0 = 0}
  {g₁ : Π₀ i, β₁ i} {g₂ : Π₀ i, β₂ i} :
  (zip_with f hf g₁ g₂).support ⊆ g₁.support ∪ g₂.support :=
by simp [zip_with_def]

end map_range_and_zip_with

lemma erase_def (i : ι) (f : Π₀ i, β i) :
  f.erase i = mk (f.support.erase i) (λ j, f j.1) :=
by { ext j, by_cases h1 : j = i; by_cases h2 : f j ≠ 0; simp at h2; simp [h1, h2] }

@[simp] lemma support_erase (i : ι) (f : Π₀ i, β i) :
  (f.erase i).support = f.support.erase i :=
by { ext j, by_cases h1 : j = i; by_cases h2 : f j ≠ 0; simp at h2; simp [h1, h2] }

section filter_and_subtype_domain

variables {p : ι → Prop} [decidable_pred p]

lemma filter_def (f : Π₀ i, β i) :
  f.filter p = mk (f.support.filter p) (λ i, f i.1) :=
by ext i; by_cases h1 : p i; by_cases h2 : f i ≠ 0;
 simp at h2; simp [h1, h2]

@[simp] lemma support_filter (f : Π₀ i, β i) :
  (f.filter p).support = f.support.filter p :=
by ext i; by_cases h : p i; simp [h]

lemma subtype_domain_def (f : Π₀ i, β i) :
  f.subtype_domain p = mk (f.support.subtype p) (λ i, f i.1) :=
by ext i; cases i with i hi;
by_cases h1 : p i; by_cases h2 : f i ≠ 0;
try {simp at h2}; dsimp; simp [h1, h2]

@[simp] lemma support_subtype_domain {f : Π₀ i, β i} :
  (subtype_domain p f).support = f.support.subtype p :=
by ext i; cases i with i hi;
by_cases h1 : p i; by_cases h2 : f i ≠ 0;
try {simp at h2}; dsimp; simp [h1, h2]

end filter_and_subtype_domain

end support_basic

lemma support_add [Π i, add_monoid (β i)] [Π i (x : β i), decidable (x ≠ 0)] {g₁ g₂ : Π₀ i, β i} :
  (g₁ + g₂).support ⊆ g₁.support ∪ g₂.support :=
support_zip_with

@[simp] lemma support_neg [Π i, add_group (β i)] [Π i (x : β i), decidable (x ≠ 0)]
  {f : Π₀ i, β i} :
  support (-f) = support f :=
by ext i; simp

local attribute [instance] dfinsupp.to_semimodule

lemma support_smul {γ : Type w} [ring γ] [Π i, add_comm_group (β i)] [Π i, module γ (β i)]
  [Π (i : ι) (x : β i), decidable (x ≠ 0)]
  {b : γ} {v : Π₀ i, β i} : (b • v).support ⊆ v.support :=
support_map_range

instance [Π i, has_zero (β i)] [Π i, decidable_eq (β i)] : decidable_eq (Π₀ i, β i) :=
assume f g, decidable_of_iff (f.support = g.support ∧ (∀i∈f.support, f i = g i))
  ⟨assume ⟨h₁, h₂⟩, ext $ assume i,
      if h : i ∈ f.support then h₂ i h else
        have hf : f i = 0, by rwa [f.mem_support_iff, not_not] at h,
        have hg : g i = 0, by rwa [h₁, g.mem_support_iff, not_not] at h,
        by rw [hf, hg],
    by intro h; subst h; simp⟩

section prod_and_sum

variables {γ : Type w}

-- [to_additive sum] for dfinsupp.prod doesn't work, the equation lemmas are not generated
/-- `sum f g` is the sum of `g i (f i)` over the support of `f`. -/
def sum [Π i, has_zero (β i)] [Π i (x : β i), decidable (x ≠ 0)] [add_comm_monoid γ]
  (f : Π₀ i, β i) (g : Π i, β i → γ) : γ :=
f.support.sum (λi, g i (f i))

/-- `prod f g` is the product of `g i (f i)` over the support of `f`. -/
@[to_additive]
def prod [Π i, has_zero (β i)] [Π i (x : β i), decidable (x ≠ 0)] [comm_monoid γ]
  (f : Π₀ i, β i) (g : Π i, β i → γ) : γ :=
f.support.prod (λi, g i (f i))

@[to_additive]
lemma prod_map_range_index {β₁ : ι → Type v₁} {β₂ : ι → Type v₂}
  [Π i, has_zero (β₁ i)] [Π i, has_zero (β₂ i)]
  [Π i (x : β₁ i), decidable (x ≠ 0)] [Π i (x : β₂ i), decidable (x ≠ 0)] [comm_monoid γ]
  {f : Π i, β₁ i → β₂ i} {hf : ∀ i, f i 0 = 0} {g : Π₀ i, β₁ i} {h : Π i, β₂ i → γ}
  (h0 : ∀i, h i 0 = 1) :
  (map_range f hf g).prod h = g.prod (λi b, h i (f i b)) :=
begin
  rw [map_range_def],
  refine (finset.prod_subset support_mk_subset _).trans _,
  { intros i h1 h2,
    dsimp, simp [h1] at h2, dsimp at h2,
    simp [h1, h2, h0] },
  { refine finset.prod_congr rfl _,
    intros i h1,
    simp [h1] }
end

@[to_additive]
lemma prod_zero_index [Π i, add_comm_monoid (β i)] [Π i (x : β i), decidable (x ≠ 0)]
  [comm_monoid γ] {h : Π i, β i → γ} : (0 : Π₀ i, β i).prod h = 1 :=
rfl

@[to_additive]
lemma prod_single_index [Π i, has_zero (β i)] [Π i (x : β i), decidable (x ≠ 0)] [comm_monoid γ]
  {i : ι} {b : β i} {h : Π i, β i → γ} (h_zero : h i 0 = 1) :
  (single i b).prod h = h i b :=
begin
  by_cases h : b ≠ 0,
  { simp [dfinsupp.prod, support_single_ne_zero h] },
  { rw [classical.not_not] at h, simp [h, prod_zero_index, h_zero], refl }
end

@[to_additive]
lemma prod_neg_index [Π i, add_group (β i)] [Π i (x : β i), decidable (x ≠ 0)] [comm_monoid γ]
  {g : Π₀ i, β i} {h : Π i, β i → γ} (h0 : ∀i, h i 0 = 1) :
  (-g).prod h = g.prod (λi b, h i (- b)) :=
prod_map_range_index h0

omit dec
@[simp] lemma sum_apply {ι₁ : Type u₁} [decidable_eq ι₁] {β₁ : ι₁ → Type v₁}
  [Π i₁, has_zero (β₁ i₁)] [Π i (x : β₁ i), decidable (x ≠ 0)]
  [Π i, add_comm_monoid (β i)]
  {f : Π₀ i₁, β₁ i₁} {g : Π i₁, β₁ i₁ → Π₀ i, β i} {i₂ : ι} :
  (f.sum g) i₂ = f.sum (λi₁ b, g i₁ b i₂) :=
(f.support.sum_hom (λf : Π₀ i, β i, f i₂)).symm
include dec

lemma support_sum {ι₁ : Type u₁} [decidable_eq ι₁] {β₁ : ι₁ → Type v₁}
  [Π i₁, has_zero (β₁ i₁)] [Π i (x : β₁ i), decidable (x ≠ 0)]
  [Π i, add_comm_monoid (β i)] [Π i (x : β i), decidable (x ≠ 0)]
  {f : Π₀ i₁, β₁ i₁} {g : Π i₁, β₁ i₁ → Π₀ i, β i} :
  (f.sum g).support ⊆ f.support.bind (λi, (g i (f i)).support) :=
have ∀i₁ : ι, f.sum (λ (i : ι₁) (b : β₁ i), (g i b) i₁) ≠ 0 →
    (∃ (i : ι₁), f i ≠ 0 ∧ ¬ (g i (f i)) i₁ = 0),
  from assume i₁ h,
  let ⟨i, hi, ne⟩ := finset.exists_ne_zero_of_sum_ne_zero h in
  ⟨i, (f.mem_support_iff i).mp hi, ne⟩,
by simpa [finset.subset_iff, mem_support_iff, finset.mem_bind, sum_apply] using this

@[simp] lemma sum_zero [Π i, add_comm_monoid (β i)] [Π i (x : β i), decidable (x ≠ 0)]
  [add_comm_monoid γ] {f : Π₀ i, β i} :
  f.sum (λi b, (0 : γ)) = 0 :=
finset.sum_const_zero

@[simp] lemma sum_add [Π i, add_comm_monoid (β i)] [Π i (x : β i), decidable (x ≠ 0)]
  [add_comm_monoid γ] {f : Π₀ i, β i} {h₁ h₂ : Π i, β i → γ} :
  f.sum (λi b, h₁ i b + h₂ i b) = f.sum h₁ + f.sum h₂ :=
finset.sum_add_distrib

@[simp] lemma sum_neg [Π i, add_comm_monoid (β i)] [Π i (x : β i), decidable (x ≠ 0)]
  [add_comm_group γ] {f : Π₀ i, β i} {h : Π i, β i → γ} :
  f.sum (λi b, - h i b) = - f.sum h :=
f.support.sum_hom (@has_neg.neg γ _)

@[to_additive]
lemma prod_add_index [Π i, add_comm_monoid (β i)] [Π i (x : β i), decidable (x ≠ 0)]
  [comm_monoid γ] {f g : Π₀ i, β i}
  {h : Π i, β i → γ} (h_zero : ∀i, h i 0 = 1) (h_add : ∀i b₁ b₂, h i (b₁ + b₂) = h i b₁ * h i b₂) :
  (f + g).prod h = f.prod h * g.prod h :=
have f_eq : (f.support ∪ g.support).prod (λi, h i (f i)) = f.prod h,
  from (finset.prod_subset (finset.subset_union_left _ _) $
    by simp [mem_support_iff, h_zero] {contextual := tt}).symm,
have g_eq : (f.support ∪ g.support).prod (λi, h i (g i)) = g.prod h,
  from (finset.prod_subset (finset.subset_union_right _ _) $
    by simp [mem_support_iff, h_zero] {contextual := tt}).symm,
calc (f + g).support.prod (λi, h i ((f + g) i)) =
      (f.support ∪ g.support).prod (λi, h i ((f + g) i)) :
    finset.prod_subset support_add $
      by simp [mem_support_iff, h_zero] {contextual := tt}
  ... = (f.support ∪ g.support).prod (λi, h i (f i)) *
      (f.support ∪ g.support).prod (λi, h i (g i)) :
    by simp [h_add, finset.prod_mul_distrib]
  ... = _ : by rw [f_eq, g_eq]

lemma sum_sub_index [Π i, add_comm_group (β i)] [Π i (x : β i), decidable (x ≠ 0)]
  [add_comm_group γ] {f g : Π₀ i, β i}
  {h : Π i, β i → γ} (h_sub : ∀i b₁ b₂, h i (b₁ - b₂) = h i b₁ - h i b₂) :
  (f - g).sum h = f.sum h - g.sum h :=
have h_zero : ∀i, h i 0 = 0,
  from assume i,
  have h i (0 - 0) = h i 0 - h i 0, from h_sub i 0 0,
  by simpa using this,
have h_neg : ∀i b, h i (- b) = - h i b,
  from assume i b,
  have h i (0 - b) = h i 0 - h i b, from h_sub i 0 b,
  by simpa [h_zero] using this,
have h_add : ∀i b₁ b₂, h i (b₁ + b₂) = h i b₁ + h i b₂,
  from assume i b₁ b₂,
  have h i (b₁ - (- b₂)) = h i b₁ - h i (- b₂), from h_sub i b₁ (-b₂),
  by simpa [h_neg, sub_eq_add_neg] using this,
by simp [sub_eq_add_neg];
simp [@sum_add_index ι β _ γ _ _ _ f (-g) h h_zero h_add];
simp [@sum_neg_index ι β _ γ _ _ _ g h h_zero, h_neg];
simp [@sum_neg ι β _ γ _ _ _ g h]

@[to_additive]
lemma prod_finset_sum_index {γ : Type w} {α : Type x}
  [Π i, add_comm_monoid (β i)] [Π i (x : β i), decidable (x ≠ 0)]
  [comm_monoid γ]
  {s : finset α} {g : α → Π₀ i, β i}
  {h : Π i, β i → γ} (h_zero : ∀i, h i 0 = 1) (h_add : ∀i b₁ b₂, h i (b₁ + b₂) = h i b₁ * h i b₂) :
  s.prod (λi, (g i).prod h) = (s.sum g).prod h :=
begin
  classical,
  exact finset.induction_on s
  (by simp [prod_zero_index])
  (by simp [prod_add_index, h_zero, h_add] {contextual := tt})
end

@[to_additive]
lemma prod_sum_index  {ι₁ : Type u₁} [decidable_eq ι₁] {β₁ : ι₁ → Type v₁}
  [Π i₁, has_zero (β₁ i₁)] [Π i (x : β₁ i), decidable (x ≠ 0)]
  [Π i, add_comm_monoid (β i)] [Π i (x : β i), decidable (x ≠ 0)]
  [comm_monoid γ]
  {f : Π₀ i₁, β₁ i₁} {g : Π i₁, β₁ i₁ → Π₀ i, β i}
  {h : Π i, β i → γ} (h_zero : ∀i, h i 0 = 1) (h_add : ∀i b₁ b₂, h i (b₁ + b₂) = h i b₁ * h i b₂) :
  (f.sum g).prod h = f.prod (λi b, (g i b).prod h) :=
(prod_finset_sum_index h_zero h_add).symm

@[simp] lemma sum_single [Π i, add_comm_monoid (β i)]
  [Π i (x : β i), decidable (x ≠ 0)] {f : Π₀ i, β i} :
  f.sum single = f :=
begin
  apply dfinsupp.induction f, {rw [sum_zero_index]},
  intros i b f H hb ih,
  rw [sum_add_index, ih, sum_single_index],
  all_goals { intros, simp }
end

@[to_additive]
lemma prod_subtype_domain_index [Π i, has_zero (β i)] [Π i (x : β i), decidable (x ≠ 0)]
  [comm_monoid γ] {v : Π₀ i, β i} {p : ι → Prop} [decidable_pred p]
  {h : Π i, β i → γ} (hp : ∀x∈v.support, p x) :
  (v.subtype_domain p).prod (λi b, h i.1 b) = v.prod h :=
finset.prod_bij (λp _, p.val)
  (by simp)
  (by simp)
  (assume ⟨a₀, ha₀⟩ ⟨a₁, ha₁⟩, by simp)
  (λ i hi, ⟨⟨i, hp i hi⟩, by simpa using hi, rfl⟩)

omit dec
lemma subtype_domain_sum [Π i, add_comm_monoid (β i)]
  {s : finset γ} {h : γ → Π₀ i, β i} {p : ι → Prop} [decidable_pred p] :
  (s.sum h).subtype_domain p = s.sum (λc, (h c).subtype_domain p) :=
eq.symm (s.sum_hom _)

lemma subtype_domain_finsupp_sum {δ : γ → Type x} [decidable_eq γ]
  [Π c, has_zero (δ c)] [Π c (x : δ c), decidable (x ≠ 0)]
  [Π i, add_comm_monoid (β i)]
  {p : ι → Prop} [decidable_pred p]
  {s : Π₀ c, δ c} {h : Π c, δ c → Π₀ i, β i} :
  (s.sum h).subtype_domain p = s.sum (λc d, (h c d).subtype_domain p) :=
subtype_domain_sum

end prod_and_sum

end dfinsupp<|MERGE_RESOLUTION|>--- conflicted
+++ resolved
@@ -140,17 +140,11 @@
 { add_comm := λ f g, ext $ λ i, by simp only [add_apply, add_comm],
   ..dfinsupp.add_group }
 
-<<<<<<< HEAD
 def to_has_scalar {γ : Type w} [semiring γ] [Π i, add_comm_group (β i)] [Π i, semimodule γ (β i)] :
-=======
-/-- The scalar multiplication on a direct sum of modules. -/
-def to_has_scalar {γ : Type w} [ring γ] [Π i, add_comm_group (β i)] [Π i, module γ (β i)] :
->>>>>>> ab2e52e0
   has_scalar γ (Π₀ i, β i) :=
 ⟨λc v, v.map_range (λ _, (•) c) (λ _, smul_zero _)⟩
 local attribute [instance] to_has_scalar
 
-<<<<<<< HEAD
 @[simp] lemma smul_apply {γ : Type w} [semiring γ] [Π i, add_comm_group (β i)]
   [Π i, semimodule γ (β i)] {i : ι} {b : γ} {v : Π₀ i, β i} :
   (b • v) i = b • (v i) :=
@@ -159,17 +153,6 @@
 def to_semimodule {γ : Type w} [semiring γ] [Π i, add_comm_group (β i)] [Π i, semimodule γ (β i)] :
   semimodule γ (Π₀ i, β i) :=
 semimodule.of_core {
-=======
-@[simp] lemma smul_apply {γ : Type w} [ring γ] [Π i, add_comm_group (β i)] [Π i, module γ (β i)]
-  {i : ι} {b : γ} {v : Π₀ i, β i} :
-  (b • v) i = b • (v i) :=
-map_range_apply
-
-/-- The module structure on a direct sum of modules. -/
-def to_module {γ : Type w} [ring γ] [Π i, add_comm_group (β i)] [Π i, module γ (β i)] :
-  module γ (Π₀ i, β i) :=
-module.of_core {
->>>>>>> ab2e52e0
   smul_add := λ c x y, ext $ λ i, by simp only [add_apply, smul_apply, smul_add],
   add_smul := λ c x y, ext $ λ i, by simp only [add_apply, smul_apply, add_smul],
   one_smul := λ x, ext $ λ i, by simp only [smul_apply, one_smul],
@@ -448,16 +431,9 @@
   single i (c • x) = c • single i x :=
 ext $ λ i, by simp only [smul_apply, single_apply]; split_ifs; [cases h, rw smul_zero]; refl
 
-<<<<<<< HEAD
-variable (β)
-include β
-
-def lmk (s : finset ι) : (Π i : (↑s : set ι), β i.1) →ₗ[γ] (Π₀ i, β i) :=
-=======
 variable β
 /-- `dfinsupp.mk` as a `linear_map`. -/
 def lmk (s : finset ι) : (Π i : (↑s : set ι), β i.1) →ₗ[γ] Π₀ i, β i :=
->>>>>>> ab2e52e0
 ⟨mk s, λ _ _, mk_add, λ c x, by rw [mk_smul γ x]⟩
 
 /-- `dfinsupp.single` as a `linear_map` -/

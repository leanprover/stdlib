--- conflicted
+++ resolved
@@ -546,15 +546,11 @@
 instance finset.fintype [fintype α] : fintype (finset α) :=
 ⟨univ.powerset, λ x, finset.mem_powerset.2 (finset.subset_univ _)⟩
 
-<<<<<<< HEAD
 @[simp] lemma fintype.card_finset [fintype α] :
   fintype.card (finset α) = 2 ^ (fintype.card α) :=
 finset.card_powerset finset.univ
 
-instance subtype.fintype [fintype α] (p : α → Prop) [decidable_pred p] : fintype {x // p x} :=
-=======
 instance subtype.fintype (p : α → Prop) [decidable_pred p] [fintype α] : fintype {x // p x} :=
->>>>>>> 4bc32ae4
 set_fintype _
 
 theorem fintype.card_subtype_le [fintype α] (p : α → Prop) [decidable_pred p] :

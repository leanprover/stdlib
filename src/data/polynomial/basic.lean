--- conflicted
+++ resolved
@@ -310,13 +310,11 @@
 lemma coeff_X_of_ne_one {n : ℕ} (hn : n ≠ 1) : coeff (X : polynomial R) n = 0 :=
 by rw [coeff_X, if_neg hn.symm]
 
-<<<<<<< HEAD
 @[simp] lemma mem_support_iff : n ∈ p.support ↔ p.coeff n ≠ 0 :=
 by { rcases p, simp [support, coeff] }
 
 lemma not_mem_support_iff : n ∉ p.support ↔ p.coeff n = 0 :=
 by simp
-=======
 lemma coeff_C : coeff (C a) n = ite (n = 0) a 0 :=
 by { convert coeff_monomial using 2, simp [eq_comm], }
 
@@ -342,7 +340,6 @@
 @[simp] lemma C_eq_zero : C a = 0 ↔ a = 0 :=
 calc C a = 0 ↔ C a = C 0 : by rw C_0
          ... ↔ a = 0 : C_inj
->>>>>>> 62c06a55
 
 theorem ext_iff {p q : polynomial R} : p = q ↔ ∀ n, coeff p n = coeff q n :=
 by { rcases p, rcases q, simp [coeff, finsupp.ext_iff] }

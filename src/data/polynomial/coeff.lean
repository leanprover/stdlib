/-
Copyright (c) 2018 Chris Hughes. All rights reserved.
Released under Apache 2.0 license as described in the file LICENSE.
Authors: Chris Hughes, Johannes Hölzl, Scott Morrison, Jens Wagemaker
-/
import data.polynomial.monomial
import data.finset.nat_antidiagonal

/-!
# Theory of univariate polynomials

The theorems include formulas for computing coefficients, such as
`coeff_add`, `coeff_sum`, `coeff_mul`

-/

noncomputable theory

open finsupp finset add_monoid_algebra
open_locale big_operators

namespace polynomial
universes u v
variables {R : Type u} {S : Type v} {a b : R} {n m : ℕ}

variables [semiring R] {p q r : polynomial R}

section coeff

lemma coeff_one (n : ℕ) : coeff (1 : polynomial R) n = if 0 = n then 1 else 0 :=
coeff_monomial

@[simp]
lemma coeff_add (p q : polynomial R) (n : ℕ) : coeff (p + q) n = coeff p n + coeff q n := rfl

lemma coeff_sum [semiring S] (n : ℕ) (f : ℕ → R → polynomial S) :
  coeff (p.sum f) n = p.sum (λ a b, coeff (f a b) n) := finsupp.sum_apply

@[simp] lemma coeff_smul (p : polynomial R) (r : R) (n : ℕ) :
coeff (r • p) n = r * coeff p n := finsupp.smul_apply

lemma mem_support_iff_coeff_ne_zero : n ∈ p.support ↔ p.coeff n ≠ 0 :=
by { rw mem_support_to_fun, refl }

lemma not_mem_support_iff_coeff_zero : n ∉ p.support ↔ p.coeff n = 0 :=
by { rw [mem_support_to_fun, not_not], refl, }

variable (R)
/-- The nth coefficient, as a linear map. -/
def lcoeff (n : ℕ) : polynomial R →ₗ[R] R :=
{ to_fun := λ f, coeff f n,
  map_add' := λ f g, coeff_add f g n,
  map_smul' := λ r p, coeff_smul p r n }
variable {R}

@[simp] lemma lcoeff_apply (n : ℕ) (f : polynomial R) : lcoeff R n f = coeff f n := rfl

@[simp] lemma finset_sum_coeff {ι : Type*} (s : finset ι) (f : ι → polynomial R) (n : ℕ) :
  coeff (∑ b in s, f b) n = ∑ b in s, coeff (f b) n :=
(s.sum_hom (λ q : polynomial R, lcoeff R n q)).symm

lemma coeff_mul (p q : polynomial R) (n : ℕ) :
  coeff (p * q) n = ∑ x in nat.antidiagonal n, coeff p x.1 * coeff q x.2 :=
have hite : ∀ a : ℕ × ℕ, ite (a.1 + a.2 = n) (coeff p (a.fst) * coeff q (a.snd)) 0 ≠ 0
    → a.1 + a.2 = n, from λ a ha, by_contradiction
  (λ h, absurd (eq.refl (0 : R)) (by rwa if_neg h at ha)),
calc coeff (p * q) n = ∑ a in p.support, ∑ b in q.support,
    ite (a + b = n) (coeff p a * coeff q b) 0 :
  by { simp only [add_monoid_algebra.mul_def, coeff_sum, coeff_single], refl }
... = ∑ v in p.support.product q.support, ite (v.1 + v.2 = n) (coeff p v.1 * coeff q v.2) 0 :
  by rw sum_product
... = ∑ x in nat.antidiagonal n, coeff p x.1 * coeff q x.2 :
begin
  refine sum_bij_ne_zero (λ x _ _, x)
  (λ x _ hx, nat.mem_antidiagonal.2 (hite x hx)) (λ _ _ _ _ _ _ h, h)
  (λ x h₁ h₂, ⟨x, _, _, rfl⟩) _,
  { rw [mem_product, mem_support_iff, mem_support_iff],
    exact ne_zero_and_ne_zero_of_mul h₂ },
  { rw nat.mem_antidiagonal at h₁, rwa [if_pos h₁] },
  { intros x h hx, rw [if_pos (hite x hx)] }
end

@[simp] lemma mul_coeff_zero (p q : polynomial R) : coeff (p * q) 0 = coeff p 0 * coeff q 0 :=
by simp [coeff_mul]

lemma coeff_mul_X_zero (p : polynomial R) : coeff (p * X) 0 = 0 :=
by simp

lemma coeff_X_mul_zero (p : polynomial R) : coeff (X * p) 0 = 0 :=
by simp

lemma coeff_C_mul_X (x : R) (k n : ℕ) :
  coeff (C x * X^k : polynomial R) n = if n = k then x else 0 :=
by rw [← single_eq_C_mul_X]; simp [monomial, single, eq_comm, coeff]; congr

@[simp] lemma coeff_C_mul (p : polynomial R) : coeff (C a * p) n = a * coeff p n :=
begin
  conv in (a * _) { rw [← @sum_single _ _ _ p, coeff_sum] },
  rw [add_monoid_algebra.mul_def, ←monomial_zero_left, monomial, sum_single_index],
  { simp only [coeff_single, finsupp.mul_sum, coeff_sum],
    apply sum_congr rfl,
    assume i hi, by_cases i = n; simp [h] },
  { simp [finsupp.sum] }
end

lemma C_mul' (a : R) (f : polynomial R) : C a * f = a • f :=
ext $ λ n, coeff_C_mul f

@[simp] lemma coeff_mul_C (p : polynomial R) (n : ℕ) (a : R) :
  coeff (p * C a) n = coeff p n * a :=
begin
  conv_rhs { rw [← @finsupp.sum_single _ _ _ p, coeff_sum] },
  rw [add_monoid_algebra.mul_def, ←monomial_zero_left], simp_rw [sum_single_index],
  { simp only [coeff_single, finsupp.sum_mul, coeff_sum],
    apply sum_congr rfl,
    assume i hi, by_cases i = n; simp [h], },
end

lemma coeff_X_pow (k n : ℕ) :
  coeff (X^k : polynomial R) n = if n = k then 1 else 0 :=
by rw [← monomial_one_eq_X_pow]; simp [monomial, single, eq_comm, coeff]; congr

@[simp]
lemma coeff_X_pow_self (n : ℕ) :
  coeff (X^n : polynomial R) n = 1 :=
by simp [coeff_X_pow]

theorem coeff_mul_X_pow (p : polynomial R) (n d : ℕ) :
  coeff (p * polynomial.X ^ n) (d + n) = coeff p d :=
begin
  rw [coeff_mul, sum_eq_single (d,n), coeff_X_pow, if_pos rfl, mul_one],
  { rintros ⟨i,j⟩ h1 h2, rw [coeff_X_pow, if_neg, mul_zero], rintro rfl, apply h2,
    rw [nat.mem_antidiagonal, add_right_cancel_iff] at h1, subst h1 },
  { exact λ h1, (h1 (nat.mem_antidiagonal.2 rfl)).elim }
end

@[simp] theorem coeff_mul_X (p : polynomial R) (n : ℕ) :
  coeff (p * X) (n + 1) = coeff p n :=
by simpa only [pow_one] using coeff_mul_X_pow p 1 n

theorem mul_X_pow_eq_zero {p : polynomial R} {n : ℕ}
  (H : p * X ^ n = 0) : p = 0 :=
ext $ λ k, (coeff_mul_X_pow p n k).symm.trans $ ext_iff.1 H (k+n)

<<<<<<< HEAD
lemma C_mul_X_pow_eq_monomial (c : R) (n : ℕ) : C c * X^n = monomial n c :=
by { ext1, rw [monomial_eq_smul_X, coeff_smul, coeff_C_mul] }

lemma support_mul_X_pow (c : R) (n : ℕ) (H : c ≠ 0) : (C c * X^n).support = singleton n :=
by rw [C_mul_X_pow_eq_monomial, support_monomial n c H]

lemma support_C_mul_X_pow' {c : R} {n : ℕ} : (C c * X^n).support ⊆ singleton n :=
by { rw [C_mul_X_pow_eq_monomial], exact support_monomial' n c }
=======
lemma C_dvd_iff_dvd_coeff (r : R) (φ : polynomial R) :
  C r ∣ φ ↔ ∀ i, r ∣ φ.coeff i :=
begin
  split,
  { rintros ⟨φ, rfl⟩ c, rw coeff_C_mul, apply dvd_mul_right },
  { intro h,
    choose c hc using h,
    classical,
    let c' : ℕ → R := λ i, if i ∈ φ.support then c i else 0,
    let ψ : polynomial R := ∑ i in φ.support, monomial i (c' i),
    use ψ,
    ext i,
    simp only [ψ, c', coeff_C_mul, mem_support_iff, coeff_monomial,
               finset_sum_coeff, finset.sum_ite_eq'],
    split_ifs with hi hi,
    { rw hc },
    { rw [not_not] at hi, rwa mul_zero } },
end
>>>>>>> 523bddb4

end coeff

end polynomial<|MERGE_RESOLUTION|>--- conflicted
+++ resolved
@@ -142,7 +142,6 @@
   (H : p * X ^ n = 0) : p = 0 :=
 ext $ λ k, (coeff_mul_X_pow p n k).symm.trans $ ext_iff.1 H (k+n)
 
-<<<<<<< HEAD
 lemma C_mul_X_pow_eq_monomial (c : R) (n : ℕ) : C c * X^n = monomial n c :=
 by { ext1, rw [monomial_eq_smul_X, coeff_smul, coeff_C_mul] }
 
@@ -151,7 +150,7 @@
 
 lemma support_C_mul_X_pow' {c : R} {n : ℕ} : (C c * X^n).support ⊆ singleton n :=
 by { rw [C_mul_X_pow_eq_monomial], exact support_monomial' n c }
-=======
+
 lemma C_dvd_iff_dvd_coeff (r : R) (φ : polynomial R) :
   C r ∣ φ ↔ ∀ i, r ∣ φ.coeff i :=
 begin
@@ -170,7 +169,6 @@
     { rw hc },
     { rw [not_not] at hi, rwa mul_zero } },
 end
->>>>>>> 523bddb4
 
 end coeff
 

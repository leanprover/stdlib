/-
Copyright (c) 2018 Chris Hughes. All rights reserved.
Released under Apache 2.0 license as described in the file LICENSE.
Authors: Chris Hughes, Johannes Hölzl, Scott Morrison, Jens Wagemaker
-/
import data.polynomial.eval
import algebra.iterate_hom

/-!
# The derivative map on polynomials

## Main definitions
 * `polynomial.derivative`: The formal derivative of polynomials, expressed as a linear map.

-/

noncomputable theory
local attribute [instance, priority 100] classical.prop_decidable

open finsupp finset
open_locale big_operators

namespace polynomial
universes u v w y z
variables {R : Type u} {S : Type v} {T : Type w} {ι : Type y} {A : Type z} {a b : R} {n : ℕ}

section derivative

section semiring
variables [semiring R]

/-- `derivative p` is the formal derivative of the polynomial `p` -/
def derivative : polynomial R →ₗ[R] polynomial R :=
finsupp.total ℕ (polynomial R) R (λ n, C ↑n * X^(n - 1))

lemma derivative_apply (p : polynomial R) :
  derivative p = p.sum (λn a, C (a * n) * X^(n - 1)) :=
begin
  rw [derivative, total_apply],
  apply congr rfl,
  ext,
  simp [mul_assoc, coeff_C_mul],
end

lemma coeff_derivative (p : polynomial R) (n : ℕ) :
  coeff (derivative p) n = coeff p (n + 1) * (n + 1) :=
begin
  rw [derivative_apply],
  simp only [coeff_X_pow, coeff_sum, coeff_C_mul],
  rw [finsupp.sum, finset.sum_eq_single (n + 1)],
  simp only [nat.add_succ_sub_one, add_zero, mul_one, if_true, eq_self_iff_true], norm_cast,
  swap,
  { rw [if_pos (nat.add_sub_cancel _ _).symm, mul_one, nat.cast_add, nat.cast_one, mem_support_iff],
    intro h, push_neg at h, simp [h], },
  { assume b, cases b,
    { intros, rw [nat.cast_zero, mul_zero, zero_mul], },
    { intros _ H, rw [nat.succ_sub_one b, if_neg (mt (congr_arg nat.succ) H.symm), mul_zero] } }
end

@[simp]
lemma derivative_zero : derivative (0 : polynomial R) = 0 :=
derivative.map_zero

@[simp]
lemma iterate_derivative_zero {k : ℕ} : derivative^[k] (0 : polynomial R) = 0 :=
begin
  induction k with k ih,
  { simp, },
  { simp [ih], },
end

@[simp]
lemma derivative_monomial (a : R) (n : ℕ) : derivative (monomial n a) = monomial (n - 1) (a * n) :=
(derivative_apply _).trans ((sum_single_index $ by simp).trans (C_mul_X_pow_eq_monomial _ _))

lemma derivative_C_mul_X_pow (a : R) (n : ℕ) : derivative (C a * X ^ n) = C (a * n) * X^(n - 1) :=
by rw [C_mul_X_pow_eq_monomial, C_mul_X_pow_eq_monomial, derivative_monomial]

@[simp] lemma derivative_X_pow (n : ℕ) :
  derivative (X ^ n : polynomial R) = (n : polynomial R) * X ^ (n - 1) :=
by convert derivative_C_mul_X_pow (1 : R) n; simp

@[simp] lemma derivative_C {a : R} : derivative (C a) = 0 :=
by simp [derivative_apply]

@[simp] lemma derivative_X : derivative (X : polynomial R) = 1 :=
(derivative_monomial _ _).trans $ by simp

@[simp] lemma derivative_one : derivative (1 : polynomial R) = 0 :=
derivative_C

@[simp] lemma derivative_bit0 {a : polynomial R} : derivative (bit0 a) = bit0 (derivative a) :=
by simp [bit0]

@[simp] lemma derivative_bit1 {a : polynomial R} : derivative (bit1 a) = bit0 (derivative a) :=
by simp [bit1]

@[simp] lemma derivative_add {f g : polynomial R} :
  derivative (f + g) = derivative f + derivative g :=
derivative.map_add f g

@[simp] lemma iterate_derivative_add {f g : polynomial R} {k : ℕ} :
  derivative^[k] (f + g) = (derivative^[k] f) + (derivative^[k] g) :=
derivative.to_add_monoid_hom.iterate_map_add _ _ _

@[simp] lemma derivative_neg {R : Type*} [ring R] (f : polynomial R) :
  derivative (-f) = - derivative f :=
linear_map.map_neg derivative f

@[simp] lemma iterate_derivative_neg {R : Type*} [ring R] {f : polynomial R} {k : ℕ} :
  derivative^[k] (-f) = - (derivative^[k] f) :=
(@derivative R _).to_add_monoid_hom.iterate_map_neg _ _

@[simp] lemma derivative_sub {R : Type*} [ring R] {f g : polynomial R} :
  derivative (f - g) = derivative f - derivative g :=
linear_map.map_sub derivative f g

@[simp] lemma iterate_derivative_sub {R : Type*} [ring R] {k : ℕ} {f g : polynomial R} :
  derivative^[k] (f - g) = (derivative^[k] f) - (derivative^[k] g) :=
begin
  induction k with k ih generalizing f g,
  { simp [nat.iterate], },
  { simp [nat.iterate, ih], }
end

@[simp] lemma derivative_sum {s : finset ι} {f : ι → polynomial R} :
  derivative (∑ b in s, f b) = ∑ b in s, derivative (f b) :=
derivative.map_sum

@[simp] lemma derivative_smul (r : R) (p : polynomial R) : derivative (r • p) = r • derivative p :=
derivative.map_smul _ _

@[simp] lemma iterate_derivative_smul (r : R) (p : polynomial R) (k : ℕ) :
  derivative^[k] (r • p) = r • (derivative^[k] p) :=
begin
  induction k with k ih generalizing p,
  { simp, },
  { simp [ih], },
end

/-- We can't use `derivative_mul` here because
we want to prove this statement also for noncommutative rings.-/
@[simp]
lemma derivative_C_mul (a : R) (p : polynomial R) : derivative (C a * p) = C a * derivative p :=
by convert derivative_smul a p; apply C_mul'

@[simp]
lemma iterate_derivative_C_mul (a : R) (p : polynomial R) (k : ℕ) :
  derivative^[k] (C a * p) = C a * (derivative^[k] p) :=
by convert iterate_derivative_smul a p k; apply C_mul'

end semiring

section comm_semiring
variables [comm_semiring R]

lemma derivative_eval (p : polynomial R) (x : R) :
  p.derivative.eval x = p.sum (λ n a, (a * n)*x^(n-1)) :=
by simp only [derivative_apply, eval_sum, eval_pow, eval_C, eval_X, eval_nat_cast, eval_mul]

@[simp] lemma derivative_mul {f g : polynomial R} :
  derivative (f * g) = derivative f * g + f * derivative g :=
calc derivative (f * g) = f.sum (λn a, g.sum (λm b, C ((a * b) * (n + m : ℕ)) * X^((n + m) - 1))) :
  begin
    transitivity, exact derivative_sum,
    transitivity, { apply finset.sum_congr rfl, assume x hx, exact derivative_sum },
    apply finset.sum_congr rfl, assume n hn, apply finset.sum_congr rfl, assume m hm,
    transitivity,
    { apply congr_arg, exact single_eq_C_mul_X },
    exact derivative_C_mul_X_pow _ _
  end
  ... = f.sum (λn a, g.sum (λm b,
      (C (a * n) * X^(n - 1)) * (C b * X^m) + (C a * X^n) * (C (b * m) * X^(m - 1)))) :
    sum_congr rfl $ assume n hn, sum_congr rfl $ assume m hm,
      by simp only [nat.cast_add, mul_add, add_mul, C_add, C_mul];
      cases n; simp only [nat.succ_sub_succ, pow_zero];
      cases m; simp only [nat.cast_zero, C_0, nat.succ_sub_succ, zero_mul, mul_zero,
        nat.sub_zero, pow_zero, pow_add, one_mul, pow_succ, mul_comm, mul_left_comm]
  ... = derivative f * g + f * derivative g :
    begin
      conv { to_rhs, congr,
        { rw [← sum_C_mul_X_eq g] },
        { rw [← sum_C_mul_X_eq f] } },
      simp only [finsupp.sum, sum_add_distrib, finset.mul_sum, finset.sum_mul, derivative_apply]
    end

theorem derivative_pow_succ (p : polynomial R) (n : ℕ) :
  (p ^ (n + 1)).derivative = (n + 1) * (p ^ n) * p.derivative :=
nat.rec_on n (by rw [pow_one, nat.cast_zero, zero_add, one_mul, pow_zero, one_mul]) $ λ n ih,
by rw [pow_succ', derivative_mul, ih, mul_right_comm, ← add_mul,
    add_mul (n.succ : polynomial R), one_mul, pow_succ', mul_assoc, n.cast_succ]

theorem derivative_pow (p : polynomial R) (n : ℕ) :
  (p ^ n).derivative = n * (p ^ (n - 1)) * p.derivative :=
nat.cases_on n (by rw [pow_zero, derivative_one, nat.cast_zero, zero_mul, zero_mul]) $ λ n,
by rw [p.derivative_pow_succ n, n.succ_sub_one, n.cast_succ]

lemma derivative_comp (p q : polynomial R) :
  (p.comp q).derivative = q.derivative * p.derivative.comp q :=
begin
  apply polynomial.induction_on' p,
  { intros p₁ p₂ h₁ h₂, simp [h₁, h₂, mul_add], },
  { intros n r,
    simp only [derivative_pow, derivative_mul, monomial_comp, derivative_monomial, derivative_C,
      zero_mul, C_eq_nat_cast, zero_add, ring_hom.map_mul],
    -- is there a tactic for this? (a multiplicative `abel`):
    rw [mul_comm (derivative q)],
    simp only [mul_assoc], }
end

@[simp]
theorem derivative_map [comm_semiring S] (p : polynomial R) (f : R →+* S) :
  (p.map f).derivative = p.derivative.map f :=
polynomial.induction_on p
  (λ r, by rw [map_C, derivative_C, derivative_C, map_zero])
  (λ p q ihp ihq, by rw [map_add, derivative_add, ihp, ihq, derivative_add, map_add])
  (λ n r ih, by rw [map_mul, map_C, map_pow, map_X,
      derivative_mul, derivative_pow_succ, derivative_C, zero_mul, zero_add, derivative_X, mul_one,
      derivative_mul, derivative_pow_succ, derivative_C, zero_mul, zero_add, derivative_X, mul_one,
      map_mul, map_C, map_mul, map_pow, map_add, map_nat_cast, map_one, map_X])

@[simp]
theorem iterate_derivative_map [comm_semiring S] (p : polynomial R) (f : R →+* S) (k : ℕ):
  polynomial.derivative^[k] (p.map f) = (polynomial.derivative^[k] p).map f :=
begin
  induction k with k ih generalizing p,
  { simp, },
  { simp [ih], },
end

/-- Chain rule for formal derivative of polynomials. -/
theorem derivative_eval₂_C (p q : polynomial R) :
  (p.eval₂ C q).derivative = p.derivative.eval₂ C q * q.derivative :=
polynomial.induction_on p
  (λ r, by rw [eval₂_C, derivative_C, eval₂_zero, zero_mul])
  (λ p₁ p₂ ih₁ ih₂, by rw [eval₂_add, derivative_add, ih₁, ih₂, derivative_add, eval₂_add, add_mul])
  (λ n r ih, by rw [pow_succ', ← mul_assoc, eval₂_mul, eval₂_X, derivative_mul, ih,
      @derivative_mul _ _ _ X, derivative_X, mul_one, eval₂_add, @eval₂_mul _ _ _ _ X, eval₂_X,
      add_mul, mul_right_comm])

theorem of_mem_support_derivative {p : polynomial R} {n : ℕ} (h : n ∈ p.derivative.support) :
  n + 1 ∈ p.support :=
finsupp.mem_support_iff.2 $ λ (h1 : p.coeff (n+1) = 0), finsupp.mem_support_iff.1 h $
show p.derivative.coeff n = 0, by rw [coeff_derivative, h1, zero_mul]

theorem degree_derivative_lt {p : polynomial R} (hp : p ≠ 0) : p.derivative.degree < p.degree :=
(finset.sup_lt_iff $ bot_lt_iff_ne_bot.2 $ mt degree_eq_bot.1 hp).2 $ λ n hp, lt_of_lt_of_le
(with_bot.some_lt_some.2 n.lt_succ_self) $ finset.le_sup $ of_mem_support_derivative hp

theorem nat_degree_derivative_lt {p : polynomial R} (hp : p.derivative ≠ 0) :
  p.derivative.nat_degree < p.nat_degree :=
have hp1 : p ≠ 0, from λ h, hp $ by rw [h, derivative_zero],
with_bot.some_lt_some.1 $
begin
  rw [nat_degree, option.get_or_else_of_ne_none $ mt degree_eq_bot.1 hp, nat_degree,
    option.get_or_else_of_ne_none $ mt degree_eq_bot.1 hp1],
  exact degree_derivative_lt hp1
end

theorem degree_derivative_le {p : polynomial R} : p.derivative.degree ≤ p.degree :=
if H : p = 0 then le_of_eq $ by rw [H, derivative_zero] else le_of_lt $ degree_derivative_lt H

/-- The formal derivative of polynomials, as linear homomorphism. -/
def derivative_lhom (R : Type*) [comm_ring R] : polynomial R →ₗ[R] polynomial R :=
{ to_fun    := derivative,
  map_add'  := λ p q, derivative_add,
  map_smul' := λ r p, derivative_smul r p }

@[simp] lemma derivative_lhom_coe {R : Type*} [comm_ring R] :
  (polynomial.derivative_lhom R : polynomial R → polynomial R) = polynomial.derivative :=
rfl

@[simp] lemma derivative_cast_nat {n : ℕ} : derivative (n : polynomial R) = 0 :=
begin
  rw ← C.map_nat_cast n,
  exact derivative_C,
end

@[simp] lemma iterate_derivative_cast_nat_mul {n k : ℕ} {f : polynomial R} :
  derivative^[k] (n * f) = n * (derivative^[k] f) :=
begin
  induction k with k ih generalizing f,
  { simp [nat.iterate], },
  { simp [nat.iterate, ih], }
end

end comm_semiring

<<<<<<< HEAD
=======
section comm_ring
variables [comm_ring R]

lemma derivative_comp_one_sub_X (p : polynomial R) :
  (p.comp (1-X)).derivative = -p.derivative.comp (1-X) :=
begin
  simp [derivative_comp],
end

@[simp]
lemma iterate_derivative_comp_one_sub_X (p : polynomial R) (k : ℕ) :
  derivative^[k] (p.comp (1-X)) = (-1)^k * (derivative^[k] p).comp (1-X) :=
begin
  induction k with k ih generalizing p,
  { simp, },
  { simp [ih p.derivative, iterate_derivative_neg, derivative_comp, pow_succ], },
end

end comm_ring

>>>>>>> 7fd97c5d
section domain
variables [integral_domain R]

lemma mem_support_derivative [char_zero R] (p : polynomial R) (n : ℕ) :
  n ∈ (derivative p).support ↔ n + 1 ∈ p.support :=
suffices (¬(coeff p (n + 1) = 0 ∨ ((n + 1:ℕ) : R) = 0)) ↔ coeff p (n + 1) ≠ 0,
  by simpa only [mem_support_iff_coeff_ne_zero, coeff_derivative, ne.def, mul_eq_zero],
by { rw [nat.cast_eq_zero], simp only [nat.succ_ne_zero, or_false] }

@[simp] lemma degree_derivative_eq [char_zero R] (p : polynomial R) (hp : 0 < nat_degree p) :
  degree (derivative p) = (nat_degree p - 1 : ℕ) :=
begin
  have h0 : p ≠ 0,
  { contrapose! hp,
    simp [hp] },
  apply le_antisymm,
  { rw derivative_apply,
    apply le_trans (degree_sum_le _ _) (sup_le (λ n hn, _)),
    apply le_trans (degree_C_mul_X_pow_le _ _) (with_bot.coe_le_coe.2 (nat.sub_le_sub_right _ _)),
    apply le_nat_degree_of_mem_supp _ hn },
  { refine le_sup _,
    rw [mem_support_derivative, nat.sub_add_cancel, mem_support_iff],
    { show ¬ leading_coeff p = 0,
      rw [leading_coeff_eq_zero],
      assume h, rw [h, nat_degree_zero] at hp,
      exact lt_irrefl 0 (lt_of_le_of_lt (zero_le _) hp), },
    exact hp }
end

theorem nat_degree_eq_zero_of_derivative_eq_zero
  [char_zero R] {f : polynomial R} (h : f.derivative = 0) :
  f.nat_degree = 0 :=
begin
  by_cases hf : f = 0,
  { exact (congr_arg polynomial.nat_degree hf).trans rfl },
  { rw nat_degree_eq_zero_iff_degree_le_zero,
    by_contra absurd,
    have f_nat_degree_pos : 0 < f.nat_degree,
    { rwa [not_le, ←nat_degree_pos_iff_degree_pos] at absurd },
    let m := f.nat_degree - 1,
    have hm : m + 1 = f.nat_degree := nat.sub_add_cancel f_nat_degree_pos,
    have h2 := coeff_derivative f m,
    rw polynomial.ext_iff at h,
    rw [h m, coeff_zero, zero_eq_mul] at h2,
    cases h2,
    { rw [hm, ←leading_coeff, leading_coeff_eq_zero] at h2,
      exact hf h2, },
    { norm_cast at h2 } }
end

end domain

end derivative
end polynomial<|MERGE_RESOLUTION|>--- conflicted
+++ resolved
@@ -286,8 +286,6 @@
 
 end comm_semiring
 
-<<<<<<< HEAD
-=======
 section comm_ring
 variables [comm_ring R]
 
@@ -308,7 +306,6 @@
 
 end comm_ring
 
->>>>>>> 7fd97c5d
 section domain
 variables [integral_domain R]
 

--- conflicted
+++ resolved
@@ -209,15 +209,11 @@
   map_mul' := λ x y, by simp [mul_comm],
   map_add' := λ x y, by simp }
 
-<<<<<<< HEAD
 variables {K}
 
 @[simp] lemma ring_equiv_apply {x : K} : (conj_to_ring_equiv K x).unop = x† := rfl
 
-lemma eq_conj_iff_re {z : K} : conj z = z ↔ 𝓚 (re z) = z :=
-=======
 lemma eq_conj_iff_re {z : K} : conj z = z ↔ ((re z) : K) = z :=
->>>>>>> a6498516
 eq_conj_iff_real.trans ⟨by rintro ⟨r, rfl⟩; simp, λ h, ⟨_, h.symm⟩⟩
 
 /-- The norm squared function. -/

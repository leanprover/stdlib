/-
Copyright (c) 2020 Alexander Bentkamp, Sébastien Gouëzel. All rights reserved.
Released under Apache 2.0 license as described in the file LICENSE.
Authors: Alexander Bentkamp, Sébastien Gouëzel, Eric Wieser
-/
import data.complex.basic
import algebra.algebra.ordered
import data.matrix.notation
import field_theory.tower
import linear_algebra.finite_dimensional

/-!
# Complex number as a vector space over `ℝ`

This file contains the following instances:
* Any `•`-structure (`has_scalar`, `mul_action`, `distrib_mul_action`, `module`, `algebra`) on
  `ℝ` imbues a corresponding structure on `ℂ`. This includes the statement that `ℂ` is an `ℝ`
  algebra.
* any complex vector space is a real vector space;
* any finite dimensional complex vector space is a finite dimensional real vector space;
* the space of `ℝ`-linear maps from a real vector space to a complex vector space is a complex
  vector space.

It also defines bundled versions of four standard maps (respectively, the real part, the imaginary
part, the embedding of `ℝ` in `ℂ`, and the complex conjugate):

* `complex.re_lm` (`ℝ`-linear map);
* `complex.im_lm` (`ℝ`-linear map);
* `complex.of_real_am` (`ℝ`-algebra (homo)morphism);
* `complex.conj_ae` (`ℝ`-algebra equivalence).

It also provides a universal property of the complex numbers `complex.lift`, which constructs a
`ℂ →ₐ[ℝ] A` into any `ℝ`-algebra `A` given a square root of `-1`.

-/
noncomputable theory

namespace complex

variables {R : Type*} {S : Type*}

section

variables [has_scalar R ℝ]

/- The useless `0` multiplication in `smul` is to make sure that
`restrict_scalars.module ℝ ℂ ℂ  = complex.module` definitionally. -/
instance : has_scalar R ℂ :=
{ smul := λ r x, ⟨r • x.re - 0 * x.im, r • x.im + 0 * x.re⟩ }

lemma smul_re (r : R) (z : ℂ) : (r • z).re = r • z.re := by simp [(•)]
lemma smul_im (r : R) (z : ℂ) : (r • z).im = r • z.im := by simp [(•)]

@[simp] lemma smul_coe {x : ℝ} {z : ℂ} : x • z = x * z :=
by ext; simp [smul_re, smul_im]

end

instance [has_scalar R ℝ] [has_scalar S ℝ] [smul_comm_class R S ℝ] : smul_comm_class R S ℂ :=
{ smul_comm := λ r s x, by ext; simp [smul_re, smul_im, smul_comm] }

instance [has_scalar R S] [has_scalar R ℝ] [has_scalar S ℝ] [is_scalar_tower R S ℝ] :
  is_scalar_tower R S ℂ :=
{ smul_assoc := λ r s x, by ext; simp [smul_re, smul_im, smul_assoc] }

instance [monoid R] [mul_action R ℝ] : mul_action R ℂ :=
{ one_smul := λ x, by ext; simp [smul_re, smul_im, one_smul],
  mul_smul := λ r s x, by ext; simp  [smul_re, smul_im, mul_smul] }

instance [semiring R] [distrib_mul_action R ℝ] : distrib_mul_action R ℂ :=
{ smul_add := λ r x y, by ext; simp [smul_re, smul_im, smul_add],
  smul_zero := λ r, by ext; simp [smul_re, smul_im, smul_zero] }

instance [semiring R] [module R ℝ] : module R ℂ :=
{ add_smul := λ r s x, by ext; simp [smul_re, smul_im, add_smul],
  zero_smul := λ r, by ext; simp [smul_re, smul_im, zero_smul] }

instance [comm_semiring R] [algebra R ℝ] : algebra R ℂ :=
{ smul := (•),
  smul_def' := λ r x, by ext; simp [smul_re, smul_im, algebra.smul_def],
  commutes' := λ r ⟨xr, xi⟩, by ext; simp [smul_re, smul_im, algebra.commutes],
  ..complex.of_real.comp (algebra_map R ℝ) }

<<<<<<< HEAD
/-- Two algebra homomorphisms from ℂ are equal if they agree on `complex.I`. -/
@[ext]
lemma alg_hom_ext {A : Type*} [semiring A] [algebra ℝ A] ⦃f g : ℂ →ₐ[ℝ] A⦄ (h : f I = g I) :
  f = g :=
begin
  ext ⟨x, y⟩,
  have : (coe : ℝ → ℂ) = algebra_map ℝ ℂ := rfl,
  rw [mk_eq_add_mul_I, ←smul_coe, this],
  simp only [alg_hom.map_add, alg_hom.commutes, alg_hom.map_smul, h],
=======
/-- Note that when applied the RHS is further simplified by `complex.of_real_eq_coe`. -/
@[simp] lemma coe_algebra_map : ⇑(algebra_map ℝ ℂ) = complex.of_real := rfl

section
variables {A : Type*} [semiring A] [algebra ℝ A]

/-- We need this lemma since `complex.coe_algebra_map` diverts the simp-normal form away from
`alg_hom.commutes`. -/
@[simp] lemma _root_.alg_hom.map_coe_real_complex (f : ℂ →ₐ[ℝ] A) (x : ℝ) :
  f x = algebra_map ℝ A x :=
f.commutes x

/-- Two `ℝ`-algebra homomorphisms from ℂ are equal if they agree on `complex.I`. -/
@[ext]
lemma alg_hom_ext ⦃f g : ℂ →ₐ[ℝ] A⦄ (h : f I = g I) : f = g :=
begin
  ext ⟨x, y⟩,
  simp only [mk_eq_add_mul_I, alg_hom.map_add, alg_hom.map_coe_real_complex, alg_hom.map_mul, h]
end

>>>>>>> 1ffb5be5
end

section
open_locale complex_order

lemma complex_ordered_module : ordered_module ℝ ℂ :=
{ smul_lt_smul_of_pos := λ z w x h₁ h₂,
  begin
    obtain ⟨y, l, rfl⟩ := lt_def.mp h₁,
    refine lt_def.mpr ⟨x * y, _, _⟩,
    exact mul_pos h₂ l,
    ext; simp [mul_add],
  end,
  lt_of_smul_lt_smul_of_pos := λ z w x h₁ h₂,
  begin
    obtain ⟨y, l, e⟩ := lt_def.mp h₁,
    by_cases h : x = 0,
    { subst h, exfalso, apply lt_irrefl 0 h₂, },
    { refine lt_def.mpr ⟨y / x, div_pos l h₂, _⟩,
      replace e := congr_arg (λ z, (x⁻¹ : ℂ) * z) e,
      simp only [mul_add, ←mul_assoc, h, one_mul, of_real_eq_zero, smul_coe, ne.def,
        not_false_iff, inv_mul_cancel] at e,
      convert e,
      simp only [div_eq_iff_mul_eq, h, of_real_eq_zero, of_real_div, ne.def, not_false_iff],
      norm_cast,
      simp [mul_comm _ y, mul_assoc, h],
    },
  end }

localized "attribute [instance] complex_ordered_module" in complex_order

end


open submodule finite_dimensional

/-- `ℂ` has a basis over `ℝ` given by `1` and `I`. -/
def basis_one_I : basis (fin 2) ℝ ℂ :=
basis.of_equiv_fun
{ to_fun := λ z, ![z.re, z.im],
  inv_fun := λ c, c 0 + c 1 • I,
  left_inv := λ z, by simp,
  right_inv := λ c, by { ext i, fin_cases i; simp },
  map_add' := λ z z', by simp,
  map_smul' := λ c z, by simp }

@[simp] lemma coe_basis_one_I_repr (z : ℂ) : ⇑(basis_one_I.repr z) = ![z.re, z.im] := rfl

@[simp] lemma coe_basis_one_I : ⇑basis_one_I = ![1, I] :=
funext $ λ i, basis.apply_eq_iff.mpr $ finsupp.ext $ λ j,
by fin_cases i; fin_cases j;
    simp only [coe_basis_one_I_repr, finsupp.single_eq_same, finsupp.single_eq_of_ne,
              matrix.cons_val_zero, matrix.cons_val_one, matrix.head_cons,
              nat.one_ne_zero, fin.one_eq_zero_iff, fin.zero_eq_one_iff, ne.def, not_false_iff,
              one_re, one_im, I_re, I_im]

instance : finite_dimensional ℝ ℂ := of_fintype_basis basis_one_I

@[simp] lemma finrank_real_complex : finite_dimensional.finrank ℝ ℂ = 2 :=
by rw [finrank_eq_card_basis basis_one_I, fintype.card_fin]

@[simp] lemma dim_real_complex : module.rank ℝ ℂ = 2 :=
by simp [← finrank_eq_dim, finrank_real_complex]

lemma {u} dim_real_complex' : cardinal.lift.{0 u} (module.rank ℝ ℂ) = 2 :=
by simp [← finrank_eq_dim, finrank_real_complex, bit0]

/-- `fact` version of the dimension of `ℂ` over `ℝ`, locally useful in the definition of the
circle. -/
lemma finrank_real_complex_fact : fact (finrank ℝ ℂ = 2) := ⟨finrank_real_complex⟩

end complex

/- Register as an instance (with low priority) the fact that a complex vector space is also a real
vector space. -/
@[priority 900]
instance module.complex_to_real (E : Type*) [add_comm_group E] [module ℂ E] : module ℝ E :=
restrict_scalars.module ℝ ℂ E

instance module.real_complex_tower (E : Type*) [add_comm_group E] [module ℂ E] :
  is_scalar_tower ℝ ℂ E :=
restrict_scalars.is_scalar_tower ℝ ℂ E

@[priority 100]
instance finite_dimensional.complex_to_real (E : Type*) [add_comm_group E] [module ℂ E]
  [finite_dimensional ℂ E] : finite_dimensional ℝ E :=
finite_dimensional.trans ℝ ℂ E

lemma dim_real_of_complex (E : Type*) [add_comm_group E] [module ℂ E] :
  module.rank ℝ E = 2 * module.rank ℂ E :=
cardinal.lift_inj.1 $
  by { rw [← dim_mul_dim' ℝ ℂ E, complex.dim_real_complex], simp [bit0] }

lemma finrank_real_of_complex (E : Type*) [add_comm_group E] [module ℂ E] :
  finite_dimensional.finrank ℝ E = 2 * finite_dimensional.finrank ℂ E :=
by rw [← finite_dimensional.finrank_mul_finrank ℝ ℂ E, complex.finrank_real_complex]

namespace complex

/-- Linear map version of the real part function, from `ℂ` to `ℝ`. -/
def re_lm : ℂ →ₗ[ℝ] ℝ :=
{ to_fun := λx, x.re,
  map_add' := add_re,
  map_smul' := by simp, }

@[simp] lemma re_lm_coe : ⇑re_lm = re := rfl

/-- Linear map version of the imaginary part function, from `ℂ` to `ℝ`. -/
def im_lm : ℂ →ₗ[ℝ] ℝ :=
{ to_fun := λx, x.im,
  map_add' := add_im,
  map_smul' := by simp, }

@[simp] lemma im_lm_coe : ⇑im_lm = im := rfl

/-- `ℝ`-algebra morphism version of the canonical embedding of `ℝ` in `ℂ`. -/
def of_real_am : ℝ →ₐ[ℝ] ℂ := algebra.of_id ℝ ℂ

@[simp] lemma of_real_am_coe : ⇑of_real_am = coe := rfl

/-- `ℝ`-algebra isomorphism version of the complex conjugation function from `ℂ` to `ℂ` -/
def conj_ae : ℂ ≃ₐ[ℝ] ℂ :=
{ inv_fun := conj,
  left_inv := conj_conj,
  right_inv := conj_conj,
  commutes' := conj_of_real,
  .. conj }

@[simp] lemma conj_ae_coe : ⇑conj_ae = conj := rfl

section lift

variables {A : Type*} [ring A] [algebra ℝ A]

/-- There is an alg_hom from `ℂ` to any `ℝ`-algebra with an element that squares to `-1`.

See `complex.lift` for this as an equiv. -/
def lift_aux (I' : A) (hf : I' * I' = -1) :
  ℂ →ₐ[ℝ] A :=
alg_hom.mk'
  { to_fun := ⇑((algebra.of_id ℝ A).to_linear_map.comp re_lm +
                (linear_map.to_span_singleton _ _ I').comp im_lm),
    map_zero' := linear_map.map_zero _,
    map_add' := linear_map.map_add _,
    map_mul' := λ ⟨x₁, y₁⟩ ⟨x₂, y₂⟩, by {
      change algebra_map ℝ A (x₁ * x₂ - y₁ * y₂) + (x₁ * y₂ + y₁ * x₂) • I' =
             (algebra_map ℝ A x₁ + y₁ • I') * (algebra_map ℝ A x₂ + y₂ • I'),
      rw [mul_add, add_mul, add_mul],
      rw [smul_mul_smul, hf, smul_neg, ←algebra.algebra_map_eq_smul_one, ←sub_eq_add_neg],
      simp only [←algebra.commutes x₂, ←ring_hom.map_mul],
      simp only [←algebra.smul_def],
      simp only [add_smul, smul_smul, ring_hom.map_sub, mul_comm y₁ x₂],
      abel, },
    map_one' := show algebra_map ℝ A 1 + (0 : ℝ) • I' = 1,
      by rw [ring_hom.map_one, zero_smul, add_zero], }
  (linear_map.map_smul _)

@[simp]
lemma lift_aux_apply (I' : A) (hI') (z : ℂ) :
  lift_aux I' hI' z = algebra_map ℝ A z.re + z.im • I' := rfl

lemma lift_aux_apply_I (I' : A) (hI') :
  lift_aux I' hI' I = I' := by simp

/-- A universal property of the complex numbers, providing a unique `ℂ →ₐ[ℝ] A` for every element
of `A` which squares to `-1`.

This can be used to embed the complex numbers in the `quaternion`s.

This isomorphism is named to match the very similar `zsqrtd.lift`. -/
@[simps {simp_rhs := tt}]
noncomputable def lift  :
  {I' : A // I' * I' = -1} ≃ (ℂ →ₐ[ℝ] A) :=
{ to_fun := λ I', lift_aux I' I'.prop,
  inv_fun := λ F, ⟨F I, by rw [←F.map_mul, I_mul_I, alg_hom.map_neg, alg_hom.map_one]⟩,
  left_inv := λ I', subtype.ext $ lift_aux_apply_I I' I'.prop,
  right_inv := λ F, alg_hom_ext $ lift_aux_apply_I _ _, }

/- When applied to `complex.I` itself, `lift` is the identity. -/
@[simp]
lemma lift_aux_I : lift_aux I I_mul_I = alg_hom.id ℝ ℂ :=
alg_hom_ext $ lift_aux_apply_I _ _

/- When applied to `-complex.I`, `lift` is conjugation, `conj`. -/
@[simp]
lemma lift_aux_neg_I : lift_aux (-I) ((neg_mul_neg _ _).trans I_mul_I) = conj_ae :=
alg_hom_ext $ (lift_aux_apply_I _ _).trans conj_I.symm

end lift

end complex<|MERGE_RESOLUTION|>--- conflicted
+++ resolved
@@ -81,17 +81,6 @@
   commutes' := λ r ⟨xr, xi⟩, by ext; simp [smul_re, smul_im, algebra.commutes],
   ..complex.of_real.comp (algebra_map R ℝ) }
 
-<<<<<<< HEAD
-/-- Two algebra homomorphisms from ℂ are equal if they agree on `complex.I`. -/
-@[ext]
-lemma alg_hom_ext {A : Type*} [semiring A] [algebra ℝ A] ⦃f g : ℂ →ₐ[ℝ] A⦄ (h : f I = g I) :
-  f = g :=
-begin
-  ext ⟨x, y⟩,
-  have : (coe : ℝ → ℂ) = algebra_map ℝ ℂ := rfl,
-  rw [mk_eq_add_mul_I, ←smul_coe, this],
-  simp only [alg_hom.map_add, alg_hom.commutes, alg_hom.map_smul, h],
-=======
 /-- Note that when applied the RHS is further simplified by `complex.of_real_eq_coe`. -/
 @[simp] lemma coe_algebra_map : ⇑(algebra_map ℝ ℂ) = complex.of_real := rfl
 
@@ -112,7 +101,6 @@
   simp only [mk_eq_add_mul_I, alg_hom.map_add, alg_hom.map_coe_real_complex, alg_hom.map_mul, h]
 end
 
->>>>>>> 1ffb5be5
 end
 
 section

--- conflicted
+++ resolved
@@ -486,11 +486,7 @@
 We put a partial order on ℂ so that `z ≤ w` exactly if `w - z` is real and nonnegative.
 Complex numbers with different imaginary parts are incomparable.
 -/
-<<<<<<< HEAD
-instance : partial_order ℂ :=
-=======
 def complex_order : partial_order ℂ :=
->>>>>>> 1ad29d69
 { le := λ z w, ∃ x : ℝ, 0 ≤ x ∧ w = z + x,
   le_refl := λ x, ⟨0, by simp⟩,
   le_trans := λ x y z h₁ h₂,
@@ -515,14 +511,11 @@
     simp [h₄],
   end, }
 
-<<<<<<< HEAD
-=======
 localized "attribute [instance] complex_order" in complex_order
 
 section complex_order
 open_locale complex_order
 
->>>>>>> 1ad29d69
 lemma le_def {z w : ℂ} : z ≤ w ↔ ∃ x : ℝ, 0 ≤ x ∧ w = z + x := iff.refl _
 lemma lt_def {z w : ℂ} : z < w ↔ ∃ x : ℝ, 0 < x ∧ w = z + x :=
 begin
@@ -531,30 +524,16 @@
   { rintro ⟨⟨x, l, rfl⟩, h⟩,
     by_cases hx : x = 0,
     { simp [hx] at h, exfalso, exact h (le_refl _), },
-<<<<<<< HEAD
-    { replace l : 0 < x := lt_of_le_of_ne l (by { symmetry, exact hx }),
-      exact ⟨x, l, rfl⟩, } },
-  { rintro ⟨x, l, rfl⟩,
-    fsplit,
-    { exact ⟨x, le_of_lt l, rfl⟩, },
-=======
     { replace l : 0 < x := l.lt_of_ne (ne.symm hx),
       exact ⟨x, l, rfl⟩, } },
   { rintro ⟨x, l, rfl⟩,
     fsplit,
     { exact ⟨x, l.le, rfl⟩, },
->>>>>>> 1ad29d69
     { rintro ⟨x', l', e⟩,
       rw [add_assoc] at e,
       replace e := add_left_cancel (by { convert e, simp }),
       norm_cast at e,
-<<<<<<< HEAD
-      apply lt_irrefl (0 : ℝ),
-      conv { congr, skip, rw e, },
-      apply lt_of_lt_of_le l (le_add_of_nonneg_right l'), } }
-=======
       linarith, } }
->>>>>>> 1ad29d69
 end
 
 @[simp, norm_cast] lemma real_le_real {x y : ℝ} : (x : ℂ) ≤ (y : ℂ) ↔ x ≤ y :=
@@ -566,11 +545,7 @@
     subst e,
     exact le_add_of_nonneg_right l, },
   { intro h,
-<<<<<<< HEAD
-    refine ⟨y - x, sub_nonneg.mpr h, (by simp)⟩, },
-=======
     exact ⟨y - x, sub_nonneg.mpr h, (by simp)⟩, },
->>>>>>> 1ad29d69
 end
 @[simp, norm_cast] lemma real_lt_real {x y : ℝ} : (x : ℂ) < (y : ℂ) ↔ x < y :=
 begin
@@ -581,11 +556,7 @@
     subst e,
     exact lt_add_of_pos_right x l, },
   { intro h,
-<<<<<<< HEAD
-    refine ⟨y - x, sub_pos.mpr h, (by simp)⟩, },
-=======
     exact ⟨y - x, sub_pos.mpr h, (by simp)⟩, },
->>>>>>> 1ad29d69
 end
 @[simp, norm_cast] lemma zero_le_real {x : ℝ} : (0 : ℂ) ≤ (x : ℂ) ↔ 0 ≤ x := real_le_real
 @[simp, norm_cast] lemma zero_lt_real {x : ℝ} : (0 : ℂ) < (x : ℂ) ↔ 0 < x := real_lt_real
@@ -593,20 +564,12 @@
 /--
 With `z ≤ w` iff `w - z` is real and nonnegative, `ℂ` is an ordered ring.
 -/
-<<<<<<< HEAD
-instance : ordered_comm_ring ℂ :=
-=======
 def complex_ordered_comm_ring : ordered_comm_ring ℂ :=
->>>>>>> 1ad29d69
 { zero_le_one := ⟨1, zero_le_one, by simp⟩,
   add_le_add_left := λ w z h y,
   begin
     obtain ⟨x, l, rfl⟩ := h,
-<<<<<<< HEAD
-    refine ⟨x, l, by simp [add_assoc]⟩,
-=======
     exact ⟨x, l, by simp [add_assoc]⟩,
->>>>>>> 1ad29d69
   end,
   mul_pos := λ z w hz hw,
   begin
@@ -635,23 +598,24 @@
     simp only [add_mul, zero_add],
     exact lt_def.mpr ⟨x₁ * x₂, mul_pos l₁ l₂, (by norm_cast)⟩,
   end,
-<<<<<<< HEAD
-  -- Why do we need these next four fields? They should be copied from `comm_ring ℂ`.
-  zero_mul := λ z, zero_mul z,
-  mul_zero := λ z, mul_zero z,
-  add_left_cancel := λ z₁ z₂ z₃, add_left_cancel,
-  add_right_cancel := λ z₁ z₂ z₃, add_right_cancel,
+-- we need more instances here because comm_ring doesn't have zero_add et al as fields,
+-- they are derived as lemmas
   ..(by apply_instance : partial_order ℂ),
-  ..(by apply_instance : comm_ring ℂ), }
+  ..(by apply_instance : comm_ring ℂ),
+  ..(by apply_instance : comm_semiring ℂ),
+  ..(by apply_instance : add_cancel_monoid ℂ) }
+
+localized "attribute [instance] complex_ordered_comm_ring" in complex_order
 
 /--
 With `z ≤ w` iff `w - z` is real and nonnegative, `ℂ` is a star ordered ring.
 (That is, an ordered ring in which every element of the form `star z * z` is nonnegative.)
 
-In fact, `ℂ` is a C*-algebra, and so the nonnegative elements are precisely those of this form,
+In fact, the nonnegative elements are precisely those of this form.
+This hold in any C*-algebra, e.g. `ℂ`,
 but we don't yet have C*-algebras in mathlib.
 -/
-instance : star_ordered_ring ℂ :=
+def complex_star_ordered_ring : star_ordered_ring ℂ :=
 { star_mul_self_nonneg := λ z,
   begin
     refine ⟨z.abs^2, pow_nonneg (abs_nonneg z) 2, _⟩,
@@ -659,17 +623,10 @@
     norm_cast,
     rw [←norm_sq_eq_abs, norm_sq_eq_conj_mul_self],
   end, }
-=======
--- we need more instances here because comm_ring doesn't have zero_add et al as fields,
--- they are derived as lemmas
-  ..(by apply_instance : partial_order ℂ),
-  ..(by apply_instance : comm_ring ℂ),
-  ..(by apply_instance : comm_semiring ℂ),
-  ..(by apply_instance : add_cancel_monoid ℂ) }
-
-localized "attribute [instance] complex_ordered_comm_ring" in complex_order
+
+localized "attribute [instance] complex_star_ordered_ring" in complex_order
+
 end complex_order
->>>>>>> 1ad29d69
 
 /-! ### Cauchy sequences -/
 

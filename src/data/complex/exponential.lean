/-
Copyright (c) 2018 Chris Hughes. All rights reserved.
Released under Apache 2.0 license as described in the file LICENSE.
Authors: Chris Hughes, Abhimanyu Pallavi Sudhir
-/
import algebra.geom_sum
import data.nat.choose
import data.complex.basic
/-!
# Exponential, trigonometric and hyperbolic trigonometric functions

This file contains the definitions of the real and complex exponential, sine, cosine, tangent,
hyperbolic sine, hypebolic cosine, and hyperbolic tangent functions.

-/
local notation `abs'` := _root_.abs
open is_absolute_value
open_locale classical big_operators

section
open real is_absolute_value finset

lemma forall_ge_le_of_forall_le_succ {α : Type*} [preorder α] (f : ℕ → α) {m : ℕ}
  (h : ∀ n ≥ m, f n.succ ≤ f n) : ∀ {l}, ∀ k ≥ m, k ≤ l → f l ≤ f k :=
begin
  assume l k hkm hkl,
  generalize hp : l - k = p,
  have : l = k + p := add_comm p k ▸ (nat.sub_eq_iff_eq_add hkl).1 hp,
  subst this,
  clear hkl hp,
  induction p with p ih,
  { simp },
  { exact le_trans (h _ (le_trans hkm (nat.le_add_right _ _))) ih }
end

section
variables {α : Type*} {β : Type*} [ring β]
  [discrete_linear_ordered_field α] [archimedean α] {abv : β → α} [is_absolute_value abv]

lemma is_cau_of_decreasing_bounded (f : ℕ → α) {a : α} {m : ℕ} (ham : ∀ n ≥ m, abs (f n) ≤ a)
  (hnm : ∀ n ≥ m, f n.succ ≤ f n) : is_cau_seq abs f :=
λ ε ε0,
let ⟨k, hk⟩ := archimedean.arch a ε0 in
have h : ∃ l, ∀ n ≥ m, a - l •ℕ ε < f n :=
  ⟨k + k + 1, λ n hnm, lt_of_lt_of_le
    (show a - (k + (k + 1)) •ℕ ε < -abs (f n),
      from lt_neg.1 $ lt_of_le_of_lt (ham n hnm) (begin
        rw [neg_sub, lt_sub_iff_add_lt, add_nsmul],
        exact add_lt_add_of_le_of_lt hk (lt_of_le_of_lt hk
          (lt_add_of_pos_left _ ε0)),
      end))
    (neg_le.2 $ (abs_neg (f n)) ▸ le_abs_self _)⟩,
let l := nat.find h in
have hl : ∀ (n : ℕ), n ≥ m → f n > a - l •ℕ ε := nat.find_spec h,
have hl0 : l ≠ 0 := λ hl0, not_lt_of_ge (ham m (le_refl _))
  (lt_of_lt_of_le (by have := hl m (le_refl m); simpa [hl0] using this) (le_abs_self (f m))),
begin
  cases not_forall.1
    (nat.find_min h (nat.pred_lt hl0)) with i hi,
  rw [not_imp, not_lt] at hi,
  existsi i,
  assume j hj,
  have hfij : f j ≤ f i := forall_ge_le_of_forall_le_succ f hnm _ hi.1 hj,
  rw [abs_of_nonpos (sub_nonpos.2 hfij), neg_sub, sub_lt_iff_lt_add'],
  exact calc f i ≤ a - (nat.pred l) •ℕ ε : hi.2
    ... = a - l •ℕ ε + ε :
      by conv {to_rhs, rw [← nat.succ_pred_eq_of_pos (nat.pos_of_ne_zero hl0), succ_nsmul',
        sub_add, add_sub_cancel] }
    ... < f j + ε : add_lt_add_right (hl j (le_trans hi.1 hj)) _
end

lemma is_cau_of_mono_bounded (f : ℕ → α) {a : α} {m : ℕ} (ham : ∀ n ≥ m, abs (f n) ≤ a)
  (hnm : ∀ n ≥ m, f n ≤ f n.succ) : is_cau_seq abs f :=
begin
  refine @eq.rec_on (ℕ → α) _ (is_cau_seq abs) _ _
    (-⟨_, @is_cau_of_decreasing_bounded _ _ _ (λ n, -f n) a m (by simpa) (by simpa)⟩ :
      cau_seq α abs).2,
  ext,
  exact neg_neg _
end

end

section no_archimedean
variables {α : Type*} {β : Type*} [ring β]
  [discrete_linear_ordered_field α] {abv : β → α} [is_absolute_value abv]

lemma is_cau_series_of_abv_le_cau {f : ℕ → β} {g : ℕ → α} (n : ℕ) :
  (∀ m, n ≤ m → abv (f m) ≤ g m) →
  is_cau_seq abs (λ n, ∑ i in range n, g i) →
  is_cau_seq abv (λ n, ∑ i in range n, f i) :=
begin
  assume hm hg ε ε0,
  cases hg (ε / 2) (div_pos ε0 (by norm_num)) with i hi,
  existsi max n i,
  assume j ji,
  have hi₁ := hi j (le_trans (le_max_right n i) ji),
  have hi₂ := hi (max n i) (le_max_right n i),
  have sub_le := abs_sub_le (∑ k in range j, g k) (∑ k in range i, g k)
    (∑ k in range (max n i), g k),
  have := add_lt_add hi₁ hi₂,
  rw [abs_sub (∑ k in range (max n i), g k), add_halves ε] at this,
  refine lt_of_le_of_lt (le_trans (le_trans _ (le_abs_self _)) sub_le) this,
  generalize hk : j - max n i = k,
  clear this hi₂ hi₁ hi ε0 ε hg sub_le,
  rw nat.sub_eq_iff_eq_add ji at hk,
  rw hk,
  clear hk ji j,
  induction k with k' hi,
  { simp [abv_zero abv] },
  { dsimp at *,
    simp only [nat.succ_add, sum_range_succ, sub_eq_add_neg, add_assoc],
    refine le_trans (abv_add _ _ _) _,
    exact add_le_add (hm _ (le_add_of_nonneg_of_le (nat.zero_le _) (le_max_left _ _))) hi },
end

lemma is_cau_series_of_abv_cau {f : ℕ → β} : is_cau_seq abs (λ m, ∑ n in range m, abv (f n)) →
  is_cau_seq abv (λ m, ∑ n in range m, f n) :=
is_cau_series_of_abv_le_cau 0 (λ n h, le_refl _)

end no_archimedean

section
variables {α : Type*} {β : Type*} [ring β]
  [discrete_linear_ordered_field α] [archimedean α] {abv : β → α} [is_absolute_value abv]

lemma is_cau_geo_series {β : Type*} [field β] {abv : β → α} [is_absolute_value abv]
   (x : β) (hx1 : abv x < 1) : is_cau_seq abv (λ n, ∑ m in range n, x ^ m) :=
have hx1' : abv x ≠ 1 := λ h, by simpa [h, lt_irrefl] using hx1,
is_cau_series_of_abv_cau
begin
  simp only [abv_pow abv] {eta := ff},
  have : (λ (m : ℕ), ∑ n in range m, (abv x) ^ n) =
   λ m, geom_series (abv x) m := rfl,
  simp only [this, geom_sum hx1'] {eta := ff},
  conv in (_ / _) { rw [← neg_div_neg_eq, neg_sub, neg_sub] },
  refine @is_cau_of_mono_bounded _ _ _ _ ((1 : α) / (1 - abv x)) 0 _ _,
  { assume n hn,
    rw abs_of_nonneg,
<<<<<<< HEAD
    refine div_le_div_of_pos_of_le (sub_pos.2 hx1)
=======
    refine div_le_div_of_le (le_of_lt $ sub_pos.2 hx1)
>>>>>>> 8da70972
      (sub_le_self _ (abv_pow abv x n ▸ abv_nonneg _ _)),
    refine div_nonneg (sub_nonneg.2 _) (sub_nonneg.2 $ le_of_lt hx1),
    clear hn,
    induction n with n ih,
    { simp },
    { rw [pow_succ, ← one_mul (1 : α)],
      refine mul_le_mul (le_of_lt hx1) ih (abv_pow abv x n ▸ abv_nonneg _ _) (by norm_num) } },
  { assume n hn,
<<<<<<< HEAD
    refine div_le_div_of_pos_of_le (sub_pos.2 hx1) (sub_le_sub_left _ _),
=======
    refine div_le_div_of_le (le_of_lt $ sub_pos.2 hx1) (sub_le_sub_left _ _),
>>>>>>> 8da70972
    rw [← one_mul (_ ^ n), pow_succ],
    exact mul_le_mul_of_nonneg_right (le_of_lt hx1) (pow_nonneg (abv_nonneg _ _) _) }
end

lemma is_cau_geo_series_const (a : α) {x : α} (hx1 : abs x < 1) :
  is_cau_seq abs (λ m, ∑ n in range m, a * x ^ n) :=
have is_cau_seq abs (λ m, a * ∑ n in range m, x ^ n) :=
  (cau_seq.const abs a * ⟨_, is_cau_geo_series x hx1⟩).2,
by simpa only [mul_sum]

lemma series_ratio_test {f : ℕ → β} (n : ℕ) (r : α)
  (hr0 : 0 ≤ r) (hr1 : r < 1) (h : ∀ m, n ≤ m → abv (f m.succ) ≤ r * abv (f m)) :
  is_cau_seq abv (λ m, ∑ n in range m, f n) :=
have har1 : abs r < 1, by rwa abs_of_nonneg hr0,
begin
  refine is_cau_series_of_abv_le_cau n.succ _ (is_cau_geo_series_const (abv (f n.succ) * r⁻¹ ^ n.succ) har1),
  assume m hmn,
  cases classical.em (r = 0) with r_zero r_ne_zero,
  { have m_pos := lt_of_lt_of_le (nat.succ_pos n) hmn,
    have := h m.pred (nat.le_of_succ_le_succ (by rwa [nat.succ_pred_eq_of_pos m_pos])),
    simpa [r_zero, nat.succ_pred_eq_of_pos m_pos, pow_succ] },
  generalize hk : m - n.succ = k,
  have r_pos : 0 < r := lt_of_le_of_ne hr0 (ne.symm r_ne_zero),
  replace hk : m = k + n.succ := (nat.sub_eq_iff_eq_add hmn).1 hk,
  induction k with k ih generalizing m n,
  { rw [hk, zero_add, mul_right_comm, inv_pow' _ _, ← div_eq_mul_inv, mul_div_cancel],
    exact (ne_of_lt (pow_pos r_pos _)).symm },
  { have kn : k + n.succ ≥ n.succ, by rw ← zero_add n.succ; exact add_le_add (zero_le _) (by simp),
    rw [hk, nat.succ_add, pow_succ' r, ← mul_assoc],
    exact le_trans (by rw mul_comm; exact h _ (nat.le_of_succ_le kn))
      (mul_le_mul_of_nonneg_right (ih (k + n.succ) n h kn rfl) hr0) }
end

lemma sum_range_diag_flip {α : Type*} [add_comm_monoid α] (n : ℕ) (f : ℕ → ℕ → α) :
  ∑ m in range n, ∑ k in range (m + 1), f k (m - k) =
  ∑ m in range n, ∑ k in range (n - m), f m k :=
have h₁ : ∑ a in (range n).sigma (range ∘ nat.succ), f (a.2) (a.1 - a.2) =
    ∑ m in range n, ∑ k in range (m + 1), f k (m - k) := sum_sigma,
have h₂ : ∑ a in (range n).sigma (λ m, range (n - m)), f (a.1) (a.2) =
    ∑ m in range n, ∑ k in range (n - m), f m k := sum_sigma,
h₁ ▸ h₂ ▸ sum_bij
(λ a _, ⟨a.2, a.1 - a.2⟩)
(λ a ha, have h₁ : a.1 < n := mem_range.1 (mem_sigma.1 ha).1,
  have h₂ : a.2 < nat.succ a.1 := mem_range.1 (mem_sigma.1 ha).2,
    mem_sigma.2 ⟨mem_range.2 (lt_of_lt_of_le h₂ h₁),
    mem_range.2 ((nat.sub_lt_sub_right_iff (nat.le_of_lt_succ h₂)).2 h₁)⟩)
(λ _ _, rfl)
(λ ⟨a₁, a₂⟩ ⟨b₁, b₂⟩ ha hb h,
  have ha : a₁ < n ∧ a₂ ≤ a₁ :=
      ⟨mem_range.1 (mem_sigma.1 ha).1, nat.le_of_lt_succ (mem_range.1 (mem_sigma.1 ha).2)⟩,
  have hb : b₁ < n ∧ b₂ ≤ b₁ :=
      ⟨mem_range.1 (mem_sigma.1 hb).1, nat.le_of_lt_succ (mem_range.1 (mem_sigma.1 hb).2)⟩,
  have h : a₂ = b₂ ∧ _ := sigma.mk.inj h,
  have h' : a₁ = b₁ - b₂ + a₂ := (nat.sub_eq_iff_eq_add ha.2).1 (eq_of_heq h.2),
  sigma.mk.inj_iff.2
    ⟨nat.sub_add_cancel hb.2 ▸ h'.symm ▸ h.1 ▸ rfl,
      (heq_of_eq h.1)⟩)
(λ ⟨a₁, a₂⟩ ha,
  have ha : a₁ < n ∧ a₂ < n - a₁ :=
      ⟨mem_range.1 (mem_sigma.1 ha).1, (mem_range.1 (mem_sigma.1 ha).2)⟩,
  ⟨⟨a₂ + a₁, a₁⟩, ⟨mem_sigma.2 ⟨mem_range.2 (nat.lt_sub_right_iff_add_lt.1 ha.2),
    mem_range.2 (nat.lt_succ_of_le (nat.le_add_left _ _))⟩,
  sigma.mk.inj_iff.2 ⟨rfl, heq_of_eq (nat.add_sub_cancel _ _).symm⟩⟩⟩)

lemma sum_range_sub_sum_range {α : Type*} [add_comm_group α] {f : ℕ → α}
  {n m : ℕ} (hnm : n ≤ m) : ∑ k in range m, f k - ∑ k in range n, f k =
  ∑ k in (range m).filter (λ k, n ≤ k), f k :=
begin
  rw [← sum_sdiff (@filter_subset _ (λ k, n ≤ k) _ (range m)),
    sub_eq_iff_eq_add, ← eq_sub_iff_add_eq, add_sub_cancel'],
  refine finset.sum_congr
    (finset.ext $ λ a, ⟨λ h, by simp at *; finish,
    λ h, have ham : a < m := lt_of_lt_of_le (mem_range.1 h) hnm,
      by simp * at *⟩)
    (λ _ _, rfl),
end

end

section no_archimedean
variables {α : Type*} {β : Type*} [ring β]
  [discrete_linear_ordered_field α] {abv : β → α} [is_absolute_value abv]

lemma abv_sum_le_sum_abv {γ : Type*} (f : γ → β) (s : finset γ) :
  abv (∑ k in s, f k) ≤ ∑ k in s, abv (f k) :=
by haveI := classical.dec_eq γ; exact
finset.induction_on s (by simp [abv_zero abv])
  (λ a s has ih, by rw [sum_insert has, sum_insert has];
    exact le_trans (abv_add abv _ _) (add_le_add_left ih _))

lemma cauchy_product {a b : ℕ → β}
  (ha : is_cau_seq abs (λ m, ∑ n in range m, abv (a n)))
  (hb : is_cau_seq abv (λ m, ∑ n in range m, b n)) (ε : α) (ε0 : 0 < ε) :
  ∃ i : ℕ, ∀ j ≥ i, abv ((∑ k in range j, a k) * (∑ k in range j, b k) -
  ∑ n in range j, ∑ m in range (n + 1), a m * b (n - m)) < ε :=
let ⟨Q, hQ⟩ := cau_seq.bounded ⟨_, hb⟩ in
let ⟨P, hP⟩ := cau_seq.bounded ⟨_, ha⟩ in
have hP0 : 0 < P, from lt_of_le_of_lt (abs_nonneg _) (hP 0),
have hPε0 : 0 < ε / (2 * P),
  from div_pos ε0 (mul_pos (show (2 : α) > 0, from by norm_num) hP0),
let ⟨N, hN⟩ := cau_seq.cauchy₂ ⟨_, hb⟩ hPε0 in
have hQε0 : 0 < ε / (4 * Q),
  from div_pos ε0 (mul_pos (show (0 : α) < 4, by norm_num)
    (lt_of_le_of_lt (abv_nonneg _ _) (hQ 0))),
let ⟨M, hM⟩ := cau_seq.cauchy₂ ⟨_, ha⟩ hQε0 in
⟨2 * (max N M + 1), λ K hK,
have h₁ : ∑ m in range K, ∑ k in range (m + 1), a k * b (m - k) =
    ∑ m in range K, ∑ n in range (K - m), a m * b n,
  by simpa using sum_range_diag_flip K (λ m n, a m * b n),
have h₂ : (λ i, ∑ k in range (K - i), a i * b k) = (λ i, a i * ∑ k in range (K - i), b k),
  by simp [finset.mul_sum],
have h₃ : ∑ i in range K, a i * ∑ k in range (K - i), b k =
    ∑ i in range K, a i * (∑ k in range (K - i), b k - ∑ k in range K, b k)
    + ∑ i in range K, a i * ∑ k in range K, b k,
  by rw ← sum_add_distrib; simp [(mul_add _ _ _).symm],
have two_mul_two : (4 : α) = 2 * 2, by norm_num,
have hQ0 : Q ≠ 0, from λ h, by simpa [h, lt_irrefl] using hQε0,
have h2Q0 : 2 * Q ≠ 0, from mul_ne_zero two_ne_zero hQ0,
have hε : ε / (2 * P) * P + ε / (4 * Q) * (2 * Q) = ε,
  by rw [← div_div_eq_div_mul, div_mul_cancel _ (ne.symm (ne_of_lt hP0)),
    two_mul_two, mul_assoc, ← div_div_eq_div_mul, div_mul_cancel _ h2Q0, add_halves],
have hNMK : max N M + 1 < K,
  from lt_of_lt_of_le (by rw two_mul; exact lt_add_of_pos_left _ (nat.succ_pos _)) hK,
have hKN : N < K,
  from calc N ≤ max N M : le_max_left _ _
  ... < max N M + 1 : nat.lt_succ_self _
  ... < K : hNMK,
have hsumlesum : ∑ i in range (max N M + 1), abv (a i) *
      abv (∑ k in range (K - i), b k - ∑ k in range K, b k) ≤
    ∑ i in range (max N M + 1), abv (a i) * (ε / (2 * P)),
  from sum_le_sum (λ m hmJ, mul_le_mul_of_nonneg_left
    (le_of_lt (hN (K - m) K
      (nat.le_sub_left_of_add_le (le_trans
        (by rw two_mul; exact add_le_add (le_of_lt (mem_range.1 hmJ))
          (le_trans (le_max_left _ _) (le_of_lt (lt_add_one _)))) hK))
      (le_of_lt hKN))) (abv_nonneg abv _)),
have hsumltP : ∑ n in range (max N M + 1), abv (a n) < P :=
  calc ∑ n in range (max N M + 1), abv (a n)
      = abs (∑ n in range (max N M + 1), abv (a n)) :
  eq.symm (abs_of_nonneg (sum_nonneg (λ x h, abv_nonneg abv (a x))))
  ... < P : hP (max N M + 1),
begin
  rw [h₁, h₂, h₃, sum_mul, ← sub_sub, sub_right_comm, sub_self, zero_sub, abv_neg abv],
  refine lt_of_le_of_lt (abv_sum_le_sum_abv _ _) _,
  suffices : ∑ i in range (max N M + 1),
    abv (a i) * abv (∑ k in range (K - i), b k - ∑ k in range K, b k) +
    (∑ i in range K, abv (a i) * abv (∑ k in range (K - i), b k - ∑ k in range K, b k) -
    ∑ i in range (max N M + 1), abv (a i) * abv (∑ k in range (K - i), b k - ∑ k in range K, b k)) <
    ε / (2 * P) * P + ε / (4 * Q) * (2 * Q),
  { rw hε at this, simpa [abv_mul abv] },
  refine add_lt_add (lt_of_le_of_lt hsumlesum
    (by rw [← sum_mul, mul_comm]; exact (mul_lt_mul_left hPε0).mpr hsumltP)) _,
  rw sum_range_sub_sum_range (le_of_lt hNMK),
  exact calc ∑ i in (range K).filter (λ k, max N M + 1 ≤ k),
      abv (a i) * abv (∑ k in range (K - i), b k - ∑ k in range K, b k)
      ≤ ∑ i in (range K).filter (λ k, max N M + 1 ≤ k), abv (a i) * (2 * Q) :
    sum_le_sum (λ n hn, begin
      refine mul_le_mul_of_nonneg_left _ (abv_nonneg _ _),
      rw sub_eq_add_neg,
      refine le_trans (abv_add _ _ _) _,
      rw [two_mul, abv_neg abv],
      exact add_le_add (le_of_lt (hQ _)) (le_of_lt (hQ _)),
    end)
    ... < ε / (4 * Q) * (2 * Q) :
      by rw [← sum_mul, ← sum_range_sub_sum_range (le_of_lt hNMK)];
      refine (mul_lt_mul_right $ by rw two_mul;
        exact add_pos (lt_of_le_of_lt (abv_nonneg _ _) (hQ 0))
          (lt_of_le_of_lt (abv_nonneg _ _) (hQ 0))).2
        (lt_of_le_of_lt (le_abs_self _)
          (hM _ _ (le_trans (nat.le_succ_of_le (le_max_right _ _)) (le_of_lt hNMK))
            (nat.le_succ_of_le (le_max_right _ _))))
end⟩

end no_archimedean

end

open finset

open cau_seq

namespace complex

lemma is_cau_abs_exp (z : ℂ) : is_cau_seq _root_.abs
  (λ n, ∑ m in range n, abs (z ^ m / nat.fact m)) :=
let ⟨n, hn⟩ := exists_nat_gt (abs z) in
have hn0 : (0 : ℝ) < n, from lt_of_le_of_lt (abs_nonneg _) hn,
series_ratio_test n (complex.abs z / n) (div_nonneg (complex.abs_nonneg _) (le_of_lt hn0))
  (by rwa [div_lt_iff hn0, one_mul])
  (λ m hm,
    by rw [abs_abs, abs_abs, nat.fact_succ, pow_succ,
      mul_comm m.succ, nat.cast_mul, ← div_div_eq_div_mul, mul_div_assoc,
      mul_div_right_comm, abs_mul, abs_div, abs_cast_nat];
    exact mul_le_mul_of_nonneg_right
      (div_le_div_of_le_left (abs_nonneg _) hn0
        (nat.cast_le.2 (le_trans hm (nat.le_succ _)))) (abs_nonneg _))

noncomputable theory

lemma is_cau_exp (z : ℂ) :
  is_cau_seq abs (λ n, ∑ m in range n, z ^ m / nat.fact m) :=
is_cau_series_of_abv_cau (is_cau_abs_exp z)

/-- The Cauchy sequence consisting of partial sums of the Taylor series of
the complex exponential function -/
@[pp_nodot] def exp' (z : ℂ) :
  cau_seq ℂ complex.abs :=
⟨λ n, ∑ m in range n, z ^ m / nat.fact m, is_cau_exp z⟩

/-- The complex exponential function, defined via its Taylor series -/
@[pp_nodot] def exp (z : ℂ) : ℂ := lim (exp' z)

/-- The complex sine function, defined via `exp` -/
@[pp_nodot] def sin (z : ℂ) : ℂ := ((exp (-z * I) - exp (z * I)) * I) / 2

/-- The complex cosine function, defined via `exp` -/
@[pp_nodot] def cos (z : ℂ) : ℂ := (exp (z * I) + exp (-z * I)) / 2

/-- The complex tangent function, defined as `sin z / cos z` -/
@[pp_nodot] def tan (z : ℂ) : ℂ := sin z / cos z

/-- The complex hyperbolic sine function, defined via `exp` -/
@[pp_nodot] def sinh (z : ℂ) : ℂ := (exp z - exp (-z)) / 2

/-- The complex hyperbolic cosine function, defined via `exp` -/
@[pp_nodot] def cosh (z : ℂ) : ℂ := (exp z + exp (-z)) / 2

/-- The complex hyperbolic tangent function, defined as `sinh z / cosh z` -/
@[pp_nodot] def tanh (z : ℂ) : ℂ := sinh z / cosh z

end complex

namespace real

open complex

/-- The real exponential function, defined as the real part of the complex exponential -/
@[pp_nodot] def exp (x : ℝ) : ℝ := (exp x).re

/-- The real sine function, defined as the real part of the complex sine -/
@[pp_nodot] def sin (x : ℝ) : ℝ := (sin x).re

/-- The real cosine function, defined as the real part of the complex cosine -/
@[pp_nodot] def cos (x : ℝ) : ℝ := (cos x).re

/-- The real tangent function, defined as the real part of the complex tangent -/
@[pp_nodot] def tan (x : ℝ) : ℝ := (tan x).re

/-- The real hypebolic sine function, defined as the real part of the complex hyperbolic sine -/
@[pp_nodot] def sinh (x : ℝ) : ℝ := (sinh x).re

/-- The real hypebolic cosine function, defined as the real part of the complex hyperbolic cosine -/
@[pp_nodot] def cosh (x : ℝ) : ℝ := (cosh x).re

/-- The real hypebolic tangent function, defined as the real part of
the complex hyperbolic tangent -/
@[pp_nodot] def tanh (x : ℝ) : ℝ := (tanh x).re

end real

namespace complex

variables (x y : ℂ)

@[simp] lemma exp_zero : exp 0 = 1 :=
lim_eq_of_equiv_const $
  λ ε ε0, ⟨1, λ j hj, begin
  convert ε0,
  cases j,
  { exact absurd hj (not_le_of_gt zero_lt_one) },
  { dsimp [exp'],
    induction j with j ih,
    { dsimp [exp']; simp },
    { rw ← ih dec_trivial,
      simp only [sum_range_succ, pow_succ],
      simp } }
end⟩

lemma exp_add : exp (x + y) = exp x * exp y :=
show lim (⟨_, is_cau_exp (x + y)⟩ : cau_seq ℂ abs) =
  lim (show cau_seq ℂ abs, from ⟨_, is_cau_exp x⟩)
  * lim (show cau_seq ℂ abs, from ⟨_, is_cau_exp y⟩),
from
have hj : ∀ j : ℕ, ∑ m in range j, (x + y) ^ m / m.fact =
    ∑ i in range j, ∑ k in range (i + 1), x ^ k / k.fact * (y ^ (i - k) / (i - k).fact),
  from assume j,
    finset.sum_congr rfl (λ m hm, begin
      rw [add_pow, div_eq_mul_inv, sum_mul],
      refine finset.sum_congr rfl (λ i hi, _),
      have h₁ : (m.choose i : ℂ) ≠ 0 := nat.cast_ne_zero.2
        (nat.pos_iff_ne_zero.1 (nat.choose_pos (nat.le_of_lt_succ (mem_range.1 hi)))),
      have h₂ := nat.choose_mul_fact_mul_fact (nat.le_of_lt_succ $ finset.mem_range.1 hi),
      rw [← h₂, nat.cast_mul, nat.cast_mul, mul_inv', mul_inv'],
      simp only [mul_left_comm (m.choose i : ℂ), mul_assoc, mul_left_comm (m.choose i : ℂ)⁻¹,
        mul_comm (m.choose i : ℂ)],
      rw inv_mul_cancel h₁,
      simp [div_eq_mul_inv, mul_comm, mul_assoc, mul_left_comm]
    end),
by rw lim_mul_lim;
  exact eq.symm (lim_eq_lim_of_equiv (by dsimp; simp only [hj];
    exact cauchy_product (is_cau_abs_exp x) (is_cau_exp y)))

attribute [irreducible] complex.exp

lemma exp_list_sum (l : list ℂ) : exp l.sum = (l.map exp).prod :=
@monoid_hom.map_list_prod (multiplicative ℂ) ℂ _ _ ⟨exp, exp_zero, exp_add⟩ l

lemma exp_multiset_sum (s : multiset ℂ) : exp s.sum = (s.map exp).prod :=
@monoid_hom.map_multiset_prod (multiplicative ℂ) ℂ _ _ ⟨exp, exp_zero, exp_add⟩ s

lemma exp_sum {α : Type*} (s : finset α) (f : α → ℂ) : exp (∑ x in s, f x) = ∏ x in s, exp (f x) :=
@monoid_hom.map_prod α (multiplicative ℂ) ℂ _ _ ⟨exp, exp_zero, exp_add⟩ f s

lemma exp_nat_mul (x : ℂ) : ∀ n : ℕ, exp(n*x) = (exp x)^n
| 0 := by rw [nat.cast_zero, zero_mul, exp_zero, pow_zero]
| (nat.succ n) := by rw [pow_succ', nat.cast_add_one, add_mul, exp_add, ←exp_nat_mul, one_mul]

lemma exp_ne_zero : exp x ≠ 0 :=
λ h, zero_ne_one $ by rw [← exp_zero, ← add_neg_self x, exp_add, h]; simp

lemma exp_neg : exp (-x) = (exp x)⁻¹ :=
by rw [← mul_right_inj' (exp_ne_zero x), ← exp_add];
  simp [mul_inv_cancel (exp_ne_zero x)]

lemma exp_sub : exp (x - y) = exp x / exp y :=
by simp [sub_eq_add_neg, exp_add, exp_neg, div_eq_mul_inv]

@[simp] lemma exp_conj : exp (conj x) = conj (exp x) :=
begin
  dsimp [exp],
  rw [← lim_conj],
  refine congr_arg lim (cau_seq.ext (λ _, _)),
  dsimp [exp', function.comp, cau_seq_conj],
  rw conj.map_sum,
  refine sum_congr rfl (λ n hn, _),
  rw [conj.map_div, conj.map_pow, ← of_real_nat_cast, conj_of_real]
end

@[simp] lemma of_real_exp_of_real_re (x : ℝ) : ((exp x).re : ℂ) = exp x :=
eq_conj_iff_re.1 $ by rw [← exp_conj, conj_of_real]

@[simp] lemma of_real_exp (x : ℝ) : (real.exp x : ℂ) = exp x :=
of_real_exp_of_real_re _

@[simp] lemma exp_of_real_im (x : ℝ) : (exp x).im = 0 :=
by rw [← of_real_exp_of_real_re, of_real_im]

lemma exp_of_real_re (x : ℝ) : (exp x).re = real.exp x := rfl

lemma two_sinh : 2 * sinh x = exp x - exp (-x) :=
mul_div_cancel' _ two_ne_zero'

lemma two_cosh : 2 * cosh x = exp x + exp (-x) :=
mul_div_cancel' _ two_ne_zero'

@[simp] lemma sinh_zero : sinh 0 = 0 := by simp [sinh]

@[simp] lemma sinh_neg : sinh (-x) = -sinh x :=
by simp [sinh, exp_neg, (neg_div _ _).symm, add_mul]

private lemma sinh_add_aux {a b c d : ℂ} :
  (a - b) * (c + d) + (a + b) * (c - d) = 2 * (a * c - b * d) := by ring

lemma sinh_add : sinh (x + y) = sinh x * cosh y + cosh x * sinh y :=
begin
  rw [← mul_right_inj' (@two_ne_zero' ℂ _ _ _), two_sinh,
      exp_add, neg_add, exp_add, eq_comm,
      mul_add, ← mul_assoc, two_sinh, mul_left_comm, two_sinh,
      ← mul_right_inj' (@two_ne_zero' ℂ _ _ _), mul_add,
      mul_left_comm, two_cosh, ← mul_assoc, two_cosh],
  exact sinh_add_aux
end

@[simp] lemma cosh_zero : cosh 0 = 1 := by simp [cosh]

@[simp] lemma cosh_neg : cosh (-x) = cosh x :=
by simp [add_comm, cosh, exp_neg]

private lemma cosh_add_aux {a b c d : ℂ} :
  (a + b) * (c + d) + (a - b) * (c - d) = 2 * (a * c + b * d) := by ring

lemma cosh_add : cosh (x + y) = cosh x * cosh y + sinh x * sinh y :=
begin
  rw [← mul_right_inj' (@two_ne_zero' ℂ _ _ _), two_cosh,
      exp_add, neg_add, exp_add, eq_comm,
      mul_add, ← mul_assoc, two_cosh, ← mul_assoc, two_sinh,
      ← mul_right_inj' (@two_ne_zero' ℂ _ _ _), mul_add,
      mul_left_comm, two_cosh, mul_left_comm, two_sinh],
  exact cosh_add_aux
end

lemma sinh_sub : sinh (x - y) = sinh x * cosh y - cosh x * sinh y :=
by simp [sub_eq_add_neg, sinh_add, sinh_neg, cosh_neg]

lemma cosh_sub : cosh (x - y) = cosh x * cosh y - sinh x * sinh y :=
by simp [sub_eq_add_neg, cosh_add, sinh_neg, cosh_neg]

lemma sinh_conj : sinh (conj x) = conj (sinh x) :=
by rw [sinh, ← conj.map_neg, exp_conj, exp_conj, ← conj.map_sub, sinh, conj.map_div, conj_bit0, conj.map_one]

@[simp] lemma of_real_sinh_of_real_re (x : ℝ) : ((sinh x).re : ℂ) = sinh x :=
eq_conj_iff_re.1 $ by rw [← sinh_conj, conj_of_real]

@[simp] lemma of_real_sinh (x : ℝ) : (real.sinh x : ℂ) = sinh x :=
of_real_sinh_of_real_re _

@[simp] lemma sinh_of_real_im (x : ℝ) : (sinh x).im = 0 :=
by rw [← of_real_sinh_of_real_re, of_real_im]

lemma sinh_of_real_re (x : ℝ) : (sinh x).re = real.sinh x := rfl

lemma cosh_conj : cosh (conj x) = conj (cosh x) :=
begin
  rw [cosh, ← conj.map_neg, exp_conj, exp_conj, ← conj.map_add, cosh, conj.map_div,
      conj_bit0, conj.map_one]
end

@[simp] lemma of_real_cosh_of_real_re (x : ℝ) : ((cosh x).re : ℂ) = cosh x :=
eq_conj_iff_re.1 $ by rw [← cosh_conj, conj_of_real]

@[simp] lemma of_real_cosh (x : ℝ) : (real.cosh x : ℂ) = cosh x :=
of_real_cosh_of_real_re _

@[simp] lemma cosh_of_real_im (x : ℝ) : (cosh x).im = 0 :=
by rw [← of_real_cosh_of_real_re, of_real_im]

lemma cosh_of_real_re (x : ℝ) : (cosh x).re = real.cosh x := rfl

lemma tanh_eq_sinh_div_cosh : tanh x = sinh x / cosh x := rfl

@[simp] lemma tanh_zero : tanh 0 = 0 := by simp [tanh]

@[simp] lemma tanh_neg : tanh (-x) = -tanh x := by simp [tanh, neg_div]

lemma tanh_conj : tanh (conj x) = conj (tanh x) :=
by rw [tanh, sinh_conj, cosh_conj, ← conj.map_div, tanh]

@[simp] lemma of_real_tanh_of_real_re (x : ℝ) : ((tanh x).re : ℂ) = tanh x :=
eq_conj_iff_re.1 $ by rw [← tanh_conj, conj_of_real]

@[simp] lemma of_real_tanh (x : ℝ) : (real.tanh x : ℂ) = tanh x :=
of_real_tanh_of_real_re _

@[simp] lemma tanh_of_real_im (x : ℝ) : (tanh x).im = 0 :=
by rw [← of_real_tanh_of_real_re, of_real_im]

lemma tanh_of_real_re (x : ℝ) : (tanh x).re = real.tanh x := rfl

lemma cosh_add_sinh : cosh x + sinh x = exp x :=
by rw [← mul_right_inj' (@two_ne_zero' ℂ _ _ _), mul_add,
       two_cosh, two_sinh, add_add_sub_cancel, two_mul]

lemma sinh_add_cosh : sinh x + cosh x = exp x :=
by rw [add_comm, cosh_add_sinh]

lemma cosh_sub_sinh : cosh x - sinh x = exp (-x) :=
by rw [← mul_right_inj' (@two_ne_zero' ℂ _ _ _), mul_sub,
       two_cosh, two_sinh, add_sub_sub_cancel, two_mul]

lemma cosh_sq_sub_sinh_sq : cosh x ^ 2 - sinh x ^ 2 = 1 :=
by rw [sq_sub_sq, cosh_add_sinh, cosh_sub_sinh, ← exp_add, add_neg_self, exp_zero]

@[simp] lemma sin_zero : sin 0 = 0 := by simp [sin]

@[simp] lemma sin_neg : sin (-x) = -sin x :=
by simp [sin, sub_eq_add_neg, exp_neg, (neg_div _ _).symm, add_mul]

lemma two_sin : 2 * sin x = (exp (-x * I) - exp (x * I)) * I :=
mul_div_cancel' _ two_ne_zero'

lemma two_cos : 2 * cos x = exp (x * I) + exp (-x * I) :=
mul_div_cancel' _ two_ne_zero'

lemma sinh_mul_I : sinh (x * I) = sin x * I :=
by rw [← mul_right_inj' (@two_ne_zero' ℂ _ _ _), two_sinh,
       ← mul_assoc, two_sin, mul_assoc, I_mul_I, mul_neg_one,
       neg_sub, neg_mul_eq_neg_mul]

lemma cosh_mul_I : cosh (x * I) = cos x :=
by rw [← mul_right_inj' (@two_ne_zero' ℂ _ _ _), two_cosh,
       two_cos, neg_mul_eq_neg_mul]

lemma sin_add : sin (x + y) = sin x * cos y + cos x * sin y :=
by rw [← mul_left_inj' I_ne_zero, ← sinh_mul_I,
       add_mul, add_mul, mul_right_comm, ← sinh_mul_I,
       mul_assoc, ← sinh_mul_I, ← cosh_mul_I, ← cosh_mul_I, sinh_add]

@[simp] lemma cos_zero : cos 0 = 1 := by simp [cos]

@[simp] lemma cos_neg : cos (-x) = cos x :=
by simp [cos, sub_eq_add_neg, exp_neg, add_comm]

private lemma cos_add_aux {a b c d : ℂ} :
  (a + b) * (c + d) - (b - a) * (d - c) * (-1) =
  2 * (a * c + b * d) := by ring

lemma cos_add : cos (x + y) = cos x * cos y - sin x * sin y :=
by rw [← cosh_mul_I, add_mul, cosh_add, cosh_mul_I, cosh_mul_I,
       sinh_mul_I, sinh_mul_I, mul_mul_mul_comm, I_mul_I,
       mul_neg_one, sub_eq_add_neg]

lemma sin_sub : sin (x - y) = sin x * cos y - cos x * sin y :=
by simp [sub_eq_add_neg, sin_add, sin_neg, cos_neg]

lemma cos_sub : cos (x - y) = cos x * cos y + sin x * sin y :=
by simp [sub_eq_add_neg, cos_add, sin_neg, cos_neg]

lemma sin_conj : sin (conj x) = conj (sin x) :=
by rw [← mul_left_inj' I_ne_zero, ← sinh_mul_I,
       ← conj_neg_I, ← conj.map_mul, ← conj.map_mul, sinh_conj,
       mul_neg_eq_neg_mul_symm, sinh_neg, sinh_mul_I, mul_neg_eq_neg_mul_symm]

@[simp] lemma of_real_sin_of_real_re (x : ℝ) : ((sin x).re : ℂ) = sin x :=
eq_conj_iff_re.1 $ by rw [← sin_conj, conj_of_real]

@[simp] lemma of_real_sin (x : ℝ) : (real.sin x : ℂ) = sin x :=
of_real_sin_of_real_re _

@[simp] lemma sin_of_real_im (x : ℝ) : (sin x).im = 0 :=
by rw [← of_real_sin_of_real_re, of_real_im]

lemma sin_of_real_re (x : ℝ) : (sin x).re = real.sin x := rfl

lemma cos_conj : cos (conj x) = conj (cos x) :=
by rw [← cosh_mul_I, ← conj_neg_I, ← conj.map_mul, ← cosh_mul_I,
       cosh_conj, mul_neg_eq_neg_mul_symm, cosh_neg]

@[simp] lemma of_real_cos_of_real_re (x : ℝ) : ((cos x).re : ℂ) = cos x :=
eq_conj_iff_re.1 $ by rw [← cos_conj, conj_of_real]

@[simp] lemma of_real_cos (x : ℝ) : (real.cos x : ℂ) = cos x :=
of_real_cos_of_real_re _

@[simp] lemma cos_of_real_im (x : ℝ) : (cos x).im = 0 :=
by rw [← of_real_cos_of_real_re, of_real_im]

lemma cos_of_real_re (x : ℝ) : (cos x).re = real.cos x := rfl

@[simp] lemma tan_zero : tan 0 = 0 := by simp [tan]

lemma tan_eq_sin_div_cos : tan x = sin x / cos x := rfl

@[simp] lemma tan_neg : tan (-x) = -tan x := by simp [tan, neg_div]

lemma tan_conj : tan (conj x) = conj (tan x) :=
by rw [tan, sin_conj, cos_conj, ← conj.map_div, tan]

@[simp] lemma of_real_tan_of_real_re (x : ℝ) : ((tan x).re : ℂ) = tan x :=
eq_conj_iff_re.1 $ by rw [← tan_conj, conj_of_real]

@[simp] lemma of_real_tan (x : ℝ) : (real.tan x : ℂ) = tan x :=
of_real_tan_of_real_re _

@[simp] lemma tan_of_real_im (x : ℝ) : (tan x).im = 0 :=
by rw [← of_real_tan_of_real_re, of_real_im]

lemma tan_of_real_re (x : ℝ) : (tan x).re = real.tan x := rfl

lemma cos_add_sin_I : cos x + sin x * I = exp (x * I) :=
by rw [← cosh_add_sinh, sinh_mul_I, cosh_mul_I]

lemma cos_sub_sin_I : cos x - sin x * I = exp (-x * I) :=
by rw [← neg_mul_eq_neg_mul, ← cosh_sub_sinh, sinh_mul_I, cosh_mul_I]

lemma sin_sq_add_cos_sq : sin x ^ 2 + cos x ^ 2 = 1 :=
eq.trans
  (by rw [cosh_mul_I, sinh_mul_I, mul_pow, I_sq, mul_neg_one, sub_neg_eq_add, add_comm])
  (cosh_sq_sub_sinh_sq (x * I))

lemma cos_two_mul' : cos (2 * x) = cos x ^ 2 - sin x ^ 2 :=
by rw [two_mul, cos_add, ← pow_two, ← pow_two]

lemma cos_two_mul : cos (2 * x) = 2 * cos x ^ 2 - 1 :=
by rw [cos_two_mul', eq_sub_iff_add_eq.2 (sin_sq_add_cos_sq x),
       ← sub_add, sub_add_eq_add_sub, two_mul]

lemma sin_two_mul : sin (2 * x) = 2 * sin x * cos x :=
by rw [two_mul, sin_add, two_mul, add_mul, mul_comm]

lemma cos_square : cos x ^ 2 = 1 / 2 + cos (2 * x) / 2 :=
by simp [cos_two_mul, div_add_div_same, mul_div_cancel_left, two_ne_zero', -one_div]

lemma sin_square : sin x ^ 2 = 1 - cos x ^ 2 :=
by { rw [←sin_sq_add_cos_sq x], simp }

lemma exp_mul_I : exp (x * I) = cos x + sin x * I :=
(cos_add_sin_I _).symm

lemma exp_add_mul_I : exp (x + y * I) = exp x * (cos y + sin y * I) :=
by rw [exp_add, exp_mul_I]

lemma exp_eq_exp_re_mul_sin_add_cos : exp x = exp x.re * (cos x.im + sin x.im * I) :=
by rw [← exp_add_mul_I, re_add_im]

theorem cos_add_sin_mul_I_pow (n : ℕ) (z : ℂ) : (cos z + sin z * I) ^ n = cos (↑n * z) + sin (↑n * z) * I :=
begin
  rw [← exp_mul_I, ← exp_mul_I],
  induction n with n ih,
  { rw [pow_zero, nat.cast_zero, zero_mul, zero_mul, exp_zero] },
  { rw [pow_succ', ih, nat.cast_succ, add_mul, add_mul, one_mul, exp_add] }
end

end complex

namespace real

open complex

variables (x y : ℝ)

@[simp] lemma exp_zero : exp 0 = 1 :=
by simp [real.exp]

lemma exp_add : exp (x + y) = exp x * exp y :=
by simp [exp_add, exp]

lemma exp_list_sum (l : list ℝ) : exp l.sum = (l.map exp).prod :=
@monoid_hom.map_list_prod (multiplicative ℝ) ℝ _ _ ⟨exp, exp_zero, exp_add⟩ l

lemma exp_multiset_sum (s : multiset ℝ) : exp s.sum = (s.map exp).prod :=
@monoid_hom.map_multiset_prod (multiplicative ℝ) ℝ _ _ ⟨exp, exp_zero, exp_add⟩ s

lemma exp_sum {α : Type*} (s : finset α) (f : α → ℝ) : exp (∑ x in s, f x) = ∏ x in s, exp (f x) :=
@monoid_hom.map_prod α (multiplicative ℝ) ℝ _ _ ⟨exp, exp_zero, exp_add⟩ f s

lemma exp_nat_mul (x : ℝ) : ∀ n : ℕ, exp(n*x) = (exp x)^n
| 0 := by rw [nat.cast_zero, zero_mul, exp_zero, pow_zero]
| (nat.succ n) := by rw [pow_succ', nat.cast_add_one, add_mul, exp_add, ←exp_nat_mul, one_mul]

lemma exp_ne_zero : exp x ≠ 0 :=
λ h, exp_ne_zero x $ by rw [exp, ← of_real_inj] at h; simp * at *

lemma exp_neg : exp (-x) = (exp x)⁻¹ :=
by rw [← of_real_inj, exp, of_real_exp_of_real_re, of_real_neg, exp_neg,
  of_real_inv, of_real_exp]

lemma exp_sub : exp (x - y) = exp x / exp y :=
by simp [sub_eq_add_neg, exp_add, exp_neg, div_eq_mul_inv]

@[simp] lemma sin_zero : sin 0 = 0 := by simp [sin]

@[simp] lemma sin_neg : sin (-x) = -sin x :=
by simp [sin, exp_neg, (neg_div _ _).symm, add_mul]

lemma sin_add : sin (x + y) = sin x * cos y + cos x * sin y :=
by rw [← of_real_inj]; simp [sin, sin_add]

@[simp] lemma cos_zero : cos 0 = 1 := by simp [cos]

@[simp] lemma cos_neg : cos (-x) = cos x :=
by simp [cos, exp_neg]

lemma cos_add : cos (x + y) = cos x * cos y - sin x * sin y :=
by rw ← of_real_inj; simp [cos, cos_add]

lemma sin_sub : sin (x - y) = sin x * cos y - cos x * sin y :=
by simp [sub_eq_add_neg, sin_add, sin_neg, cos_neg]

lemma cos_sub : cos (x - y) = cos x * cos y + sin x * sin y :=
by simp [sub_eq_add_neg, cos_add, sin_neg, cos_neg]

lemma tan_eq_sin_div_cos : tan x = sin x / cos x :=
if h : complex.cos x = 0 then by simp [sin, cos, tan, *, complex.tan, div_eq_mul_inv] at *
else
  by rw [sin, cos, tan, complex.tan, ← of_real_inj, div_eq_mul_inv, mul_re];
  simp [norm_sq, (div_div_eq_div_mul _ _ _).symm, div_self h]; refl

@[simp] lemma tan_zero : tan 0 = 0 := by simp [tan]

@[simp] lemma tan_neg : tan (-x) = -tan x := by simp [tan, neg_div]

lemma sin_sq_add_cos_sq : sin x ^ 2 + cos x ^ 2 = 1 :=
of_real_inj.1 $ by simpa using sin_sq_add_cos_sq x

lemma sin_sq_le_one : sin x ^ 2 ≤ 1 :=
by rw ← sin_sq_add_cos_sq x; exact le_add_of_nonneg_right (pow_two_nonneg _)

lemma cos_sq_le_one : cos x ^ 2 ≤ 1 :=
by rw ← sin_sq_add_cos_sq x; exact le_add_of_nonneg_left (pow_two_nonneg _)

lemma abs_sin_le_one : abs' (sin x) ≤ 1 :=
(mul_self_le_mul_self_iff (_root_.abs_nonneg (sin x)) (by exact zero_le_one)).2 $
by rw [← _root_.abs_mul, abs_mul_self, mul_one, ← pow_two];
   apply sin_sq_le_one

lemma abs_cos_le_one : abs' (cos x) ≤ 1 :=
(mul_self_le_mul_self_iff (_root_.abs_nonneg (cos x)) (by exact zero_le_one)).2 $
by rw [← _root_.abs_mul, abs_mul_self, mul_one, ← pow_two];
   apply cos_sq_le_one

lemma sin_le_one : sin x ≤ 1 :=
(abs_le.1 (abs_sin_le_one _)).2

lemma cos_le_one : cos x ≤ 1 :=
(abs_le.1 (abs_cos_le_one _)).2

lemma neg_one_le_sin : -1 ≤ sin x :=
(abs_le.1 (abs_sin_le_one _)).1

lemma neg_one_le_cos : -1 ≤ cos x :=
(abs_le.1 (abs_cos_le_one _)).1

lemma cos_two_mul : cos (2 * x) = 2 * cos x ^ 2 - 1 :=
by rw ← of_real_inj; simp [cos_two_mul]

lemma sin_two_mul : sin (2 * x) = 2 * sin x * cos x :=
by rw ← of_real_inj; simp [sin_two_mul]

lemma cos_square : cos x ^ 2 = 1 / 2 + cos (2 * x) / 2 :=
of_real_inj.1 $ by simpa using cos_square x

lemma sin_square : sin x ^ 2 = 1 - cos x ^ 2 :=
eq_sub_iff_add_eq.2 $ sin_sq_add_cos_sq _

@[simp] lemma sinh_zero : sinh 0 = 0 := by simp [sinh]

@[simp] lemma sinh_neg : sinh (-x) = -sinh x :=
by simp [sinh, exp_neg, (neg_div _ _).symm, add_mul]

lemma sinh_add : sinh (x + y) = sinh x * cosh y + cosh x * sinh y :=
by rw ← of_real_inj; simp [sinh_add]

@[simp] lemma cosh_zero : cosh 0 = 1 := by simp [cosh]

@[simp] lemma cosh_neg : cosh (-x) = cosh x :=
by simp [cosh, exp_neg]

lemma cosh_add : cosh (x + y) = cosh x * cosh y + sinh x * sinh y :=
by rw ← of_real_inj; simp [cosh, cosh_add]

lemma sinh_sub : sinh (x - y) = sinh x * cosh y - cosh x * sinh y :=
by simp [sub_eq_add_neg, sinh_add, sinh_neg, cosh_neg]

lemma cosh_sub : cosh (x - y) = cosh x * cosh y - sinh x * sinh y :=
by simp [sub_eq_add_neg, cosh_add, sinh_neg, cosh_neg]

lemma tanh_eq_sinh_div_cosh : tanh x = sinh x / cosh x :=
of_real_inj.1 $ by simp [tanh_eq_sinh_div_cosh]

@[simp] lemma tanh_zero : tanh 0 = 0 := by simp [tanh]

@[simp] lemma tanh_neg : tanh (-x) = -tanh x := by simp [tanh, neg_div]

open is_absolute_value

/- TODO make this private and prove ∀ x -/
lemma add_one_le_exp_of_nonneg {x : ℝ} (hx : 0 ≤ x) : x + 1 ≤ exp x :=
calc x + 1 ≤ lim (⟨(λ n : ℕ, ((exp' x) n).re), is_cau_seq_re (exp' x)⟩ : cau_seq ℝ abs') :
  le_lim (cau_seq.le_of_exists ⟨2,
    λ j hj, show x + (1 : ℝ) ≤ (∑ m in range j, (x ^ m / m.fact : ℂ)).re,
      from have h₁ : (((λ m : ℕ, (x ^ m / m.fact : ℂ)) ∘ nat.succ) 0).re = x, by simp,
      have h₂ : ((x : ℂ) ^ 0 / nat.fact 0).re = 1, by simp,
      begin
        rw [← nat.sub_add_cancel hj, sum_range_succ', sum_range_succ',
          add_re, add_re, h₁, h₂, add_assoc,
          ← @sum_hom _ _ _ _ _ _ _ complex.re
            (is_add_group_hom.to_is_add_monoid_hom _)],
        refine le_add_of_nonneg_of_le (sum_nonneg (λ m hm, _)) (le_refl _),
        rw [← of_real_pow, ← of_real_nat_cast, ← of_real_div, of_real_re],
        exact div_nonneg (pow_nonneg hx _) (nat.cast_nonneg _),
      end⟩)
... = exp x : by rw [exp, complex.exp, ← cau_seq_re, lim_re]

lemma one_le_exp {x : ℝ} (hx : 0 ≤ x) : 1 ≤ exp x :=
by linarith [add_one_le_exp_of_nonneg hx]

lemma exp_pos (x : ℝ) : 0 < exp x :=
(le_total 0 x).elim (lt_of_lt_of_le zero_lt_one ∘ one_le_exp)
  (λ h, by rw [← neg_neg x, real.exp_neg];
    exact inv_pos.2 (lt_of_lt_of_le zero_lt_one (one_le_exp (neg_nonneg.2 h))))

@[simp] lemma abs_exp (x : ℝ) : abs' (exp x) = exp x :=
abs_of_pos (exp_pos _)

lemma exp_strict_mono : strict_mono exp :=
λ x y h, by rw [← sub_add_cancel y x, real.exp_add];
  exact (lt_mul_iff_one_lt_left (exp_pos _)).2
    (lt_of_lt_of_le (by linarith) (add_one_le_exp_of_nonneg (by linarith)))

@[mono] lemma exp_monotone : ∀ {x y : ℝ}, x ≤ y → exp x ≤ exp y := exp_strict_mono.monotone

lemma exp_lt_exp {x y : ℝ} : exp x < exp y ↔ x < y := exp_strict_mono.lt_iff_lt

lemma exp_le_exp {x y : ℝ} : exp x ≤ exp y ↔ x ≤ y := exp_strict_mono.le_iff_le

lemma exp_injective : function.injective exp := exp_strict_mono.injective

@[simp] lemma exp_eq_one_iff : exp x = 1 ↔ x = 0 :=
by rw [← exp_zero, exp_injective.eq_iff]

lemma one_lt_exp_iff {x : ℝ} : 1 < exp x ↔ 0 < x :=
by rw [← exp_zero, exp_lt_exp]

lemma exp_lt_one_iff {x : ℝ} : exp x < 1 ↔ x < 0 :=
by rw [← exp_zero, exp_lt_exp]

end real

namespace complex

lemma sum_div_fact_le {α : Type*} [discrete_linear_ordered_field α] (n j : ℕ) (hn : 0 < n) :
  ∑ m in filter (λ k, n ≤ k) (range j), (1 / m.fact : α) ≤ n.succ * (n.fact * n)⁻¹ :=
calc ∑ m in filter (λ k, n ≤ k) (range j), (1 / m.fact : α)
    = ∑ m in range (j - n), 1 / (m + n).fact :
  sum_bij (λ m _, m - n)
    (λ m hm, mem_range.2 $ (nat.sub_lt_sub_right_iff (by simp at hm; tauto)).2
      (by simp at hm; tauto))
    (λ m hm, by rw nat.sub_add_cancel; simp at *; tauto)
    (λ a₁ a₂ ha₁ ha₂ h,
      by rwa [nat.sub_eq_iff_eq_add, ← nat.sub_add_comm, eq_comm, nat.sub_eq_iff_eq_add, add_left_inj, eq_comm] at h;
        simp at *; tauto)
    (λ b hb, ⟨b + n, mem_filter.2 ⟨mem_range.2 $ nat.add_lt_of_lt_sub_right (mem_range.1 hb), nat.le_add_left _ _⟩,
      by rw nat.add_sub_cancel⟩)
... ≤ ∑ m in range (j - n), (nat.fact n * n.succ ^ m)⁻¹ :
  begin
    refine  sum_le_sum (assume m n, _),
    rw [one_div, inv_le_inv],
    { rw [← nat.cast_pow, ← nat.cast_mul, nat.cast_le, add_comm],
      exact nat.fact_mul_pow_le_fact },
    { exact nat.cast_pos.2 (nat.fact_pos _) },
    { exact mul_pos (nat.cast_pos.2 (nat.fact_pos _))
        (pow_pos (nat.cast_pos.2 (nat.succ_pos _)) _) },
  end
... = (nat.fact n)⁻¹ * ∑ m in range (j - n), n.succ⁻¹ ^ m :
  by simp [mul_inv', mul_sum.symm, sum_mul.symm, -nat.fact_succ, mul_comm, inv_pow']
... = (n.succ - n.succ * n.succ⁻¹ ^ (j - n)) / (n.fact * n) :
  have h₁ : (n.succ : α) ≠ 1, from @nat.cast_one α _ _ ▸ mt nat.cast_inj.1
        (mt nat.succ.inj (nat.pos_iff_ne_zero.1 hn)),
  have h₂ : (n.succ : α) ≠ 0, from nat.cast_ne_zero.2 (nat.succ_ne_zero _),
  have h₃ : (n.fact * n : α) ≠ 0,
    from mul_ne_zero (nat.cast_ne_zero.2 (nat.pos_iff_ne_zero.1 (nat.fact_pos _)))
    (nat.cast_ne_zero.2 (nat.pos_iff_ne_zero.1 hn)),
  have h₄ : (n.succ - 1 : α) = n, by simp,
  by rw [← geom_series_def, geom_sum_inv h₁ h₂, eq_div_iff_mul_eq h₃,
      mul_comm _ (n.fact * n : α), ← mul_assoc (n.fact⁻¹ : α), ← mul_inv_rev', h₄,
      ← mul_assoc (n.fact * n : α), mul_comm (n : α) n.fact, mul_inv_cancel h₃];
    simp [mul_add, add_mul, mul_assoc, mul_comm]
... ≤ n.succ / (n.fact * n) :
  begin
    refine iff.mpr (div_le_div_right (mul_pos _ _)) _,
    exact nat.cast_pos.2 (nat.fact_pos _),
    exact nat.cast_pos.2 hn,
    exact sub_le_self _
      (mul_nonneg (nat.cast_nonneg _) (pow_nonneg (inv_nonneg.2 (nat.cast_nonneg _)) _))
  end

lemma exp_bound {x : ℂ} (hx : abs x ≤ 1) {n : ℕ} (hn : 0 < n) :
  abs (exp x - ∑ m in range n, x ^ m / m.fact) ≤ abs x ^ n * (n.succ * (n.fact * n)⁻¹) :=
begin
  rw [← lim_const (∑ m in range n, _), exp, sub_eq_add_neg, ← lim_neg, lim_add, ← lim_abs],
  refine lim_le (cau_seq.le_of_exists ⟨n, λ j hj, _⟩),
  show abs (∑ m in range j, x ^ m / m.fact - ∑ m in range n, x ^ m / m.fact)
    ≤ abs x ^ n * (n.succ * (n.fact * n)⁻¹),
  rw sum_range_sub_sum_range hj,
  exact calc abs (∑ m in (range j).filter (λ k, n ≤ k), (x ^ m / m.fact : ℂ))
      = abs (∑ m in (range j).filter (λ k, n ≤ k), (x ^ n * (x ^ (m - n) / m.fact) : ℂ)) :
    congr_arg abs (sum_congr rfl (λ m hm, by rw [← mul_div_assoc, ← pow_add, nat.add_sub_cancel']; simp at hm; tauto))
  ... ≤ ∑ m in filter (λ k, n ≤ k) (range j), abs (x ^ n * (_ / m.fact)) : abv_sum_le_sum_abv _ _
  ... ≤ ∑ m in filter (λ k, n ≤ k) (range j), abs x ^ n * (1 / m.fact) :
    begin
      refine sum_le_sum (λ m hm, _),
      rw [abs_mul, abv_pow abs, abs_div, abs_cast_nat],
      refine mul_le_mul_of_nonneg_left ((div_le_div_right _).2 _) _,
      exact nat.cast_pos.2 (nat.fact_pos _),
      rw abv_pow abs,
      exact (pow_le_one _ (abs_nonneg _) hx),
      exact pow_nonneg (abs_nonneg _) _
    end
  ... = abs x ^ n * (∑ m in (range j).filter (λ k, n ≤ k), (1 / m.fact : ℝ)) :
    by simp [abs_mul, abv_pow abs, abs_div, mul_sum.symm]
  ... ≤ abs x ^ n * (n.succ * (n.fact * n)⁻¹) :
    mul_le_mul_of_nonneg_left (sum_div_fact_le _ _ hn) (pow_nonneg (abs_nonneg _) _)
end

lemma abs_exp_sub_one_le {x : ℂ} (hx : abs x ≤ 1) :
  abs (exp x - 1) ≤ 2 * abs x :=
calc abs (exp x - 1) = abs (exp x - ∑ m in range 1, x ^ m / m.fact) :
  by simp [sum_range_succ]
... ≤ abs x ^ 1 * ((nat.succ 1) * (nat.fact 1 * (1 : ℕ))⁻¹) :
  exp_bound hx dec_trivial
... = 2 * abs x : by simp [two_mul, mul_two, mul_add, mul_comm]

lemma abs_exp_sub_one_sub_id_le {x : ℂ} (hx : abs x ≤ 1) :
  abs (exp x - 1 - x) ≤ (abs x)^2 :=
calc abs (exp x - 1 - x) = abs (exp x - ∑ m in range 2, x ^ m / m.fact) :
  by simp [sub_eq_add_neg, sum_range_succ, add_assoc]
... ≤ (abs x)^2 * (nat.succ 2 * (nat.fact 2 * (2 : ℕ))⁻¹) :
  exp_bound hx dec_trivial
... ≤ (abs x)^2 * 1 :
  mul_le_mul_of_nonneg_left (by norm_num) (pow_two_nonneg (abs x))
... = (abs x)^2 :
  by rw [mul_one]

end complex

namespace real

open complex finset

lemma cos_bound {x : ℝ} (hx : abs' x ≤ 1) :
  abs' (cos x - (1 - x ^ 2 / 2)) ≤ abs' x ^ 4 * (5 / 96) :=
calc abs' (cos x - (1 - x ^ 2 / 2)) = abs (complex.cos x - (1 - x ^ 2 / 2)) :
  by rw ← abs_of_real; simp [of_real_bit0, of_real_one, of_real_inv]
... = abs ((complex.exp (x * I) + complex.exp (-x * I) - (2 - x ^ 2)) / 2) :
  by simp [complex.cos, sub_div, add_div, neg_div, div_self (@two_ne_zero' ℂ _ _ _)]
... = abs (((complex.exp (x * I) - ∑ m in range 4, (x * I) ^ m / m.fact) +
    ((complex.exp (-x * I) - ∑ m in range 4, (-x * I) ^ m / m.fact))) / 2) :
  congr_arg abs (congr_arg (λ x : ℂ, x / 2) begin
    simp only [sum_range_succ],
    simp [pow_succ],
    apply complex.ext; simp [div_eq_mul_inv, norm_sq]; ring
  end)
... ≤ abs ((complex.exp (x * I) - ∑ m in range 4, (x * I) ^ m / m.fact) / 2) +
    abs ((complex.exp (-x * I) - ∑ m in range 4, (-x * I) ^ m / m.fact) / 2) :
  by rw add_div; exact abs_add _ _
... = (abs ((complex.exp (x * I) - ∑ m in range 4, (x * I) ^ m / m.fact)) / 2 +
    abs ((complex.exp (-x * I) - ∑ m in range 4, (-x * I) ^ m / m.fact)) / 2) :
  by simp [complex.abs_div]
... ≤ ((complex.abs (x * I) ^ 4 * (nat.succ 4 * (nat.fact 4 * (4 : ℕ))⁻¹)) / 2 +
    (complex.abs (-x * I) ^ 4 * (nat.succ 4 * (nat.fact 4 * (4 : ℕ))⁻¹)) / 2)  :
  add_le_add ((div_le_div_right (by norm_num)).2 (exp_bound (by simpa) dec_trivial))
             ((div_le_div_right (by norm_num)).2 (exp_bound (by simpa) dec_trivial))
... ≤ abs' x ^ 4 * (5 / 96) : by norm_num; simp [mul_assoc, mul_comm, mul_left_comm, mul_div_assoc]

lemma sin_bound {x : ℝ} (hx : abs' x ≤ 1) :
  abs' (sin x - (x - x ^ 3 / 6)) ≤ abs' x ^ 4 * (5 / 96) :=
calc abs' (sin x - (x - x ^ 3 / 6)) = abs (complex.sin x - (x - x ^ 3 / 6)) :
  by rw ← abs_of_real; simp [of_real_bit0, of_real_one, of_real_inv]
... = abs (((complex.exp (-x * I) - complex.exp (x * I)) * I - (2 * x - x ^ 3 / 3)) / 2) :
  by simp [complex.sin, sub_div, add_div, neg_div, mul_div_cancel_left _ (@two_ne_zero' ℂ _ _ _),
    div_div_eq_div_mul, show (3 : ℂ) * 2 = 6, by norm_num]
... = abs ((((complex.exp (-x * I) - ∑ m in range 4, (-x * I) ^ m / m.fact) -
    (complex.exp (x * I) - ∑ m in range 4, (x * I) ^ m / m.fact)) * I) / 2) :
  congr_arg abs (congr_arg (λ x : ℂ, x / 2) begin
    simp only [sum_range_succ],
    simp [pow_succ],
    apply complex.ext; simp [div_eq_mul_inv, norm_sq]; ring
  end)
... ≤ abs ((complex.exp (-x * I) - ∑ m in range 4, (-x * I) ^ m / m.fact) * I / 2) +
    abs (-((complex.exp (x * I) - ∑ m in range 4, (x * I) ^ m / m.fact) * I) / 2) :
  by rw [sub_mul, sub_eq_add_neg, add_div]; exact abs_add _ _
... = (abs ((complex.exp (x * I) - ∑ m in range 4, (x * I) ^ m / m.fact)) / 2 +
    abs ((complex.exp (-x * I) - ∑ m in range 4, (-x * I) ^ m / m.fact)) / 2) :
  by simp [add_comm, complex.abs_div, complex.abs_mul]
... ≤ ((complex.abs (x * I) ^ 4 * (nat.succ 4 * (nat.fact 4 * (4 : ℕ))⁻¹)) / 2 +
    (complex.abs (-x * I) ^ 4 * (nat.succ 4 * (nat.fact 4 * (4 : ℕ))⁻¹)) / 2) :
  add_le_add ((div_le_div_right (by norm_num)).2 (exp_bound (by simpa) dec_trivial))
             ((div_le_div_right (by norm_num)).2 (exp_bound (by simpa) dec_trivial))
... ≤ abs' x ^ 4 * (5 / 96) : by norm_num; simp [mul_assoc, mul_comm, mul_left_comm, mul_div_assoc]

lemma cos_pos_of_le_one {x : ℝ} (hx : abs' x ≤ 1) : 0 < cos x :=
calc 0 < (1 - x ^ 2 / 2) - abs' x ^ 4 * (5 / 96) :
  sub_pos.2 $ lt_sub_iff_add_lt.2
    (calc abs' x ^ 4 * (5 / 96) + x ^ 2 / 2
          ≤ 1 * (5 / 96) + 1 / 2 :
        add_le_add
          (mul_le_mul_of_nonneg_right (pow_le_one _ (abs_nonneg _) hx) (by norm_num))
          ((div_le_div_right (by norm_num)).2 (by rw [pow_two, ← abs_mul_self, _root_.abs_mul];
            exact mul_le_one hx (abs_nonneg _) hx))
      ... < 1 : by norm_num)
... ≤ cos x : sub_le.1 (abs_sub_le_iff.1 (cos_bound hx)).2

lemma sin_pos_of_pos_of_le_one {x : ℝ} (hx0 : 0 < x) (hx : x ≤ 1) : 0 < sin x :=
calc 0 < x - x ^ 3 / 6 - abs' x ^ 4 * (5 / 96) :
  sub_pos.2 $ lt_sub_iff_add_lt.2
    (calc abs' x ^ 4 * (5 / 96) + x ^ 3 / 6
        ≤ x * (5 / 96) + x / 6 :
      add_le_add
        (mul_le_mul_of_nonneg_right
          (calc abs' x ^ 4 ≤ abs' x ^ 1 : pow_le_pow_of_le_one (abs_nonneg _)
                (by rwa _root_.abs_of_nonneg (le_of_lt hx0))
                dec_trivial
            ... = x : by simp [_root_.abs_of_nonneg (le_of_lt (hx0))]) (by norm_num))
        ((div_le_div_right (by norm_num)).2
          (calc x ^ 3 ≤ x ^ 1 : pow_le_pow_of_le_one (le_of_lt hx0) hx dec_trivial
            ... = x : pow_one _))
    ... < x : by linarith)
... ≤ sin x : sub_le.1 (abs_sub_le_iff.1 (sin_bound
    (by rwa [_root_.abs_of_nonneg (le_of_lt hx0)]))).2

lemma sin_pos_of_pos_of_le_two {x : ℝ} (hx0 : 0 < x) (hx : x ≤ 2) : 0 < sin x :=
have x / 2 ≤ 1, from (div_le_iff (by norm_num)).mpr (by simpa),
calc 0 < 2 * sin (x / 2) * cos (x / 2) :
  mul_pos (mul_pos (by norm_num) (sin_pos_of_pos_of_le_one (half_pos hx0) this))
    (cos_pos_of_le_one (by rwa [_root_.abs_of_nonneg (le_of_lt (half_pos hx0))]))
... = sin x : by rw [← sin_two_mul, two_mul, add_halves]

lemma cos_one_le : cos 1 ≤ 2 / 3 :=
calc cos 1 ≤ abs' (1 : ℝ) ^ 4 * (5 / 96) + (1 - 1 ^ 2 / 2) :
  sub_le_iff_le_add.1 (abs_sub_le_iff.1 (cos_bound (by simp))).1
... ≤ 2 / 3 : by norm_num

lemma cos_one_pos : 0 < cos 1 := cos_pos_of_le_one (by simp)

lemma cos_two_neg : cos 2 < 0 :=
calc cos 2 = cos (2 * 1) : congr_arg cos (mul_one _).symm
... = _ : real.cos_two_mul 1
... ≤ 2 * (2 / 3) ^ 2 - 1 :
  sub_le_sub_right (mul_le_mul_of_nonneg_left
    (by rw [pow_two, pow_two]; exact
      mul_self_le_mul_self (le_of_lt cos_one_pos)
        cos_one_le)
    (by norm_num)) _
... < 0 : by norm_num

end real

namespace complex

lemma abs_cos_add_sin_mul_I (x : ℝ) : abs (cos x + sin x * I) = 1 :=
have _ := real.sin_sq_add_cos_sq x,
by simp [add_comm, abs, norm_sq, pow_two, *, sin_of_real_re, cos_of_real_re, mul_re] at *

lemma abs_exp_eq_iff_re_eq {x y : ℂ} : abs (exp x) = abs (exp y) ↔ x.re = y.re :=
by rw [exp_eq_exp_re_mul_sin_add_cos, exp_eq_exp_re_mul_sin_add_cos y,
    abs_mul, abs_mul, abs_cos_add_sin_mul_I, abs_cos_add_sin_mul_I,
    ← of_real_exp, ← of_real_exp, abs_of_nonneg (le_of_lt (real.exp_pos _)),
    abs_of_nonneg (le_of_lt (real.exp_pos _)), mul_one, mul_one];
  exact ⟨λ h, real.exp_injective h, congr_arg _⟩

@[simp] lemma abs_exp_of_real (x : ℝ) : abs (exp x) = real.exp x :=
by rw [← of_real_exp]; exact abs_of_nonneg (le_of_lt (real.exp_pos _))

end complex<|MERGE_RESOLUTION|>--- conflicted
+++ resolved
@@ -137,11 +137,7 @@
   refine @is_cau_of_mono_bounded _ _ _ _ ((1 : α) / (1 - abv x)) 0 _ _,
   { assume n hn,
     rw abs_of_nonneg,
-<<<<<<< HEAD
-    refine div_le_div_of_pos_of_le (sub_pos.2 hx1)
-=======
     refine div_le_div_of_le (le_of_lt $ sub_pos.2 hx1)
->>>>>>> 8da70972
       (sub_le_self _ (abv_pow abv x n ▸ abv_nonneg _ _)),
     refine div_nonneg (sub_nonneg.2 _) (sub_nonneg.2 $ le_of_lt hx1),
     clear hn,
@@ -150,11 +146,7 @@
     { rw [pow_succ, ← one_mul (1 : α)],
       refine mul_le_mul (le_of_lt hx1) ih (abv_pow abv x n ▸ abv_nonneg _ _) (by norm_num) } },
   { assume n hn,
-<<<<<<< HEAD
-    refine div_le_div_of_pos_of_le (sub_pos.2 hx1) (sub_le_sub_left _ _),
-=======
     refine div_le_div_of_le (le_of_lt $ sub_pos.2 hx1) (sub_le_sub_left _ _),
->>>>>>> 8da70972
     rw [← one_mul (_ ^ n), pow_succ],
     exact mul_le_mul_of_nonneg_right (le_of_lt hx1) (pow_nonneg (abv_nonneg _ _) _) }
 end

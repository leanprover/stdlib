--- conflicted
+++ resolved
@@ -3,23 +3,13 @@
 Released under Apache 2.0 license as described in the file LICENSE.
 Authors: Chris Hughes, Abhimanyu Pallavi Sudhir
 -/
-<<<<<<< HEAD
 import algebra.archimedean algebra.geom_sum
 import data.nat.choose data.complex.basic
 import tactic.linarith
 
-local attribute [instance, priority 0] classical.prop_decidable
-local notation `abs'` := _root_.abs
-open is_absolute_value
-=======
-import algebra.archimedean
-import data.nat.choose data.complex.basic
-import tactic.linarith
-
 local notation `abs'` := _root_.abs
 open is_absolute_value
 open_locale classical
->>>>>>> efd5ab2d
 
 section
 open real is_absolute_value finset
@@ -116,14 +106,10 @@
 have hx1' : abv x ≠ 1 := λ h, by simpa [h, lt_irrefl] using hx1,
 is_cau_series_of_abv_cau
 begin
-<<<<<<< HEAD
   simp only [abv_pow abv] {eta := ff},
   have : (λ (m : ℕ), (range m).sum (λ n, (abv x) ^ n)) =
    λ m, geom_series (abv x) m := rfl,
   simp only [this, geom_sum hx1'] {eta := ff},
-=======
-  simp only [abv_pow abv, geom_sum hx1'] {eta := ff},
->>>>>>> efd5ab2d
   conv in (_ / _) { rw [← neg_div_neg_eq, neg_sub, neg_sub] },
   refine @is_cau_of_mono_bounded _ _ _ _ ((1 : α) / (1 - abv x)) 0 _ _,
   { assume n hn,
@@ -270,11 +256,7 @@
 have hsumltP : sum (range (max N M + 1)) (λ n, abv (a n)) < P :=
   calc sum (range (max N M + 1)) (λ n, abv (a n))
       = abs (sum (range (max N M + 1)) (λ n, abv (a n))) :
-<<<<<<< HEAD
-  eq.symm (abs_of_nonneg (zero_le_sum (λ x h, abv_nonneg abv (a x))))
-=======
   eq.symm (abs_of_nonneg (sum_nonneg (λ x h, abv_nonneg abv (a x))))
->>>>>>> efd5ab2d
   ... < P : hP (max N M + 1),
 begin
   rw [h₁, h₂, h₃, sum_mul, ← sub_sub, sub_right_comm, sub_self, zero_sub, abv_neg abv],
@@ -325,11 +307,7 @@
       mul_comm m.succ, nat.cast_mul, ← div_div_eq_div_mul, mul_div_assoc,
       mul_div_right_comm, abs_mul, abs_div, abs_cast_nat];
     exact mul_le_mul_of_nonneg_right
-<<<<<<< HEAD
-      (div_le_div_of_le_left (abs_nonneg _) (nat.cast_pos.2 (nat.succ_pos _)) hn0
-=======
       (div_le_div_of_le_left (abs_nonneg _) hn0
->>>>>>> efd5ab2d
         (nat.cast_le.2 (le_trans hm (nat.le_succ _)))) (abs_nonneg _))
 
 noncomputable theory
@@ -854,11 +832,7 @@
           add_re, add_re, h₁, h₂, add_assoc,
           ← @sum_hom _ _ _ _ _ _ _ complex.re
             (is_add_group_hom.to_is_add_monoid_hom _)],
-<<<<<<< HEAD
-        refine le_add_of_nonneg_of_le (zero_le_sum (λ m hm, _)) (le_refl _), dsimp [-nat.fact_succ],
-=======
         refine le_add_of_nonneg_of_le (sum_nonneg (λ m hm, _)) (le_refl _), dsimp [-nat.fact_succ],
->>>>>>> efd5ab2d
         rw [← of_real_pow, ← of_real_nat_cast, ← of_real_div, of_real_re],
         exact div_nonneg (pow_nonneg hx _) (nat.cast_pos.2 (nat.fact_pos _)),
       end⟩)
@@ -889,15 +863,12 @@
 @[simp] lemma exp_eq_one_iff : exp x = 1 ↔ x = 0 :=
 by rw [← exp_zero, exp_injective.eq_iff]
 
-<<<<<<< HEAD
-=======
 lemma one_lt_exp_iff {x : ℝ} : 1 < exp x ↔ 0 < x :=
 by rw [← exp_zero, exp_lt_exp]
 
 lemma exp_lt_one_iff {x : ℝ} : exp x < 1 ↔ x < 0 :=
 by rw [← exp_zero, exp_lt_exp]
 
->>>>>>> efd5ab2d
 end real
 
 namespace complex
@@ -933,11 +904,7 @@
   have h₃ : (n.fact * n : α) ≠ 0, from mul_ne_zero (nat.cast_ne_zero.2 (nat.pos_iff_ne_zero.1 (nat.fact_pos _)))
     (nat.cast_ne_zero.2 (nat.pos_iff_ne_zero.1 hn)),
   have h₄ : (n.succ - 1 : α) = n, by simp,
-<<<<<<< HEAD
   by rw [← geom_series_def, geom_sum_inv h₁ h₂, eq_div_iff_mul_eq _ _ h₃, mul_comm _ (n.fact * n : α),
-=======
-  by rw [geom_sum_inv h₁ h₂, eq_div_iff_mul_eq _ _ h₃, mul_comm _ (n.fact * n : α),
->>>>>>> efd5ab2d
       ← mul_assoc (n.fact⁻¹ : α), ← mul_inv', h₄, ← mul_assoc (n.fact * n : α),
       mul_comm (n : α) n.fact, mul_inv_cancel h₃];
     simp [mul_add, add_mul, mul_assoc, mul_comm]

/-
Copyright (c) 2018 Johannes Hölzl. All rights reserved.
Released under Apache 2.0 license as described in the file LICENSE.
Authors: Johannes Hölzl
-/
import data.equiv.basic
import algebra.field
import algebra.module
import algebra.algebra.basic
import algebra.group.type_tags
import ring_theory.ideal.basic

/-!
# Transfer algebraic structures across `equiv`s

In this file we prove theorems of the following form: if `β` has a
group structure and `α ≃ β` then `α` has a group structure, and
similarly for monoids, semigroups, rings, integral domains, fields and
so on.

Note that most of these constructions can also be obtained using the `transport` tactic.

## Tags

equiv, group, ring, field, module, algebra
-/

universes u v
variables {α : Type u} {β : Type v}

namespace equiv


section instances

variables (e : α ≃ β)

/-- Transfer `has_one` across an `equiv` -/
@[to_additive "Transfer `has_zero` across an `equiv`"]
protected def has_one [has_one β] : has_one α := ⟨e.symm 1⟩
<<<<<<< HEAD
@[to_additive] lemma one_def [has_one β] : @has_one.one _ (equiv.has_one e) = e.symm 1 := rfl
=======
@[to_additive]
lemma one_def [has_one β] : @has_one.one _ (equiv.has_one e) = e.symm 1 := rfl
>>>>>>> 6df15017

/-- Transfer `has_mul` across an `equiv` -/
@[to_additive "Transfer `has_add` across an `equiv`"]
protected def has_mul [has_mul β] : has_mul α := ⟨λ x y, e.symm (e x * e y)⟩
<<<<<<< HEAD
@[to_additive] lemma mul_def [has_mul β] (x y : α) :
  @has_mul.mul _ (equiv.has_mul e) x y = e.symm (e x * e y) := rfl

/-- Transfer `has_inv` across an `equiv` -/
@[to_additive "Transfer `has_neg` across an `equiv`"]
protected def has_inv [has_inv β] : has_inv α := ⟨λ x, e.symm (e x)⁻¹⟩
@[to_additive] lemma inv_def [has_inv β] (x : α) :
  @has_inv.inv _ (equiv.has_inv e) x = e.symm (e x)⁻¹ := rfl

/-- Transfer `semigroup` across an `equiv` -/
@[to_additive add_semigroup  "Transfer `add_semigroup` across an `equiv`"]
=======
@[to_additive]
lemma mul_def [has_mul β] (x y : α) :
  @has_mul.mul _ (equiv.has_mul e) x y = e.symm (e x * e y) := rfl

/-- Transfer `has_div` across an `equiv` -/
@[to_additive "Transfer `has_sub` across an `equiv`"]
protected def has_div [has_div β] : has_div α := ⟨λ x y, e.symm (e x / e y)⟩
@[to_additive]
lemma div_def [has_div β] (x y : α) :
@has_div.div _ (equiv.has_div e) x y = e.symm (e x / e y) := rfl

/-- Transfer `has_inv` across an `equiv` -/
@[to_additive "Transfer `has_neg` across an `equiv`"]
protected def has_inv [has_inv β] : has_inv α := ⟨λ x, e.symm (e x)⁻¹⟩
@[to_additive]
lemma inv_def [has_inv β] (x : α) : @has_inv.inv _ (equiv.has_inv e) x = e.symm (e x)⁻¹ := rfl

/-- Transfer `has_scalar` across an `equiv` -/
protected def has_scalar {R : Type*} [has_scalar R β] : has_scalar R α  :=
⟨λ r x, e.symm (r • (e x))⟩
lemma smul_def {R : Type*} [has_scalar R β] (r : R) (x : α) :
  @has_scalar.smul _ _ (equiv.has_scalar e) r x = e.symm (r • (e x)) := rfl

/--
An equivalence `e : α ≃ β` gives a multiplicative equivalence `α ≃* β`
where the multiplicative structure on `α` is
the one obtained by transporting a multiplicative structure on `β` back along `e`.
-/
@[to_additive
"An equivalence `e : α ≃ β` gives a additive equivalence `α ≃+ β`
where the additive structure on `α` is
the one obtained by transporting an additive structure on `β` back along `e`."]
def mul_equiv (e : α ≃ β) [has_mul β] :
  by { letI := equiv.has_mul e, exact α ≃* β } :=
begin
  introsI,
  exact
  { map_mul' := λ x y, by { apply e.symm.injective, simp, refl, },
    ..e }
end

@[simp, to_additive] lemma mul_equiv_apply (e : α ≃ β) [has_mul β] (a : α) :
  (mul_equiv e) a = e a := rfl

@[to_additive] lemma mul_equiv_symm_apply (e : α ≃ β) [has_mul β] (b : β) :
  by { letI := equiv.has_mul e, exact (mul_equiv e).symm b = e.symm b } :=
begin
  intros, refl,
end

/--
An equivalence `e : α ≃ β` gives a ring equivalence `α ≃+* β`
where the ring structure on `α` is
the one obtained by transporting a ring structure on `β` back along `e`.
-/
def ring_equiv (e : α ≃ β) [has_add β] [has_mul β] :
  by { letI := equiv.has_add e, letI := equiv.has_mul e, exact α ≃+* β } :=
begin
  introsI,
  exact
  { map_add' := λ x y, by { apply e.symm.injective, simp, refl, },
    map_mul' := λ x y, by { apply e.symm.injective, simp, refl, },
    ..e }
end

@[simp] lemma ring_equiv_apply (e : α ≃ β) [has_add β] [has_mul β] (a : α) :
  (ring_equiv e) a = e a := rfl

lemma ring_equiv_symm_apply (e : α ≃ β) [has_add β] [has_mul β] (b : β) :
  by { letI := equiv.has_add e, letI := equiv.has_mul e, exact (ring_equiv e).symm b = e.symm b } :=
begin
  intros, refl,
end

/-- Transfer `semigroup` across an `equiv` -/
@[to_additive "Transfer `add_semigroup` across an `equiv`"]
>>>>>>> 6df15017
protected def semigroup [semigroup β] : semigroup α :=
{ mul_assoc := by simp [mul_def, mul_assoc],
  ..equiv.has_mul e }

/-- Transfer `comm_semigroup` across an `equiv` -/
<<<<<<< HEAD
@[to_additive add_comm_semigroup "Transfer `add_comm_semigroup` across an `equiv`"]
=======
@[to_additive "Transfer `add_comm_semigroup` across an `equiv`"]
>>>>>>> 6df15017
protected def comm_semigroup [comm_semigroup β] : comm_semigroup α :=
{ mul_comm := by simp [mul_def, mul_comm],
  ..equiv.semigroup e }

/-- Transfer `monoid` across an `equiv` -/
<<<<<<< HEAD
@[to_additive add_monoid "Transfer `add_monoid` across an `equiv`"]
=======
@[to_additive "Transfer `add_monoid` across an `equiv`"]
>>>>>>> 6df15017
protected def monoid [monoid β] : monoid α :=
{ one_mul := by simp [mul_def, one_def],
  mul_one := by simp [mul_def, one_def],
  ..equiv.semigroup e,
  ..equiv.has_one e }

/-- Transfer `comm_monoid` across an `equiv` -/
<<<<<<< HEAD
@[to_additive add_comm_monoid "Transfer `add_comm_monoid` across an `equiv`"]
=======
@[to_additive "Transfer `add_comm_monoid` across an `equiv`"]
>>>>>>> 6df15017
protected def comm_monoid [comm_monoid β] : comm_monoid α :=
{ ..equiv.comm_semigroup e,
  ..equiv.monoid e }

/-- Transfer `group` across an `equiv` -/
<<<<<<< HEAD
@[to_additive add_group "Transfer `add_group` across an `equiv`"]
=======
@[to_additive "Transfer `add_group` across an `equiv`"]
>>>>>>> 6df15017
protected def group [group β] : group α :=
{ mul_left_inv := by simp [mul_def, inv_def, one_def],
  div_eq_mul_inv := λ a b, by rw [div_def, div_eq_mul_inv, mul_def, inv_def, e.apply_symm_apply],
  ..equiv.monoid e,
  ..equiv.has_inv e,
  ..equiv.has_div e }

/-- Transfer `comm_group` across an `equiv` -/
<<<<<<< HEAD
@[to_additive add_comm_group "Transfer `add_comm_group` across an `equiv`"]
=======
@[to_additive "Transfer `add_comm_group` across an `equiv`"]
>>>>>>> 6df15017
protected def comm_group [comm_group β] : comm_group α :=
{ ..equiv.group e,
  ..equiv.comm_semigroup e }

/-- Transfer `semiring` across an `equiv` -/
protected def semiring [semiring β] : semiring α :=
{ right_distrib := by simp [mul_def, add_def, add_mul],
  left_distrib := by simp [mul_def, add_def, mul_add],
  zero_mul := by simp [mul_def, zero_def],
  mul_zero := by simp [mul_def, zero_def],
  ..equiv.has_zero e,
  ..equiv.has_mul e,
  ..equiv.has_add e,
  ..equiv.monoid e,
  ..equiv.add_comm_monoid e }

/-- Transfer `comm_semiring` across an `equiv` -/
protected def comm_semiring [comm_semiring β] : comm_semiring α :=
{ ..equiv.semiring e,
  ..equiv.comm_monoid e }

/-- Transfer `ring` across an `equiv` -/
protected def ring [ring β] : ring α :=
{ ..equiv.semiring e,
  ..equiv.add_comm_group e }

/-- Transfer `comm_ring` across an `equiv` -/
protected def comm_ring [comm_ring β] : comm_ring α :=
{ ..equiv.comm_monoid e,
  ..equiv.ring e }

/-- Transfer `nonzero` across an `equiv` -/
protected theorem nontrivial [nontrivial β] : nontrivial α :=
let ⟨x, y, h⟩ := exists_pair_ne β in ⟨⟨e.symm x, e.symm y, e.symm.injective.ne h⟩⟩

/-- Transfer `domain` across an `equiv` -/
protected def domain [domain β] : domain α :=
{ eq_zero_or_eq_zero_of_mul_eq_zero := by simp [mul_def, zero_def, equiv.eq_symm_apply],
  ..equiv.ring e,
  ..equiv.nontrivial e }

/-- Transfer `integral_domain` across an `equiv` -/
protected def integral_domain [integral_domain β] : integral_domain α :=
{ ..equiv.domain e,
  ..equiv.comm_ring e }

/-- Transfer `division_ring` across an `equiv` -/
protected def division_ring [division_ring β] : division_ring α :=
{ mul_inv_cancel := λ _,
    by simp [mul_def, inv_def, zero_def, one_def, (equiv.symm_apply_eq _).symm];
      exact mul_inv_cancel,
  inv_zero := by simp [zero_def, inv_def],
  div_eq_mul_inv := λ a b, by rw [div_def, div_eq_mul_inv, mul_def, inv_def, e.apply_symm_apply],
  ..equiv.has_zero e,
  ..equiv.has_one e,
  ..equiv.has_div e,
  ..equiv.domain e,
  ..equiv.has_inv e }

/-- Transfer `field` across an `equiv` -/
protected def field [field β] : field α :=
{ ..equiv.integral_domain e,
  ..equiv.division_ring e }

section R
variables (R : Type*)
include R

section
variables [monoid R]

/-- Transfer `mul_action` across an `equiv` -/
protected def mul_action (e : α ≃ β) [mul_action R β] : mul_action R α :=
{ one_smul := by simp [smul_def],
  mul_smul := by simp [smul_def, mul_smul],
  ..equiv.has_scalar e }

/-- Transfer `distrib_mul_action` across an `equiv` -/
protected def distrib_mul_action (e : α ≃ β) [add_comm_monoid β] :
  begin
    letI := equiv.add_comm_monoid e,
    exact Π [distrib_mul_action R β], distrib_mul_action R α
  end :=
begin
  intros,
  letI := equiv.add_comm_monoid e,
  exact (
  { smul_zero := by simp [zero_def, smul_def],
    smul_add := by simp [add_def, smul_def, smul_add],
    ..equiv.mul_action R e } : distrib_mul_action R α)
end

end

section
variables [semiring R]

/-- Transfer `semimodule` across an `equiv` -/
protected def semimodule (e : α ≃ β) [add_comm_monoid β] :
  begin
    letI := equiv.add_comm_monoid e,
    exact Π [semimodule R β], semimodule R α
  end :=
begin
  introsI,
  exact (
  { zero_smul := by simp [zero_def, smul_def],
    add_smul := by simp [add_def, smul_def, add_smul],
    ..equiv.distrib_mul_action R e } : semimodule R α)
end

/--
An equivalence `e : α ≃ β` gives a linear equivalence `α ≃ₗ[R] β`
where the `R`-module structure on `α` is
the one obtained by transporting an `R`-module structure on `β` back along `e`.
-/
def linear_equiv (e : α ≃ β) [add_comm_monoid β] [semimodule R β] :
  begin
    letI := equiv.add_comm_monoid e,
    letI := equiv.semimodule R e,
    exact α ≃ₗ[R] β
  end :=
begin
  introsI,
  exact
  { map_smul' := λ r x, by { apply e.symm.injective, simp, refl, },
    ..equiv.add_equiv e }
end

end

section
variables [comm_semiring R]

/-- Transfer `algebra` across an `equiv` -/
protected def algebra (e : α ≃ β) [semiring β] :
  begin
    letI := equiv.semiring e,
    exact Π [algebra R β], algebra R α
  end :=
begin
  introsI,
  fapply ring_hom.to_algebra',
  { exact ((ring_equiv e).symm : β →+* α).comp (algebra_map R β), },
  { intros r x,
    simp only [function.comp_app, ring_hom.coe_comp],
    have p := ring_equiv_symm_apply e,
    dsimp at p,
    erw p, clear p,
    apply (ring_equiv e).injective,
    simp only [(ring_equiv e).map_mul],
    simp [algebra.commutes], }
end

/--
An equivalence `e : α ≃ β` gives an algebra equivalence `α ≃ₐ[R] β`
where the `R`-algebra structure on `α` is
the one obtained by transporting an `R`-algebra structure on `β` back along `e`.
-/
def alg_equiv (e : α ≃ β) [semiring β] [algebra R β] :
  begin
    letI := equiv.semiring e,
    letI := equiv.algebra R e,
    exact α ≃ₐ[R] β
  end :=
begin
  introsI,
  exact
  { commutes' := λ r, by { apply e.symm.injective, simp, refl, },
    ..equiv.ring_equiv e }
end

end
end R

end instances
end equiv

namespace ring_equiv

protected lemma local_ring {A B : Type*} [comm_ring A] [local_ring A] [comm_ring B] (e : A ≃+* B) :
  local_ring B :=
begin
  haveI := e.symm.to_equiv.nontrivial,
  refine @local_of_surjective A B _ _ _ _ e e.to_equiv.surjective,
end

end ring_equiv<|MERGE_RESOLUTION|>--- conflicted
+++ resolved
@@ -38,29 +38,12 @@
 /-- Transfer `has_one` across an `equiv` -/
 @[to_additive "Transfer `has_zero` across an `equiv`"]
 protected def has_one [has_one β] : has_one α := ⟨e.symm 1⟩
-<<<<<<< HEAD
-@[to_additive] lemma one_def [has_one β] : @has_one.one _ (equiv.has_one e) = e.symm 1 := rfl
-=======
 @[to_additive]
 lemma one_def [has_one β] : @has_one.one _ (equiv.has_one e) = e.symm 1 := rfl
->>>>>>> 6df15017
 
 /-- Transfer `has_mul` across an `equiv` -/
 @[to_additive "Transfer `has_add` across an `equiv`"]
 protected def has_mul [has_mul β] : has_mul α := ⟨λ x y, e.symm (e x * e y)⟩
-<<<<<<< HEAD
-@[to_additive] lemma mul_def [has_mul β] (x y : α) :
-  @has_mul.mul _ (equiv.has_mul e) x y = e.symm (e x * e y) := rfl
-
-/-- Transfer `has_inv` across an `equiv` -/
-@[to_additive "Transfer `has_neg` across an `equiv`"]
-protected def has_inv [has_inv β] : has_inv α := ⟨λ x, e.symm (e x)⁻¹⟩
-@[to_additive] lemma inv_def [has_inv β] (x : α) :
-  @has_inv.inv _ (equiv.has_inv e) x = e.symm (e x)⁻¹ := rfl
-
-/-- Transfer `semigroup` across an `equiv` -/
-@[to_additive add_semigroup  "Transfer `add_semigroup` across an `equiv`"]
-=======
 @[to_additive]
 lemma mul_def [has_mul β] (x y : α) :
   @has_mul.mul _ (equiv.has_mul e) x y = e.symm (e x * e y) := rfl
@@ -137,27 +120,18 @@
 
 /-- Transfer `semigroup` across an `equiv` -/
 @[to_additive "Transfer `add_semigroup` across an `equiv`"]
->>>>>>> 6df15017
 protected def semigroup [semigroup β] : semigroup α :=
 { mul_assoc := by simp [mul_def, mul_assoc],
   ..equiv.has_mul e }
 
 /-- Transfer `comm_semigroup` across an `equiv` -/
-<<<<<<< HEAD
-@[to_additive add_comm_semigroup "Transfer `add_comm_semigroup` across an `equiv`"]
-=======
 @[to_additive "Transfer `add_comm_semigroup` across an `equiv`"]
->>>>>>> 6df15017
 protected def comm_semigroup [comm_semigroup β] : comm_semigroup α :=
 { mul_comm := by simp [mul_def, mul_comm],
   ..equiv.semigroup e }
 
 /-- Transfer `monoid` across an `equiv` -/
-<<<<<<< HEAD
-@[to_additive add_monoid "Transfer `add_monoid` across an `equiv`"]
-=======
 @[to_additive "Transfer `add_monoid` across an `equiv`"]
->>>>>>> 6df15017
 protected def monoid [monoid β] : monoid α :=
 { one_mul := by simp [mul_def, one_def],
   mul_one := by simp [mul_def, one_def],
@@ -165,21 +139,13 @@
   ..equiv.has_one e }
 
 /-- Transfer `comm_monoid` across an `equiv` -/
-<<<<<<< HEAD
-@[to_additive add_comm_monoid "Transfer `add_comm_monoid` across an `equiv`"]
-=======
 @[to_additive "Transfer `add_comm_monoid` across an `equiv`"]
->>>>>>> 6df15017
 protected def comm_monoid [comm_monoid β] : comm_monoid α :=
 { ..equiv.comm_semigroup e,
   ..equiv.monoid e }
 
 /-- Transfer `group` across an `equiv` -/
-<<<<<<< HEAD
-@[to_additive add_group "Transfer `add_group` across an `equiv`"]
-=======
 @[to_additive "Transfer `add_group` across an `equiv`"]
->>>>>>> 6df15017
 protected def group [group β] : group α :=
 { mul_left_inv := by simp [mul_def, inv_def, one_def],
   div_eq_mul_inv := λ a b, by rw [div_def, div_eq_mul_inv, mul_def, inv_def, e.apply_symm_apply],
@@ -188,11 +154,7 @@
   ..equiv.has_div e }
 
 /-- Transfer `comm_group` across an `equiv` -/
-<<<<<<< HEAD
-@[to_additive add_comm_group "Transfer `add_comm_group` across an `equiv`"]
-=======
 @[to_additive "Transfer `add_comm_group` across an `equiv`"]
->>>>>>> 6df15017
 protected def comm_group [comm_group β] : comm_group α :=
 { ..equiv.group e,
   ..equiv.comm_semigroup e }

/-
Copyright (c) 2018 Johannes Hölzl. All rights reserved.
Released under Apache 2.0 license as described in the file LICENSE.
Authors: Johannes Hölzl
-/

import data.equiv.basic algebra.field

/-!
# equivs in the algebraic hierarchy

The role of this file is twofold. In the first part there are theorems of the following
form: if α has a group structure and α ≃ β then β has a group structure, and
similarly for monoids, semigroups, rings, integral domains, fields and so on.

In the second part there are extensions of equiv called add_equiv,
mul_equiv, and ring_equiv, which are datatypes representing isomorphisms
of add_monoids/add_groups, monoids/groups and rings.

## Notations

The extended equivs all have coercions to functions, and the coercions are the canonical
notation when treating the isomorphisms as maps.

## Implementation notes

Bundling structures means that many things turn into definitions, meaning that to_additive
cannot do much work for us, and conversely that we have to do a lot of naming for it.

The fields for mul_equiv and add_equiv now avoid the unbundled `is_mul_hom` and `is_add_hom`,
as these are deprecated. However ring_equiv still relies on `is_ring_hom`; this should
be rewritten in future.

## Tags

equiv, mul_equiv, add_equiv, ring_equiv
-/

universes u v w x
variables {α : Type u} {β : Type v} {γ : Type w} {δ : Type x}

namespace equiv

section group
variables [group α]

@[to_additive]
protected def mul_left (a : α) : α ≃ α :=
{ to_fun    := λx, a * x,
  inv_fun   := λx, a⁻¹ * x,
  left_inv  := assume x, show a⁻¹ * (a * x) = x, from inv_mul_cancel_left a x,
  right_inv := assume x, show a * (a⁻¹ * x) = x, from mul_inv_cancel_left a x }

@[to_additive]
protected def mul_right (a : α) : α ≃ α :=
{ to_fun    := λx, x * a,
  inv_fun   := λx, x * a⁻¹,
  left_inv  := assume x, show (x * a) * a⁻¹ = x, from mul_inv_cancel_right x a,
  right_inv := assume x, show (x * a⁻¹) * a = x, from inv_mul_cancel_right x a }

@[to_additive]
protected def inv (α) [group α] : α ≃ α :=
{ to_fun    := λa, a⁻¹,
  inv_fun   := λa, a⁻¹,
  left_inv  := assume a, inv_inv a,
  right_inv := assume a, inv_inv a }

def units_equiv_ne_zero (α : Type*) [field α] : units α ≃ {a : α | a ≠ 0} :=
⟨λ a, ⟨a.1, units.ne_zero _⟩, λ a, units.mk0 _ a.2, λ ⟨_, _, _, _⟩, units.ext rfl, λ ⟨_, _⟩, rfl⟩

@[simp] lemma coe_units_equiv_ne_zero [field α] (a : units α) :
  ((units_equiv_ne_zero α a) : α) = a := rfl

end group

section instances

variables (e : α ≃ β)

protected def has_zero [has_zero β] : has_zero α := ⟨e.symm 0⟩
lemma zero_def [has_zero β] : @has_zero.zero _ (equiv.has_zero e) = e.symm 0 := rfl

protected def has_one [has_one β] : has_one α := ⟨e.symm 1⟩
lemma one_def [has_one β] : @has_one.one _ (equiv.has_one e) = e.symm 1 := rfl

protected def has_mul [has_mul β] : has_mul α := ⟨λ x y, e.symm (e x * e y)⟩
lemma mul_def [has_mul β] (x y : α) :
  @has_mul.mul _ (equiv.has_mul e) x y = e.symm (e x * e y) := rfl

protected def has_add [has_add β] : has_add α := ⟨λ x y, e.symm (e x + e y)⟩
lemma add_def [has_add β] (x y : α) :
  @has_add.add _ (equiv.has_add e) x y = e.symm (e x + e y) := rfl

protected def has_inv [has_inv β] : has_inv α := ⟨λ x, e.symm (e x)⁻¹⟩
lemma inv_def [has_inv β] (x : α) : @has_inv.inv _ (equiv.has_inv e) x = e.symm (e x)⁻¹ := rfl

protected def has_neg [has_neg β] : has_neg α := ⟨λ x, e.symm (-e x)⟩
lemma neg_def [has_neg β] (x : α) : @has_neg.neg _ (equiv.has_neg e) x = e.symm (-e x) := rfl

protected def semigroup [semigroup β] : semigroup α :=
{ mul_assoc := by simp [mul_def, mul_assoc],
  ..equiv.has_mul e }

protected def comm_semigroup [comm_semigroup β] : comm_semigroup α :=
{ mul_comm := by simp [mul_def, mul_comm],
  ..equiv.semigroup e }

protected def monoid [monoid β] : monoid α :=
{ one_mul := by simp [mul_def, one_def],
  mul_one := by simp [mul_def, one_def],
  ..equiv.semigroup e,
  ..equiv.has_one e }

protected def comm_monoid [comm_monoid β] : comm_monoid α :=
{ ..equiv.comm_semigroup e,
  ..equiv.monoid e }

protected def group [group β] : group α :=
{ mul_left_inv := by simp [mul_def, inv_def, one_def],
  ..equiv.monoid e,
  ..equiv.has_inv e }

protected def comm_group [comm_group β] : comm_group α :=
{ ..equiv.group e,
  ..equiv.comm_semigroup e }

protected def add_semigroup [add_semigroup β] : add_semigroup α :=
@additive.add_semigroup _ (@equiv.semigroup _ _ e multiplicative.semigroup)

protected def add_comm_semigroup [add_comm_semigroup β] : add_comm_semigroup α :=
@additive.add_comm_semigroup _ (@equiv.comm_semigroup _ _ e multiplicative.comm_semigroup)

protected def add_monoid [add_monoid β] : add_monoid α :=
@additive.add_monoid _ (@equiv.monoid _ _ e multiplicative.monoid)

protected def add_comm_monoid [add_comm_monoid β] : add_comm_monoid α :=
@additive.add_comm_monoid _ (@equiv.comm_monoid _ _ e multiplicative.comm_monoid)

protected def add_group [add_group β] : add_group α :=
@additive.add_group _ (@equiv.group _ _ e multiplicative.group)

protected def add_comm_group [add_comm_group β] : add_comm_group α :=
@additive.add_comm_group _ (@equiv.comm_group _ _ e multiplicative.comm_group)

protected def semiring [semiring β] : semiring α :=
{ right_distrib := by simp [mul_def, add_def, add_mul],
  left_distrib := by simp [mul_def, add_def, mul_add],
  zero_mul := by simp [mul_def, zero_def],
  mul_zero := by simp [mul_def, zero_def],
  ..equiv.has_zero e,
  ..equiv.has_mul e,
  ..equiv.has_add e,
  ..equiv.monoid e,
  ..equiv.add_comm_monoid e }

protected def comm_semiring [comm_semiring β] : comm_semiring α :=
{ ..equiv.semiring e,
  ..equiv.comm_monoid e }

protected def ring [ring β] : ring α :=
{ ..equiv.semiring e,
  ..equiv.add_comm_group e }

protected def comm_ring [comm_ring β] : comm_ring α :=
{ ..equiv.comm_monoid e,
  ..equiv.ring e }

protected def zero_ne_one_class [zero_ne_one_class β] : zero_ne_one_class α :=
{ zero_ne_one := by simp [zero_def, one_def],
  ..equiv.has_zero e,
  ..equiv.has_one e }

protected def nonzero_comm_ring [nonzero_comm_ring β] : nonzero_comm_ring α :=
{ ..equiv.zero_ne_one_class e,
  ..equiv.comm_ring e }

protected def domain [domain β] : domain α :=
{ eq_zero_or_eq_zero_of_mul_eq_zero := by simp [mul_def, zero_def, equiv.eq_symm_apply],
  ..equiv.has_zero e,
  ..equiv.zero_ne_one_class e,
  ..equiv.has_mul e,
  ..equiv.ring e }

protected def integral_domain [integral_domain β] : integral_domain α :=
{ ..equiv.domain e,
  ..equiv.nonzero_comm_ring e }

protected def division_ring [division_ring β] : division_ring α :=
{ inv_mul_cancel := λ _,
    by simp [mul_def, inv_def, zero_def, one_def, (equiv.symm_apply_eq _).symm];
      exact inv_mul_cancel,
  mul_inv_cancel := λ _,
    by simp [mul_def, inv_def, zero_def, one_def, (equiv.symm_apply_eq _).symm];
      exact mul_inv_cancel,
  ..equiv.has_zero e,
  ..equiv.has_one e,
  ..equiv.domain e,
  ..equiv.has_inv e }

protected def field [field β] : field α :=
{ ..equiv.integral_domain e,
  ..equiv.division_ring e }

protected def discrete_field [discrete_field β] : discrete_field α :=
{ has_decidable_eq := equiv.decidable_eq e,
  inv_zero := by simp [mul_def, inv_def, zero_def],
  ..equiv.has_mul e,
  ..equiv.has_inv e,
  ..equiv.has_zero e,
  ..equiv.field e }

end instances
end equiv

set_option old_structure_cmd true

<<<<<<< HEAD
@[refl] def refl (α : Type*) [has_add α] : α ≃+ α :=
{ hom := is_add_hom.id
  ..equiv.refl _}

@[symm] def symm (h : α ≃+ β) : β ≃+ α :=
{ hom := ⟨λ n₁ n₂, function.injective_of_left_inverse h.left_inv begin
   rw h.hom.map_add, unfold equiv.symm, rw [h.right_inv, h.right_inv, h.right_inv], end⟩
  ..h.to_equiv.symm}

@[trans] def trans (h1 : α ≃+ β) (h2 : β ≃+ γ) : (α ≃+ γ) :=
{ hom := is_add_hom.comp h1.hom h2.hom,
  ..equiv.trans h1.to_equiv h2.to_equiv }

end add_equiv
=======
/-- add_equiv α β is the type of an equiv α ≃ β which preserves addition. -/
structure add_equiv (α β : Type*) [has_add α] [has_add β] extends α ≃ β :=
(map_add' : ∀ x y : α, to_fun (x + y) = to_fun x + to_fun y)
>>>>>>> 10cb0d12

/-- mul_equiv α β is the type of an equiv α ≃ β which preserves multiplication. -/
@[to_additive]
structure mul_equiv (α β : Type*) [has_mul α] [has_mul β] extends α ≃ β :=
(map_mul' : ∀ x y : α, to_fun (x * y) = to_fun x * to_fun y)

infix ` ≃* `:25 := mul_equiv
infix ` ≃+ `:25 := add_equiv

namespace mul_equiv

@[to_additive]
instance {α β} [has_mul α] [has_mul β] : has_coe_to_fun (α ≃* β) := ⟨_, mul_equiv.to_fun⟩

variables [has_mul α] [has_mul β] [has_mul γ]

/-- A multiplicative isomorphism preserves multiplication (canonical form). -/
@[to_additive]
def map_mul (f : α ≃* β) :  ∀ x y : α, f (x * y) = f x * f y := f.map_mul'

/-- A multiplicative isomorphism preserves multiplication (deprecated). -/
@[to_additive]
instance (h : α ≃* β) : is_mul_hom h := ⟨h.map_mul⟩

/-- The identity map is a multiplicative isomorphism. -/
@[refl, to_additive]
def refl (α : Type*) [has_mul α] : α ≃* α :=
{ map_mul' := λ _ _,rfl,
..equiv.refl _}

/-- The inverse of an isomorphism is an isomorphism. -/
@[symm, to_additive]
def symm (h : α ≃* β) : β ≃* α :=
{ map_mul' := λ n₁ n₂, function.injective_of_left_inverse h.left_inv begin
    show h.to_equiv (h.to_equiv.symm (n₁ * n₂)) =
      h ((h.to_equiv.symm n₁) * (h.to_equiv.symm n₂)),
   rw h.map_mul,
   show _ = h.to_equiv (_) * h.to_equiv (_),
   rw [h.to_equiv.apply_symm_apply, h.to_equiv.apply_symm_apply, h.to_equiv.apply_symm_apply], end,
  ..h.to_equiv.symm}

@[simp, to_additive]
theorem to_equiv_symm (f : α ≃* β) : f.symm.to_equiv = f.to_equiv.symm := rfl

/-- Transitivity of multiplication-preserving isomorphisms -/
@[trans, to_additive]
def trans (h1 : α ≃* β) (h2 : β ≃* γ) : (α ≃* γ) :=
{ map_mul' := λ x y, show h2 (h1 (x * y)) = h2 (h1 x) * h2 (h1 y),
    by rw [h1.map_mul, h2.map_mul],
  ..h1.to_equiv.trans h2.to_equiv }

/-- e.right_inv in canonical form -/
@[simp, to_additive]
def apply_symm_apply (e : α ≃* β) : ∀ (y : β), e (e.symm y) = y :=
e.to_equiv.apply_symm_apply

/-- e.left_inv in canonical form -/
@[simp, to_additive]
def symm_apply_apply (e : α ≃* β) : ∀ (x : α), e.symm (e x) = x :=
equiv.symm_apply_apply (e.to_equiv)

/-- a multiplicative equiv of monoids sends 1 to 1 (and is hence a monoid isomorphism) -/
@[simp, to_additive]
def map_one {α β} [monoid α] [monoid β] (h : α ≃* β) : h 1 = 1 :=
by rw [←mul_one (h 1), ←h.apply_symm_apply 1, ←h.map_mul, one_mul]

/-- A multiplicative bijection between two monoids is an isomorphism. -/
@[to_additive to_add_monoid_hom]
def to_monoid_hom {α β} [monoid α] [monoid β] (h : α ≃* β) : (α →* β) :=
{ to_fun := h,
  map_mul' := h.map_mul,
  map_one' := h.map_one }

/-- A multiplicative bijection between two monoids is a monoid hom
  (deprecated -- use to_monoid_hom). -/
@[to_additive is_add_monoid_hom]
instance is_monoid_hom {α β} [monoid α] [monoid β] (h : α ≃* β) : is_monoid_hom h :=
⟨h.map_one⟩

/-- A multiplicative bijection between two groups is a group hom
  (deprecated -- use to_monoid_hom). -/
@[to_additive is_add_group_hom]
instance is_group_hom {α β} [group α] [group β] (h : α ≃* β) :
  is_group_hom h := { map_mul := h.map_mul }

end mul_equiv

<<<<<<< HEAD
-- equiv of add_groups
namespace add_equiv

variables [add_group α] [add_group β] [add_group γ]

instance is_add_group_hom (h : α ≃+ β) : is_add_group_hom h.to_equiv := ⟨h.hom.map_add⟩

end add_equiv

=======
>>>>>>> 10cb0d12
namespace units

variables [monoid α] [monoid β] [monoid γ]
(f : α → β) (g : β → γ) [is_monoid_hom f] [is_monoid_hom g]

def map_equiv (h : α ≃* β) : units α ≃* units β :=
{ inv_fun := map h.symm.to_monoid_hom,
  left_inv := λ u, ext $ h.left_inv u,
  right_inv := λ u, ext $ h.right_inv u,
  .. map h.to_monoid_hom }

end units

structure ring_equiv (α β : Type*) [ring α] [ring β] extends α ≃ β :=
(hom : is_ring_hom to_fun)

infix ` ≃r `:25 := ring_equiv

namespace ring_equiv

variables [ring α] [ring β] [ring γ]

instance (h : α ≃r β) : is_ring_hom h.to_equiv := h.hom
instance ring_equiv.is_ring_hom' (h : α ≃r β) : is_ring_hom h.to_fun := h.hom

def to_mul_equiv (e : α ≃r β) : α ≃* β :=
{ map_mul' := e.hom.map_mul, .. e.to_equiv }

def to_add_equiv (e : α ≃r β) : α ≃+ β :=
{ map_add' := e.hom.map_add, .. e.to_equiv }

protected def refl (α : Type*) [ring α] : α ≃r α :=
{ hom := is_ring_hom.id, .. equiv.refl α }

protected def symm {α β : Type*} [ring α] [ring β] (e : α ≃r β) : β ≃r α :=
{ hom := { map_one := e.to_mul_equiv.symm.map_one,
           map_mul := e.to_mul_equiv.symm.map_mul,
           map_add := e.to_add_equiv.symm.map_add },
  .. e.to_equiv.symm }

protected def trans {α β γ : Type*} [ring α] [ring β] [ring γ]
  (e₁ : α ≃r β) (e₂ : β ≃r γ) : α ≃r γ :=
{ hom := is_ring_hom.comp _ _, .. e₁.to_equiv.trans e₂.to_equiv  }

instance symm.is_ring_hom {e : α ≃r β} : is_ring_hom e.to_equiv.symm := hom e.symm

@[simp] lemma to_equiv_symm (e : α ≃r β) : e.symm.to_equiv = e.to_equiv.symm := rfl

@[simp] lemma to_equiv_symm_apply (e : α ≃r β) (x : β) :
  e.symm.to_equiv x = e.to_equiv.symm x := rfl

end ring_equiv


/-
We define the type of automorphisms on groups, additive monoids,
additive groups and rings using `mul_equiv`, `add_equiv` and `ring_equiv`.
In each case this type also forms a group.
-/

@[extensionality] lemma mul_equiv.ext {α β : Type*} [has_mul α] [has_mul β]
  {f g : mul_equiv α β} (h : f.to_fun = g.to_fun) : f = g :=
by { cases f, cases g, congr, apply equiv.eq_of_to_fun_eq h }

namespace monoid

def aut (γ : Type*) [has_mul γ] := mul_equiv γ γ

/--
The group operation on automorphisms of a monoid is defined by
λ g h, mul_equiv.trans h g.
This means that multiplication agrees with composition, (g*h)(x) = g (h x) .
-/
instance aut_group (γ : Type*) [has_mul γ] : group (aut γ) :=
{ mul := λ g h, mul_equiv.trans h g,
  one := mul_equiv.refl γ,
  inv := mul_equiv.symm,
  mul_assoc := λ _ _ _, by { ext, refl },
  one_mul := λ _, by { ext, refl },
  mul_one := λ _, by { ext, refl },
  mul_left_inv := λ _, by { ext, apply equiv.left_inv } }

end monoid

namespace group

-- An group homomorphism is a monoid homomorphism between groups.
def aut (γ : Type*) [group γ] := mul_equiv γ γ

instance aut_group (γ : Type*) [group γ] : group (aut γ) := monoid.aut_group γ

end group


@[extensionality] lemma add_equiv.ext {α β : Type*} [has_add α] [has_add β]
  {f g : add_equiv α β} (h : f.to_fun = g.to_fun) : f = g :=
by { cases f, cases g, congr, apply equiv.eq_of_to_fun_eq h }

namespace add_monoid

def aut (α : Type*) [has_add α] := add_equiv α α

/--
The group operation on automorphisms of an additive monoid is defined by
λ g h, add_equiv.trans h g.
This means that multiplication agrees with composition, (g*h)(x) = g (h x) .
-/
instance aut_group (α : Type*) [has_add α] : group (aut α) :=
{ mul := λ g h, add_equiv.trans h g,
  one := add_equiv.refl α,
  inv := add_equiv.symm,
  mul_assoc := λ _ _ _, by { ext, refl },
  one_mul := λ _, by { ext, refl },
  mul_one := λ _, by { ext, refl },
  mul_left_inv := λ _, by { ext, apply equiv.left_inv } }

end add_monoid

namespace add_group

-- An additive group homomorphism is an additive monoid homomorphism between groups.
def aut (γ : Type*) [add_group γ] := add_equiv γ γ

instance aut_group (γ : Type*) [add_group γ] : group (aut γ) := add_monoid.aut_group γ

end add_group


@[extensionality] lemma ring_equiv.ext {R S : Type*} [ring R] [ring S]
  {f g : ring_equiv R S} (h : f.to_fun = g.to_fun) : f = g :=
by { cases f, cases g, congr, apply equiv.eq_of_to_fun_eq h }

namespace ring

def aut (R : Type*) [ring R] := ring_equiv R R

/--
The group operation on automorphisms of a ring is defined by
λ g h, ring_equiv.trans h g.
This means that multiplication agrees with composition, (g*h)(x) = g (h x) .
-/
instance aut_group (R : Type*) [ring R] : group (aut R) :=
{ mul := λ g h, ring_equiv.trans h g,
  one := ring_equiv.refl R,
  inv := ring_equiv.symm,
  mul_assoc := λ _ _ _, by { ext, refl },
  one_mul := λ _, by { ext, refl },
  mul_one := λ _, by { ext, refl },
  mul_left_inv := λ _, by { ext, apply equiv.left_inv } }

/--
Map from the automorphisms of a ring to the automorphisms of the additive
group defined by addition in R.
-/
def ring_aut_to_add_monoid_aut (R : Type*) [ring R] (f : aut R) : add_monoid.aut R :=
⟨ f.1,  ⟨ f.hom.map_add ⟩ ⟩

end ring<|MERGE_RESOLUTION|>--- conflicted
+++ resolved
@@ -214,26 +214,9 @@
 
 set_option old_structure_cmd true
 
-<<<<<<< HEAD
-@[refl] def refl (α : Type*) [has_add α] : α ≃+ α :=
-{ hom := is_add_hom.id
-  ..equiv.refl _}
-
-@[symm] def symm (h : α ≃+ β) : β ≃+ α :=
-{ hom := ⟨λ n₁ n₂, function.injective_of_left_inverse h.left_inv begin
-   rw h.hom.map_add, unfold equiv.symm, rw [h.right_inv, h.right_inv, h.right_inv], end⟩
-  ..h.to_equiv.symm}
-
-@[trans] def trans (h1 : α ≃+ β) (h2 : β ≃+ γ) : (α ≃+ γ) :=
-{ hom := is_add_hom.comp h1.hom h2.hom,
-  ..equiv.trans h1.to_equiv h2.to_equiv }
-
-end add_equiv
-=======
 /-- add_equiv α β is the type of an equiv α ≃ β which preserves addition. -/
 structure add_equiv (α β : Type*) [has_add α] [has_add β] extends α ≃ β :=
 (map_add' : ∀ x y : α, to_fun (x + y) = to_fun x + to_fun y)
->>>>>>> 10cb0d12
 
 /-- mul_equiv α β is the type of an equiv α ≃ β which preserves multiplication. -/
 @[to_additive]
@@ -321,18 +304,6 @@
 
 end mul_equiv
 
-<<<<<<< HEAD
--- equiv of add_groups
-namespace add_equiv
-
-variables [add_group α] [add_group β] [add_group γ]
-
-instance is_add_group_hom (h : α ≃+ β) : is_add_group_hom h.to_equiv := ⟨h.hom.map_add⟩
-
-end add_equiv
-
-=======
->>>>>>> 10cb0d12
 namespace units
 
 variables [monoid α] [monoid β] [monoid γ]

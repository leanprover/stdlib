/-
Copyright (c) 2016 Johannes Hölzl. All rights reserved.
Released under Apache 2.0 license as described in the file LICENSE.
Authors: Johannes Hölzl, Mario Carneiro
-/
import logic.basic
import data.option.defs

/-!
# Miscellaneous function constructions and lemmas
-/

universes u v w

namespace function

section
variables {α β γ : Sort*} {f : α → β}

/-- Evaluate a function at an argument. Useful if you want to talk about the partially applied
  `function.eval x : (Π x, β x) → β x`. -/
@[reducible] def eval {β : α → Sort*} (x : α) (f : Π x, β x) : β x := f x

@[simp] lemma eval_apply {β : α → Sort*} (x : α) (f : Π x, β x) : eval x f = f x := rfl

lemma comp_apply {α : Sort u} {β : Sort v} {φ : Sort w} (f : β → φ) (g : α → β) (a : α) :
  (f ∘ g) a = f (g a) := rfl

lemma const_def {y : β} : (λ x : α, y) = const α y := rfl

@[simp] lemma const_apply {y : β} {x : α} : const α y x = y := rfl

@[simp] lemma const_comp {f : α → β} {c : γ} : const β c ∘ f = const α c := rfl

@[simp] lemma comp_const {f : β → γ} {b : β} : f ∘ const α b = const α (f b) := rfl

lemma id_def : @id α = λ x, x := rfl

lemma hfunext {α α': Sort u} {β : α → Sort v} {β' : α' → Sort v} {f : Πa, β a} {f' : Πa, β' a}
  (hα : α = α') (h : ∀a a', a == a' → f a == f' a') : f == f' :=
begin
  subst hα,
  have : ∀a, f a == f' a,
  { intro a, exact h a a (heq.refl a) },
  have : β = β',
  { funext a, exact type_eq_of_heq (this a) },
  subst this,
  apply heq_of_eq,
  funext a,
  exact eq_of_heq (this a)
end

lemma funext_iff {β : α → Sort*} {f₁ f₂ : Π (x : α), β x} : f₁ = f₂ ↔ (∀a, f₁ a = f₂ a) :=
iff.intro (assume h a, h ▸ rfl) funext

protected lemma bijective.injective {f : α → β} (hf : bijective f) : injective f := hf.1
protected lemma bijective.surjective {f : α → β} (hf : bijective f) : surjective f := hf.2

theorem injective.eq_iff (I : injective f) {a b : α} :
  f a = f b ↔ a = b :=
⟨@I _ _, congr_arg f⟩

theorem injective.eq_iff' (I : injective f) {a b : α} {c : β} (h : f b = c) :
  f a = c ↔ a = b :=
h ▸ I.eq_iff

lemma injective.ne (hf : injective f) {a₁ a₂ : α} : a₁ ≠ a₂ → f a₁ ≠ f a₂ :=
mt (assume h, hf h)

lemma injective.ne_iff (hf : injective f) {x y : α} : f x ≠ f y ↔ x ≠ y :=
⟨mt $ congr_arg f, hf.ne⟩

lemma injective.ne_iff' (hf : injective f) {x y : α} {z : β} (h : f y = z) :
  f x ≠ z ↔ x ≠ y :=
h ▸ hf.ne_iff

/-- If the co-domain `β` of an injective function `f : α → β` has decidable equality, then
the domain `α` also has decidable equality. -/
def injective.decidable_eq [decidable_eq β] (I : injective f) : decidable_eq α :=
λ a b, decidable_of_iff _ I.eq_iff

lemma injective.of_comp {g : γ → α} (I : injective (f ∘ g)) : injective g :=
λ x y h, I $ show f (g x) = f (g y), from congr_arg f h

lemma injective.of_comp_iff {f : α → β} (hf : injective f) (g : γ → α) :
  injective (f ∘ g) ↔ injective g :=
⟨injective.of_comp, hf.comp⟩

lemma injective.of_comp_iff' (f : α → β) {g : γ → α} (hg : bijective g) :
  injective (f ∘ g) ↔ injective f :=
⟨ λ h x y, let ⟨x', hx⟩ := hg.surjective x, ⟨y', hy⟩ := hg.surjective y in
    hx ▸ hy ▸ λ hf, h hf ▸ rfl,
  λ h, h.comp hg.injective⟩

lemma injective_of_subsingleton {α β : Sort*} [subsingleton α] (f : α → β) :
  function.injective f :=
λ a b ab, subsingleton.elim _ _

lemma injective.dite (p : α → Prop) [decidable_pred p]
  {f : {a : α // p a} → β} {f' : {a : α // ¬ p a} → β}
  (hf : injective f) (hf' : injective f')
  (im_disj : ∀ {x x' : α} {hx : p x} {hx' : ¬ p x'}, f ⟨x, hx⟩ ≠ f' ⟨x', hx'⟩) :
  function.injective (λ x, if h : p x then f ⟨x, h⟩ else f' ⟨x, h⟩) :=
λ x₁ x₂ h, begin
  dsimp only at h,
  by_cases h₁ : p x₁; by_cases h₂ : p x₂,
  { rw [dif_pos h₁, dif_pos h₂] at h, injection (hf h), },
  { rw [dif_pos h₁, dif_neg h₂] at h, exact (im_disj h).elim, },
  { rw [dif_neg h₁, dif_pos h₂] at h, exact (im_disj h.symm).elim, },
  { rw [dif_neg h₁, dif_neg h₂] at h, injection (hf' h), },
end

lemma surjective.of_comp {g : γ → α} (S : surjective (f ∘ g)) : surjective f :=
λ y, let ⟨x, h⟩ := S y in ⟨g x, h⟩

lemma surjective.of_comp_iff (f : α → β) {g : γ → α} (hg : surjective g) :
  surjective (f ∘ g) ↔ surjective f :=
⟨surjective.of_comp, λ h, h.comp hg⟩

lemma surjective.of_comp_iff' {f : α → β} (hf : bijective f) (g : γ → α) :
  surjective (f ∘ g) ↔ surjective g :=
⟨λ h x, let ⟨x', hx'⟩ := h (f x) in ⟨x', hf.injective hx'⟩, hf.surjective.comp⟩

instance decidable_eq_pfun (p : Prop) [decidable p] (α : p → Type*)
  [Π hp, decidable_eq (α hp)] : decidable_eq (Π hp, α hp)
| f g := decidable_of_iff (∀ hp, f hp = g hp) funext_iff.symm

theorem surjective.forall {f : α → β} (hf : surjective f) {p : β → Prop} :
  (∀ y, p y) ↔ ∀ x, p (f x) :=
⟨λ h x, h (f x), λ h y, let ⟨x, hx⟩ := hf y in hx ▸ h x⟩

theorem surjective.forall₂ {f : α → β} (hf : surjective f) {p : β → β → Prop} :
  (∀ y₁ y₂, p y₁ y₂) ↔ ∀ x₁ x₂, p (f x₁) (f x₂) :=
hf.forall.trans $ forall_congr $ λ x, hf.forall

theorem surjective.forall₃ {f : α → β} (hf : surjective f) {p : β → β → β → Prop} :
  (∀ y₁ y₂ y₃, p y₁ y₂ y₃) ↔ ∀ x₁ x₂ x₃, p (f x₁) (f x₂) (f x₃) :=
hf.forall.trans $ forall_congr $ λ x, hf.forall₂

theorem surjective.exists {f : α → β} (hf : surjective f) {p : β → Prop} :
  (∃ y, p y) ↔ ∃ x, p (f x) :=
⟨λ ⟨y, hy⟩, let ⟨x, hx⟩ := hf y in ⟨x, hx.symm ▸ hy⟩, λ ⟨x, hx⟩, ⟨f x, hx⟩⟩

theorem surjective.exists₂ {f : α → β} (hf : surjective f) {p : β → β → Prop} :
  (∃ y₁ y₂, p y₁ y₂) ↔ ∃ x₁ x₂, p (f x₁) (f x₂) :=
hf.exists.trans $ exists_congr $ λ x, hf.exists

theorem surjective.exists₃ {f : α → β} (hf : surjective f) {p : β → β → β → Prop} :
  (∃ y₁ y₂ y₃, p y₁ y₂ y₃) ↔ ∃ x₁ x₂ x₃, p (f x₁) (f x₂) (f x₃) :=
hf.exists.trans $ exists_congr $ λ x, hf.exists₂

lemma bijective_iff_exists_unique (f : α → β) : bijective f ↔
  ∀ b : β, ∃! (a : α), f a = b :=
⟨ λ hf b, let ⟨a, ha⟩ := hf.surjective b in ⟨a, ha, λ a' ha', hf.injective (ha'.trans ha.symm)⟩,
  λ he, ⟨
    λ a a' h, unique_of_exists_unique (he (f a')) h rfl,
    λ b, exists_of_exists_unique (he b) ⟩⟩

/-- Shorthand for using projection notation with `function.bijective_iff_exists_unique`. -/
lemma bijective.exists_unique {f : α → β} (hf : bijective f) (b : β) : ∃! (a : α), f a = b :=
(bijective_iff_exists_unique f).mp hf b

lemma bijective.of_comp_iff (f : α → β) {g : γ → α} (hg : bijective g) :
  bijective (f ∘ g) ↔ bijective f :=
and_congr (injective.of_comp_iff' _ hg) (surjective.of_comp_iff _ hg.surjective)

lemma bijective.of_comp_iff' {f : α → β} (hf : bijective f) (g : γ → α) :
  function.bijective (f ∘ g) ↔ function.bijective g :=
and_congr (injective.of_comp_iff hf.injective _) (surjective.of_comp_iff' hf _)

/-- Cantor's diagonal argument implies that there are no surjective functions from `α`
to `set α`. -/
theorem cantor_surjective {α} (f : α → set α) : ¬ function.surjective f | h :=
let ⟨D, e⟩ := h (λ a, ¬ f a a) in
(iff_not_self (f D D)).1 $ iff_of_eq (congr_fun e D)

/-- Cantor's diagonal argument implies that there are no injective functions from `set α` to `α`. -/
theorem cantor_injective {α : Type*} (f : (set α) → α) :
  ¬ function.injective f | i :=
cantor_surjective (λ a b, ∀ U, a = f U → U b) $
right_inverse.surjective (λ U, funext $ λ a, propext ⟨λ h, h U rfl, λ h' U' e, i e ▸ h'⟩)

/-- `g` is a partial inverse to `f` (an injective but not necessarily
  surjective function) if `g y = some x` implies `f x = y`, and `g y = none`
  implies that `y` is not in the range of `f`. -/
def is_partial_inv {α β} (f : α → β) (g : β → option α) : Prop :=
∀ x y, g y = some x ↔ f x = y

theorem is_partial_inv_left {α β} {f : α → β} {g} (H : is_partial_inv f g) (x) : g (f x) = some x :=
(H _ _).2 rfl

theorem injective_of_partial_inv {α β} {f : α → β} {g} (H : is_partial_inv f g) : injective f :=
λ a b h, option.some.inj $ ((H _ _).2 h).symm.trans ((H _ _).2 rfl)

theorem injective_of_partial_inv_right {α β} {f : α → β} {g} (H : is_partial_inv f g)
 (x y b) (h₁ : b ∈ g x) (h₂ : b ∈ g y) : x = y :=
((H _ _).1 h₁).symm.trans ((H _ _).1 h₂)

theorem left_inverse.comp_eq_id {f : α → β} {g : β → α} (h : left_inverse f g) : f ∘ g = id :=
funext h

theorem left_inverse_iff_comp {f : α → β} {g : β → α} : left_inverse f g ↔ f ∘ g = id :=
⟨left_inverse.comp_eq_id, congr_fun⟩

theorem right_inverse.comp_eq_id {f : α → β} {g : β → α} (h : right_inverse f g) : g ∘ f = id :=
funext h

theorem right_inverse_iff_comp {f : α → β} {g : β → α} : right_inverse f g ↔ g ∘ f = id :=
⟨right_inverse.comp_eq_id, congr_fun⟩

theorem left_inverse.comp {f : α → β} {g : β → α} {h : β → γ} {i : γ → β}
  (hf : left_inverse f g) (hh : left_inverse h i) : left_inverse (h ∘ f) (g ∘ i) :=
assume a, show h (f (g (i a))) = a, by rw [hf (i a), hh a]

theorem right_inverse.comp {f : α → β} {g : β → α} {h : β → γ} {i : γ → β}
  (hf : right_inverse f g) (hh : right_inverse h i) : right_inverse (h ∘ f) (g ∘ i) :=
left_inverse.comp hh hf

theorem left_inverse.right_inverse {f : α → β} {g : β → α} (h : left_inverse g f) :
  right_inverse f g := h

theorem right_inverse.left_inverse {f : α → β} {g : β → α} (h : right_inverse g f) :
  left_inverse f g := h

theorem left_inverse.surjective {f : α → β} {g : β → α} (h : left_inverse f g) :
  surjective f :=
h.right_inverse.surjective

theorem right_inverse.injective {f : α → β} {g : β → α} (h : right_inverse f g) :
  injective f :=
h.left_inverse.injective

theorem left_inverse.eq_right_inverse {f : α → β} {g₁ g₂ : β → α} (h₁ : left_inverse g₁ f)
  (h₂ : right_inverse g₂ f) :
  g₁ = g₂ :=
calc g₁ = g₁ ∘ f ∘ g₂ : by rw [h₂.comp_eq_id, comp.right_id]
    ... = g₂          : by rw [← comp.assoc, h₁.comp_eq_id, comp.left_id]

local attribute [instance, priority 10] classical.prop_decidable

/-- We can use choice to construct explicitly a partial inverse for
  a given injective function `f`. -/
noncomputable def partial_inv {α β} (f : α → β) (b : β) : option α :=
if h : ∃ a, f a = b then some (classical.some h) else none

theorem partial_inv_of_injective {α β} {f : α → β} (I : injective f) :
  is_partial_inv f (partial_inv f) | a b :=
⟨λ h, if h' : ∃ a, f a = b then begin
    rw [partial_inv, dif_pos h'] at h,
    injection h with h, subst h,
    apply classical.some_spec h'
  end else by rw [partial_inv, dif_neg h'] at h; contradiction,
 λ e, e ▸ have h : ∃ a', f a' = f a, from ⟨_, rfl⟩,
   (dif_pos h).trans (congr_arg _ (I $ classical.some_spec h))⟩

theorem partial_inv_left {α β} {f : α → β} (I : injective f) : ∀ x, partial_inv f (f x) = some x :=
is_partial_inv_left (partial_inv_of_injective I)

end

section inv_fun
variables {α : Type u} [n : nonempty α] {β : Sort v} {f : α → β} {s : set α} {a : α} {b : β}
include n
local attribute [instance, priority 10] classical.prop_decidable

/-- Construct the inverse for a function `f` on domain `s`. This function is a right inverse of `f`
on `f '' s`. For a computable version, see `function.injective.inv_of_mem_range`. -/
noncomputable def inv_fun_on (f : α → β) (s : set α) (b : β) : α :=
if h : ∃a, a ∈ s ∧ f a = b then classical.some h else classical.choice n

theorem inv_fun_on_pos (h : ∃a∈s, f a = b) : inv_fun_on f s b ∈ s ∧ f (inv_fun_on f s b) = b :=
by rw [bex_def] at h; rw [inv_fun_on, dif_pos h]; exact classical.some_spec h

theorem inv_fun_on_mem (h : ∃a∈s, f a = b) : inv_fun_on f s b ∈ s := (inv_fun_on_pos h).left

theorem inv_fun_on_eq (h : ∃a∈s, f a = b) : f (inv_fun_on f s b) = b := (inv_fun_on_pos h).right

theorem inv_fun_on_eq' (h : ∀ (x ∈ s) (y ∈ s), f x = f y → x = y) (ha : a ∈ s) :
  inv_fun_on f s (f a) = a :=
have ∃a'∈s, f a' = f a, from ⟨a, ha, rfl⟩,
h _ (inv_fun_on_mem this) _ ha (inv_fun_on_eq this)

theorem inv_fun_on_neg (h : ¬ ∃a∈s, f a = b) : inv_fun_on f s b = classical.choice n :=
by rw [bex_def] at h; rw [inv_fun_on, dif_neg h]

/-- The inverse of a function (which is a left inverse if `f` is injective
  and a right inverse if `f` is surjective). -/
noncomputable def inv_fun (f : α → β) : β → α := inv_fun_on f set.univ

theorem inv_fun_eq (h : ∃a, f a = b) : f (inv_fun f b) = b :=
inv_fun_on_eq $ let ⟨a, ha⟩ := h in ⟨a, trivial, ha⟩

lemma inv_fun_neg (h : ¬ ∃ a, f a = b) : inv_fun f b = classical.choice n :=
by refine inv_fun_on_neg (mt _ h); exact assume ⟨a, _, ha⟩, ⟨a, ha⟩

theorem inv_fun_eq_of_injective_of_right_inverse {g : β → α}
  (hf : injective f) (hg : right_inverse g f) : inv_fun f = g :=
funext $ assume b,
hf begin rw [hg b], exact inv_fun_eq ⟨g b, hg b⟩ end

lemma right_inverse_inv_fun (hf : surjective f) : right_inverse (inv_fun f) f :=
assume b, inv_fun_eq $ hf b

lemma left_inverse_inv_fun (hf : injective f) : left_inverse (inv_fun f) f :=
assume b,
have f (inv_fun f (f b)) = f b,
  from inv_fun_eq ⟨b, rfl⟩,
hf this

lemma inv_fun_surjective (hf : injective f) : surjective (inv_fun f) :=
(left_inverse_inv_fun hf).surjective

lemma inv_fun_comp (hf : injective f) : inv_fun f ∘ f = id := funext $ left_inverse_inv_fun hf

end inv_fun

section inv_fun
variables {α : Type u} [i : nonempty α] {β : Sort v} {f : α → β}
include i

lemma injective.has_left_inverse (hf : injective f) : has_left_inverse f :=
⟨inv_fun f, left_inverse_inv_fun hf⟩

lemma injective_iff_has_left_inverse : injective f ↔ has_left_inverse f :=
⟨injective.has_left_inverse, has_left_inverse.injective⟩

end inv_fun

section surj_inv
variables {α : Sort u} {β : Sort v} {f : α → β}

/-- The inverse of a surjective function. (Unlike `inv_fun`, this does not require
  `α` to be inhabited.) -/
noncomputable def surj_inv {f : α → β} (h : surjective f) (b : β) : α := classical.some (h b)

lemma surj_inv_eq (h : surjective f) (b) : f (surj_inv h b) = b := classical.some_spec (h b)

lemma right_inverse_surj_inv (hf : surjective f) : right_inverse (surj_inv hf) f :=
surj_inv_eq hf

lemma left_inverse_surj_inv (hf : bijective f) : left_inverse (surj_inv hf.2) f :=
right_inverse_of_injective_of_left_inverse hf.1 (right_inverse_surj_inv hf.2)

lemma surjective.has_right_inverse (hf : surjective f) : has_right_inverse f :=
⟨_, right_inverse_surj_inv hf⟩

lemma surjective_iff_has_right_inverse : surjective f ↔ has_right_inverse f :=
⟨surjective.has_right_inverse, has_right_inverse.surjective⟩

lemma bijective_iff_has_inverse : bijective f ↔ ∃ g, left_inverse g f ∧ right_inverse g f :=
⟨λ hf, ⟨_, left_inverse_surj_inv hf, right_inverse_surj_inv hf.2⟩,
 λ ⟨g, gl, gr⟩, ⟨gl.injective,  gr.surjective⟩⟩

lemma injective_surj_inv (h : surjective f) : injective (surj_inv h) :=
(right_inverse_surj_inv h).injective

<<<<<<< HEAD
lemma surjective.to_subsingleton [na : nonempty α] [subsingleton β]
=======
lemma surjective_to_subsingleton {α β : Sort*} [na : nonempty α] [subsingleton β]
>>>>>>> 6bad4af9
  (f : α → β) :
  function.surjective f :=
λ y, let ⟨a⟩ := na in ⟨a, subsingleton.elim _ _⟩

end surj_inv

section update
variables {α : Sort u} {β : α → Sort v} {α' : Sort w} [decidable_eq α] [decidable_eq α']

/-- Replacing the value of a function at a given point by a given value. -/
def update (f : Πa, β a) (a' : α) (v : β a') (a : α) : β a :=
if h : a = a' then eq.rec v h.symm else f a

/-- On non-dependent functions, `function.update` can be expressed as an `ite` -/
lemma update_apply {β : Sort*} (f : α → β) (a' : α) (b : β) (a : α) :
  update f a' b a = if a = a' then b else f a :=
begin
  dunfold update,
  congr,
  funext,
  rw eq_rec_constant,
end

@[simp] lemma update_same (a : α) (v : β a) (f : Πa, β a) : update f a v a = v :=
dif_pos rfl

lemma update_injective (f : Πa, β a) (a' : α) : injective (update f a') :=
λ v v' h, have _ := congr_fun h a', by rwa [update_same, update_same] at this

@[simp] lemma update_noteq {a a' : α} (h : a ≠ a') (v : β a') (f : Πa, β a) :
  update f a' v a = f a :=
dif_neg h

lemma forall_update_iff (f : Π a, β a) {a : α} {b : β a} (p : Π a, β a → Prop) :
  (∀ x, p x (update f a b x)) ↔ p a b ∧ ∀ x ≠ a, p x (f x) :=
calc (∀ x, p x (update f a b x)) ↔ ∀ x, (x = a ∨ x ≠ a) → p x (update f a b x) :
  by simp only [ne.def, classical.em, forall_prop_of_true]
... ↔ p a b ∧ ∀ x ≠ a, p x (f x) :
  by simp [or_imp_distrib, forall_and_distrib] { contextual := tt }

lemma update_eq_iff {a : α} {b : β a} {f g : Π a, β a} :
  update f a b = g ↔ b = g a ∧ ∀ x ≠ a, f x = g x :=
funext_iff.trans $ forall_update_iff _ (λ x y, y = g x)

lemma eq_update_iff {a : α} {b : β a} {f g : Π a, β a} :
  g = update f a b ↔ g a = b ∧ ∀ x ≠ a, g x = f x :=
funext_iff.trans $ forall_update_iff _ (λ x y, g x = y)

@[simp] lemma update_eq_self (a : α) (f : Πa, β a) : update f a (f a) = f :=
update_eq_iff.2 ⟨rfl, λ _ _, rfl⟩

lemma update_comp_eq_of_forall_ne' {α'} (g : Π a, β a) {f : α' → α} {i : α} (a : β i)
  (h : ∀ x, f x ≠ i) :
  (λ j, (update g i a) (f j)) = (λ j, g (f j)) :=
funext $ λ x, update_noteq (h _) _ _

/-- Non-dependent version of `function.update_comp_eq_of_forall_ne'` -/
lemma update_comp_eq_of_forall_ne {α β : Sort*} (g : α' → β) {f : α → α'} {i : α'} (a : β)
  (h : ∀ x, f x ≠ i) :
  (update g i a) ∘ f = g ∘ f :=
update_comp_eq_of_forall_ne' g a h

lemma update_comp_eq_of_injective' (g : Π a, β a) {f : α' → α} (hf : function.injective f)
  (i : α') (a : β (f i)) :
  (λ j, update g (f i) a (f j)) = update (λ i, g (f i)) i a :=
eq_update_iff.2 ⟨update_same _ _ _, λ j hj, update_noteq (hf.ne hj) _ _⟩

/-- Non-dependent version of `function.update_comp_eq_of_injective'` -/
lemma update_comp_eq_of_injective {β : Sort*} (g : α' → β) {f : α → α'}
  (hf : function.injective f) (i : α) (a : β) :
  (function.update g (f i) a) ∘ f = function.update (g ∘ f) i a :=
update_comp_eq_of_injective' g hf i a

lemma apply_update {ι : Sort*} [decidable_eq ι] {α β : ι → Sort*}
  (f : Π i, α i → β i) (g : Π i, α i) (i : ι) (v : α i) (j : ι) :
  f j (update g i v j) = update (λ k, f k (g k)) i (f i v) j :=
begin
  by_cases h : j = i,
  { subst j, simp },
  { simp [h] }
end

lemma comp_update {α' : Sort*} {β : Sort*} (f : α' → β) (g : α → α') (i : α) (v : α') :
  f ∘ (update g i v) = update (f ∘ g) i (f v) :=
funext $ apply_update _ _ _ _

theorem update_comm {α} [decidable_eq α] {β : α → Sort*}
  {a b : α} (h : a ≠ b) (v : β a) (w : β b) (f : Πa, β a) :
  update (update f a v) b w = update (update f b w) a v :=
begin
  funext c, simp only [update],
  by_cases h₁ : c = b; by_cases h₂ : c = a; try {simp [h₁, h₂]},
  cases h (h₂.symm.trans h₁),
end

@[simp] theorem update_idem {α} [decidable_eq α] {β : α → Sort*}
  {a : α} (v w : β a) (f : Πa, β a) : update (update f a v) a w = update f a w :=
by {funext b, by_cases b = a; simp [update, h]}

end update

section extend

noncomputable theory
local attribute [instance, priority 10] classical.prop_decidable

variables {α β γ : Type*} {f : α → β}

/-- `extend f g e'` extends a function `g : α → γ`
along a function `f : α → β` to a function `β → γ`,
by using the values of `g` on the range of `f`
and the values of an auxiliary function `e' : β → γ` elsewhere.

Mostly useful when `f` is injective. -/
def extend (f : α → β) (g : α → γ) (e' : β → γ) : β → γ :=
λ b, if h : ∃ a, f a = b then g (classical.some h) else e' b

lemma extend_def (f : α → β) (g : α → γ) (e' : β → γ) (b : β) :
  extend f g e' b = if h : ∃ a, f a = b then g (classical.some h) else e' b := rfl

@[simp] lemma extend_apply (hf : injective f) (g : α → γ) (e' : β → γ) (a : α) :
  extend f g e' (f a) = g a :=
begin
  simp only [extend_def, dif_pos, exists_apply_eq_apply],
  exact congr_arg g (hf $ classical.some_spec (exists_apply_eq_apply f a))
end

@[simp] lemma extend_comp (hf : injective f) (g : α → γ) (e' : β → γ) :
  extend f g e' ∘ f = g :=
funext $ λ a, extend_apply hf g e' a

end extend

lemma uncurry_def {α β γ} (f : α → β → γ) : uncurry f = (λp, f p.1 p.2) :=
rfl

@[simp] lemma uncurry_apply_pair {α β γ} (f : α → β → γ) (x : α) (y : β) :
  uncurry f (x, y) = f x y :=
rfl

@[simp] lemma curry_apply {α β γ} (f : α × β → γ) (x : α) (y : β) :
  curry f x y = f (x, y) :=
rfl

section bicomp
variables {α β γ δ ε : Type*}

/-- Compose a binary function `f` with a pair of unary functions `g` and `h`.
If both arguments of `f` have the same type and `g = h`, then `bicompl f g g = f on g`. -/
def bicompl (f : γ → δ → ε) (g : α → γ) (h : β → δ) (a b) :=
f (g a) (h b)

/-- Compose an unary function `f` with a binary function `g`. -/
def bicompr (f : γ → δ) (g : α → β → γ) (a b) :=
f (g a b)

-- Suggested local notation:
local notation f `∘₂` g := bicompr f g

lemma uncurry_bicompr (f : α → β → γ) (g : γ → δ) :
  uncurry (g ∘₂ f) = (g ∘ uncurry f) := rfl

lemma uncurry_bicompl (f : γ → δ → ε) (g : α → γ) (h : β → δ) :
  uncurry (bicompl f g h) = (uncurry f) ∘ (prod.map g h) :=
rfl

end bicomp

section uncurry

variables {α β γ δ : Type*}

/-- Records a way to turn an element of `α` into a function from `β` to `γ`. The most generic use
is to recursively uncurry. For instance `f : α → β → γ → δ` will be turned into
`↿f : α × β × γ → δ`. One can also add instances for bundled maps. -/
class has_uncurry (α : Type*) (β : out_param Type*) (γ : out_param Type*) := (uncurry : α → (β → γ))

/-- Uncurrying operator. The most generic use is to recursively uncurry. For instance
`f : α → β → γ → δ` will be turned into `↿f : α × β × γ → δ`. One can also add instances
for bundled maps.-/
add_decl_doc has_uncurry.uncurry

notation `↿`:max x:max := has_uncurry.uncurry x

instance has_uncurry_base : has_uncurry (α → β) α β := ⟨id⟩

instance has_uncurry_induction [has_uncurry β γ δ] : has_uncurry (α → β) (α × γ) δ :=
⟨λ f p, ↿(f p.1) p.2⟩

end uncurry

/-- A function is involutive, if `f ∘ f = id`. -/
def involutive {α} (f : α → α) : Prop := ∀ x, f (f x) = x

lemma involutive_iff_iter_2_eq_id {α} {f : α → α} : involutive f ↔ (f^[2] = id) :=
funext_iff.symm

namespace involutive
variables {α : Sort u} {f : α → α} (h : involutive f)
include h

@[simp]
lemma comp_self : f ∘ f = id := funext h

protected lemma left_inverse : left_inverse f f := h
protected lemma right_inverse : right_inverse f f := h

protected lemma injective : injective f := h.left_inverse.injective
protected lemma surjective : surjective f := λ x, ⟨f x, h x⟩
protected lemma bijective : bijective f := ⟨h.injective, h.surjective⟩

/-- Involuting an `ite` of an involuted value `x : α` negates the `Prop` condition in the `ite`. -/
protected lemma ite_not (P : Prop) [decidable P] (x : α) :
  f (ite P x (f x)) = ite (¬ P) x (f x) :=
by rw [apply_ite f, h, ite_not]

end involutive

/-- The property of a binary function `f : α → β → γ` being injective.
Mathematically this should be thought of as the corresponding function `α × β → γ` being injective.
-/
@[reducible] def injective2 {α β γ} (f : α → β → γ) : Prop :=
∀ ⦃a₁ a₂ b₁ b₂⦄, f a₁ b₁ = f a₂ b₂ → a₁ = a₂ ∧ b₁ = b₂

namespace injective2
variables {α β γ : Type*} (f : α → β → γ)

protected lemma left (hf : injective2 f) ⦃a₁ a₂ b₁ b₂⦄ (h : f a₁ b₁ = f a₂ b₂) : a₁ = a₂ :=
(hf h).1

protected lemma right (hf : injective2 f) ⦃a₁ a₂ b₁ b₂⦄ (h : f a₁ b₁ = f a₂ b₂) : b₁ = b₂ :=
(hf h).2

lemma eq_iff (hf : injective2 f) ⦃a₁ a₂ b₁ b₂⦄ : f a₁ b₁ = f a₂ b₂ ↔ a₁ = a₂ ∧ b₁ = b₂ :=
⟨λ h, hf h, λ⟨h1, h2⟩, congr_arg2 f h1 h2⟩

end injective2

section sometimes
local attribute [instance, priority 10] classical.prop_decidable

/-- `sometimes f` evaluates to some value of `f`, if it exists. This function is especially
interesting in the case where `α` is a proposition, in which case `f` is necessarily a
constant function, so that `sometimes f = f a` for all `a`. -/
noncomputable def sometimes {α β} [nonempty β] (f : α → β) : β :=
if h : nonempty α then f (classical.choice h) else classical.choice ‹_›

theorem sometimes_eq {p : Prop} {α} [nonempty α] (f : p → α) (a : p) : sometimes f = f a :=
dif_pos ⟨a⟩

theorem sometimes_spec {p : Prop} {α} [nonempty α]
  (P : α → Prop) (f : p → α) (a : p) (h : P (f a)) : P (sometimes f) :=
by rwa sometimes_eq

end sometimes

end function

/-- `s.piecewise f g` is the function equal to `f` on the set `s`, and to `g` on its complement. -/
def set.piecewise {α : Type u} {β : α → Sort v} (s : set α) (f g : Πi, β i)
  [∀j, decidable (j ∈ s)] :
  Πi, β i :=
λi, if i ∈ s then f i else g i

/-! ### Bijectivity of `eq.rec`, `eq.mp`, `eq.mpr`, and `cast` -/

lemma eq_rec_on_bijective {α : Sort*} {C : α → Sort*} :
  ∀ {a a' : α} (h : a = a'), function.bijective (@eq.rec_on _ _ C _ h)
| _ _ rfl := ⟨λ x y, id, λ x, ⟨x, rfl⟩⟩

lemma eq_mp_bijective {α β : Sort*} (h : α = β) : function.bijective (eq.mp h) :=
eq_rec_on_bijective h

lemma eq_mpr_bijective {α β : Sort*} (h : α = β) : function.bijective (eq.mpr h) :=
eq_rec_on_bijective h.symm

lemma cast_bijective {α β : Sort*} (h : α = β) : function.bijective (cast h) :=
eq_rec_on_bijective h

/-! Note these lemmas apply to `Type*` not `Sort*`, as the latter interferes with `simp`, and
is trivial anyway.-/

@[simp]
lemma eq_rec_inj {α : Sort*} {a a' : α} (h : a = a') {C : α → Type*} (x y : C a) :
  (eq.rec x h : C a') = eq.rec y h ↔ x = y :=
(eq_rec_on_bijective h).injective.eq_iff

@[simp]
lemma cast_inj {α β : Type*} (h : α = β) {x y : α} : cast h x = cast h y ↔ x = y :=
(cast_bijective h).injective.eq_iff

/-- A set of functions "separates points"
if for each pair of distinct points there is a function taking different values on them. -/
def separates_points {α β : Type*} (A : set (α → β)) : Prop :=
∀ ⦃x y : α⦄, x ≠ y → ∃ f ∈ A, (f x : β) ≠ f y

/-- A set of functions "separates points strongly"
if for each pair of distinct points there is a function with specified values on them.  -/
def separates_points_strongly {α β : Type*} (A : set (α → β)) : Prop :=
∀ (x y : α), x ≠ y → ∀ (a b : β), ∃ f ∈ A, (f x : β) = a ∧ f y = b<|MERGE_RESOLUTION|>--- conflicted
+++ resolved
@@ -354,11 +354,7 @@
 lemma injective_surj_inv (h : surjective f) : injective (surj_inv h) :=
 (right_inverse_surj_inv h).injective
 
-<<<<<<< HEAD
 lemma surjective.to_subsingleton [na : nonempty α] [subsingleton β]
-=======
-lemma surjective_to_subsingleton {α β : Sort*} [na : nonempty α] [subsingleton β]
->>>>>>> 6bad4af9
   (f : α → β) :
   function.surjective f :=
 λ y, let ⟨a⟩ := na in ⟨a, subsingleton.elim _ _⟩

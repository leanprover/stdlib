/-
Copyright (c) 2016 Jeremy Avigad. All rights reserved.
Released under Apache 2.0 license as described in the file LICENSE.
Authors: Jeremy Avigad, Leonardo de Moura
-/
import tactic.doc_commands
import tactic.reserved_notation

/-!
# Basic logic properties

This file is one of the earliest imports in mathlib.

## Implementation notes

Theorems that require decidability hypotheses are in the namespace "decidable".
Classical versions are in the namespace "classical".

In the presence of automation, this whole file may be unnecessary. On the other hand,
maybe it is useful for writing automation.
-/

local attribute [instance, priority 10] classical.prop_decidable

section miscellany

/- We add the `inline` attribute to optimize VM computation using these declarations. For example,
  `if p ∧ q then ... else ...` will not evaluate the decidability of `q` if `p` is false. -/
attribute [inline] and.decidable or.decidable decidable.false xor.decidable iff.decidable
  decidable.true implies.decidable not.decidable ne.decidable
  bool.decidable_eq decidable.to_bool

attribute [simp] cast_eq

variables {α : Type*} {β : Type*}

/-- An identity function with its main argument implicit. This will be printed as `hidden` even
if it is applied to a large term, so it can be used for elision,
as done in the `elide` and `unelide` tactics. -/
@[reducible] def hidden {α : Sort*} {a : α} := a

/-- Ex falso, the nondependent eliminator for the `empty` type. -/
def empty.elim {C : Sort*} : empty → C.

instance : subsingleton empty := ⟨λa, a.elim⟩

instance subsingleton.prod {α β : Type*} [subsingleton α] [subsingleton β] : subsingleton (α × β) :=
⟨by { intros a b, cases a, cases b, congr, }⟩

instance : decidable_eq empty := λa, a.elim

instance sort.inhabited : inhabited (Sort*) := ⟨punit⟩
instance sort.inhabited' : inhabited (default (Sort*)) := ⟨punit.star⟩

instance psum.inhabited_left {α β} [inhabited α] : inhabited (psum α β) := ⟨psum.inl (default _)⟩
instance psum.inhabited_right {α β} [inhabited β] : inhabited (psum α β) := ⟨psum.inr (default _)⟩

@[priority 10] instance decidable_eq_of_subsingleton
  {α} [subsingleton α] : decidable_eq α
| a b := is_true (subsingleton.elim a b)

@[simp] lemma eq_iff_true_of_subsingleton [subsingleton α] (x y : α) :
  x = y ↔ true :=
by cc

/-- Add an instance to "undo" coercion transitivity into a chain of coercions, because
   most simp lemmas are stated with respect to simple coercions and will not match when
   part of a chain. -/
@[simp] theorem coe_coe {α β γ} [has_coe α β] [has_coe_t β γ]
  (a : α) : (a : γ) = (a : β) := rfl

theorem coe_fn_coe_trans
  {α β γ} [has_coe α β] [has_coe_t_aux β γ] [has_coe_to_fun γ]
  (x : α) : @coe_fn α _ x = @coe_fn β _ x := rfl

@[simp] theorem coe_fn_coe_base
  {α β} [has_coe α β] [has_coe_to_fun β]
  (x : α) : @coe_fn α _ x = @coe_fn β _ x := rfl

theorem coe_sort_coe_trans
  {α β γ} [has_coe α β] [has_coe_t_aux β γ] [has_coe_to_sort γ]
  (x : α) : @coe_sort α _ x = @coe_sort β _ x := rfl

/--
Many structures such as bundled morphisms coerce to functions so that you can
transparently apply them to arguments. For example, if `e : α ≃ β` and `a : α`
then you can write `e a` and this is elaborated as `⇑e a`. This type of
coercion is implemented using the `has_coe_to_fun`type class. There is one
important consideration:

If a type coerces to another type which in turn coerces to a function,
then it **must** implement `has_coe_to_fun` directly:
```lean
structure sparkling_equiv (α β) extends α ≃ β

-- if we add a `has_coe` instance,
instance {α β} : has_coe (sparkling_equiv α β) (α ≃ β) :=
⟨sparkling_equiv.to_equiv⟩

-- then a `has_coe_to_fun` instance **must** be added as well:
instance {α β} : has_coe_to_fun (sparkling_equiv α β) :=
⟨λ _, α → β, λ f, f.to_equiv.to_fun⟩
```

(Rationale: if we do not declare the direct coercion, then `⇑e a` is not in
simp-normal form. The lemma `coe_fn_coe_base` will unfold it to `⇑↑e a`. This
often causes loops in the simplifier.)
-/
library_note "function coercion"

@[simp] theorem coe_sort_coe_base
  {α β} [has_coe α β] [has_coe_to_sort β]
  (x : α) : @coe_sort α _ x = @coe_sort β _ x := rfl

/-- `pempty` is the universe-polymorphic analogue of `empty`. -/
@[derive decidable_eq]
inductive {u} pempty : Sort u

/-- Ex falso, the nondependent eliminator for the `pempty` type. -/
def pempty.elim {C : Sort*} : pempty → C.

instance subsingleton_pempty : subsingleton pempty := ⟨λa, a.elim⟩

@[simp] lemma not_nonempty_pempty : ¬ nonempty pempty :=
assume ⟨h⟩, h.elim

@[simp] theorem forall_pempty {P : pempty → Prop} : (∀ x : pempty, P x) ↔ true :=
⟨λ h, trivial, λ h x, by cases x⟩

@[simp] theorem exists_pempty {P : pempty → Prop} : (∃ x : pempty, P x) ↔ false :=
⟨λ h, by { cases h with w, cases w }, false.elim⟩

lemma congr_arg_heq {α} {β : α → Sort*} (f : ∀ a, β a) : ∀ {a₁ a₂ : α}, a₁ = a₂ → f a₁ == f a₂
| a _ rfl := heq.rfl

lemma plift.down_inj {α : Sort*} : ∀ (a b : plift α), a.down = b.down → a = b
| ⟨a⟩ ⟨b⟩ rfl := rfl

-- missing [symm] attribute for ne in core.
attribute [symm] ne.symm

lemma ne_comm {α} {a b : α} : a ≠ b ↔ b ≠ a := ⟨ne.symm, ne.symm⟩

@[simp] lemma eq_iff_eq_cancel_left {b c : α} :
  (∀ {a}, a = b ↔ a = c) ↔ (b = c) :=
⟨λ h, by rw [← h], λ h a, by rw h⟩

@[simp] lemma eq_iff_eq_cancel_right {a b : α} :
  (∀ {c}, a = c ↔ b = c) ↔ (a = b) :=
⟨λ h, by rw h, λ h a, by rw h⟩

/-- Wrapper for adding elementary propositions to the type class systems.
Warning: this can easily be abused. See the rest of this docstring for details.

Certain propositions should not be treated as a class globally,
but sometimes it is very convenient to be able to use the type class system
in specific circumstances.

For example, `zmod p` is a field if and only if `p` is a prime number.
In order to be able to find this field instance automatically by type class search,
we have to turn `p.prime` into an instance implicit assumption.

On the other hand, making `nat.prime` a class would require a major refactoring of the library,
and it is questionable whether making `nat.prime` a class is desirable at all.
The compromise is to add the assumption `[fact p.prime]` to `zmod.field`.

In particular, this class is not intended for turning the type class system
into an automated theorem prover for first order logic. -/
@[class]
def fact (p : Prop) := p

lemma fact.elim {p : Prop} (h : fact p) : p := h

end miscellany

/-!
### Declarations about propositional connectives
-/

theorem false_ne_true : false ≠ true
| h := h.symm ▸ trivial

section propositional
variables {a b c d : Prop}

/-! ### Declarations about `implies` -/

theorem iff_of_eq (e : a = b) : a ↔ b := e ▸ iff.rfl

theorem iff_iff_eq : (a ↔ b) ↔ a = b := ⟨propext, iff_of_eq⟩

@[simp] lemma eq_iff_iff {p q : Prop} : (p = q) ↔ (p ↔ q) := iff_iff_eq.symm

@[simp] theorem imp_self : (a → a) ↔ true := iff_true_intro id

theorem imp_intro {α β : Prop} (h : α) : β → α := λ _, h

theorem imp_false : (a → false) ↔ ¬ a := iff.rfl

theorem imp_and_distrib {α} : (α → b ∧ c) ↔ (α → b) ∧ (α → c) :=
⟨λ h, ⟨λ ha, (h ha).left, λ ha, (h ha).right⟩,
 λ h ha, ⟨h.left ha, h.right ha⟩⟩

@[simp] theorem and_imp : (a ∧ b → c) ↔ (a → b → c) :=
iff.intro (λ h ha hb, h ⟨ha, hb⟩) (λ h ⟨ha, hb⟩, h ha hb)

theorem iff_def : (a ↔ b) ↔ (a → b) ∧ (b → a) :=
iff_iff_implies_and_implies _ _

theorem iff_def' : (a ↔ b) ↔ (b → a) ∧ (a → b) :=
iff_def.trans and.comm

theorem imp_true_iff {α : Sort*} : (α → true) ↔ true :=
iff_true_intro $ λ_, trivial

@[simp] theorem imp_iff_right (ha : a) : (a → b) ↔ b :=
⟨λf, f ha, imp_intro⟩

/-! ### Declarations about `not` -/

/-- Ex falso for negation. From `¬ a` and `a` anything follows. This is the same as `absurd` with
the arguments flipped, but it is in the `not` namespace so that projection notation can be used. -/
def not.elim {α : Sort*} (H1 : ¬a) (H2 : a) : α := absurd H2 H1

@[reducible] theorem not.imp {a b : Prop} (H2 : ¬b) (H1 : a → b) : ¬a := mt H1 H2

theorem not_not_of_not_imp : ¬(a → b) → ¬¬a :=
mt not.elim

theorem not_of_not_imp {a : Prop} : ¬(a → b) → ¬b :=
mt imp_intro

theorem dec_em (p : Prop) [decidable p] : p ∨ ¬p := decidable.em p

theorem em (p : Prop) : p ∨ ¬ p := classical.em _

theorem or_not {p : Prop} : p ∨ ¬ p := em _

theorem by_contradiction {p} : (¬p → false) → p := decidable.by_contradiction

-- alias by_contradiction ← by_contra
theorem by_contra {p} : (¬p → false) → p := decidable.by_contradiction

/--
In most of mathlib, we use the law of excluded middle (LEM) and the axiom of choice (AC) freely.
The `decidable` namespace contains versions of lemmas from the root namespace that explicitly
attempt to avoid the axiom of choice, usually by adding decidability assumptions on the inputs.

You can check if a lemma uses the axiom of choice by using `#print axioms foo` and seeing if
`classical.choice` appears in the list.
-/
library_note "decidable namespace"

-- See Note [decidable namespace]
protected theorem decidable.not_not [decidable a] : ¬¬a ↔ a :=
iff.intro decidable.by_contradiction not_not_intro

/-- The Double Negation Theorem: `¬ ¬ P` is equivalent to `P`.
The left-to-right direction, double negation elimination (DNE),
is classically true but not constructively. -/
@[simp] theorem not_not : ¬¬a ↔ a := decidable.not_not

theorem of_not_not : ¬¬a → a := by_contra

-- See Note [decidable namespace]
protected theorem decidable.of_not_imp [decidable a] (h : ¬ (a → b)) : a :=
decidable.by_contradiction (not_not_of_not_imp h)

theorem of_not_imp : ¬ (a → b) → a := decidable.of_not_imp

-- See Note [decidable namespace]
protected theorem decidable.not_imp_symm [decidable a] (h : ¬a → b) (hb : ¬b) : a :=
decidable.by_contradiction $ hb ∘ h

theorem not.decidable_imp_symm [decidable a] : (¬a → b) → ¬b → a := decidable.not_imp_symm

theorem not.imp_symm : (¬a → b) → ¬b → a := not.decidable_imp_symm

-- See Note [decidable namespace]
protected theorem decidable.not_imp_comm [decidable a] [decidable b] : (¬a → b) ↔ (¬b → a) :=
⟨not.decidable_imp_symm, not.decidable_imp_symm⟩

theorem not_imp_comm : (¬a → b) ↔ (¬b → a) := decidable.not_imp_comm

@[simp] theorem imp_not_self : (a → ¬a) ↔ ¬a := ⟨λ h ha, h ha ha, λ h _, h⟩

theorem decidable.not_imp_self [decidable a] : (¬a → a) ↔ a :=
by { have := @imp_not_self (¬a), rwa decidable.not_not at this }

@[simp] theorem not_imp_self : (¬a → a) ↔ a := decidable.not_imp_self

theorem imp.swap : (a → b → c) ↔ (b → a → c) :=
⟨function.swap, function.swap⟩

theorem imp_not_comm : (a → ¬b) ↔ (b → ¬a) :=
imp.swap

/-! ### Declarations about `and` -/

theorem not_and_of_not_left (b : Prop) : ¬a → ¬(a ∧ b) :=
mt and.left

theorem not_and_of_not_right (a : Prop) {b : Prop} : ¬b → ¬(a ∧ b) :=
mt and.right

theorem and.imp_left (h : a → b) : a ∧ c → b ∧ c :=
and.imp h id

theorem and.imp_right (h : a → b) : c ∧ a → c ∧ b :=
and.imp id h

lemma and.right_comm : (a ∧ b) ∧ c ↔ (a ∧ c) ∧ b :=
by simp only [and.left_comm, and.comm]

lemma and.rotate : a ∧ b ∧ c ↔ b ∧ c ∧ a :=
by simp only [and.left_comm, and.comm]

theorem and_not_self_iff (a : Prop) : a ∧ ¬ a ↔ false :=
iff.intro (assume h, (h.right) (h.left)) (assume h, h.elim)

theorem not_and_self_iff (a : Prop) : ¬ a ∧ a ↔ false :=
iff.intro (assume ⟨hna, ha⟩, hna ha) false.elim

theorem and_iff_left_of_imp {a b : Prop} (h : a → b) : (a ∧ b) ↔ a :=
iff.intro and.left (λ ha, ⟨ha, h ha⟩)

theorem and_iff_right_of_imp {a b : Prop} (h : b → a) : (a ∧ b) ↔ b :=
iff.intro and.right (λ hb, ⟨h hb, hb⟩)

@[simp] theorem and_iff_left_iff_imp {a b : Prop} : ((a ∧ b) ↔ a) ↔ (a → b) :=
⟨λ h ha, (h.2 ha).2, and_iff_left_of_imp⟩

@[simp] theorem and_iff_right_iff_imp {a b : Prop} : ((a ∧ b) ↔ b) ↔ (b → a) :=
⟨λ h ha, (h.2 ha).1, and_iff_right_of_imp⟩

@[simp] lemma and.congr_right_iff : (a ∧ b ↔ a ∧ c) ↔ (a → (b ↔ c)) :=
⟨λ h ha, by simp [ha] at h; exact h, and_congr_right⟩

@[simp] lemma and.congr_left_iff : (a ∧ c ↔ b ∧ c) ↔ c → (a ↔ b) :=
by simp only [and.comm, ← and.congr_right_iff]

@[simp] lemma and_self_left : a ∧ a ∧ b ↔ a ∧ b :=
⟨λ h, ⟨h.1, h.2.2⟩, λ h, ⟨h.1, h.1, h.2⟩⟩

@[simp] lemma and_self_right : (a ∧ b) ∧ b ↔ a ∧ b :=
⟨λ h, ⟨h.1.1, h.2⟩, λ h, ⟨⟨h.1, h.2⟩, h.2⟩⟩

/-! ### Declarations about `or` -/

theorem or.right_comm : (a ∨ b) ∨ c ↔ (a ∨ c) ∨ b := by rw [or_assoc, or_assoc, or_comm b]

theorem or_of_or_of_imp_of_imp (h₁ : a ∨ b) (h₂ : a → c) (h₃ : b → d) : c ∨ d :=
or.imp h₂ h₃ h₁

theorem or_of_or_of_imp_left (h₁ : a ∨ c) (h : a → b) : b ∨ c :=
or.imp_left h h₁

theorem or_of_or_of_imp_right (h₁ : c ∨ a) (h : a → b) : c ∨ b :=
or.imp_right h h₁

theorem or.elim3 (h : a ∨ b ∨ c) (ha : a → d) (hb : b → d) (hc : c → d) : d :=
or.elim h ha (assume h₂, or.elim h₂ hb hc)

theorem or_imp_distrib : (a ∨ b → c) ↔ (a → c) ∧ (b → c) :=
⟨assume h, ⟨assume ha, h (or.inl ha), assume hb, h (or.inr hb)⟩,
  assume ⟨ha, hb⟩, or.rec ha hb⟩

-- See Note [decidable namespace]
protected theorem decidable.or_iff_not_imp_left [decidable a] : a ∨ b ↔ (¬ a → b) :=
⟨or.resolve_left, λ h, dite _ or.inl (or.inr ∘ h)⟩

theorem or_iff_not_imp_left : a ∨ b ↔ (¬ a → b) := decidable.or_iff_not_imp_left

-- See Note [decidable namespace]
protected theorem decidable.or_iff_not_imp_right [decidable b] : a ∨ b ↔ (¬ b → a) :=
or.comm.trans decidable.or_iff_not_imp_left

theorem or_iff_not_imp_right : a ∨ b ↔ (¬ b → a) := decidable.or_iff_not_imp_right

-- See Note [decidable namespace]
protected theorem decidable.not_imp_not [decidable a] : (¬ a → ¬ b) ↔ (b → a) :=
⟨assume h hb, decidable.by_contradiction $ assume na, h na hb, mt⟩

theorem not_imp_not : (¬ a → ¬ b) ↔ (b → a) := decidable.not_imp_not

<<<<<<< HEAD
@[simp] theorem or.congr_left_iff : (a ∨ b ↔ a) ↔ (b → a) :=
⟨λ h hb, h.1 (or.inr hb), λ h, ⟨λ h', h'.elim id h, or.inl⟩⟩

@[simp] theorem or.congr_right_iff : (a ∨ b ↔ b) ↔ (a → b) :=
by rw [or_comm, or.congr_left_iff]
=======
@[simp] theorem or_iff_left_iff_imp : (a ∨ b ↔ a) ↔ (b → a) :=
⟨λ h hb, h.1 (or.inr hb), or_iff_left_of_imp⟩

@[simp] theorem or_iff_right_iff_imp : (a ∨ b ↔ b) ↔ (a → b) :=
by rw [or_comm, or_iff_left_iff_imp]
>>>>>>> 1e75453f

/-! ### Declarations about distributivity -/

/-- `∧` distributes over `∨` (on the left). -/
theorem and_or_distrib_left : a ∧ (b ∨ c) ↔ (a ∧ b) ∨ (a ∧ c) :=
⟨λ ⟨ha, hbc⟩, hbc.imp (and.intro ha) (and.intro ha),
 or.rec (and.imp_right or.inl) (and.imp_right or.inr)⟩

/-- `∧` distributes over `∨` (on the right). -/
theorem or_and_distrib_right : (a ∨ b) ∧ c ↔ (a ∧ c) ∨ (b ∧ c) :=
(and.comm.trans and_or_distrib_left).trans (or_congr and.comm and.comm)

/-- `∨` distributes over `∧` (on the left). -/
theorem or_and_distrib_left : a ∨ (b ∧ c) ↔ (a ∨ b) ∧ (a ∨ c) :=
⟨or.rec (λha, and.intro (or.inl ha) (or.inl ha)) (and.imp or.inr or.inr),
 and.rec $ or.rec (imp_intro ∘ or.inl) (or.imp_right ∘ and.intro)⟩

/-- `∨` distributes over `∧` (on the right). -/
theorem and_or_distrib_right : (a ∧ b) ∨ c ↔ (a ∨ c) ∧ (b ∨ c) :=
(or.comm.trans or_and_distrib_left).trans (and_congr or.comm or.comm)

@[simp] lemma or_self_left : a ∨ a ∨ b ↔ a ∨ b :=
⟨λ h, h.elim or.inl id, λ h, h.elim or.inl (or.inr ∘ or.inr)⟩

@[simp] lemma or_self_right : (a ∨ b) ∨ b ↔ a ∨ b :=
⟨λ h, h.elim id or.inr, λ h, h.elim (or.inl ∘ or.inl) or.inr⟩

/-! Declarations about `iff` -/

theorem iff_of_true (ha : a) (hb : b) : a ↔ b :=
⟨λ_, hb, λ _, ha⟩

theorem iff_of_false (ha : ¬a) (hb : ¬b) : a ↔ b :=
⟨ha.elim, hb.elim⟩

theorem iff_true_left (ha : a) : (a ↔ b) ↔ b :=
⟨λ h, h.1 ha, iff_of_true ha⟩

theorem iff_true_right (ha : a) : (b ↔ a) ↔ b :=
iff.comm.trans (iff_true_left ha)

theorem iff_false_left (ha : ¬a) : (a ↔ b) ↔ ¬b :=
⟨λ h, mt h.2 ha, iff_of_false ha⟩

theorem iff_false_right (ha : ¬a) : (b ↔ a) ↔ ¬b :=
iff.comm.trans (iff_false_left ha)

-- See Note [decidable namespace]
protected theorem decidable.not_or_of_imp [decidable a] (h : a → b) : ¬ a ∨ b :=
if ha : a then or.inr (h ha) else or.inl ha

theorem not_or_of_imp : (a → b) → ¬ a ∨ b := decidable.not_or_of_imp

-- See Note [decidable namespace]
protected theorem decidable.imp_iff_not_or [decidable a] : (a → b) ↔ (¬ a ∨ b) :=
⟨decidable.not_or_of_imp, or.neg_resolve_left⟩

theorem imp_iff_not_or : (a → b) ↔ (¬ a ∨ b) := decidable.imp_iff_not_or

-- See Note [decidable namespace]
protected theorem decidable.imp_or_distrib [decidable a] : (a → b ∨ c) ↔ (a → b) ∨ (a → c) :=
by simp [decidable.imp_iff_not_or, or.comm, or.left_comm]

theorem imp_or_distrib : (a → b ∨ c) ↔ (a → b) ∨ (a → c) := decidable.imp_or_distrib

-- See Note [decidable namespace]
protected theorem decidable.imp_or_distrib' [decidable b] : (a → b ∨ c) ↔ (a → b) ∨ (a → c) :=
by by_cases b; simp [h, or_iff_right_of_imp ((∘) false.elim)]

theorem imp_or_distrib' : (a → b ∨ c) ↔ (a → b) ∨ (a → c) := decidable.imp_or_distrib'

theorem not_imp_of_and_not : a ∧ ¬ b → ¬ (a → b)
| ⟨ha, hb⟩ h := hb $ h ha

-- See Note [decidable namespace]
protected theorem decidable.not_imp [decidable a] : ¬(a → b) ↔ a ∧ ¬b :=
⟨λ h, ⟨decidable.of_not_imp h, not_of_not_imp h⟩, not_imp_of_and_not⟩

theorem not_imp : ¬(a → b) ↔ a ∧ ¬b := decidable.not_imp

-- for monotonicity
lemma imp_imp_imp (h₀ : c → a) (h₁ : b → d) : (a → b) → (c → d) :=
assume (h₂ : a → b), h₁ ∘ h₂ ∘ h₀

-- See Note [decidable namespace]
protected theorem decidable.peirce (a b : Prop) [decidable a] : ((a → b) → a) → a :=
if ha : a then λ h, ha else λ h, h ha.elim

theorem peirce (a b : Prop) : ((a → b) → a) → a := decidable.peirce _ _

theorem peirce' {a : Prop} (H : ∀ b : Prop, (a → b) → a) : a := H _ id

-- See Note [decidable namespace]
protected theorem decidable.not_iff_not [decidable a] [decidable b] : (¬ a ↔ ¬ b) ↔ (a ↔ b) :=
by rw [@iff_def (¬ a), @iff_def' a]; exact and_congr decidable.not_imp_not decidable.not_imp_not

theorem not_iff_not : (¬ a ↔ ¬ b) ↔ (a ↔ b) := decidable.not_iff_not

-- See Note [decidable namespace]
protected theorem decidable.not_iff_comm [decidable a] [decidable b] : (¬ a ↔ b) ↔ (¬ b ↔ a) :=
by rw [@iff_def (¬ a), @iff_def (¬ b)]; exact and_congr decidable.not_imp_comm imp_not_comm

theorem not_iff_comm : (¬ a ↔ b) ↔ (¬ b ↔ a) := decidable.not_iff_comm

-- See Note [decidable namespace]
protected theorem decidable.not_iff : ∀ [decidable b], ¬ (a ↔ b) ↔ (¬ a ↔ b) :=
by intro h; cases h; simp only [h, iff_true, iff_false]

theorem not_iff : ¬ (a ↔ b) ↔ (¬ a ↔ b) := decidable.not_iff

-- See Note [decidable namespace]
protected theorem decidable.iff_not_comm [decidable a] [decidable b] : (a ↔ ¬ b) ↔ (b ↔ ¬ a) :=
by rw [@iff_def a, @iff_def b]; exact and_congr imp_not_comm decidable.not_imp_comm

theorem iff_not_comm : (a ↔ ¬ b) ↔ (b ↔ ¬ a) := decidable.iff_not_comm

-- See Note [decidable namespace]
protected theorem decidable.iff_iff_and_or_not_and_not [decidable b] :
  (a ↔ b) ↔ (a ∧ b) ∨ (¬ a ∧ ¬ b) :=
by { split; intro h,
     { rw h; by_cases b; [left,right]; split; assumption },
     { cases h with h h; cases h; split; intro; { contradiction <|> assumption } } }

theorem iff_iff_and_or_not_and_not : (a ↔ b) ↔ (a ∧ b) ∨ (¬ a ∧ ¬ b) :=
decidable.iff_iff_and_or_not_and_not

lemma decidable.iff_iff_not_or_and_or_not [decidable a] [decidable b] :
  (a ↔ b) ↔ ((¬a ∨ b) ∧ (a ∨ ¬b)) :=
begin
  rw [iff_iff_implies_and_implies a b],
  simp only [decidable.imp_iff_not_or, or.comm]
end

lemma iff_iff_not_or_and_or_not : (a ↔ b) ↔ ((¬a ∨ b) ∧ (a ∨ ¬b)) :=
decidable.iff_iff_not_or_and_or_not

-- See Note [decidable namespace]
protected theorem decidable.not_and_not_right [decidable b] : ¬(a ∧ ¬b) ↔ (a → b) :=
⟨λ h ha, h.decidable_imp_symm $ and.intro ha, λ h ⟨ha, hb⟩, hb $ h ha⟩

theorem not_and_not_right : ¬(a ∧ ¬b) ↔ (a → b) := decidable.not_and_not_right

/-- Transfer decidability of `a` to decidability of `b`, if the propositions are equivalent.
**Important**: this function should be used instead of `rw` on `decidable b`, because the
kernel will get stuck reducing the usage of `propext` otherwise,
and `dec_trivial` will not work. -/
@[inline] def decidable_of_iff (a : Prop) (h : a ↔ b) [D : decidable a] : decidable b :=
decidable_of_decidable_of_iff D h

/-- Transfer decidability of `b` to decidability of `a`, if the propositions are equivalent.
This is the same as `decidable_of_iff` but the iff is flipped. -/
@[inline] def decidable_of_iff' (b : Prop) (h : a ↔ b) [D : decidable b] : decidable a :=
decidable_of_decidable_of_iff D h.symm

/-- Prove that `a` is decidable by constructing a boolean `b` and a proof that `b ↔ a`.
(This is sometimes taken as an alternate definition of decidability.) -/
def decidable_of_bool : ∀ (b : bool) (h : b ↔ a), decidable a
| tt h := is_true (h.1 rfl)
| ff h := is_false (mt h.2 bool.ff_ne_tt)

/-! ### De Morgan's laws -/

theorem not_and_of_not_or_not (h : ¬ a ∨ ¬ b) : ¬ (a ∧ b)
| ⟨ha, hb⟩ := or.elim h (absurd ha) (absurd hb)

-- See Note [decidable namespace]
protected theorem decidable.not_and_distrib [decidable a] : ¬ (a ∧ b) ↔ ¬a ∨ ¬b :=
⟨λ h, if ha : a then or.inr (λ hb, h ⟨ha, hb⟩) else or.inl ha, not_and_of_not_or_not⟩

-- See Note [decidable namespace]
protected theorem decidable.not_and_distrib' [decidable b] : ¬ (a ∧ b) ↔ ¬a ∨ ¬b :=
⟨λ h, if hb : b then or.inl (λ ha, h ⟨ha, hb⟩) else or.inr hb, not_and_of_not_or_not⟩

/-- One of de Morgan's laws: the negation of a conjunction is logically equivalent to the
disjunction of the negations. -/
theorem not_and_distrib : ¬ (a ∧ b) ↔ ¬a ∨ ¬b := decidable.not_and_distrib

@[simp] theorem not_and : ¬ (a ∧ b) ↔ (a → ¬ b) := and_imp

theorem not_and' : ¬ (a ∧ b) ↔ b → ¬a :=
not_and.trans imp_not_comm

/-- One of de Morgan's laws: the negation of a disjunction is logically equivalent to the
conjunction of the negations. -/
theorem not_or_distrib : ¬ (a ∨ b) ↔ ¬ a ∧ ¬ b :=
⟨λ h, ⟨λ ha, h (or.inl ha), λ hb, h (or.inr hb)⟩,
 λ ⟨h₁, h₂⟩ h, or.elim h h₁ h₂⟩

-- See Note [decidable namespace]
protected theorem decidable.or_iff_not_and_not [decidable a] [decidable b] : a ∨ b ↔ ¬ (¬a ∧ ¬b) :=
by rw [← not_or_distrib, decidable.not_not]

theorem or_iff_not_and_not : a ∨ b ↔ ¬ (¬a ∧ ¬b) := decidable.or_iff_not_and_not

-- See Note [decidable namespace]
protected theorem decidable.and_iff_not_or_not [decidable a] [decidable b] :
  a ∧ b ↔ ¬ (¬ a ∨ ¬ b) :=
by rw [← decidable.not_and_distrib, decidable.not_not]

theorem and_iff_not_or_not : a ∧ b ↔ ¬ (¬ a ∨ ¬ b) := decidable.and_iff_not_or_not

end propositional

/-! ### Declarations about equality -/

section equality
variables {α : Sort*} {a b : α}

@[simp] theorem heq_iff_eq : a == b ↔ a = b :=
⟨eq_of_heq, heq_of_eq⟩

theorem proof_irrel_heq {p q : Prop} (hp : p) (hq : q) : hp == hq :=
have p = q, from propext ⟨λ _, hq, λ _, hp⟩,
by subst q; refl

theorem ne_of_mem_of_not_mem {α β} [has_mem α β] {s : β} {a b : α}
  (h : a ∈ s) : b ∉ s → a ≠ b :=
mt $ λ e, e ▸ h

theorem eq_equivalence : equivalence (@eq α) :=
⟨eq.refl, @eq.symm _, @eq.trans _⟩

/-- Transport through trivial families is the identity. -/
@[simp]
lemma eq_rec_constant {α : Sort*} {a a' : α} {β : Sort*} (y : β) (h : a = a') :
  (@eq.rec α a (λ a, β) y a' h) = y :=
by { cases h, refl, }

@[simp]
lemma eq_mp_rfl {α : Sort*} {a : α} : eq.mp (eq.refl α) a = a := rfl

@[simp]
lemma eq_mpr_rfl {α : Sort*} {a : α} : eq.mpr (eq.refl α) a = a := rfl

lemma heq_of_eq_mp :
  ∀ {α β : Sort*} {a : α} {a' : β} (e : α = β) (h₂ : (eq.mp e a) = a'), a == a'
| α ._ a a' rfl h := eq.rec_on h (heq.refl _)

lemma rec_heq_of_heq {β} {C : α → Sort*} {x : C a} {y : β} (eq : a = b) (h : x == y) :
  @eq.rec α a C x b eq == y :=
by subst eq; exact h

@[simp] lemma {u} eq_mpr_heq {α β : Sort u} (h : β = α) (x : α) : eq.mpr h x == x :=
by subst h; refl

protected lemma eq.congr {x₁ x₂ y₁ y₂ : α} (h₁ : x₁ = y₁) (h₂ : x₂ = y₂) :
  (x₁ = x₂) ↔ (y₁ = y₂) :=
by { subst h₁, subst h₂ }

lemma eq.congr_left {x y z : α} (h : x = y) : x = z ↔ y = z := by rw [h]
lemma eq.congr_right {x y z : α} (h : x = y) : z = x ↔ z = y := by rw [h]

lemma congr_arg2 {α β γ : Type*} (f : α → β → γ) {x x' : α} {y y' : β}
  (hx : x = x') (hy : y = y') : f x y = f x' y' :=
by { subst hx, subst hy }

end equality

/-! ### Declarations about quantifiers -/

section quantifiers
variables {α : Sort*} {β : Sort*} {p q : α → Prop} {b : Prop}

lemma forall_imp (h : ∀ a, p a → q a) : (∀ a, p a) → ∀ a, q a :=
λ h' a, h a (h' a)

lemma forall₂_congr {p q : α → β → Prop} (h : ∀ a b, p a b ↔ q a b) :
  (∀ a b, p a b) ↔ (∀ a b, q a b) :=
forall_congr (λ a, forall_congr (h a))

lemma forall₃_congr {γ : Sort*} {p q : α → β → γ → Prop}
  (h : ∀ a b c, p a b c ↔ q a b c) :
  (∀ a b c, p a b c) ↔ (∀ a b c, q a b c) :=
forall_congr (λ a, forall₂_congr (h a))

lemma forall₄_congr {γ δ : Sort*} {p q : α → β → γ → δ → Prop}
  (h : ∀ a b c d, p a b c d ↔ q a b c d) :
  (∀ a b c d, p a b c d) ↔ (∀ a b c d, q a b c d) :=
forall_congr (λ a, forall₃_congr (h a))

lemma Exists.imp (h : ∀ a, (p a → q a)) (p : ∃ a, p a) : ∃ a, q a := exists_imp_exists h p

lemma exists_imp_exists' {p : α → Prop} {q : β → Prop} (f : α → β) (hpq : ∀ a, p a → q (f a))
  (hp : ∃ a, p a) : ∃ b, q b :=
exists.elim hp (λ a hp', ⟨_, hpq _ hp'⟩)

lemma exists₂_congr {p q : α → β → Prop} (h : ∀ a b, p a b ↔ q a b) :
  (∃ a b, p a b) ↔ (∃ a b, q a b) :=
exists_congr (λ a, exists_congr (h a))

lemma exists₃_congr {γ : Sort*} {p q : α → β → γ → Prop}
  (h : ∀ a b c, p a b c ↔ q a b c) :
  (∃ a b c, p a b c) ↔ (∃ a b c, q a b c) :=
exists_congr (λ a, exists₂_congr (h a))

lemma exists₄_congr {γ δ : Sort*} {p q : α → β → γ → δ → Prop}
  (h : ∀ a b c d, p a b c d ↔ q a b c d) :
  (∃ a b c d, p a b c d) ↔ (∃ a b c d, q a b c d) :=
exists_congr (λ a, exists₃_congr (h a))

theorem forall_swap {p : α → β → Prop} : (∀ x y, p x y) ↔ ∀ y x, p x y :=
⟨function.swap, function.swap⟩

theorem exists_swap {p : α → β → Prop} : (∃ x y, p x y) ↔ ∃ y x, p x y :=
⟨λ ⟨x, y, h⟩, ⟨y, x, h⟩, λ ⟨y, x, h⟩, ⟨x, y, h⟩⟩

@[simp] theorem exists_imp_distrib : ((∃ x, p x) → b) ↔ ∀ x, p x → b :=
⟨λ h x hpx, h ⟨x, hpx⟩, λ h ⟨x, hpx⟩, h x hpx⟩

/--
Extract an element from a existential statement, using `classical.some`.
-/
-- This enables projection notation.
@[reducible] noncomputable def Exists.some {p : α → Prop} (P : ∃ a, p a) : α := classical.some P

/--
Show that an element extracted from `P : ∃ a, p a` using `P.some` satisfies `p`.
-/
lemma Exists.some_spec {p : α → Prop} (P : ∃ a, p a) : p (P.some) := classical.some_spec P

--theorem forall_not_of_not_exists (h : ¬ ∃ x, p x) : ∀ x, ¬ p x :=
--forall_imp_of_exists_imp h

theorem not_exists_of_forall_not (h : ∀ x, ¬ p x) : ¬ ∃ x, p x :=
exists_imp_distrib.2 h

@[simp] theorem not_exists : (¬ ∃ x, p x) ↔ ∀ x, ¬ p x :=
exists_imp_distrib

theorem not_forall_of_exists_not : (∃ x, ¬ p x) → ¬ ∀ x, p x
| ⟨x, hn⟩ h := hn (h x)

-- See Note [decidable namespace]
protected theorem decidable.not_forall {p : α → Prop}
  [decidable (∃ x, ¬ p x)] [∀ x, decidable (p x)] : (¬ ∀ x, p x) ↔ ∃ x, ¬ p x :=
⟨not.decidable_imp_symm $ λ nx x, nx.decidable_imp_symm $ λ h, ⟨x, h⟩,
 not_forall_of_exists_not⟩

@[simp] theorem not_forall {p : α → Prop} : (¬ ∀ x, p x) ↔ ∃ x, ¬ p x := decidable.not_forall

-- See Note [decidable namespace]
protected theorem decidable.not_forall_not [decidable (∃ x, p x)] :
  (¬ ∀ x, ¬ p x) ↔ ∃ x, p x :=
(@decidable.not_iff_comm _ _ _ (decidable_of_iff (¬ ∃ x, p x) not_exists)).1 not_exists

theorem not_forall_not : (¬ ∀ x, ¬ p x) ↔ ∃ x, p x := decidable.not_forall_not

-- See Note [decidable namespace]
protected theorem decidable.not_exists_not [∀ x, decidable (p x)] : (¬ ∃ x, ¬ p x) ↔ ∀ x, p x :=
by simp [decidable.not_not]

@[simp] theorem not_exists_not : (¬ ∃ x, ¬ p x) ↔ ∀ x, p x := decidable.not_exists_not

@[simp] theorem forall_true_iff : (α → true) ↔ true :=
iff_true_intro (λ _, trivial)

-- Unfortunately this causes simp to loop sometimes, so we
-- add the 2 and 3 cases as simp lemmas instead
theorem forall_true_iff' (h : ∀ a, p a ↔ true) : (∀ a, p a) ↔ true :=
iff_true_intro (λ _, of_iff_true (h _))

@[simp] theorem forall_2_true_iff {β : α → Sort*} : (∀ a, β a → true) ↔ true :=
forall_true_iff' $ λ _, forall_true_iff

@[simp] theorem forall_3_true_iff {β : α → Sort*} {γ : Π a, β a → Sort*} :
  (∀ a (b : β a), γ a b → true) ↔ true :=
forall_true_iff' $ λ _, forall_2_true_iff

@[simp] theorem forall_const (α : Sort*) [i : nonempty α] : (α → b) ↔ b :=
⟨i.elim, λ hb x, hb⟩

@[simp] theorem exists_const (α : Sort*) [i : nonempty α] : (∃ x : α, b) ↔ b :=
⟨λ ⟨x, h⟩, h, i.elim exists.intro⟩

theorem forall_and_distrib : (∀ x, p x ∧ q x) ↔ (∀ x, p x) ∧ (∀ x, q x) :=
⟨λ h, ⟨λ x, (h x).left, λ x, (h x).right⟩, λ ⟨h₁, h₂⟩ x, ⟨h₁ x, h₂ x⟩⟩

theorem exists_or_distrib : (∃ x, p x ∨ q x) ↔ (∃ x, p x) ∨ (∃ x, q x) :=
⟨λ ⟨x, hpq⟩, hpq.elim (λ hpx, or.inl ⟨x, hpx⟩) (λ hqx, or.inr ⟨x, hqx⟩),
 λ hepq, hepq.elim (λ ⟨x, hpx⟩, ⟨x, or.inl hpx⟩) (λ ⟨x, hqx⟩, ⟨x, or.inr hqx⟩)⟩

@[simp] theorem exists_and_distrib_left {q : Prop} {p : α → Prop} :
  (∃x, q ∧ p x) ↔ q ∧ (∃x, p x) :=
⟨λ ⟨x, hq, hp⟩, ⟨hq, x, hp⟩, λ ⟨hq, x, hp⟩, ⟨x, hq, hp⟩⟩

@[simp] theorem exists_and_distrib_right {q : Prop} {p : α → Prop} :
  (∃x, p x ∧ q) ↔ (∃x, p x) ∧ q :=
by simp [and_comm]

@[simp] theorem forall_eq {a' : α} : (∀a, a = a' → p a) ↔ p a' :=
⟨λ h, h a' rfl, λ h a e, e.symm ▸ h⟩

@[simp] theorem forall_eq' {a' : α} : (∀a, a' = a → p a) ↔ p a' :=
by simp [@eq_comm _ a']

-- this lemma is needed to simplify the output of `list.mem_cons_iff`
@[simp] theorem forall_eq_or_imp {a' : α} : (∀ a, a = a' ∨ q a → p a) ↔ p a' ∧ ∀ a, q a → p a :=
by simp only [or_imp_distrib, forall_and_distrib, forall_eq]

@[simp] theorem exists_eq {a' : α} : ∃ a, a = a' := ⟨_, rfl⟩

@[simp] theorem exists_eq' {a' : α} : ∃ a, a' = a := ⟨_, rfl⟩

@[simp] theorem exists_eq_left {a' : α} : (∃ a, a = a' ∧ p a) ↔ p a' :=
⟨λ ⟨a, e, h⟩, e ▸ h, λ h, ⟨_, rfl, h⟩⟩

@[simp] theorem exists_eq_right {a' : α} : (∃ a, p a ∧ a = a') ↔ p a' :=
(exists_congr $ by exact λ a, and.comm).trans exists_eq_left

@[simp] theorem exists_apply_eq_apply {α β : Type*} (f : α → β) (a' : α) : ∃ a, f a = f a' :=
⟨a', rfl⟩

@[simp] theorem exists_apply_eq_apply' {α β : Type*} (f : α → β) (a' : α) : ∃ a, f a' = f a :=
⟨a', rfl⟩

@[simp] theorem exists_exists_and_eq_and {f : α → β} {p : α → Prop} {q : β → Prop} :
  (∃ b, (∃ a, p a ∧ f a = b) ∧ q b) ↔ ∃ a, p a ∧ q (f a) :=
⟨λ ⟨b, ⟨a, ha, hab⟩, hb⟩, ⟨a, ha, hab.symm ▸ hb⟩, λ ⟨a, hp, hq⟩, ⟨f a, ⟨a, hp, rfl⟩, hq⟩⟩

@[simp] theorem exists_exists_eq_and {f : α → β} {p : β → Prop} :
  (∃ b, (∃ a, f a = b) ∧ p b) ↔ ∃ a, p (f a) :=
⟨λ ⟨b, ⟨a, ha⟩, hb⟩, ⟨a, ha.symm ▸ hb⟩, λ ⟨a, ha⟩, ⟨f a, ⟨a, rfl⟩, ha⟩⟩

@[simp] theorem forall_apply_eq_imp_iff {f : α → β} {p : β → Prop} :
  (∀ a, ∀ b, f a = b → p b) ↔ (∀ a, p (f a)) :=
⟨λ h a, h a (f a) rfl, λ h a b hab, hab ▸ h a⟩

@[simp] theorem forall_apply_eq_imp_iff' {f : α → β} {p : β → Prop} :
  (∀ b, ∀ a, f a = b → p b) ↔ (∀ a, p (f a)) :=
by { rw forall_swap, simp }

@[simp] theorem forall_eq_apply_imp_iff {f : α → β} {p : β → Prop} :
  (∀ a, ∀ b, b = f a → p b) ↔ (∀ a, p (f a)) :=
by simp [@eq_comm _ _ (f _)]

@[simp] theorem forall_eq_apply_imp_iff' {f : α → β} {p : β → Prop} :
  (∀ b, ∀ a, b = f a → p b) ↔ (∀ a, p (f a)) :=
by { rw forall_swap, simp }

@[simp] theorem forall_apply_eq_imp_iff₂ {f : α → β} {p : α → Prop} {q : β → Prop} :
  (∀ b, ∀ a, p a → f a = b → q b) ↔ ∀ a, p a → q (f a) :=
⟨λ h a ha, h (f a) a ha rfl, λ h b a ha hb, hb ▸ h a ha⟩

@[simp] theorem exists_eq_left' {a' : α} : (∃ a, a' = a ∧ p a) ↔ p a' :=
by simp [@eq_comm _ a']

@[simp] theorem exists_eq_right' {a' : α} : (∃ a, p a ∧ a' = a) ↔ p a' :=
by simp [@eq_comm _ a']

theorem exists_comm {p : α → β → Prop} : (∃ a b, p a b) ↔ ∃ b a, p a b :=
⟨λ ⟨a, b, h⟩, ⟨b, a, h⟩, λ ⟨b, a, h⟩, ⟨a, b, h⟩⟩

theorem forall_or_of_or_forall (h : b ∨ ∀x, p x) (x) : b ∨ p x :=
h.imp_right $ λ h₂, h₂ x

-- See Note [decidable namespace]
protected theorem decidable.forall_or_distrib_left {q : Prop} {p : α → Prop} [decidable q] :
  (∀x, q ∨ p x) ↔ q ∨ (∀x, p x) :=
⟨λ h, if hq : q then or.inl hq else or.inr $ λ x, (h x).resolve_left hq,
  forall_or_of_or_forall⟩

theorem forall_or_distrib_left {q : Prop} {p : α → Prop} :
  (∀x, q ∨ p x) ↔ q ∨ (∀x, p x) := decidable.forall_or_distrib_left

-- See Note [decidable namespace]
protected theorem decidable.forall_or_distrib_right {q : Prop} {p : α → Prop} [decidable q] :
  (∀x, p x ∨ q) ↔ (∀x, p x) ∨ q :=
by simp [or_comm, decidable.forall_or_distrib_left]

theorem forall_or_distrib_right {q : Prop} {p : α → Prop} :
  (∀x, p x ∨ q) ↔ (∀x, p x) ∨ q := decidable.forall_or_distrib_right

/-- A predicate holds everywhere on the image of a surjective functions iff
    it holds everywhere. -/
theorem forall_iff_forall_surj
  {α β : Type*} {f : α → β} (h : function.surjective f) {P : β → Prop} :
  (∀ a, P (f a)) ↔ ∀ b, P b :=
⟨λ ha b, by cases h b with a hab; rw ←hab; exact ha a, λ hb a, hb $ f a⟩

@[simp] theorem exists_prop {p q : Prop} : (∃ h : p, q) ↔ p ∧ q :=
⟨λ ⟨h₁, h₂⟩, ⟨h₁, h₂⟩, λ ⟨h₁, h₂⟩, ⟨h₁, h₂⟩⟩

@[simp] theorem exists_false : ¬ (∃a:α, false) := assume ⟨a, h⟩, h

theorem Exists.fst {p : b → Prop} : Exists p → b
| ⟨h, _⟩ := h

theorem Exists.snd {p : b → Prop} : ∀ h : Exists p, p h.fst
| ⟨_, h⟩ := h

@[simp] theorem forall_prop_of_true {p : Prop} {q : p → Prop} (h : p) : (∀ h' : p, q h') ↔ q h :=
@forall_const (q h) p ⟨h⟩

@[simp] theorem exists_prop_of_true {p : Prop} {q : p → Prop} (h : p) : (∃ h' : p, q h') ↔ q h :=
@exists_const (q h) p ⟨h⟩

@[simp] theorem forall_prop_of_false {p : Prop} {q : p → Prop} (hn : ¬ p) :
  (∀ h' : p, q h') ↔ true :=
iff_true_intro $ λ h, hn.elim h

@[simp] theorem exists_prop_of_false {p : Prop} {q : p → Prop} : ¬ p → ¬ (∃ h' : p, q h') :=
mt Exists.fst

lemma exists_unique.exists {α : Sort*} {p : α → Prop} (h : ∃! x, p x) : ∃ x, p x :=
exists.elim h (λ x hx, ⟨x, and.left hx⟩)

lemma exists_unique.unique {α : Sort*} {p : α → Prop} (h : ∃! x, p x)
  {y₁ y₂ : α} (py₁ : p y₁) (py₂ : p y₂) : y₁ = y₂ :=
unique_of_exists_unique h py₁ py₂

@[simp] lemma exists_unique_iff_exists {α : Sort*} [subsingleton α] {p : α → Prop} :
  (∃! x, p x) ↔ ∃ x, p x :=
⟨λ h, h.exists, Exists.imp $ λ x hx, ⟨hx, λ y _, subsingleton.elim y x⟩⟩

lemma exists_unique.elim2 {α : Sort*} {p : α → Sort*} [∀ x, subsingleton (p x)]
  {q : Π x (h : p x), Prop} {b : Prop} (h₂ : ∃! x (h : p x), q x h)
  (h₁ : ∀ x (h : p x), q x h → (∀ y (hy : p y), q y hy → y = x) → b) : b :=
begin
  simp only [exists_unique_iff_exists] at h₂,
  apply h₂.elim,
  exact λ x ⟨hxp, hxq⟩ H, h₁ x hxp hxq (λ y hyp hyq, H y ⟨hyp, hyq⟩)
end

lemma exists_unique.intro2 {α : Sort*} {p : α → Sort*} [∀ x, subsingleton (p x)]
  {q : Π (x : α) (h : p x), Prop} (w : α) (hp : p w) (hq : q w hp)
  (H : ∀ y (hy : p y), q y hy → y = w) :
  ∃! x (hx : p x), q x hx :=
begin
  simp only [exists_unique_iff_exists],
  exact exists_unique.intro w ⟨hp, hq⟩ (λ y ⟨hyp, hyq⟩, H y hyp hyq)
end

lemma exists_unique.exists2 {α : Sort*} {p : α → Sort*} {q : Π (x : α) (h : p x), Prop}
  (h : ∃! x (hx : p x), q x hx) :
  ∃ x (hx : p x), q x hx :=
h.exists.imp (λ x hx, hx.exists)

lemma exists_unique.unique2 {α : Sort*} {p : α → Sort*} [∀ x, subsingleton (p x)]
  {q : Π (x : α) (hx : p x), Prop} (h : ∃! x (hx : p x), q x hx)
  {y₁ y₂ : α} (hpy₁ : p y₁) (hqy₁ : q y₁ hpy₁)
  (hpy₂ : p y₂) (hqy₂ : q y₂ hpy₂) : y₁ = y₂ :=
begin
  simp only [exists_unique_iff_exists] at h,
  exact h.unique ⟨hpy₁, hqy₁⟩ ⟨hpy₂, hqy₂⟩
end

end quantifiers

/-! ### Classical lemmas -/

namespace classical
variables {α : Sort*} {p : α → Prop}

theorem cases {p : Prop → Prop} (h1 : p true) (h2 : p false) : ∀a, p a :=
assume a, cases_on a h1 h2

/- use shortened names to avoid conflict when classical namespace is open. -/
noncomputable lemma dec (p : Prop) : decidable p := -- see Note [classical lemma]
by apply_instance
noncomputable lemma dec_pred (p : α → Prop) : decidable_pred p := -- see Note [classical lemma]
by apply_instance
noncomputable lemma dec_rel (p : α → α → Prop) : decidable_rel p := -- see Note [classical lemma]
by apply_instance
noncomputable lemma dec_eq (α : Sort*) : decidable_eq α := -- see Note [classical lemma]
by apply_instance

/--
We make decidability results that depends on `classical.choice` noncomputable lemmas.
* We have to mark them as noncomputable, because otherwise Lean will try to generate bytecode
  for them, and fail because it depends on `classical.choice`.
* We make them lemmas, and not definitions, because otherwise later definitions will raise
  \"failed to generate bytecode\" errors when writing something like
  `letI := classical.dec_eq _`.
Cf. <https://leanprover-community.github.io/archive/113488general/08268noncomputabletheorem.html>
-/
library_note "classical lemma"

/-- Construct a function from a default value `H0`, and a function to use if there exists a value
satisfying the predicate. -/
@[elab_as_eliminator]
noncomputable def {u} exists_cases {C : Sort u} (H0 : C) (H : ∀ a, p a → C) : C :=
if h : ∃ a, p a then H (classical.some h) (classical.some_spec h) else H0

lemma some_spec2 {α : Sort*} {p : α → Prop} {h : ∃a, p a}
  (q : α → Prop) (hpq : ∀a, p a → q a) : q (some h) :=
hpq _ $ some_spec _

/-- A version of classical.indefinite_description which is definitionally equal to a pair -/
noncomputable def subtype_of_exists {α : Type*} {P : α → Prop} (h : ∃ x, P x) : {x // P x} :=
⟨classical.some h, classical.some_spec h⟩

end classical

/-- This function has the same type as `exists.rec_on`, and can be used to case on an equality,
but `exists.rec_on` can only eliminate into Prop, while this version eliminates into any universe
using the axiom of choice. -/
@[elab_as_eliminator]
noncomputable def {u} exists.classical_rec_on
 {α} {p : α → Prop} (h : ∃ a, p a) {C : Sort u} (H : ∀ a, p a → C) : C :=
H (classical.some h) (classical.some_spec h)

/-! ### Declarations about bounded quantifiers -/

section bounded_quantifiers
variables {α : Sort*} {r p q : α → Prop} {P Q : ∀ x, p x → Prop} {b : Prop}

theorem bex_def : (∃ x (h : p x), q x) ↔ ∃ x, p x ∧ q x :=
⟨λ ⟨x, px, qx⟩, ⟨x, px, qx⟩, λ ⟨x, px, qx⟩, ⟨x, px, qx⟩⟩

theorem bex.elim {b : Prop} : (∃ x h, P x h) → (∀ a h, P a h → b) → b
| ⟨a, h₁, h₂⟩ h' := h' a h₁ h₂

theorem bex.intro (a : α) (h₁ : p a) (h₂ : P a h₁) : ∃ x (h : p x), P x h :=
⟨a, h₁, h₂⟩

theorem ball_congr (H : ∀ x h, P x h ↔ Q x h) :
  (∀ x h, P x h) ↔ (∀ x h, Q x h) :=
forall_congr $ λ x, forall_congr (H x)

theorem bex_congr (H : ∀ x h, P x h ↔ Q x h) :
  (∃ x h, P x h) ↔ (∃ x h, Q x h) :=
exists_congr $ λ x, exists_congr (H x)

theorem ball.imp_right (H : ∀ x h, (P x h → Q x h))
  (h₁ : ∀ x h, P x h) (x h) : Q x h :=
H _ _ $ h₁ _ _

theorem bex.imp_right (H : ∀ x h, (P x h → Q x h)) :
  (∃ x h, P x h) → ∃ x h, Q x h
| ⟨x, h, h'⟩ := ⟨_, _, H _ _ h'⟩

theorem ball.imp_left (H : ∀ x, p x → q x)
  (h₁ : ∀ x, q x → r x) (x) (h : p x) : r x :=
h₁ _ $ H _ h

theorem bex.imp_left (H : ∀ x, p x → q x) :
  (∃ x (_ : p x), r x) → ∃ x (_ : q x), r x
| ⟨x, hp, hr⟩ := ⟨x, H _ hp, hr⟩

theorem ball_of_forall (h : ∀ x, p x) (x) : p x :=
h x

theorem forall_of_ball (H : ∀ x, p x) (h : ∀ x, p x → q x) (x) : q x :=
h x $ H x

theorem bex_of_exists (H : ∀ x, p x) : (∃ x, q x) → ∃ x (_ : p x), q x
| ⟨x, hq⟩ := ⟨x, H x, hq⟩

theorem exists_of_bex : (∃ x (_ : p x), q x) → ∃ x, q x
| ⟨x, _, hq⟩ := ⟨x, hq⟩

@[simp] theorem bex_imp_distrib : ((∃ x h, P x h) → b) ↔ (∀ x h, P x h → b) :=
by simp

theorem not_bex : (¬ ∃ x h, P x h) ↔ ∀ x h, ¬ P x h :=
bex_imp_distrib

theorem not_ball_of_bex_not : (∃ x h, ¬ P x h) → ¬ ∀ x h, P x h
| ⟨x, h, hp⟩ al := hp $ al x h

-- See Note [decidable namespace]
protected theorem decidable.not_ball [decidable (∃ x h, ¬ P x h)] [∀ x h, decidable (P x h)] :
  (¬ ∀ x h, P x h) ↔ (∃ x h, ¬ P x h) :=
⟨not.decidable_imp_symm $ λ nx x h, nx.decidable_imp_symm $ λ h', ⟨x, h, h'⟩,
 not_ball_of_bex_not⟩

theorem not_ball : (¬ ∀ x h, P x h) ↔ (∃ x h, ¬ P x h) := decidable.not_ball

theorem ball_true_iff (p : α → Prop) : (∀ x, p x → true) ↔ true :=
iff_true_intro (λ h hrx, trivial)

theorem ball_and_distrib : (∀ x h, P x h ∧ Q x h) ↔ (∀ x h, P x h) ∧ (∀ x h, Q x h) :=
iff.trans (forall_congr $ λ x, forall_and_distrib) forall_and_distrib

theorem bex_or_distrib : (∃ x h, P x h ∨ Q x h) ↔ (∃ x h, P x h) ∨ (∃ x h, Q x h) :=
iff.trans (exists_congr $ λ x, exists_or_distrib) exists_or_distrib

end bounded_quantifiers

namespace classical
local attribute [instance] prop_decidable

theorem not_ball {α : Sort*} {p : α → Prop} {P : Π (x : α), p x → Prop} :
  (¬ ∀ x h, P x h) ↔ (∃ x h, ¬ P x h) := _root_.not_ball

end classical

lemma ite_eq_iff {α} {p : Prop} [decidable p] {a b c : α} :
  (if p then a else b) = c ↔ p ∧ a = c ∨ ¬p ∧ b = c :=
by by_cases p; simp *

@[simp] lemma ite_eq_left_iff {α} {p : Prop} [decidable p] {a b : α} :
  (if p then a else b) = a ↔ (¬p → b = a) :=
by by_cases p; simp *

@[simp] lemma ite_eq_right_iff {α} {p : Prop} [decidable p] {a b : α} :
  (if p then a else b) = b ↔ (p → a = b) :=
by by_cases p; simp *

/-! ### Declarations about `nonempty` -/

section nonempty
universe variables u v w
variables {α : Type u} {β : Type v} {γ : α → Type w}

attribute [simp] nonempty_of_inhabited

@[priority 20]
instance has_zero.nonempty [has_zero α] : nonempty α := ⟨0⟩
@[priority 20]
instance has_one.nonempty [has_one α] : nonempty α := ⟨1⟩

lemma exists_true_iff_nonempty {α : Sort*} : (∃a:α, true) ↔ nonempty α :=
iff.intro (λ⟨a, _⟩, ⟨a⟩) (λ⟨a⟩, ⟨a, trivial⟩)

@[simp] lemma nonempty_Prop {p : Prop} : nonempty p ↔ p :=
iff.intro (assume ⟨h⟩, h) (assume h, ⟨h⟩)

lemma not_nonempty_iff_imp_false : ¬ nonempty α ↔ α → false :=
⟨λ h a, h ⟨a⟩, λ h ⟨a⟩, h a⟩

@[simp] lemma nonempty_sigma : nonempty (Σa:α, γ a) ↔ (∃a:α, nonempty (γ a)) :=
iff.intro (assume ⟨⟨a, c⟩⟩, ⟨a, ⟨c⟩⟩) (assume ⟨a, ⟨c⟩⟩, ⟨⟨a, c⟩⟩)

@[simp] lemma nonempty_subtype {α : Sort u} {p : α → Prop} : nonempty (subtype p) ↔ (∃a:α, p a) :=
iff.intro (assume ⟨⟨a, h⟩⟩, ⟨a, h⟩) (assume ⟨a, h⟩, ⟨⟨a, h⟩⟩)

@[simp] lemma nonempty_prod : nonempty (α × β) ↔ (nonempty α ∧ nonempty β) :=
iff.intro (assume ⟨⟨a, b⟩⟩, ⟨⟨a⟩, ⟨b⟩⟩) (assume ⟨⟨a⟩, ⟨b⟩⟩, ⟨⟨a, b⟩⟩)

@[simp] lemma nonempty_pprod {α : Sort u} {β : Sort v} :
  nonempty (pprod α β) ↔ (nonempty α ∧ nonempty β) :=
iff.intro (assume ⟨⟨a, b⟩⟩, ⟨⟨a⟩, ⟨b⟩⟩) (assume ⟨⟨a⟩, ⟨b⟩⟩, ⟨⟨a, b⟩⟩)

@[simp] lemma nonempty_sum : nonempty (α ⊕ β) ↔ (nonempty α ∨ nonempty β) :=
iff.intro
  (assume ⟨h⟩, match h with sum.inl a := or.inl ⟨a⟩ | sum.inr b := or.inr ⟨b⟩ end)
  (assume h, match h with or.inl ⟨a⟩ := ⟨sum.inl a⟩ | or.inr ⟨b⟩ := ⟨sum.inr b⟩ end)

@[simp] lemma nonempty_psum {α : Sort u} {β : Sort v} :
  nonempty (psum α β) ↔ (nonempty α ∨ nonempty β) :=
iff.intro
  (assume ⟨h⟩, match h with psum.inl a := or.inl ⟨a⟩ | psum.inr b := or.inr ⟨b⟩ end)
  (assume h, match h with or.inl ⟨a⟩ := ⟨psum.inl a⟩ | or.inr ⟨b⟩ := ⟨psum.inr b⟩ end)

@[simp] lemma nonempty_psigma {α : Sort u} {β : α → Sort v} :
  nonempty (psigma β) ↔ (∃a:α, nonempty (β a)) :=
iff.intro (assume ⟨⟨a, c⟩⟩, ⟨a, ⟨c⟩⟩) (assume ⟨a, ⟨c⟩⟩, ⟨⟨a, c⟩⟩)

@[simp] lemma nonempty_empty : ¬ nonempty empty :=
assume ⟨h⟩, h.elim

@[simp] lemma nonempty_ulift : nonempty (ulift α) ↔ nonempty α :=
iff.intro (assume ⟨⟨a⟩⟩, ⟨a⟩) (assume ⟨a⟩, ⟨⟨a⟩⟩)

@[simp] lemma nonempty_plift {α : Sort u} : nonempty (plift α) ↔ nonempty α :=
iff.intro (assume ⟨⟨a⟩⟩, ⟨a⟩) (assume ⟨a⟩, ⟨⟨a⟩⟩)

@[simp] lemma nonempty.forall {α : Sort u} {p : nonempty α → Prop} :
  (∀h:nonempty α, p h) ↔ (∀a, p ⟨a⟩) :=
iff.intro (assume h a, h _) (assume h ⟨a⟩, h _)

@[simp] lemma nonempty.exists {α : Sort u} {p : nonempty α → Prop} :
  (∃h:nonempty α, p h) ↔ (∃a, p ⟨a⟩) :=
iff.intro (assume ⟨⟨a⟩, h⟩, ⟨a, h⟩) (assume ⟨a, h⟩, ⟨⟨a⟩, h⟩)

lemma classical.nonempty_pi {α : Sort u} {β : α → Sort v} :
  nonempty (Πa:α, β a) ↔ (∀a:α, nonempty (β a)) :=
iff.intro (assume ⟨f⟩ a, ⟨f a⟩) (assume f, ⟨assume a, classical.choice $ f a⟩)

/-- Using `classical.choice`, lifts a (`Prop`-valued) `nonempty` instance to a (`Type`-valued)
  `inhabited` instance. `classical.inhabited_of_nonempty` already exists, in
  `core/init/classical.lean`, but the assumption is not a type class argument,
  which makes it unsuitable for some applications. -/
noncomputable def classical.inhabited_of_nonempty' {α : Sort u} [h : nonempty α] : inhabited α :=
⟨classical.choice h⟩

/-- Using `classical.choice`, extracts a term from a `nonempty` type. -/
@[reducible] protected noncomputable def nonempty.some {α : Sort u} (h : nonempty α) : α :=
classical.choice h

/-- Using `classical.choice`, extracts a term from a `nonempty` type. -/
@[reducible] protected noncomputable def classical.arbitrary (α : Sort u) [h : nonempty α] : α :=
classical.choice h

/-- Given `f : α → β`, if `α` is nonempty then `β` is also nonempty.
  `nonempty` cannot be a `functor`, because `functor` is restricted to `Type`. -/
lemma nonempty.map {α : Sort u} {β : Sort v} (f : α → β) : nonempty α → nonempty β
| ⟨h⟩ := ⟨f h⟩

protected lemma nonempty.map2 {α β γ : Sort*} (f : α → β → γ) : nonempty α → nonempty β → nonempty γ
| ⟨x⟩ ⟨y⟩ := ⟨f x y⟩

protected lemma nonempty.congr {α : Sort u} {β : Sort v} (f : α → β) (g : β → α) :
  nonempty α ↔ nonempty β :=
⟨nonempty.map f, nonempty.map g⟩

lemma nonempty.elim_to_inhabited {α : Sort*} [h : nonempty α] {p : Prop}
  (f : inhabited α → p) : p :=
h.elim $ f ∘ inhabited.mk

instance {α β} [h : nonempty α] [h2 : nonempty β] : nonempty (α × β) :=
h.elim $ λ g, h2.elim $ λ g2, ⟨⟨g, g2⟩⟩

end nonempty

section ite

/-- A function applied to a `dite` is a `dite` of that function applied to each of the branches. -/
lemma apply_dite {α β : Sort*} (f : α → β) (P : Prop) [decidable P] (x : P → α) (y : ¬P → α) :
  f (dite P x y) = dite P (λ h, f (x h)) (λ h, f (y h)) :=
by { by_cases h : P; simp [h] }

/-- A function applied to a `ite` is a `ite` of that function applied to each of the branches. -/
lemma apply_ite {α β : Sort*} (f : α → β) (P : Prop) [decidable P] (x y : α) :
  f (ite P x y) = ite P (f x) (f y) :=
apply_dite f P (λ _, x) (λ _, y)

/-- A two-argument function applied to two `dite`s is a `dite` of that two-argument function
applied to each of the branches. -/
lemma apply_dite2 {α β γ : Sort*} (f : α → β → γ) (P : Prop) [decidable P] (a : P → α)
  (b : ¬P → α) (c : P → β) (d : ¬P → β) :
  f (dite P a b) (dite P c d) = dite P (λ h, f (a h) (c h)) (λ h, f (b h) (d h)) :=
by { by_cases h : P; simp [h] }

/-- A two-argument function applied to two `ite`s is a `ite` of that two-argument function
applied to each of the branches. -/
lemma apply_ite2 {α β γ : Sort*} (f : α → β → γ) (P : Prop) [decidable P] (a b : α) (c d : β) :
  f (ite P a b) (ite P c d) = ite P (f a c) (f b d) :=
apply_dite2 f P (λ _, a) (λ _, b) (λ _, c) (λ _, d)

/-- A 'dite' producing a `Pi` type `Π a, β a`, applied to a value `x : α`
is a `dite` that applies either branch to `x`. -/
lemma dite_apply {α : Sort*} {β : α → Sort*} (P : Prop) [decidable P]
  (f : P → Π a, β a) (g : ¬ P → Π a, β a) (x : α) :
  (dite P f g) x = dite P (λ h, f h x) (λ h, g h x) :=
by { by_cases h : P; simp [h] }

/-- A 'ite' producing a `Pi` type `Π a, β a`, applied to a value `x : α`
is a `ite` that applies either branch to `x` -/
lemma ite_apply {α : Sort*} {β : α → Sort*} (P : Prop) [decidable P]
  (f g : Π a, β a) (x : α) :
  (ite P f g) x = ite P (f x) (g x) :=
dite_apply P (λ _, f) (λ _, g) x

/-- Negation of the condition `P : Prop` in a `dite` is the same as swapping the branches. -/
@[simp] lemma dite_not {α : Sort*} (P : Prop) [decidable P] (x : ¬ P → α) (y : ¬¬ P → α) :
  dite (¬ P) x y = dite P (λ h, y (not_not_intro h)) x :=
by { by_cases h : P; simp [h] }

/-- Negation of the condition `P : Prop` in a `ite` is the same as swapping the branches. -/
@[simp] lemma ite_not {α : Sort*} (P : Prop) [decidable P] (x y : α) :
  ite (¬ P) x y = ite P y x :=
dite_not P (λ _, x) (λ _, y)

lemma ite_and {α} {p q : Prop} [decidable p] [decidable q] {x y : α} :
  ite (p ∧ q) x y = ite p (ite q x y) y :=
by { by_cases hp : p; by_cases hq : q; simp [hp, hq] }


end ite<|MERGE_RESOLUTION|>--- conflicted
+++ resolved
@@ -383,19 +383,11 @@
 
 theorem not_imp_not : (¬ a → ¬ b) ↔ (b → a) := decidable.not_imp_not
 
-<<<<<<< HEAD
-@[simp] theorem or.congr_left_iff : (a ∨ b ↔ a) ↔ (b → a) :=
-⟨λ h hb, h.1 (or.inr hb), λ h, ⟨λ h', h'.elim id h, or.inl⟩⟩
-
-@[simp] theorem or.congr_right_iff : (a ∨ b ↔ b) ↔ (a → b) :=
-by rw [or_comm, or.congr_left_iff]
-=======
 @[simp] theorem or_iff_left_iff_imp : (a ∨ b ↔ a) ↔ (b → a) :=
 ⟨λ h hb, h.1 (or.inr hb), or_iff_left_of_imp⟩
 
 @[simp] theorem or_iff_right_iff_imp : (a ∨ b ↔ b) ↔ (a → b) :=
 by rw [or_comm, or_iff_left_iff_imp]
->>>>>>> 1e75453f
 
 /-! ### Declarations about distributivity -/
 

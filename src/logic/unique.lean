/-
Copyright (c) 2019 Johan Commelin. All rights reserved.
Released under Apache 2.0 license as described in the file LICENSE.
Authors: Johan Commelin
-/
import tactic.basic
import logic.is_empty

/-!
# Types with a unique term

In this file we define a typeclass `unique`,
which expresses that a type has a unique term.
In other words, a type that is `inhabited` and a `subsingleton`.

## Main declaration

* `unique`: a typeclass that expresses that a type has a unique term.

## Main statements

* `unique.mk'`: an inhabited subsingleton type is `unique`. This can not be an instance because it
  would lead to loops in typeclass inference.

* `function.surjective.unique`: if the domain of a surjective function is `unique`, then its
  codomain is `unique` as well.

* `function.injective.subsingleton`: if the codomain of an injective function is `subsingleton`,
  then its domain is `subsingleton` as well.

* `function.injective.unique`: if the codomain of an injective function is `subsingleton` and its
  domain is `inhabited`, then its domain is `unique`.

## Implementation details

The typeclass `unique α` is implemented as a type,
rather than a `Prop`-valued predicate,
for good definitional properties of the default term.

-/

universes u v w

variables {α : Sort u} {β : Sort v} {γ : Sort w}

/-- `unique α` expresses that `α` is a type with a unique term `default α`.

This is implemented as a type, rather than a `Prop`-valued predicate,
for good definitional properties of the default term. -/
@[ext]
structure unique (α : Sort u) extends inhabited α :=
(uniq : ∀ a:α, a = default)

attribute [class] unique

instance punit.unique : unique punit.{u} :=
{ default := punit.star,
  uniq := λ x, punit_eq x _ }

<<<<<<< HEAD
=======
/-- Every provable proposition is unique, as all proofs are equal. -/
>>>>>>> 2734d912
def unique_prop {p : Prop} (h : p) : unique p :=
{ default := h, uniq := λ x, rfl }

instance : unique true := unique_prop trivial

lemma fin.eq_zero : ∀ n : fin 1, n = 0
| ⟨n, hn⟩ := fin.eq_of_veq (nat.eq_zero_of_le_zero (nat.le_of_lt_succ hn))

instance {n : ℕ} : inhabited (fin n.succ) := ⟨0⟩

@[simp] lemma fin.default_eq_zero (n : ℕ) : default (fin n.succ) = 0 := rfl

instance fin.unique : unique (fin 1) :=
{ uniq := fin.eq_zero, .. fin.inhabited }

namespace unique
open function

section

variables [unique α]

@[priority 100] -- see Note [lower instance priority]
instance : inhabited α := to_inhabited ‹unique α›

lemma eq_default (a : α) : a = default α := uniq _ a

lemma default_eq (a : α) : default α = a := (uniq _ a).symm

@[priority 100] -- see Note [lower instance priority]
instance : subsingleton α := subsingleton_of_forall_eq _ eq_default

lemma forall_iff {p : α → Prop} : (∀ a, p a) ↔ p (default α) :=
⟨λ h, h _, λ h x, by rwa [unique.eq_default x]⟩

lemma exists_iff {p : α → Prop} : Exists p ↔ p (default α) :=
⟨λ ⟨a, ha⟩, eq_default a ▸ ha, exists.intro (default α)⟩

end

@[ext] protected lemma subsingleton_unique' : ∀ (h₁ h₂ : unique α), h₁ = h₂
| ⟨⟨x⟩, h⟩ ⟨⟨y⟩, _⟩ := by congr; rw [h x, h y]

instance subsingleton_unique : subsingleton (unique α) :=
⟨unique.subsingleton_unique'⟩

/-- Construct `unique` from `inhabited` and `subsingleton`. Making this an instance would create
a loop in the class inheritance graph. -/
def mk' (α : Sort u) [h₁ : inhabited α] [subsingleton α] : unique α :=
{ uniq := λ x, subsingleton.elim _ _, .. h₁ }

end unique

@[simp] lemma pi.default_def {β : Π a : α, Sort v} [Π a, inhabited (β a)] :
  default (Π a, β a) = λ a, default (β a) :=
rfl

lemma pi.default_apply {β : Π a : α, Sort v} [Π a, inhabited (β a)] (a : α) :
  default (Π a, β a) a = default (β a) :=
rfl

instance pi.unique {β : Π a : α, Sort v} [Π a, unique (β a)] : unique (Π a, β a) :=
{ uniq := λ f, funext $ λ x, unique.eq_default _,
  .. pi.inhabited α }

/-- There is a unique function on an empty domain. -/
instance pi.unique_of_is_empty [is_empty α] (β : Π a : α, Sort v) :
  unique (Π a, β a) :=
{ default := is_empty_elim,
  uniq := λ f, funext is_empty_elim }

namespace function

variable {f : α → β}

/-- If the domain of a surjective function is a singleton,
then the codomain is a singleton as well. -/
protected def surjective.unique (hf : surjective f) [unique α] : unique β :=
{ default := f (default _),
  uniq := λ b, let ⟨a, ha⟩ := hf b in ha ▸ congr_arg f (unique.eq_default _) }

/-- If the codomain of an injective function is a subsingleton, then the domain
is a subsingleton as well. -/
protected lemma injective.subsingleton (hf : injective f) [subsingleton β] :
  subsingleton α :=
⟨λ x y, hf $ subsingleton.elim _ _⟩

/-- If `α` is inhabited and admits an injective map to a subsingleton type, then `α` is `unique`. -/
protected def injective.unique [inhabited α] [subsingleton β] (hf : injective f) : unique α :=
@unique.mk' _ _ hf.subsingleton

end function<|MERGE_RESOLUTION|>--- conflicted
+++ resolved
@@ -57,10 +57,7 @@
 { default := punit.star,
   uniq := λ x, punit_eq x _ }
 
-<<<<<<< HEAD
-=======
 /-- Every provable proposition is unique, as all proofs are equal. -/
->>>>>>> 2734d912
 def unique_prop {p : Prop} (h : p) : unique p :=
 { default := h, uniq := λ x, rfl }
 

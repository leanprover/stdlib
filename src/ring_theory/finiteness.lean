/-
Copyright (c) 2020 Johan Commelin. All rights reserved.
Released under Apache 2.0 license as described in the file LICENSE.
Authors: Johan Commelin
-/

import ring_theory.noetherian
import ring_theory.ideal.operations
import ring_theory.algebra_tower

/-!
# Finiteness conditions in commutative algebra

In this file we define several notions of finiteness that are common in commutative algebra.

## Main declarations

- `module.finite`, `algebra.finite`, `ring_hom.finite`, `alg_hom.finite`
  all of these express that some object is finitely generated *as module* over some base ring.
- `algebra.finite_type`, `ring_hom.finite_type`, `alg_hom.finite_type`
  all of these express that some object is finitely generated *as algebra* over some base ring.
- `algebra.finite_presentation`, `ring_hom.finite_presentation`, `alg_hom.finite_presentation`
  all of these express that some object is finitely presented *as algebra* over some base ring.

-/

open function (surjective)
open_locale big_operators

section module_and_algebra

variables (R A B M N : Type*) [comm_ring R]
variables [comm_ring A] [algebra R A] [comm_ring B] [algebra R B]
variables [add_comm_group M] [module R M]
variables [add_comm_group N] [module R N]

/-- A module over a commutative ring is `finite` if it is finitely generated as a module. -/
@[class]
def module.finite : Prop := (⊤ : submodule R M).fg

/-- An algebra over a commutative ring is of `finite_type` if it is finitely generated
over the base ring as algebra. -/
@[class]
def algebra.finite_type : Prop := (⊤ : subalgebra R A).fg

/-- An algebra over a commutative ring is `finite_presentation` if it is the quotient of a
polynomial ring in `n` variables by a finitely generated ideal. -/
def algebra.finite_presentation : Prop :=
∃ (n : ℕ) (f : mv_polynomial (fin n) R →ₐ[R] A),
  surjective f ∧ f.to_ring_hom.ker.fg

namespace module

variables {R M N}
lemma finite_def : finite R M ↔ (⊤ : submodule R M).fg := iff.rfl
variables (R M N)

@[priority 100] -- see Note [lower instance priority]
instance is_noetherian.finite [is_noetherian R M] : finite R M :=
is_noetherian.noetherian ⊤

namespace finite

variables {R M N}

lemma of_surjective [hM : finite R M] (f : M →ₗ[R] N) (hf : surjective f) :
  finite R N :=
by { rw [finite, ← linear_map.range_eq_top.2 hf, ← submodule.map_top], exact submodule.fg_map hM }

lemma of_injective [is_noetherian R N] (f : M →ₗ[R] N)
  (hf : function.injective f) : finite R M :=
fg_of_injective f $ linear_map.ker_eq_bot.2 hf

variables (R)

instance self : finite R R :=
⟨{1}, by simpa only [finset.coe_singleton] using ideal.span_singleton_one⟩

variables {R}

instance prod [hM : finite R M] [hN : finite R N] : finite R (M × N) :=
begin
  rw [finite, ← submodule.prod_top],
  exact submodule.fg_prod hM hN
end

lemma equiv [hM : finite R M] (e : M ≃ₗ[R] N) : finite R N :=
of_surjective (e : M →ₗ[R] N) e.surjective

section algebra

lemma trans [algebra A B] [is_scalar_tower R A B] [hRA : finite R A] [hAB : finite A B] :
  finite R B :=
let ⟨s, hs⟩ := hRA, ⟨t, ht⟩ := hAB in submodule.fg_def.2
⟨set.image2 (•) (↑s : set A) (↑t : set B),
set.finite.image2 _ s.finite_to_set t.finite_to_set,
by rw [set.image2_smul, submodule.span_smul hs (↑t : set B), ht, submodule.restrict_scalars_top]⟩

@[priority 100] -- see Note [lower instance priority]
instance finite_type [hRA : finite R A] : algebra.finite_type R A :=
subalgebra.fg_of_submodule_fg hRA

end algebra

end finite

end module

namespace algebra

namespace finite_type

lemma self : finite_type R R := ⟨{1}, subsingleton.elim _ _⟩

section
open_locale classical

protected lemma mv_polynomial (ι : Type*) [fintype ι] : finite_type R (mv_polynomial ι R) :=
⟨finset.univ.image mv_polynomial.X, begin
  rw eq_top_iff, refine λ p, mv_polynomial.induction_on' p
    (λ u x, finsupp.induction u (subalgebra.algebra_map_mem _ x)
      (λ i n f hif hn ih, _))
    (λ p q ihp ihq, subalgebra.add_mem _ ihp ihq),
  rw [add_comm, mv_polynomial.monomial_add_single],
  exact subalgebra.mul_mem _ ih
    (subalgebra.pow_mem _ (subset_adjoin $ finset.mem_image_of_mem _ $ finset.mem_univ _) _)
end⟩
end

variables {R A B}

lemma of_surjective (hRA : finite_type R A) (f : A →ₐ[R] B) (hf : surjective f) :
  finite_type R B :=
begin
  rw [finite_type] at hRA ⊢,
  convert subalgebra.fg_map _ f hRA,
  simpa only [map_top f, @eq_comm _ ⊤, eq_top_iff, alg_hom.mem_range] using hf
end

lemma equiv (hRA : finite_type R A) (e : A ≃ₐ[R] B) : finite_type R B :=
hRA.of_surjective e e.surjective

lemma trans [algebra A B] [is_scalar_tower R A B] (hRA : finite_type R A) (hAB : finite_type A B) :
  finite_type R B :=
fg_trans' hRA hAB

/-- An algebra is finitely generated if and only if it is a quotient
of a polynomial ring whose variables are indexed by a finset. -/
lemma iff_quotient_mv_polynomial : (finite_type R A) ↔ ∃ (s : finset A)
  (f : (mv_polynomial {x // x ∈ s} R) →ₐ[R] A), (surjective f) :=
begin
  split,
  { rintro ⟨s, hs⟩,
    use [s, mv_polynomial.aeval coe],
    intro x,
    have hrw : (↑s : set A) = (λ (x : A), x ∈ s.val) := rfl,
    rw [← set.mem_range, ← alg_hom.coe_range, ← adjoin_eq_range, ← hrw, hs],
    exact mem_top },
  { rintro ⟨s, ⟨f, hsur⟩⟩,
    exact finite_type.of_surjective (finite_type.mv_polynomial R {x // x ∈ s}) f hsur }
end

/-- An algebra is finitely generated if and only if it is a quotient
of a polynomial ring whose variables are indexed by a fintype. -/
lemma iff_quotient_mv_polynomial' : (finite_type R A) ↔ ∃ (ι : Type u_2) [fintype ι]
  (f : (mv_polynomial ι R) →ₐ[R] A), (surjective f) :=
begin
  split,
  { rw iff_quotient_mv_polynomial,
    rintro ⟨s, ⟨f, hsur⟩⟩,
    use [{x // x ∈ s}, by apply_instance, f, hsur] },
  { rintro ⟨ι, ⟨hfintype, ⟨f, hsur⟩⟩⟩,
    letI : fintype ι := hfintype,
    exact finite_type.of_surjective (finite_type.mv_polynomial R ι) f hsur }
end

/-- An algebra is finitely generated if and only if it is a quotient of a polynomial ring in `n`
variables. -/
lemma iff_quotient_mv_polynomial'' : (finite_type R A) ↔ ∃ (n : ℕ)
  (f : (mv_polynomial (fin n) R) →ₐ[R] A), (surjective f) :=
begin
  split,
  { rw iff_quotient_mv_polynomial',
    rintro ⟨ι, hfintype, ⟨f, hsur⟩⟩,
    obtain ⟨n, equiv⟩ := @fintype.exists_equiv_fin ι hfintype,
    replace equiv := mv_polynomial.alg_equiv_congr_left R (nonempty.some equiv),
    use [n, alg_hom.comp f equiv.symm, function.surjective.comp hsur
      (alg_equiv.symm equiv).surjective] },
  { rintro ⟨n, ⟨f, hsur⟩⟩,
    exact finite_type.of_surjective (finite_type.mv_polynomial R (fin n)) f hsur }
end

/-- A finitely presented algebra is of finite type. -/
lemma of_finite_presentation : finite_presentation R A → finite_type R A :=
begin
  rintro ⟨n, f, hf⟩,
  apply (finite_type.iff_quotient_mv_polynomial'').2,
  exact ⟨n, f, hf.1⟩
end

end finite_type

namespace finite_presentation

variables {R A B}

/-- An algebra over a Noetherian ring is finitely generated if and only if it is finitely
presented. -/
lemma of_finite_type [is_noetherian_ring R] : finite_type R A ↔ finite_presentation R A :=
begin
  refine ⟨λ h, _, algebra.finite_type.of_finite_presentation⟩,
  obtain ⟨n, f, hf⟩ := algebra.finite_type.iff_quotient_mv_polynomial''.1 h,
  refine ⟨n, f, hf, _⟩,
  have hnoet : is_noetherian_ring (mv_polynomial (fin n) R) := by apply_instance,
  replace hnoet := (is_noetherian_ring_iff.1 hnoet).noetherian,
  exact hnoet f.to_ring_hom.ker,
end

/-- If `e : A ≃ₐ[R] B` and `A` is finitely presented, then so is `B`. -/
lemma equiv (hfp : finite_presentation R A) (e : A ≃ₐ[R] B) : finite_presentation R B :=
begin
  obtain ⟨n, f, hf⟩ := hfp,
  use [n, alg_hom.comp ↑e f],
  split,
  { exact function.surjective.comp e.surjective hf.1 },
  suffices hker : (alg_hom.comp ↑e f).to_ring_hom.ker = f.to_ring_hom.ker,
  { rw hker, exact hf.2 },
  { have hco : (alg_hom.comp ↑e f).to_ring_hom = ring_hom.comp ↑e.to_ring_equiv f.to_ring_hom,
    { have h : (alg_hom.comp ↑e f).to_ring_hom = e.to_alg_hom.to_ring_hom.comp f.to_ring_hom := rfl,
      have h1 : ↑(e.to_ring_equiv) = (e.to_alg_hom).to_ring_hom := rfl,
      rw [h, h1] },
    rw [ring_hom.ker_eq_comap_bot, hco, ← ideal.comap_comap, ← ring_hom.ker_eq_comap_bot,
      ring_hom.ker_coe_equiv (alg_equiv.to_ring_equiv e), ring_hom.ker_eq_comap_bot] }
end

variable (R)

/-- The ring of polynomials in finitely many variables is finitely presented. -/
lemma mv_polynomial (ι : Type u_2) [fintype ι] : finite_presentation R (mv_polynomial ι R) :=
begin
  obtain ⟨n, equiv⟩ := @fintype.exists_equiv_fin ι _,
  replace equiv := mv_polynomial.alg_equiv_congr_left R (nonempty.some equiv),
  use [n, alg_equiv.to_alg_hom equiv.symm],
  split,
  { exact (alg_equiv.symm equiv).surjective },
  suffices hinj : function.injective equiv.symm.to_alg_hom.to_ring_hom,
  { rw [(ring_hom.injective_iff_ker_eq_bot _).1 hinj],
    exact submodule.fg_bot },
  exact (alg_equiv.symm equiv).injective
end

/-- `R` is finitely presented as `R`-algebra. -/
lemma self : finite_presentation R R :=
begin
  letI hempty := mv_polynomial R pempty,
  exact @equiv R (_root_.mv_polynomial pempty R) R _ _ _ _ _ hempty
    (mv_polynomial.pempty_alg_equiv R)
end

variable {R}

/-- The quotient of a finitely presented algebra by a finitely generated ideal is finitely
presented. -/
lemma quotient {I : ideal A} (h : submodule.fg I) (hfp : finite_presentation R A) :
  finite_presentation R I.quotient :=
begin
  obtain ⟨n, f, hf⟩ := hfp,
  refine ⟨n, (ideal.quotient.mkₐ R I).comp f, _, _⟩,
  { exact (ideal.quotient.mkₐ_surjective R I).comp hf.1 },
  { refine submodule.fg_ker_ring_hom_comp _ _ hf.2 _ hf.1,
    rwa ideal.quotient.mkₐ_ker R I }
end

/-- If `f : A →ₐ[R] B` is surjective with finitely generated kernel and `A` is finitely presented,
then so is `B`. -/
lemma of_surjective {f : A →ₐ[R] B} (hf : function.surjective f) (hker : f.to_ring_hom.ker.fg)
  (hfp : finite_presentation R A) : finite_presentation R B :=
equiv (quotient hker hfp) (ideal.quotient_ker_alg_equiv_of_surjective hf)

<<<<<<< HEAD
lemma iff : finite_presentation R A ↔
  ∃ n (I : ideal (_root_.mv_polynomial (fin n) R)) (e : I.quotient ≃ₐ[R] A), I.fg :=
begin
  refine ⟨λ h,_, λ h, _⟩,
  { obtain ⟨n, f, hf⟩ := h,
    use [n, f.to_ring_hom.ker, ideal.quotient_ker_alg_equiv_of_surjective hf.1, hf.2] },
  { obtain ⟨n, I, e, hfg⟩ := h,
    exact equiv (quotient hfg (mv_polynomial R _)) e }
end

=======
>>>>>>> 19ed0f8e
/-- An algebra is finitely presented if and only if it is a quotient of a polynomial ring whose
variables are indexed by a fintype by a finitely generated ideal. -/
lemma iff_quotient_mv_polynomial' : finite_presentation R A ↔ ∃ (ι : Type u_2) [fintype ι]
  (f : (_root_.mv_polynomial ι R) →ₐ[R] A), (surjective f) ∧ f.to_ring_hom.ker.fg :=
begin
  split,
  { rintro ⟨n, f, hfs, hfk⟩,
    set ulift_var := mv_polynomial.alg_equiv_congr_left R equiv.ulift,
    refine ⟨ulift (fin n), infer_instance, f.comp ulift_var.to_alg_hom,
      hfs.comp ulift_var.surjective,
      submodule.fg_ker_ring_hom_comp _ _ _ hfk ulift_var.surjective⟩,
    convert submodule.fg_bot,
    exact ring_hom.ker_coe_equiv ulift_var.to_ring_equiv, },
  { rintro ⟨ι, hfintype, f, hf⟩,
    haveI : fintype ι := hfintype,
    obtain ⟨n, equiv⟩ := fintype.exists_equiv_fin ι,
    replace equiv := mv_polynomial.alg_equiv_congr_left R (nonempty.some equiv),
    refine ⟨n, f.comp equiv.symm,
      hf.1.comp (alg_equiv.symm equiv).surjective,
      submodule.fg_ker_ring_hom_comp _ f _ hf.2 equiv.symm.surjective⟩,
    convert submodule.fg_bot,
    exact ring_hom.ker_coe_equiv (equiv.symm.to_ring_equiv), }
end

<<<<<<< HEAD
/-- If `A` is a finitely presented `R`-algebra, then `mv_polynomial (fin n) A` is finitely presented
as `R`-algebra. -/
lemma mv_polynomial_of_finite_presentation (hfp : finite_presentation R A) (n : ℕ) :
  finite_presentation R (algebra.comap R A (_root_.mv_polynomial (fin n) A)) :=
begin
  obtain ⟨m, I, e, hfg⟩ := iff.1 hfp,
  refine equiv _ (mv_polynomial.alg_equiv_congr_right R e),
  have epol₁ := alg_equiv.comap R
    (@mv_polynomial.quotient_alg_equiv_quotient_mv_polynomial _ (fin n) _ I),
  let S := _root_.mv_polynomial (fin m) R,
  refine equiv _ epol₁.symm,
  let epol₂ := (mv_polynomial.sum_alg_equiv R (fin n) (fin m)).symm.trans
    (mv_polynomial.alg_equiv_congr_left R (@sum_fin_sum_equiv n m)),
  let J := (I.map mv_polynomial.C : ideal (_root_.mv_polynomial (fin n) S)),
  letI : algebra R J.quotient := ring_hom.to_algebra ((algebra_map S _).comp (algebra_map R S)),
  refine equiv (quotient _ (mv_polynomial R (fin (n + m)))) (ideal.quotient_equiv_alg J epol₂).symm,
  exact submodule.map_fg_of_fg _ (submodule.map_fg_of_fg _ hfg _) _,
end

=======
>>>>>>> 19ed0f8e
end finite_presentation

end algebra

end module_and_algebra

namespace ring_hom
variables {A B C : Type*} [comm_ring A] [comm_ring B] [comm_ring C]

/-- A ring morphism `A →+* B` is `finite` if `B` is finitely generated as `A`-module. -/
def finite (f : A →+* B) : Prop :=
by letI : algebra A B := f.to_algebra; exact module.finite A B

/-- A ring morphism `A →+* B` is of `finite_type` if `B` is finitely generated as `A`-algebra. -/
def finite_type (f : A →+* B) : Prop := @algebra.finite_type A B _ _ f.to_algebra

/-- A ring morphism `A →+* B` is of `finite_presentation` if `B` is finitely presented as
`A`-algebra. -/
def finite_presentation (f : A →+* B) : Prop := @algebra.finite_presentation A B _ _ f.to_algebra

namespace finite

variables (A)

lemma id : finite (ring_hom.id A) := module.finite.self A

variables {A}

lemma of_surjective (f : A →+* B) (hf : surjective f) : f.finite :=
begin
  letI := f.to_algebra,
  exact module.finite.of_surjective (algebra.of_id A B).to_linear_map hf
end

lemma comp {g : B →+* C} {f : A →+* B} (hg : g.finite) (hf : f.finite) : (g.comp f).finite :=
@module.finite.trans A B C _ _ f.to_algebra _ (g.comp f).to_algebra g.to_algebra
begin
  fconstructor,
  intros a b c,
  simp only [algebra.smul_def, ring_hom.map_mul, mul_assoc],
  refl
end
hf hg

lemma finite_type {f : A →+* B} (hf : f.finite) : finite_type f :=
@module.finite.finite_type _ _ _ _ f.to_algebra hf

end finite

namespace finite_type

variables (A)

lemma id : finite_type (ring_hom.id A) := algebra.finite_type.self A

variables {A}

lemma comp_surjective {f : A →+* B} {g : B →+* C} (hf : f.finite_type) (hg : surjective g) :
  (g.comp f).finite_type :=
@algebra.finite_type.of_surjective A B C _ _ f.to_algebra _ (g.comp f).to_algebra hf
{ to_fun := g, commutes' := λ a, rfl, .. g } hg

lemma of_surjective (f : A →+* B) (hf : surjective f) : f.finite_type :=
by { rw ← f.comp_id, exact (id A).comp_surjective hf }

lemma comp {g : B →+* C} {f : A →+* B} (hg : g.finite_type) (hf : f.finite_type) :
  (g.comp f).finite_type :=
@algebra.finite_type.trans A B C _ _ f.to_algebra _ (g.comp f).to_algebra g.to_algebra
begin
  fconstructor,
  intros a b c,
  simp only [algebra.smul_def, ring_hom.map_mul, mul_assoc],
  refl
end
hf hg

lemma of_finite_presentation {f : A →+* B} (hf : f.finite_presentation) : f.finite_type :=
@algebra.finite_type.of_finite_presentation A B _ _ f.to_algebra hf

end finite_type

namespace finite_presentation

variables (A)

lemma id : finite_presentation (ring_hom.id A) := algebra.finite_presentation.self A

variables {A}

lemma comp_surjective {f : A →+* B} {g : B →+* C} (hf : f.finite_presentation) (hg : surjective g)
  (hker : g.ker.fg) :  (g.comp f).finite_presentation :=
@algebra.finite_presentation.of_surjective A B C _ _ f.to_algebra _ (g.comp f).to_algebra
{ to_fun := g, commutes' := λ a, rfl, .. g } hg hker hf

lemma of_surjective (f : A →+* B) (hf : surjective f) (hker : f.ker.fg) : f.finite_presentation :=
by { rw ← f.comp_id, exact (id A).comp_surjective hf hker}

lemma of_finite_type [is_noetherian_ring A] {f : A →+* B} : f.finite_type ↔ f.finite_presentation :=
@algebra.finite_presentation.of_finite_type A B _ _ f.to_algebra _

end finite_presentation

end ring_hom

namespace alg_hom

variables {R A B C : Type*} [comm_ring R]
variables [comm_ring A] [comm_ring B] [comm_ring C]
variables [algebra R A] [algebra R B] [algebra R C]

/-- An algebra morphism `A →ₐ[R] B` is finite if it is finite as ring morphism.
In other words, if `B` is finitely generated as `A`-module. -/
def finite (f : A →ₐ[R] B) : Prop := f.to_ring_hom.finite

/-- An algebra morphism `A →ₐ[R] B` is of `finite_type` if it is of finite type as ring morphism.
In other words, if `B` is finitely generated as `A`-algebra. -/
def finite_type (f : A →ₐ[R] B) : Prop := f.to_ring_hom.finite_type

/-- An algebra morphism `A →ₐ[R] B` is of `finite_presentation` if it is of finite presentation as
ring morphism. In other words, if `B` is finitely presented as `A`-algebra. -/
def finite_presentation (f : A →ₐ[R] B) : Prop := f.to_ring_hom.finite_presentation

namespace finite

variables (R A)

lemma id : finite (alg_hom.id R A) := ring_hom.finite.id A

variables {R A}

lemma comp {g : B →ₐ[R] C} {f : A →ₐ[R] B} (hg : g.finite) (hf : f.finite) : (g.comp f).finite :=
ring_hom.finite.comp hg hf

lemma of_surjective (f : A →ₐ[R] B) (hf : surjective f) : f.finite :=
ring_hom.finite.of_surjective f hf

lemma finite_type {f : A →ₐ[R] B} (hf : f.finite) : finite_type f :=
ring_hom.finite.finite_type hf

end finite

namespace finite_type

variables (R A)

lemma id : finite_type (alg_hom.id R A) := ring_hom.finite_type.id A

variables {R A}

lemma comp {g : B →ₐ[R] C} {f : A →ₐ[R] B} (hg : g.finite_type) (hf : f.finite_type) :
  (g.comp f).finite_type :=
ring_hom.finite_type.comp hg hf

lemma comp_surjective {f : A →ₐ[R] B} {g : B →ₐ[R] C} (hf : f.finite_type) (hg : surjective g) :
  (g.comp f).finite_type :=
ring_hom.finite_type.comp_surjective hf hg

lemma of_surjective (f : A →ₐ[R] B) (hf : surjective f) : f.finite_type :=
ring_hom.finite_type.of_surjective f hf

lemma of_finite_presentation {f : A →ₐ[R] B} (hf : f.finite_presentation) : f.finite_type :=
ring_hom.finite_type.of_finite_presentation hf

end finite_type

namespace finite_presentation

variables (R A)

lemma id : finite_presentation (alg_hom.id R A) := ring_hom.finite_presentation.id A

variables {R A}

lemma comp_surjective {f : A →ₐ[R] B} {g : B →ₐ[R] C} (hf : f.finite_presentation)
  (hg : surjective g) (hker : g.to_ring_hom.ker.fg) : (g.comp f).finite_presentation :=
ring_hom.finite_presentation.comp_surjective hf hg hker

lemma of_surjective (f : A →ₐ[R] B) (hf : surjective f) (hker : f.to_ring_hom.ker.fg) :
  f.finite_presentation :=
ring_hom.finite_presentation.of_surjective f hf hker

lemma of_finite_type [is_noetherian_ring A] {f : A →ₐ[R] B} :
  f.finite_type ↔ f.finite_presentation :=
ring_hom.finite_presentation.of_finite_type

end finite_presentation

end alg_hom<|MERGE_RESOLUTION|>--- conflicted
+++ resolved
@@ -277,7 +277,7 @@
   (hfp : finite_presentation R A) : finite_presentation R B :=
 equiv (quotient hker hfp) (ideal.quotient_ker_alg_equiv_of_surjective hf)
 
-<<<<<<< HEAD
+
 lemma iff : finite_presentation R A ↔
   ∃ n (I : ideal (_root_.mv_polynomial (fin n) R)) (e : I.quotient ≃ₐ[R] A), I.fg :=
 begin
@@ -288,8 +288,6 @@
     exact equiv (quotient hfg (mv_polynomial R _)) e }
 end
 
-=======
->>>>>>> 19ed0f8e
 /-- An algebra is finitely presented if and only if it is a quotient of a polynomial ring whose
 variables are indexed by a fintype by a finitely generated ideal. -/
 lemma iff_quotient_mv_polynomial' : finite_presentation R A ↔ ∃ (ι : Type u_2) [fintype ι]
@@ -314,7 +312,6 @@
     exact ring_hom.ker_coe_equiv (equiv.symm.to_ring_equiv), }
 end
 
-<<<<<<< HEAD
 /-- If `A` is a finitely presented `R`-algebra, then `mv_polynomial (fin n) A` is finitely presented
 as `R`-algebra. -/
 lemma mv_polynomial_of_finite_presentation (hfp : finite_presentation R A) (n : ℕ) :
@@ -334,8 +331,6 @@
   exact submodule.map_fg_of_fg _ (submodule.map_fg_of_fg _ hfg _) _,
 end
 
-=======
->>>>>>> 19ed0f8e
 end finite_presentation
 
 end algebra

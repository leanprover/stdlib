/-
Copyright (c) 2020 Yury Kudryashov All rights reserved.
Released under Apache 2.0 license as described in the file LICENSE.
Authors: Yury Kudryashov
-/

import algebra.ring.prod
import group_theory.submonoid
import data.equiv.ring

/-!
# Bundled subsemirings

We define bundled subsemirings and some standard constructions: `complete_lattice` structure,
`subtype` and `inclusion` ring homomorphisms, subsemiring `map`, `comap` and range (`srange`) of
a `ring_hom` etc.
-/

open_locale big_operators

universes u v w

variables {R : Type u} {S : Type v} {T : Type w} [semiring R] [semiring S] [semiring T]
  (M : submonoid R)

set_option old_structure_cmd true

/-- A subsemiring of a semiring `R` is a subset `s` that is both a multiplicative and an additive
submonoid. -/
structure subsemiring (R : Type u) [semiring R] extends submonoid R, add_submonoid R

/-- Reinterpret a `subsemiring` as a `submonoid`. -/
add_decl_doc subsemiring.to_submonoid

/-- Reinterpret a `subsemiring` as an `add_submonoid`. -/
add_decl_doc subsemiring.to_add_submonoid

<<<<<<< HEAD
namespace submonoid

variables {a b : R}

/-- The product of an element of the additive closure of a multiplicative submonoid `M`
and an element of `M` is contained in the additive closure of `M`. -/
lemma mul_right_mem_add_closure
  (ha : a ∈ add_submonoid.closure (M : set R)) (hb : b ∈ M) :
  a * b ∈ add_submonoid.closure (M : set R) :=
begin
  revert b,
  refine add_submonoid.closure_induction ha _ _ _; clear ha a,
  { exact λ r hr b hb, add_submonoid.mem_closure.mpr (λ y hy, hy (M.mul_mem hr hb)) },
  { exact λ b hb, by simp only [zero_mul, (add_submonoid.closure (M : set R)).zero_mem] },
  { simp_rw add_mul,
    exact λ r s hr hs b hb, (add_submonoid.closure (M : set R)).add_mem (hr hb) (hs hb) }
end

variable {M}

/-- The product of two elements of the additive closure of a submonoid `M` is an element of the
additive closure of `M`. -/
lemma mul_mem_add_closure
  (ha : a ∈ add_submonoid.closure (M : set R)) (hb : b ∈ add_submonoid.closure (M : set R)) :
  a * b ∈ add_submonoid.closure (M : set R) :=
begin
  revert a,
  refine add_submonoid.closure_induction hb _ _ _; clear hb b,
  { exact λ r hr b hb, M.mul_right_mem_add_closure hb hr },
  { exact λ b hb, by simp only [mul_zero, (add_submonoid.closure (M : set R)).zero_mem] },
  { simp_rw mul_add,
    exact λ r s hr hs b hb, (add_submonoid.closure (M : set R)).add_mem (hr hb) (hs hb) }
end

/-- The additive closure of a submonoid is a subsemiring. -/
def subsemiring_closure (M : submonoid R) : subsemiring R :=
{ one_mem' := add_submonoid.mem_closure.mpr (λ y hy, hy M.one_mem),
  mul_mem' := λ x y, submonoid.mul_mem_add_closure,
  ..add_submonoid.closure (M : set R)}

variable (M)

/-- The product of an element of `M` and an element of the additive closure of a multiplicative
submonoid `M` is contained in the additive closure of `M`. -/
lemma mul_left_mem_add_closure (ha : a ∈ M) (hb : b ∈ add_submonoid.closure (M : set R)) :
  a * b ∈ add_submonoid.closure (M : set R) :=
mul_mem_add_closure (add_submonoid.mem_closure.mpr (λ S MS, MS ha)) hb

end submonoid

=======
>>>>>>> 6b604320
namespace subsemiring

instance : set_like (subsemiring R) R :=
⟨subsemiring.carrier, λ p q h, by cases p; cases q; congr'⟩

@[simp]
lemma mem_carrier {s : subsemiring R} {x : R} : x ∈ s.carrier ↔ x ∈ s := iff.rfl

/-- Two subsemirings are equal if they have the same elements. -/
@[ext] theorem ext {S T : subsemiring R} (h : ∀ x, x ∈ S ↔ x ∈ T) : S = T := set_like.ext h

/-- Construct a `subsemiring R` from a set `s`, a submonoid `sm`, and an additive
submonoid `sa` such that `x ∈ s ↔ x ∈ sm ↔ x ∈ sa`. -/
protected def mk' (s : set R) (sm : submonoid R) (hm : ↑sm = s)
  (sa : add_submonoid R) (ha : ↑sa = s) :
  subsemiring R :=
{ carrier := s,
  zero_mem' := ha ▸ sa.zero_mem,
  one_mem' := hm ▸ sm.one_mem,
  add_mem' := λ x y, by simpa only [← ha] using sa.add_mem,
  mul_mem' := λ x y, by simpa only [← hm] using sm.mul_mem }

@[simp] lemma coe_mk' {s : set R} {sm : submonoid R} (hm : ↑sm = s)
  {sa : add_submonoid R} (ha : ↑sa = s) :
  (subsemiring.mk' s sm hm sa ha : set R) = s := rfl

@[simp] lemma mem_mk' {s : set R} {sm : submonoid R} (hm : ↑sm = s)
  {sa : add_submonoid R} (ha : ↑sa = s) {x : R} :
  x ∈ subsemiring.mk' s sm hm sa ha ↔ x ∈ s :=
iff.rfl

@[simp] lemma mk'_to_submonoid {s : set R} {sm : submonoid R} (hm : ↑sm = s)
  {sa : add_submonoid R} (ha : ↑sa = s) :
  (subsemiring.mk' s sm hm sa ha).to_submonoid = sm :=
set_like.coe_injective hm.symm

@[simp] lemma mk'_to_add_submonoid {s : set R} {sm : submonoid R} (hm : ↑sm = s)
  {sa : add_submonoid R} (ha : ↑sa  =s) :
  (subsemiring.mk' s sm hm sa ha).to_add_submonoid = sa :=
set_like.coe_injective ha.symm

end subsemiring

namespace subsemiring

variables (s : subsemiring R)

/-- A subsemiring contains the semiring's 1. -/
theorem one_mem : (1 : R) ∈ s := s.one_mem'

/-- A subsemiring contains the semiring's 0. -/
theorem zero_mem : (0 : R) ∈ s := s.zero_mem'

/-- A subsemiring is closed under multiplication. -/
theorem mul_mem : ∀ {x y : R}, x ∈ s → y ∈ s → x * y ∈ s := s.mul_mem'

/-- A subsemiring is closed under addition. -/
theorem add_mem : ∀ {x y : R}, x ∈ s → y ∈ s → x + y ∈ s := s.add_mem'

/-- Product of a list of elements in a `subsemiring` is in the `subsemiring`. -/
lemma list_prod_mem {l : list R} : (∀x ∈ l, x ∈ s) → l.prod ∈ s :=
s.to_submonoid.list_prod_mem

/-- Sum of a list of elements in a `subsemiring` is in the `subsemiring`. -/
lemma list_sum_mem {l : list R} : (∀x ∈ l, x ∈ s) → l.sum ∈ s :=
s.to_add_submonoid.list_sum_mem

/-- Product of a multiset of elements in a `subsemiring` of a `comm_semiring`
    is in the `subsemiring`. -/
lemma multiset_prod_mem {R} [comm_semiring R] (s : subsemiring R) (m : multiset R) :
  (∀a ∈ m, a ∈ s) → m.prod ∈ s :=
s.to_submonoid.multiset_prod_mem m

/-- Sum of a multiset of elements in a `subsemiring` of a `semiring` is
in the `add_subsemiring`. -/
lemma multiset_sum_mem {R} [semiring R] (s : subsemiring R) (m : multiset R) :
  (∀a ∈ m, a ∈ s) → m.sum ∈ s :=
s.to_add_submonoid.multiset_sum_mem m

/-- Product of elements of a subsemiring of a `comm_semiring` indexed by a `finset` is in the
    subsemiring. -/
lemma prod_mem {R : Type*} [comm_semiring R] (s : subsemiring R)
  {ι : Type*} {t : finset ι} {f : ι → R} (h : ∀c ∈ t, f c ∈ s) :
  ∏ i in t, f i ∈ s :=
s.to_submonoid.prod_mem h

/-- Sum of elements in an `subsemiring` of an `semiring` indexed by a `finset`
is in the `add_subsemiring`. -/
lemma sum_mem {R : Type*} [semiring R] (s : subsemiring R)
  {ι : Type*} {t : finset ι} {f : ι → R} (h : ∀c ∈ t, f c ∈ s) :
  ∑ i in t, f i ∈ s :=
s.to_add_submonoid.sum_mem h

lemma pow_mem {x : R} (hx : x ∈ s) (n : ℕ) : x^n ∈ s := s.to_submonoid.pow_mem hx n

lemma nsmul_mem {x : R} (hx : x ∈ s) (n : ℕ) :
  n •ℕ x ∈ s := s.to_add_submonoid.nsmul_mem hx n

lemma coe_nat_mem (n : ℕ) : (n : R) ∈ s :=
by simp only [← nsmul_one, nsmul_mem, one_mem]

/-- A subsemiring of a semiring inherits a semiring structure -/
instance to_semiring : semiring s :=
{ mul_zero := λ x, subtype.eq $ mul_zero x,
  zero_mul := λ x, subtype.eq $ zero_mul x,
  right_distrib := λ x y z, subtype.eq $ right_distrib x y z,
  left_distrib := λ x y z, subtype.eq $ left_distrib x y z,
  .. s.to_submonoid.to_monoid, .. s.to_add_submonoid.to_add_comm_monoid }

@[simp, norm_cast] lemma coe_one : ((1 : s) : R) = (1 : R) := rfl
@[simp, norm_cast] lemma coe_zero : ((0 : s) : R) = (0 : R) := rfl
@[simp, norm_cast] lemma coe_add (x y : s) : ((x + y : s) : R) = (x + y : R) := rfl
@[simp, norm_cast] lemma coe_mul (x y : s) : ((x * y : s) : R) = (x * y : R) := rfl
@[simp, norm_cast] lemma coe_pow (x : s) (n : ℕ) : ((x^n : s) : R) = (x^n : R) :=
begin
  induction n with n ih,
  { simp, },
  { simp [pow_succ, ih], },
end

instance nontrivial [nontrivial R] : nontrivial s :=
nontrivial_of_ne 0 1 $ λ H, zero_ne_one (congr_arg subtype.val H)

instance no_zero_divisors [no_zero_divisors R] : no_zero_divisors s :=
{ eq_zero_or_eq_zero_of_mul_eq_zero := λ x y h,
  or.cases_on (eq_zero_or_eq_zero_of_mul_eq_zero $ subtype.ext_iff.mp h)
    (λ h, or.inl $ subtype.eq h) (λ h, or.inr $ subtype.eq h) }

/-- A subsemiring of a `comm_semiring` is a `comm_semiring`. -/
instance to_comm_semiring {R} [comm_semiring R] (s : subsemiring R) : comm_semiring s :=
{ mul_comm := λ _ _, subtype.eq $ mul_comm _ _, ..s.to_semiring}

/-- The natural ring hom from a subsemiring of semiring `R` to `R`. -/
def subtype : s →+* R :=
{ to_fun := coe, .. s.to_submonoid.subtype, .. s.to_add_submonoid.subtype }

@[simp] theorem coe_subtype : ⇑s.subtype = coe := rfl

/-- A subsemiring of an `ordered_semiring` is an `ordered_semiring`. -/
instance to_ordered_semiring {R} [ordered_semiring R] (s : subsemiring R) : ordered_semiring s :=
subtype.coe_injective.ordered_semiring coe rfl rfl (λ _ _, rfl) (λ _ _, rfl)

/-- A subsemiring of an `ordered_comm_semiring` is an `ordered_comm_semiring`. -/
instance to_ordered_comm_semiring {R} [ordered_comm_semiring R] (s : subsemiring R) :
  ordered_comm_semiring s :=
subtype.coe_injective.ordered_comm_semiring coe rfl rfl (λ _ _, rfl) (λ _ _, rfl)

/-- A subsemiring of a `linear_ordered_semiring` is a `linear_ordered_semiring`. -/
instance to_linear_ordered_semiring {R} [linear_ordered_semiring R] (s : subsemiring R) :
  linear_ordered_semiring s :=
subtype.coe_injective.linear_ordered_semiring coe rfl rfl (λ _ _, rfl) (λ _ _, rfl)

/-! Note: currently, there is no `linear_ordered_comm_semiring`. -/


@[simp] lemma mem_to_submonoid {s : subsemiring R} {x : R} : x ∈ s.to_submonoid ↔ x ∈ s := iff.rfl
@[simp] lemma coe_to_submonoid (s : subsemiring R) : (s.to_submonoid : set R) = s := rfl
@[simp] lemma mem_to_add_submonoid {s : subsemiring R} {x : R} :
  x ∈ s.to_add_submonoid ↔ x ∈ s := iff.rfl
@[simp] lemma coe_to_add_submonoid (s : subsemiring R) : (s.to_add_submonoid : set R) = s := rfl

/-- The subsemiring `R` of the semiring `R`. -/
instance : has_top (subsemiring R) :=
⟨{ .. (⊤ : submonoid R), .. (⊤ : add_submonoid R) }⟩

@[simp] lemma mem_top (x : R) : x ∈ (⊤ : subsemiring R) := set.mem_univ x

@[simp] lemma coe_top : ((⊤ : subsemiring R) : set R) = set.univ := rfl

/-- The preimage of a subsemiring along a ring homomorphism is a subsemiring. -/
def comap (f : R →+* S) (s : subsemiring S) : subsemiring R :=
{ carrier := f ⁻¹' s,
  .. s.to_submonoid.comap (f : R →* S), .. s.to_add_submonoid.comap (f : R →+ S) }

@[simp] lemma coe_comap (s : subsemiring S) (f : R →+* S) : (s.comap f : set R) = f ⁻¹' s := rfl

@[simp]
lemma mem_comap {s : subsemiring S} {f : R →+* S} {x : R} : x ∈ s.comap f ↔ f x ∈ s := iff.rfl

lemma comap_comap (s : subsemiring T) (g : S →+* T) (f : R →+* S) :
  (s.comap g).comap f = s.comap (g.comp f) :=
rfl

/-- The image of a subsemiring along a ring homomorphism is a subsemiring. -/
def map (f : R →+* S) (s : subsemiring R) : subsemiring S :=
{ carrier := f '' s,
  .. s.to_submonoid.map (f : R →* S), .. s.to_add_submonoid.map (f : R →+ S) }

@[simp] lemma coe_map (f : R →+* S) (s : subsemiring R) : (s.map f : set S) = f '' s := rfl

@[simp] lemma mem_map {f : R →+* S} {s : subsemiring R} {y : S} :
  y ∈ s.map f ↔ ∃ x ∈ s, f x = y :=
set.mem_image_iff_bex

lemma map_map (g : S →+* T) (f : R →+* S) : (s.map f).map g = s.map (g.comp f) :=
set_like.coe_injective $ set.image_image _ _ _

lemma map_le_iff_le_comap {f : R →+* S} {s : subsemiring R} {t : subsemiring S} :
  s.map f ≤ t ↔ s ≤ t.comap f :=
set.image_subset_iff

lemma gc_map_comap (f : R →+* S) : galois_connection (map f) (comap f) :=
λ S T, map_le_iff_le_comap

end subsemiring

namespace ring_hom

variables (g : S →+* T) (f : R →+* S)

/-- The range of a ring homomorphism is a subsemiring. -/
def srange : subsemiring S := (⊤ : subsemiring R).map f

@[simp] lemma coe_srange : (f.srange : set S) = set.range f := set.image_univ

@[simp] lemma mem_srange {f : R →+* S} {y : S} : y ∈ f.srange ↔ ∃ x, f x = y :=
by simp [srange]

lemma mem_srange_self (f : R →+* S) (x : R) : f x ∈ f.srange :=
mem_srange.mpr ⟨x, rfl⟩

lemma map_srange : f.srange.map g = (g.comp f).srange :=
(⊤ : subsemiring R).map_map g f

end ring_hom

namespace subsemiring

instance : has_bot (subsemiring R) := ⟨(nat.cast_ring_hom R).srange⟩

instance : inhabited (subsemiring R) := ⟨⊥⟩

lemma coe_bot : ((⊥ : subsemiring R) : set R) = set.range (coe : ℕ → R) :=
(nat.cast_ring_hom R).coe_srange

lemma mem_bot {x : R} : x ∈ (⊥ : subsemiring R) ↔ ∃ n : ℕ, ↑n=x := ring_hom.mem_srange

/-- The inf of two subsemirings is their intersection. -/
instance : has_inf (subsemiring R) :=
⟨λ s t,
  { carrier := s ∩ t,
    .. s.to_submonoid ⊓ t.to_submonoid,
    .. s.to_add_submonoid ⊓ t.to_add_submonoid }⟩

@[simp] lemma coe_inf (p p' : subsemiring R) : ((p ⊓ p' : subsemiring R) : set R) = p ∩ p' := rfl

@[simp] lemma mem_inf {p p' : subsemiring R} {x : R} : x ∈ p ⊓ p' ↔ x ∈ p ∧ x ∈ p' := iff.rfl

instance : has_Inf (subsemiring R) :=
⟨λ s, subsemiring.mk' (⋂ t ∈ s, ↑t) (⨅ t ∈ s, subsemiring.to_submonoid t) (by simp)
  (⨅ t ∈ s, subsemiring.to_add_submonoid t) (by simp)⟩

@[simp, norm_cast] lemma coe_Inf (S : set (subsemiring R)) :
  ((Inf S : subsemiring R) : set R) = ⋂ s ∈ S, ↑s := rfl

lemma mem_Inf {S : set (subsemiring R)} {x : R} : x ∈ Inf S ↔ ∀ p ∈ S, x ∈ p := set.mem_bInter_iff

@[simp] lemma Inf_to_submonoid (s : set (subsemiring R)) :
  (Inf s).to_submonoid = ⨅ t ∈ s, subsemiring.to_submonoid t :=
mk'_to_submonoid _ _

@[simp] lemma Inf_to_add_submonoid (s : set (subsemiring R)) :
  (Inf s).to_add_submonoid = ⨅ t ∈ s, subsemiring.to_add_submonoid t :=
mk'_to_add_submonoid _ _

/-- Subsemirings of a semiring form a complete lattice. -/
instance : complete_lattice (subsemiring R) :=
{ bot := (⊥),
  bot_le := λ s x hx, let ⟨n, hn⟩ := mem_bot.1 hx in hn ▸ s.coe_nat_mem n,
  top := (⊤),
  le_top := λ s x hx, trivial,
  inf := (⊓),
  inf_le_left := λ s t x, and.left,
  inf_le_right := λ s t x, and.right,
  le_inf := λ s t₁ t₂ h₁ h₂ x hx, ⟨h₁ hx, h₂ hx⟩,
  .. complete_lattice_of_Inf (subsemiring R)
    (λ s, is_glb.of_image (λ s t,
      show (s : set R) ≤ t ↔ s ≤ t, from set_like.coe_subset_coe) is_glb_binfi)}

lemma eq_top_iff' (A : subsemiring R) : A = ⊤ ↔ ∀ x : R, x ∈ A :=
eq_top_iff.trans ⟨λ h m, h $ mem_top m, λ h m _, h m⟩

/-- The `subsemiring` generated by a set. -/
def closure (s : set R) : subsemiring R := Inf {S | s ⊆ S}

lemma mem_closure {x : R} {s : set R} : x ∈ closure s ↔ ∀ S : subsemiring R, s ⊆ S → x ∈ S :=
mem_Inf

/-- The subsemiring generated by a set includes the set. -/
@[simp] lemma subset_closure {s : set R} : s ⊆ closure s := λ x hx, mem_closure.2 $ λ S hS, hS hx

/-- A subsemiring `S` includes `closure s` if and only if it includes `s`. -/
@[simp]
lemma closure_le {s : set R} {t : subsemiring R} : closure s ≤ t ↔ s ⊆ t :=
⟨set.subset.trans subset_closure, λ h, Inf_le h⟩

/-- Subsemiring closure of a set is monotone in its argument: if `s ⊆ t`,
then `closure s ≤ closure t`. -/
lemma closure_mono ⦃s t : set R⦄ (h : s ⊆ t) : closure s ≤ closure t :=
closure_le.2 $ set.subset.trans h subset_closure

lemma closure_eq_of_le {s : set R} {t : subsemiring R} (h₁ : s ⊆ t) (h₂ : t ≤ closure s) :
  closure s = t :=
le_antisymm (closure_le.2 h₁) h₂

end subsemiring

namespace submonoid

/-- The additive closure of a submonoid is a subsemiring. -/
def to_subsemiring (M : submonoid R) : subsemiring R :=
{ one_mem' := add_submonoid.mem_closure.mpr (λ y hy, hy M.one_mem),
  mul_mem' := λ x y, M.mul_mem_add_closure,
  ..add_submonoid.closure (M : set R)}

lemma to_subsemiring_coe :
  (M.subsemiring_closure : set R) = add_submonoid.closure (M : set R) := rfl

lemma to_subsemiring_to_add_submonoid :
  M.subsemiring_closure.to_add_submonoid = add_submonoid.closure (M : set R) := rfl

/-- The `subsemiring` generated by a multiplicative submonoid coincides with the
`subsemiring.closure` submonoid itself . -/
lemma to_subsemiring_eq_closure : M.subsemiring_closure = subsemiring.closure (M : set R) :=
begin
  ext,
  refine ⟨λ hx, _, λ hx, (subsemiring.mem_closure.mp hx) M.subsemiring_closure (λ s sM, _)⟩;
  rintros - ⟨H1, rfl⟩;
  rintros - ⟨H2, rfl⟩,
  { exact add_submonoid.mem_closure.mp hx H1.to_add_submonoid H2 },
  { exact H2 sM }
end

end submonoid

namespace subsemiring

@[simp]
lemma closure_submonoid_closure (s : set R) : closure ↑(submonoid.closure s) = closure s :=
le_antisymm
  (closure_le.mpr (λ y hy, (submonoid.mem_closure.mp hy) (closure s).to_submonoid subset_closure))
  (closure_mono (submonoid.subset_closure))

/-- The elements of the subsemiring closure of `M` are exactly the elements of the additive closure
of a multiplicative submonoid `M`. -/
lemma coe_closure_eq (s : set R) :
  (closure s : set R) = add_submonoid.closure (submonoid.closure s : set R) :=
by simp [← submonoid.to_subsemiring_to_add_submonoid, submonoid.to_subsemiring_eq_closure]

lemma mem_closure_iff {s : set R} {x} :
  x ∈ closure s ↔ x ∈ add_submonoid.closure (submonoid.closure s : set R) :=
set.ext_iff.mp (coe_closure_eq s) x

@[simp]
lemma closure_add_submonoid_closure {s : set R} : closure ↑(add_submonoid.closure s) = closure s :=
begin
  ext x,
  refine ⟨λ hx, _, λ hx, closure_mono add_submonoid.subset_closure hx⟩,
  rintros - ⟨H, rfl⟩,
  rintros - ⟨J, rfl⟩,
  refine (add_submonoid.mem_closure.mp (mem_closure_iff.mp hx)) H.to_add_submonoid (λ y hy, _),
  refine (submonoid.mem_closure.mp hy) H.to_submonoid (λ z hz, _),
  exact (add_submonoid.mem_closure.mp hz) H.to_add_submonoid (λ w hw, J hw),
end

/-- An induction principle for closure membership. If `p` holds for `0`, `1`, and all elements
of `s`, and is preserved under addition and multiplication, then `p` holds for all elements
of the closure of `s`. -/
@[elab_as_eliminator]
lemma closure_induction {s : set R} {p : R → Prop} {x} (h : x ∈ closure s)
  (Hs : ∀ x ∈ s, p x) (H0 : p 0) (H1 : p 1)
  (Hadd : ∀ x y, p x → p y → p (x + y)) (Hmul : ∀ x y, p x → p y → p (x * y)) : p x :=
(@closure_le _ _ _ ⟨p, H1, Hmul, H0, Hadd⟩).2 Hs h

lemma mem_closure_iff_exists_list {s : set R} {x} : x ∈ closure s ↔
  ∃ L : list (list R), (∀ t ∈ L, ∀ y ∈ t, y ∈ s) ∧ (L.map list.prod).sum = x :=
⟨λ hx, add_submonoid.closure_induction (mem_closure_iff.1 hx)
  (λ x hx, suffices ∃ t : list R, (∀ y ∈ t, y ∈ s) ∧ t.prod = x,
    from let ⟨t, ht1, ht2⟩ := this in ⟨[t], list.forall_mem_singleton.2 ht1,
      by rw [list.map_singleton, list.sum_singleton, ht2]⟩,
    submonoid.closure_induction hx
      (λ x hx, ⟨[x], list.forall_mem_singleton.2 hx, one_mul x⟩)
      ⟨[], list.forall_mem_nil _, rfl⟩
      (λ x y ⟨t, ht1, ht2⟩ ⟨u, hu1, hu2⟩, ⟨t ++ u, list.forall_mem_append.2 ⟨ht1, hu1⟩,
        by rw [list.prod_append, ht2, hu2]⟩))
  ⟨[], list.forall_mem_nil _, rfl⟩
  (λ x y ⟨L, HL1, HL2⟩ ⟨M, HM1, HM2⟩, ⟨L ++ M, list.forall_mem_append.2 ⟨HL1, HM1⟩,
    by rw [list.map_append, list.sum_append, HL2, HM2]⟩),
λ ⟨L, HL1, HL2⟩, HL2 ▸ list_sum_mem _ (λ r hr, let ⟨t, ht1, ht2⟩ := list.mem_map.1 hr in
  ht2 ▸ list_prod_mem _ (λ y hy, subset_closure $ HL1 t ht1 y hy))⟩

variable (R)

/-- `closure` forms a Galois insertion with the coercion to set. -/
protected def gi : galois_insertion (@closure R _) coe :=
{ choice := λ s _, closure s,
  gc := λ s t, closure_le,
  le_l_u := λ s, subset_closure,
  choice_eq := λ s h, rfl }

variable {R}

/-- Closure of a subsemiring `S` equals `S`. -/
lemma closure_eq (s : subsemiring R) : closure (s : set R) = s := (subsemiring.gi R).l_u_eq s

@[simp] lemma closure_empty : closure (∅ : set R) = ⊥ := (subsemiring.gi R).gc.l_bot

@[simp] lemma closure_univ : closure (set.univ : set R) = ⊤ := @coe_top R _ ▸ closure_eq ⊤

lemma closure_union (s t : set R) : closure (s ∪ t) = closure s ⊔ closure t :=
(subsemiring.gi R).gc.l_sup

lemma closure_Union {ι} (s : ι → set R) : closure (⋃ i, s i) = ⨆ i, closure (s i) :=
(subsemiring.gi R).gc.l_supr

lemma closure_sUnion (s : set (set R)) : closure (⋃₀ s) = ⨆ t ∈ s, closure t :=
(subsemiring.gi R).gc.l_Sup

lemma map_sup (s t : subsemiring R) (f : R →+* S) : (s ⊔ t).map f = s.map f ⊔ t.map f :=
(gc_map_comap f).l_sup

lemma map_supr {ι : Sort*} (f : R →+* S) (s : ι → subsemiring R) :
  (supr s).map f = ⨆ i, (s i).map f :=
(gc_map_comap f).l_supr

lemma comap_inf (s t : subsemiring S) (f : R →+* S) : (s ⊓ t).comap f = s.comap f ⊓ t.comap f :=
(gc_map_comap f).u_inf

lemma comap_infi {ι : Sort*} (f : R →+* S) (s : ι → subsemiring S) :
  (infi s).comap f = ⨅ i, (s i).comap f :=
(gc_map_comap f).u_infi

@[simp] lemma map_bot (f : R →+* S) : (⊥ : subsemiring R).map f = ⊥ :=
(gc_map_comap f).l_bot

@[simp] lemma comap_top (f : R →+* S) : (⊤ : subsemiring S).comap f = ⊤ :=
(gc_map_comap f).u_top

/-- Given `subsemiring`s `s`, `t` of semirings `R`, `S` respectively, `s.prod t` is `s × t`
as a subsemiring of `R × S`. -/
def prod (s : subsemiring R) (t : subsemiring S) : subsemiring (R × S) :=
{ carrier := (s : set R).prod t,
  .. s.to_submonoid.prod t.to_submonoid, .. s.to_add_submonoid.prod t.to_add_submonoid}

@[norm_cast]
lemma coe_prod (s : subsemiring R) (t : subsemiring S) :
  (s.prod t : set (R × S)) = (s : set R).prod (t : set S) :=
rfl

lemma mem_prod {s : subsemiring R} {t : subsemiring S} {p : R × S} :
  p ∈ s.prod t ↔ p.1 ∈ s ∧ p.2 ∈ t := iff.rfl

@[mono] lemma prod_mono ⦃s₁ s₂ : subsemiring R⦄ (hs : s₁ ≤ s₂) ⦃t₁ t₂ : subsemiring S⦄
  (ht : t₁ ≤ t₂) : s₁.prod t₁ ≤ s₂.prod t₂ :=
set.prod_mono hs ht

lemma prod_mono_right (s : subsemiring R) : monotone (λ t : subsemiring S, s.prod t) :=
prod_mono (le_refl s)

lemma prod_mono_left (t : subsemiring S) : monotone (λ s : subsemiring R, s.prod t) :=
λ s₁ s₂ hs, prod_mono hs (le_refl t)

lemma prod_top (s : subsemiring R) :
  s.prod (⊤ : subsemiring S) = s.comap (ring_hom.fst R S) :=
ext $ λ x, by simp [mem_prod, monoid_hom.coe_fst]

lemma top_prod (s : subsemiring S) :
  (⊤ : subsemiring R).prod s = s.comap (ring_hom.snd R S) :=
ext $ λ x, by simp [mem_prod, monoid_hom.coe_snd]

@[simp]
lemma top_prod_top : (⊤ : subsemiring R).prod (⊤ : subsemiring S) = ⊤ :=
(top_prod _).trans $ comap_top _

/-- Product of subsemirings is isomorphic to their product as monoids. -/
def prod_equiv (s : subsemiring R) (t : subsemiring S) : s.prod t ≃+* s × t :=
{ map_mul' := λ x y, rfl, map_add' := λ x y, rfl, .. equiv.set.prod ↑s ↑t }

lemma mem_supr_of_directed {ι} [hι : nonempty ι] {S : ι → subsemiring R} (hS : directed (≤) S)
  {x : R} :
  x ∈ (⨆ i, S i) ↔ ∃ i, x ∈ S i :=
begin
  refine ⟨_, λ ⟨i, hi⟩, (set_like.le_def.1 $ le_supr S i) hi⟩,
  let U : subsemiring R := subsemiring.mk' (⋃ i, (S i : set R))
    (⨆ i, (S i).to_submonoid) (submonoid.coe_supr_of_directed $ hS.mono_comp _ (λ _ _, id))
    (⨆ i, (S i).to_add_submonoid) (add_submonoid.coe_supr_of_directed $ hS.mono_comp _ (λ _ _, id)),
  suffices : (⨆ i, S i) ≤ U, by simpa using @this x,
  exact supr_le (λ i x hx, set.mem_Union.2 ⟨i, hx⟩),
end

lemma coe_supr_of_directed {ι} [hι : nonempty ι] {S : ι → subsemiring R} (hS : directed (≤) S) :
  ((⨆ i, S i : subsemiring R) : set R) = ⋃ i, ↑(S i) :=
set.ext $ λ x, by simp [mem_supr_of_directed hS]

lemma mem_Sup_of_directed_on {S : set (subsemiring R)} (Sne : S.nonempty)
  (hS : directed_on (≤) S) {x : R} :
  x ∈ Sup S ↔ ∃ s ∈ S, x ∈ s :=
begin
  haveI : nonempty S := Sne.to_subtype,
  simp only [Sup_eq_supr', mem_supr_of_directed hS.directed_coe, set_coe.exists, subtype.coe_mk]
end

lemma coe_Sup_of_directed_on {S : set (subsemiring R)} (Sne : S.nonempty) (hS : directed_on (≤) S) :
  (↑(Sup S) : set R) = ⋃ s ∈ S, ↑s :=
set.ext $ λ x, by simp [mem_Sup_of_directed_on Sne hS]

end subsemiring

namespace ring_hom

variables [semiring T] {s : subsemiring R}

open subsemiring

/-- Restriction of a ring homomorphism to a subsemiring of the domain. -/
def srestrict (f : R →+* S) (s : subsemiring R) : s →+* S := f.comp s.subtype

@[simp] lemma srestrict_apply (f : R →+* S) (x : s) : f.srestrict s x = f x := rfl

/-- Restriction of a ring homomorphism to a subsemiring of the codomain. -/
def cod_srestrict (f : R →+* S) (s : subsemiring S) (h : ∀ x, f x ∈ s) : R →+* s :=
{ to_fun := λ n, ⟨f n, h n⟩,
  .. (f : R →* S).cod_mrestrict s.to_submonoid h,
  .. (f : R →+ S).cod_mrestrict s.to_add_submonoid h }

/-- Restriction of a ring homomorphism to its range interpreted as a subsemiring.

This is the bundled version of `set.range_factorization`. -/
def srange_restrict (f : R →+* S) : R →+* f.srange :=
f.cod_srestrict f.srange f.mem_srange_self

@[simp] lemma coe_srange_restrict (f : R →+* S) (x : R) :
  (f.srange_restrict x : S) = f x :=
rfl

lemma srange_restrict_surjective (f : R →+* S) : function.surjective f.srange_restrict :=
λ ⟨y, hy⟩, let ⟨x, hx⟩ := mem_srange.mp hy in ⟨x, subtype.ext hx⟩

lemma srange_top_iff_surjective {f : R →+* S} :
  f.srange = (⊤ : subsemiring S) ↔ function.surjective f :=
set_like.ext'_iff.trans $ iff.trans (by rw [coe_srange, coe_top]) set.range_iff_surjective

/-- The range of a surjective ring homomorphism is the whole of the codomain. -/
lemma srange_top_of_surjective (f : R →+* S) (hf : function.surjective f) :
  f.srange = (⊤ : subsemiring S) :=
srange_top_iff_surjective.2 hf

/-- The subsemiring of elements `x : R` such that `f x = g x` -/
def eq_slocus (f g : R →+* S) : subsemiring R :=
{ carrier := {x | f x = g x}, .. (f : R →* S).eq_mlocus g, .. (f : R →+ S).eq_mlocus g }

/-- If two ring homomorphisms are equal on a set, then they are equal on its subsemiring closure. -/
lemma eq_on_sclosure {f g : R →+* S} {s : set R} (h : set.eq_on f g s) :
  set.eq_on f g (closure s) :=
show closure s ≤ f.eq_slocus g, from closure_le.2 h

lemma eq_of_eq_on_stop {f g : R →+* S} (h : set.eq_on f g (⊤ : subsemiring R)) :
  f = g :=
ext $ λ x, h trivial

lemma eq_of_eq_on_sdense {s : set R} (hs : closure s = ⊤) {f g : R →+* S} (h : s.eq_on f g) :
  f = g :=
eq_of_eq_on_stop $ hs ▸ eq_on_sclosure h

lemma sclosure_preimage_le (f : R →+* S) (s : set S) :
  closure (f ⁻¹' s) ≤ (closure s).comap f :=
closure_le.2 $ λ x hx, set_like.mem_coe.2 $ mem_comap.2 $ subset_closure hx

/-- The image under a ring homomorphism of the subsemiring generated by a set equals
the subsemiring generated by the image of the set. -/
lemma map_sclosure (f : R →+* S) (s : set R) :
  (closure s).map f = closure (f '' s) :=
le_antisymm
  (map_le_iff_le_comap.2 $ le_trans (closure_mono $ set.subset_preimage_image _ _)
    (sclosure_preimage_le _ _))
  (closure_le.2 $ set.image_subset _ subset_closure)

end ring_hom

namespace subsemiring

open ring_hom

/-- The ring homomorphism associated to an inclusion of subsemirings. -/
def inclusion {S T : subsemiring R} (h : S ≤ T) : S →* T :=
S.subtype.cod_srestrict _ (λ x, h x.2)

@[simp] lemma srange_subtype (s : subsemiring R) : s.subtype.srange = s :=
set_like.coe_injective $ (coe_srange _).trans subtype.range_coe

@[simp]
lemma range_fst : (fst R S).srange = ⊤ :=
(fst R S).srange_top_of_surjective $ prod.fst_surjective

@[simp]
lemma range_snd : (snd R S).srange = ⊤ :=
(snd R S).srange_top_of_surjective $ prod.snd_surjective

@[simp]
lemma prod_bot_sup_bot_prod (s : subsemiring R) (t : subsemiring S) :
  (s.prod ⊥) ⊔ (prod ⊥ t) = s.prod t :=
le_antisymm (sup_le (prod_mono_right s bot_le) (prod_mono_left t bot_le)) $
assume p hp, prod.fst_mul_snd p ▸ mul_mem _
  ((le_sup_left : s.prod ⊥ ≤ s.prod ⊥ ⊔ prod ⊥ t) ⟨hp.1, set_like.mem_coe.2 $ one_mem ⊥⟩)
  ((le_sup_right : prod ⊥ t ≤ s.prod ⊥ ⊔ prod ⊥ t) ⟨set_like.mem_coe.2 $ one_mem ⊥, hp.2⟩)

end subsemiring

namespace ring_equiv

variables {s t : subsemiring R}

/-- Makes the identity isomorphism from a proof two subsemirings of a multiplicative
    monoid are equal. -/
def subsemiring_congr (h : s = t) : s ≃+* t :=
{ map_mul' :=  λ _ _, rfl, map_add' := λ _ _, rfl, ..equiv.set_congr $ congr_arg _ h }

/-- Restrict a ring homomorphism with a left inverse to a ring isomorphism to its
`ring_hom.srange`. -/
def sof_left_inverse {g : S → R} {f : R →+* S} (h : function.left_inverse g f) :
  R ≃+* f.srange :=
{ to_fun := λ x, f.srange_restrict x,
  inv_fun := λ x, (g ∘ f.srange.subtype) x,
  left_inv := h,
  right_inv := λ x, subtype.ext $
    let ⟨x', hx'⟩ := ring_hom.mem_srange.mp x.prop in
    show f (g x) = x, by rw [←hx', h x'],
  ..f.srange_restrict }

@[simp] lemma sof_left_inverse_apply
  {g : S → R} {f : R →+* S} (h : function.left_inverse g f) (x : R) :
  ↑(sof_left_inverse h x) = f x := rfl

@[simp] lemma sof_left_inverse_symm_apply
  {g : S → R} {f : R →+* S} (h : function.left_inverse g f) (x : f.srange) :
  (sof_left_inverse h).symm x = g x := rfl

end ring_equiv<|MERGE_RESOLUTION|>--- conflicted
+++ resolved
@@ -35,7 +35,6 @@
 /-- Reinterpret a `subsemiring` as an `add_submonoid`. -/
 add_decl_doc subsemiring.to_add_submonoid
 
-<<<<<<< HEAD
 namespace submonoid
 
 variables {a b : R}
@@ -86,8 +85,6 @@
 
 end submonoid
 
-=======
->>>>>>> 6b604320
 namespace subsemiring
 
 instance : set_like (subsemiring R) R :=

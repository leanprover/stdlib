/-
Copyright (c) 2018 Mario Carneiro and Kevin Buzzard. All rights reserved.
Released under Apache 2.0 license as described in the file LICENSE.
Authors: Mario Carneiro, Kevin Buzzard
-/
import algebraic_geometry.prime_spectrum
import data.multiset.finset_ops
import linear_algebra.linear_independent
import order.order_iso_nat
import order.compactly_generated
import ring_theory.ideal.operations

/-!
# Noetherian rings and modules

The following are equivalent for a module M over a ring R:
1. Every increasing chain of submodule M₁ ⊆ M₂ ⊆ M₃ ⊆ ⋯ eventually stabilises.
2. Every submodule is finitely generated.

A module satisfying these equivalent conditions is said to be a *Noetherian* R-module.
A ring is a *Noetherian ring* if it is Noetherian as a module over itself.

## Main definitions

Let `R` be a ring and let `M` and `P` be `R`-modules. Let `N` be an `R`-submodule of `M`.

* `fg N : Prop` is the assertion that `N` is finitely generated as an `R`-module.

* `is_noetherian R M` is the proposition that `M` is a Noetherian `R`-module. It is a class,
  implemented as the predicate that all `R`-submodules of `M` are finitely generated.

## Main statements

* `exists_sub_one_mem_and_smul_eq_zero_of_fg_of_le_smul` is Nakayama's lemma, in the following form:
  if N is a finitely generated submodule of an ambient R-module M and I is an ideal of R
  such that N ⊆ IN, then there exists r ∈ 1 + I such that rN = 0.

* `is_noetherian_iff_well_founded` is the theorem that an R-module M is Noetherian iff
  `>` is well-founded on `submodule R M`.

Note that the Hilbert basis theorem, that if a commutative ring R is Noetherian then so is R[X],
is proved in `ring_theory.polynomial`.

## References

* [M. F. Atiyah and I. G. Macdonald, *Introduction to commutative algebra*][atiyah-macdonald]
* [samuel]

## Tags

Noetherian, noetherian, Noetherian ring, Noetherian module, noetherian ring, noetherian module

-/

open set
open_locale big_operators

namespace submodule
variables {R : Type*} {M : Type*} [semiring R] [add_comm_monoid M] [semimodule R M]

/-- A submodule of `M` is finitely generated if it is the span of a finite subset of `M`. -/
def fg (N : submodule R M) : Prop := ∃ S : finset M, submodule.span R ↑S = N

theorem fg_def {N : submodule R M} :
  N.fg ↔ ∃ S : set M, finite S ∧ span R S = N :=
⟨λ ⟨t, h⟩, ⟨_, finset.finite_to_set t, h⟩, begin
  rintro ⟨t', h, rfl⟩,
  rcases finite.exists_finset_coe h with ⟨t, rfl⟩,
  exact ⟨t, rfl⟩
end⟩

/-- Nakayama's Lemma. Atiyah-Macdonald 2.5, Eisenbud 4.7, Matsumura 2.2, Stacks 00DV -/
theorem exists_sub_one_mem_and_smul_eq_zero_of_fg_of_le_smul {R : Type*} [comm_ring R]
  {M : Type*} [add_comm_group M] [module R M]
  (I : ideal R) (N : submodule R M) (hn : N.fg) (hin : N ≤ I • N) :
  ∃ r : R, r - 1 ∈ I ∧ ∀ n ∈ N, r • n = (0 : M) :=
begin
  rw fg_def at hn, rcases hn with ⟨s, hfs, hs⟩,
  have : ∃ r : R, r - 1 ∈ I ∧ N ≤ (I • span R s).comap (linear_map.lsmul R M r) ∧ s ⊆ N,
  { refine ⟨1, _, _, _⟩,
    { rw sub_self, exact I.zero_mem },
    { rw [hs], intros n hn, rw [mem_comap], change (1:R) • n ∈ I • N, rw one_smul, exact hin hn },
    { rw [← span_le, hs], exact le_refl N } },
  clear hin hs, revert this,
  refine set.finite.dinduction_on hfs (λ H, _) (λ i s his hfs ih H, _),
  { rcases H with ⟨r, hr1, hrn, hs⟩, refine ⟨r, hr1, λ n hn, _⟩, specialize hrn hn,
    rwa [mem_comap, span_empty, smul_bot, mem_bot] at hrn },
  apply ih, rcases H with ⟨r, hr1, hrn, hs⟩,
  rw [← set.singleton_union, span_union, smul_sup] at hrn,
  rw [set.insert_subset] at hs,
  have : ∃ c : R, c - 1 ∈ I ∧ c • i ∈ I • span R s,
  { specialize hrn hs.1, rw [mem_comap, mem_sup] at hrn,
    rcases hrn with ⟨y, hy, z, hz, hyz⟩, change y + z = r • i at hyz,
    rw mem_smul_span_singleton at hy, rcases hy with ⟨c, hci, rfl⟩,
    use r-c, split,
    { rw [sub_right_comm], exact I.sub_mem hr1 hci },
    { rw [sub_smul, ← hyz, add_sub_cancel'], exact hz } },
  rcases this with ⟨c, hc1, hci⟩, refine ⟨c * r, _, _, hs.2⟩,
  { rw [← ideal.quotient.eq, ring_hom.map_one] at hr1 hc1 ⊢,
    rw [ring_hom.map_mul, hc1, hr1, mul_one] },
  { intros n hn, specialize hrn hn, rw [mem_comap, mem_sup] at hrn,
    rcases hrn with ⟨y, hy, z, hz, hyz⟩, change y + z = r • n at hyz,
    rw mem_smul_span_singleton at hy, rcases hy with ⟨d, hdi, rfl⟩,
    change _ • _ ∈ I • span R s,
    rw [mul_smul, ← hyz, smul_add, smul_smul, mul_comm, mul_smul],
    exact add_mem _ (smul_mem _ _ hci) (smul_mem _ _ hz) }
end

theorem fg_bot : (⊥ : submodule R M).fg :=
⟨∅, by rw [finset.coe_empty, span_empty]⟩

theorem fg_sup {N₁ N₂ : submodule R M}
  (hN₁ : N₁.fg) (hN₂ : N₂.fg) : (N₁ ⊔ N₂).fg :=
let ⟨t₁, ht₁⟩ := fg_def.1 hN₁, ⟨t₂, ht₂⟩ := fg_def.1 hN₂ in
fg_def.2 ⟨t₁ ∪ t₂, ht₁.1.union ht₂.1, by rw [span_union, ht₁.2, ht₂.2]⟩

variables {P : Type*} [add_comm_monoid P] [semimodule R P]
variables {f : M →ₗ[R] P}

theorem fg_map {N : submodule R M} (hs : N.fg) : (N.map f).fg :=
let ⟨t, ht⟩ := fg_def.1 hs in fg_def.2 ⟨f '' t, ht.1.image _, by rw [span_image, ht.2]⟩

lemma fg_of_fg_map {R M P : Type*} [ring R] [add_comm_group M] [module R M]
  [add_comm_group P] [module R P] (f : M →ₗ[R] P) (hf : f.ker = ⊥) {N : submodule R M}
  (hfn : (N.map f).fg) : N.fg :=
let ⟨t, ht⟩ := hfn in ⟨t.preimage f $ λ x _ y _ h, linear_map.ker_eq_bot.1 hf h,
linear_map.map_injective hf $ by { rw [map_span, finset.coe_preimage,
    set.image_preimage_eq_inter_range, set.inter_eq_self_of_subset_left, ht],
  rw [← linear_map.range_coe, ← span_le, ht, ← map_top], exact map_mono le_top }⟩

lemma fg_top {R M : Type*} [ring R] [add_comm_group M] [module R M]
  (N : submodule R M) : (⊤ : submodule R N).fg ↔ N.fg :=
⟨λ h, N.range_subtype ▸ map_top N.subtype ▸ fg_map h,
λ h, fg_of_fg_map N.subtype N.ker_subtype $ by rwa [map_top, range_subtype]⟩

lemma fg_of_linear_equiv (e : M ≃ₗ[R] P) (h : (⊤ : submodule R P).fg) :
  (⊤ : submodule R M).fg :=
e.symm.range ▸ map_top (e.symm : P →ₗ[R] M) ▸ fg_map h

theorem fg_prod {sb : submodule R M} {sc : submodule R P}
  (hsb : sb.fg) (hsc : sc.fg) : (sb.prod sc).fg :=
let ⟨tb, htb⟩ := fg_def.1 hsb, ⟨tc, htc⟩ := fg_def.1 hsc in
fg_def.2 ⟨linear_map.inl R M P '' tb ∪ linear_map.inr R M P '' tc,
  (htb.1.image _).union (htc.1.image _),
  by rw [linear_map.span_inl_union_inr, htb.2, htc.2]⟩

/-- If 0 → M' → M → M'' → 0 is exact and M' and M'' are
finitely generated then so is M. -/
theorem fg_of_fg_map_of_fg_inf_ker {R M P : Type*} [ring R] [add_comm_group M] [module R M]
  [add_comm_group P] [module R P] (f : M →ₗ[R] P)
  {s : submodule R M} (hs1 : (s.map f).fg) (hs2 : (s ⊓ f.ker).fg) : s.fg :=
begin
  haveI := classical.dec_eq R, haveI := classical.dec_eq M, haveI := classical.dec_eq P,
  cases hs1 with t1 ht1, cases hs2 with t2 ht2,
  have : ∀ y ∈ t1, ∃ x ∈ s, f x = y,
  { intros y hy,
    have : y ∈ map f s, { rw ← ht1, exact subset_span hy },
    rcases mem_map.1 this with ⟨x, hx1, hx2⟩,
    exact ⟨x, hx1, hx2⟩ },
  have : ∃ g : P → M, ∀ y ∈ t1, g y ∈ s ∧ f (g y) = y,
  { choose g hg1 hg2,
    existsi λ y, if H : y ∈ t1 then g y H else 0,
    intros y H, split,
    { simp only [dif_pos H], apply hg1 },
    { simp only [dif_pos H], apply hg2 } },
  cases this with g hg, clear this,
  existsi t1.image g ∪ t2,
  rw [finset.coe_union, span_union, finset.coe_image],
  apply le_antisymm,
  { refine sup_le (span_le.2 $ image_subset_iff.2 _) (span_le.2 _),
    { intros y hy, exact (hg y hy).1 },
    { intros x hx, have := subset_span hx,
      rw ht2 at this,
      exact this.1 } },
  intros x hx,
  have : f x ∈ map f s, { rw mem_map, exact ⟨x, hx, rfl⟩ },
  rw [← ht1,← set.image_id ↑t1, finsupp.mem_span_iff_total] at this,
  rcases this with ⟨l, hl1, hl2⟩,
  refine mem_sup.2 ⟨(finsupp.total M M R id).to_fun ((finsupp.lmap_domain R R g : (P →₀ R) → M →₀ R) l), _,
    x - finsupp.total M M R id ((finsupp.lmap_domain R R g : (P →₀ R) → M →₀ R) l),
    _, add_sub_cancel'_right _ _⟩,
  { rw [← set.image_id (g '' ↑t1), finsupp.mem_span_iff_total], refine ⟨_, _, rfl⟩,
    haveI : inhabited P := ⟨0⟩,
    rw [← finsupp.lmap_domain_supported _ _ g, mem_map],
    refine ⟨l, hl1, _⟩,
    refl, },
  rw [ht2, mem_inf], split,
  { apply s.sub_mem hx,
    rw [finsupp.total_apply, finsupp.lmap_domain_apply, finsupp.sum_map_domain_index],
    refine s.sum_mem _,
    { intros y hy, exact s.smul_mem _ (hg y (hl1 hy)).1 },
    { exact zero_smul _ }, { exact λ _ _ _, add_smul _ _ _ } },
  { rw [linear_map.mem_ker, f.map_sub, ← hl2],
    rw [finsupp.total_apply, finsupp.total_apply, finsupp.lmap_domain_apply],
    rw [finsupp.sum_map_domain_index, finsupp.sum, finsupp.sum, f.map_sum],
    rw sub_eq_zero,
    refine finset.sum_congr rfl (λ y hy, _),
    unfold id,
    rw [f.map_smul, (hg y (hl1 hy)).2],
    { exact zero_smul _ }, { exact λ _ _ _, add_smul _ _ _ } }
end

<<<<<<< HEAD
/-- The kernel of the composition of two linear maps is finitely generated if both kernels are and
the first morphism is surjective. -/
lemma fg_ker_comp {R M N P : Type*} [ring R] [add_comm_group M] [module R M]
  [add_comm_group N] [module R N] [add_comm_group P] [module R P] (f : M →ₗ[R] N)
  (g : N →ₗ[R] P) (hf1 : f.ker.fg) (hf2 : g.ker.fg) (hsur : function.surjective f) :
  (g.comp f).ker.fg :=
begin
  rw linear_map.ker_comp,
  apply fg_of_fg_map_of_fg_inf_ker f,
  { rwa [linear_map.map_comap_eq, linear_map.range_eq_top.2 hsur, top_inf_eq] },
  { rwa [inf_of_le_right (show f.ker ≤ (comap f g.ker), from comap_mono (@bot_le _ _ g.ker))] }
end

lemma fg_restrict_scalars {R S M : Type*} [comm_ring R] [comm_ring S] [algebra R S]
  [add_comm_group M] [module S M] [module R M] [is_scalar_tower R S M] (N : submodule S M)
  (hfin : N.fg) (h : function.surjective (algebra_map R S)) : (submodule.restrict_scalars R N).fg :=
begin
  obtain ⟨X, rfl⟩ := hfin,
  use X,
  exact submodule.span_eq_restrict_scalars R S M X h
end

lemma fg_ker_ring_hom_comp {R S A : Type*} [comm_ring R] [comm_ring S] [comm_ring A]
  (f : R →+* S) (g : S →+* A) (hf : f.ker.fg) (hg : g.ker.fg) (hsur : function.surjective f) :
  (g.comp f).ker.fg :=
begin
  letI : algebra R S := ring_hom.to_algebra f,
  letI : algebra R A := ring_hom.to_algebra (g.comp f),
  letI : algebra S A := ring_hom.to_algebra g,
  letI : is_scalar_tower R S A := is_scalar_tower.comap,
  let f₁ := algebra.linear_map R S,
  let g₁ := (is_scalar_tower.to_alg_hom R S A).to_linear_map,
  exact fg_ker_comp f₁ g₁ hf (fg_restrict_scalars g.ker hg hsur) hsur
end

lemma singleton_span_is_compact_element (x : M) :
  complete_lattice.is_compact_element (span R {x} : submodule R M) :=
begin
  rw complete_lattice.is_compact_element_iff_le_of_directed_Sup_le,
  intros d hemp hdir hsup,
  have : x ∈ Sup d, from (le_def.mp hsup) (mem_span_singleton_self x),
  obtain ⟨y, ⟨hyd, hxy⟩⟩ := (mem_Sup_of_directed hemp hdir).mp this,
  exact ⟨y, ⟨hyd, by simpa only [span_le, singleton_subset_iff]⟩⟩,
end

/-- Finitely generated submodules are precisely compact elements in the submodule lattice -/
=======
/-- Finitely generated submodules are precisely compact elements in the submodule lattice. -/
>>>>>>> 39090c8c
theorem fg_iff_compact (s : submodule R M) : s.fg ↔ complete_lattice.is_compact_element s :=
begin
  classical,
  -- Introduce shorthand for span of an element
  let sp : M → submodule R M := λ a, span R {a},
  -- Trivial rewrite lemma; a small hack since simp (only) & rw can't accomplish this smoothly.
  have supr_rw : ∀ t : finset M, (⨆ x ∈ t, sp x) = (⨆ x ∈ (↑t : set M), sp x), from λ t, by refl,
  split,
  { rintro ⟨t, rfl⟩,
    rw [span_eq_supr_of_singleton_spans, ←supr_rw, ←(finset.sup_eq_supr t sp)],
    apply complete_lattice.finset_sup_compact_of_compact,
    exact λ n _, singleton_span_is_compact_element n, },
  { intro h,
    -- s is the Sup of the spans of its elements.
    have sSup : s = Sup (sp '' ↑s),
    by rw [Sup_eq_supr, supr_image, ←span_eq_supr_of_singleton_spans, eq_comm, span_eq],
    -- by h, s is then below (and equal to) the sup of the spans of finitely many elements.
    obtain ⟨u, ⟨huspan, husup⟩⟩ := h (sp '' ↑s) (le_of_eq sSup),
    have ssup : s = u.sup id,
    { suffices : u.sup id ≤ s, from le_antisymm husup this,
      rw [sSup, finset.sup_eq_Sup], exact Sup_le_Sup huspan, },
    obtain ⟨t, ⟨hts, rfl⟩⟩ := finset.subset_image_iff.mp huspan,
    rw [←finset.sup_finset_image, function.comp.left_id, finset.sup_eq_supr, supr_rw,
      ←span_eq_supr_of_singleton_spans, eq_comm] at ssup,
    exact ⟨t, ssup⟩, },
end

end submodule

/--
`is_noetherian R M` is the proposition that `M` is a Noetherian `R`-module,
implemented as the predicate that all `R`-submodules of `M` are finitely generated.
-/
class is_noetherian (R M) [semiring R] [add_comm_monoid M] [semimodule R M] : Prop :=
(noetherian : ∀ (s : submodule R M), s.fg)

section
variables {R : Type*} {M : Type*} {P : Type*}
variables [ring R] [add_comm_group M] [add_comm_group P]
variables [module R M] [module R P]
open is_noetherian
include R

theorem is_noetherian_submodule {N : submodule R M} :
  is_noetherian R N ↔ ∀ s : submodule R M, s ≤ N → s.fg :=
⟨λ ⟨hn⟩, λ s hs, have s ≤ N.subtype.range, from (N.range_subtype).symm ▸ hs,
  linear_map.map_comap_eq_self this ▸ submodule.fg_map (hn _),
λ h, ⟨λ s, submodule.fg_of_fg_map_of_fg_inf_ker N.subtype (h _ $ submodule.map_subtype_le _ _) $
  by rw [submodule.ker_subtype, inf_bot_eq]; exact submodule.fg_bot⟩⟩

theorem is_noetherian_submodule_left {N : submodule R M} :
  is_noetherian R N ↔ ∀ s : submodule R M, (N ⊓ s).fg :=
is_noetherian_submodule.trans
⟨λ H s, H _ inf_le_left, λ H s hs, (inf_of_le_right hs) ▸ H _⟩

theorem is_noetherian_submodule_right {N : submodule R M} :
  is_noetherian R N ↔ ∀ s : submodule R M, (s ⊓ N).fg :=
is_noetherian_submodule.trans
⟨λ H s, H _ inf_le_right, λ H s hs, (inf_of_le_left hs) ▸ H _⟩

instance is_noetherian_submodule' [is_noetherian R M] (N : submodule R M) : is_noetherian R N :=
is_noetherian_submodule.2 $ λ _ _, is_noetherian.noetherian _

variable (M)
theorem is_noetherian_of_surjective (f : M →ₗ[R] P) (hf : f.range = ⊤)
  [is_noetherian R M] : is_noetherian R P :=
⟨λ s, have (s.comap f).map f = s, from linear_map.map_comap_eq_self $ hf.symm ▸ le_top,
this ▸ submodule.fg_map $ noetherian _⟩
variable {M}

theorem is_noetherian_of_linear_equiv (f : M ≃ₗ[R] P)
  [is_noetherian R M] : is_noetherian R P :=
is_noetherian_of_surjective _ f.to_linear_map f.range

lemma is_noetherian_of_injective [is_noetherian R P] (f : M →ₗ[R] P) (hf : f.ker = ⊥) :
  is_noetherian R M :=
is_noetherian_of_linear_equiv (linear_equiv.of_injective f hf).symm

lemma fg_of_injective [is_noetherian R P] {N : submodule R M} (f : M →ₗ[R] P) (hf : f.ker = ⊥) :
  N.fg :=
@@is_noetherian.noetherian _ _ _ (is_noetherian_of_injective f hf) N

instance is_noetherian_prod [is_noetherian R M]
  [is_noetherian R P] : is_noetherian R (M × P) :=
⟨λ s, submodule.fg_of_fg_map_of_fg_inf_ker (linear_map.snd R M P) (noetherian _) $
have s ⊓ linear_map.ker (linear_map.snd R M P) ≤ linear_map.range (linear_map.inl R M P),
from λ x ⟨hx1, hx2⟩, ⟨x.1, trivial, prod.ext rfl $ eq.symm $ linear_map.mem_ker.1 hx2⟩,
linear_map.map_comap_eq_self this ▸ submodule.fg_map (noetherian _)⟩

instance is_noetherian_pi {R ι : Type*} {M : ι → Type*} [ring R]
  [Π i, add_comm_group (M i)] [Π i, module R (M i)] [fintype ι]
  [∀ i, is_noetherian R (M i)] : is_noetherian R (Π i, M i) :=
begin
  haveI := classical.dec_eq ι,
  suffices : ∀ s : finset ι, is_noetherian R (Π i : (↑s : set ι), M i),
  { letI := this finset.univ,
    refine @is_noetherian_of_linear_equiv _ _ _ _ _ _ _ _
      ⟨_, _, _, _, _, _⟩ (this finset.univ),
    { exact λ f i, f ⟨i, finset.mem_univ _⟩ },
    { intros, ext, refl },
    { intros, ext, refl },
    { exact λ f i, f i.1 },
    { intro, ext ⟨⟩, refl },
    { intro, ext i, refl } },
  intro s,
  induction s using finset.induction with a s has ih,
  { split, intro s, convert submodule.fg_bot, apply eq_bot_iff.2,
    intros x hx, refine (submodule.mem_bot R).2 _, ext i, cases i.2 },
  refine @is_noetherian_of_linear_equiv _ _ _ _ _ _ _ _
    ⟨_, _, _, _, _, _⟩ (@is_noetherian_prod _ (M a) _ _ _ _ _ _ _ ih),
  { exact λ f i, or.by_cases (finset.mem_insert.1 i.2)
      (λ h : i.1 = a, show M i.1, from (eq.rec_on h.symm f.1))
      (λ h : i.1 ∈ s, show M i.1, from f.2 ⟨i.1, h⟩) },
  { intros f g, ext i, unfold or.by_cases, cases i with i hi,
    rcases finset.mem_insert.1 hi with rfl | h,
    { change _ = _ + _, simp only [dif_pos], refl },
    { change _ = _ + _, have : ¬i = a, { rintro rfl, exact has h },
      simp only [dif_neg this, dif_pos h], refl } },
  { intros c f, ext i, unfold or.by_cases, cases i with i hi,
    rcases finset.mem_insert.1 hi with rfl | h,
    { change _ = c • _, simp only [dif_pos], refl },
    { change _ = c • _, have : ¬i = a, { rintro rfl, exact has h },
      simp only [dif_neg this, dif_pos h], refl } },
  { exact λ f, (f ⟨a, finset.mem_insert_self _ _⟩, λ i, f ⟨i.1, finset.mem_insert_of_mem i.2⟩) },
  { intro f, apply prod.ext,
    { simp only [or.by_cases, dif_pos] },
    { ext ⟨i, his⟩,
      have : ¬i = a, { rintro rfl, exact has his },
      dsimp only [or.by_cases], change i ∈ s at his,
      rw [dif_neg this, dif_pos his] } },
  { intro f, ext ⟨i, hi⟩,
    rcases finset.mem_insert.1 hi with rfl | h,
    { simp only [or.by_cases, dif_pos], refl },
    { have : ¬i = a, { rintro rfl, exact has h },
      simp only [or.by_cases, dif_neg this, dif_pos h], refl } }
end

end

open is_noetherian submodule function

theorem is_noetherian_iff_well_founded
  {R M} [ring R] [add_comm_group M] [module R M] :
  is_noetherian R M ↔ well_founded ((>) : submodule R M → submodule R M → Prop) :=
begin
  rw (complete_lattice.well_founded_characterisations $ submodule R M).out 0 3,
  exact ⟨λ ⟨h⟩, λ k, (fg_iff_compact k).mp (h k), λ h, ⟨λ k, (fg_iff_compact k).mpr (h k)⟩⟩,
end

lemma well_founded_submodule_gt (R M) [ring R] [add_comm_group M] [module R M] :
  ∀ [is_noetherian R M], well_founded ((>) : submodule R M → submodule R M → Prop) :=
is_noetherian_iff_well_founded.mp

lemma finite_of_linear_independent {R M} [comm_ring R] [nontrivial R] [add_comm_group M] [module R M]
  [is_noetherian R M] {s : set M} (hs : linear_independent R (coe : s → M)) : s.finite :=
begin
  refine classical.by_contradiction (λ hf, rel_embedding.well_founded_iff_no_descending_seq.1
    (well_founded_submodule_gt R M) ⟨_⟩),
  have f : ℕ ↪ s, from @infinite.nat_embedding s ⟨λ f, hf ⟨f⟩⟩,
  have : ∀ n, (coe ∘ f) '' {m | m ≤ n} ⊆ s,
  { rintros n x ⟨y, hy₁, hy₂⟩, subst hy₂, exact (f y).2 },
  have : ∀ a b : ℕ, a ≤ b ↔
    span R ((coe ∘ f) '' {m | m ≤ a}) ≤ span R ((coe ∘ f) '' {m | m ≤ b}),
  { assume a b,
    rw [span_le_span_iff hs (this a) (this b),
      set.image_subset_image_iff (subtype.coe_injective.comp f.injective),
      set.subset_def],
    exact ⟨λ hab x (hxa : x ≤ a), le_trans hxa hab, λ hx, hx a (le_refl a)⟩ },
  exact ⟨⟨λ n, span R ((coe ∘ f) '' {m | m ≤ n}),
      λ x y, by simp [le_antisymm_iff, (this _ _).symm] {contextual := tt}⟩,
    by dsimp [gt]; simp only [lt_iff_le_not_le, (this _ _).symm]; tauto⟩
end

/-- A module is Noetherian iff every nonempty set of submodules has a maximal submodule among them. -/
theorem set_has_maximal_iff_noetherian {R M} [ring R] [add_comm_group M] [module R M] :
  (∀ a : set $ submodule R M, a.nonempty → ∃ M' ∈ a, ∀ I ∈ a, M' ≤ I → I = M') ↔ is_noetherian R M :=
by rw [is_noetherian_iff_well_founded, well_founded.well_founded_iff_has_max']

/-- If `∀ I > J, P I` implies `P J`, then `P` holds for all submodules. -/
lemma is_noetherian.induction {R M} [ring R] [add_comm_group M] [module R M] [is_noetherian R M]
  {P : submodule R M → Prop} (hgt : ∀ I, (∀ J > I, P J) → P I)
  (I : submodule R M) : P I :=
well_founded.recursion (well_founded_submodule_gt R M) I hgt

/--
A ring is Noetherian if it is Noetherian as a module over itself,
i.e. all its ideals are finitely generated.
-/
class is_noetherian_ring (R) [ring R] extends is_noetherian R R : Prop

theorem is_noetherian_ring_iff {R} [ring R] : is_noetherian_ring R ↔ is_noetherian R R :=
⟨λ h, h.1, @is_noetherian_ring.mk _ _⟩

@[priority 80] -- see Note [lower instance priority]
instance ring.is_noetherian_of_fintype (R M) [fintype M] [ring R] [add_comm_group M] [module R M] :
  is_noetherian R M :=
by letI := classical.dec; exact
⟨assume s, ⟨to_finset s, by rw [set.coe_to_finset, submodule.span_eq]⟩⟩

theorem ring.is_noetherian_of_zero_eq_one {R} [ring R] (h01 : (0 : R) = 1) : is_noetherian_ring R :=
by haveI := subsingleton_of_zero_eq_one h01;
   haveI := fintype.of_subsingleton (0:R);
   exact is_noetherian_ring_iff.2 (ring.is_noetherian_of_fintype R R)

theorem is_noetherian_of_submodule_of_noetherian (R M) [ring R] [add_comm_group M] [module R M]
  (N : submodule R M) (h : is_noetherian R M) : is_noetherian R N :=
begin
  rw is_noetherian_iff_well_founded at h ⊢,
  exact order_embedding.well_founded (submodule.map_subtype.order_embedding N).dual h,
end

theorem is_noetherian_of_quotient_of_noetherian (R) [ring R] (M) [add_comm_group M] [module R M]
  (N : submodule R M) (h : is_noetherian R M) : is_noetherian R N.quotient :=
begin
  rw is_noetherian_iff_well_founded at h ⊢,
  exact order_embedding.well_founded (submodule.comap_mkq.order_embedding N).dual h,
end

theorem is_noetherian_of_fg_of_noetherian {R M} [ring R] [add_comm_group M] [module R M]
  (N : submodule R M) [is_noetherian_ring R] (hN : N.fg) : is_noetherian R N :=
let ⟨s, hs⟩ := hN in
begin
  haveI := classical.dec_eq M,
  haveI := classical.dec_eq R,
  letI : is_noetherian R R := by apply_instance,
  have : ∀ x ∈ s, x ∈ N, from λ x hx, hs ▸ submodule.subset_span hx,
  refine @@is_noetherian_of_surjective ((↑s : set M) → R) _ _ _ (pi.semimodule _ _ _)
    _ _ _ is_noetherian_pi,
  { fapply linear_map.mk,
    { exact λ f, ⟨∑ i in s.attach, f i • i.1, N.sum_mem (λ c _, N.smul_mem _ $ this _ c.2)⟩ },
    { intros f g, apply subtype.eq,
      change ∑ i in s.attach, (f i + g i) • _ = _,
      simp only [add_smul, finset.sum_add_distrib], refl },
    { intros c f, apply subtype.eq,
      change ∑ i in s.attach, (c • f i) • _ = _,
      simp only [smul_eq_mul, mul_smul],
      exact finset.smul_sum.symm } },
  rw linear_map.range_eq_top,
  rintro ⟨n, hn⟩, change n ∈ N at hn,
  rw [← hs, ← set.image_id ↑s, finsupp.mem_span_iff_total] at hn,
  rcases hn with ⟨l, hl1, hl2⟩,
  refine ⟨λ x, l x, subtype.ext _⟩,
  change ∑ i in s.attach, l i • (i : M) = n,
  rw [@finset.sum_attach M M s _ (λ i, l i • i), ← hl2,
      finsupp.total_apply, finsupp.sum, eq_comm],
  refine finset.sum_subset hl1 (λ x _ hx, _),
  rw [finsupp.not_mem_support_iff.1 hx, zero_smul]
end

lemma is_noetherian_of_fg_of_noetherian' {R M} [ring R] [add_comm_group M] [module R M]
  [is_noetherian_ring R] (h : (⊤ : submodule R M).fg) : is_noetherian R M :=
have is_noetherian R (⊤ : submodule R M), from is_noetherian_of_fg_of_noetherian _ h,
by exactI is_noetherian_of_linear_equiv (linear_equiv.of_top (⊤ : submodule R M) rfl)

/-- In a module over a noetherian ring, the submodule generated by finitely many vectors is
noetherian. -/
theorem is_noetherian_span_of_finite (R) {M} [ring R] [add_comm_group M] [module R M]
  [is_noetherian_ring R] {A : set M} (hA : finite A) : is_noetherian R (submodule.span R A) :=
is_noetherian_of_fg_of_noetherian _ (submodule.fg_def.mpr ⟨A, hA, rfl⟩)

theorem is_noetherian_ring_of_surjective (R) [comm_ring R] (S) [comm_ring S]
  (f : R →+* S) (hf : function.surjective f)
  [H : is_noetherian_ring R] : is_noetherian_ring S :=
begin
  rw [is_noetherian_ring_iff, is_noetherian_iff_well_founded] at H ⊢,
  exact order_embedding.well_founded (ideal.order_embedding_of_surjective f hf).dual H,
end

section
local attribute [instance] subset.comm_ring

instance is_noetherian_ring_set_range {R} [comm_ring R] {S} [comm_ring S] (f : R →+* S)
  [is_noetherian_ring R] : is_noetherian_ring (set.range f) :=
is_noetherian_ring_of_surjective R (set.range f) (f.cod_restrict (set.range f) set.mem_range_self)
  set.surjective_onto_range

end

instance is_noetherian_ring_range {R} [comm_ring R] {S} [comm_ring S] (f : R →+* S)
  [is_noetherian_ring R] : is_noetherian_ring f.range :=
is_noetherian_ring_of_surjective R f.range (f.cod_restrict' f.range f.mem_range_self)
  f.surjective_onto_range

theorem is_noetherian_ring_of_ring_equiv (R) [comm_ring R] {S} [comm_ring S]
  (f : R ≃+* S) [is_noetherian_ring R] : is_noetherian_ring S :=
is_noetherian_ring_of_surjective R S f.to_ring_hom f.to_equiv.surjective

namespace submodule
variables {R : Type*} {A : Type*} [comm_ring R] [ring A] [algebra R A]
variables (M N : submodule R A)

theorem fg_mul (hm : M.fg) (hn : N.fg) : (M * N).fg :=
let ⟨m, hfm, hm⟩ := fg_def.1 hm, ⟨n, hfn, hn⟩ := fg_def.1 hn in
fg_def.2 ⟨m * n, hfm.mul hfn, span_mul_span R m n ▸ hm ▸ hn ▸ rfl⟩

lemma fg_pow (h : M.fg) (n : ℕ) : (M ^ n).fg :=
nat.rec_on n
(⟨{1}, by simp [one_eq_span]⟩)
(λ n ih, by simpa [pow_succ] using fg_mul _ _ h ih)

end submodule

section primes

variables {R : Type*} [comm_ring R] [is_noetherian_ring R]

/--In a noetherian ring, every ideal contains a product of prime ideals
([samuel, § 3.3, Lemma 3])-/

lemma exists_prime_spectrum_prod_le (I : ideal R) :
  ∃ (Z : multiset (prime_spectrum R)), multiset.prod (Z.map (coe : subtype _ → ideal R)) ≤ I :=
begin
  refine is_noetherian.induction (λ (M : ideal R) hgt, _) I,
  by_cases h_prM : M.is_prime,
  { use {⟨M, h_prM⟩},
    rw [multiset.map_singleton, multiset.singleton_eq_singleton, multiset.prod_singleton,
        subtype.coe_mk],
    exact le_rfl },
  by_cases htop : M = ⊤,
  { rw htop,
    exact ⟨0, le_top⟩ },
  have lt_add : ∀ z ∉ M, M < M + span R {z},
  { intros z hz,
    refine lt_of_le_of_ne le_sup_left (λ m_eq, hz _),
    rw m_eq,
    exact mem_sup_right (mem_span_singleton_self z) },
  obtain ⟨x, hx, y, hy, hxy⟩ := (ideal.not_is_prime_iff.mp h_prM).resolve_left htop,
  obtain ⟨Wx, h_Wx⟩ := hgt (M + span R {x}) (lt_add _ hx),
  obtain ⟨Wy, h_Wy⟩ := hgt (M + span R {y}) (lt_add _ hy),
  use Wx + Wy,
  rw [multiset.map_add, multiset.prod_add],
  apply le_trans (submodule.mul_le_mul h_Wx h_Wy),
  rw add_mul,
  apply sup_le (show M * (M + span R {y}) ≤ M, from ideal.mul_le_right),
  rw mul_add,
  apply sup_le (show span R {x} * M ≤ M, from ideal.mul_le_left),
  rwa [span_mul_span, singleton_mul_singleton, span_singleton_le_iff_mem],
end

variables {A : Type*} [integral_domain A] [is_noetherian_ring A]

/--In a noetherian integral domain which is not a field, every non-zero ideal contains a non-zero
  product of prime ideals; in a field, the whole ring is a non-zero ideal containing only 0 as product
  or prime ideals ([samuel, § 3.3, Lemma 3])
-/

lemma exists_prime_spectrum_prod_le_and_ne_bot_of_domain (h_fA : ¬ is_field A) {I : ideal A} (h_nzI: I ≠ ⊥) :
  ∃ (Z : multiset (prime_spectrum A)), multiset.prod (Z.map (coe : subtype _ → ideal A)) ≤ I ∧
    multiset.prod (Z.map (coe : subtype _ → ideal A)) ≠ ⊥ :=
begin
  revert h_nzI,
  refine is_noetherian.induction (λ (M : ideal A) hgt, _) I,
  intro h_nzM,
  have hA_nont : nontrivial A,
  apply is_integral_domain.to_nontrivial (integral_domain.to_is_integral_domain A),
  by_cases h_topM : M = ⊤,
  { rcases h_topM with rfl,
    obtain ⟨p_id, h_nzp, h_pp⟩ : ∃ (p : ideal A), p ≠ ⊥ ∧ p.is_prime,
    { apply ring.not_is_field_iff_exists_prime.mp h_fA },
    use [({⟨p_id, h_pp⟩} : multiset (prime_spectrum A)), le_top],
    rwa [multiset.map_singleton, multiset.singleton_eq_singleton, multiset.prod_singleton,
         subtype.coe_mk] },
  by_cases h_prM : M.is_prime,
  { use ({⟨M, h_prM⟩} : multiset (prime_spectrum A)),
    rw [multiset.map_singleton, multiset.singleton_eq_singleton, multiset.prod_singleton,
         subtype.coe_mk],
    exact ⟨le_rfl, h_nzM⟩ },
  obtain ⟨x, hx, y, hy, h_xy⟩ := (ideal.not_is_prime_iff.mp h_prM).resolve_left h_topM,
  have lt_add : ∀ z ∉ M, M < M + span A {z},
  { intros z hz,
    refine lt_of_le_of_ne le_sup_left (λ m_eq, hz _),
    rw m_eq,
    exact mem_sup_right (mem_span_singleton_self z) },
  obtain ⟨Wx, h_Wx_le, h_Wx_ne⟩ := hgt (M + span A {x}) (lt_add _ hx) (ne_bot_of_gt (lt_add _ hx)),
  obtain ⟨Wy, h_Wy_le, h_Wx_ne⟩ := hgt (M + span A {y}) (lt_add _ hy) (ne_bot_of_gt (lt_add _ hy)),
  use Wx + Wy,
  rw [multiset.map_add, multiset.prod_add],
  refine ⟨le_trans (submodule.mul_le_mul h_Wx_le h_Wy_le) _, mt ideal.mul_eq_bot.mp _⟩,
  { rw add_mul,
    apply sup_le (show M * (M + span A {y}) ≤ M, from ideal.mul_le_right),
    rw mul_add,
    apply sup_le (show span A {x} * M ≤ M, from ideal.mul_le_left),
    rwa [span_mul_span, singleton_mul_singleton, span_singleton_le_iff_mem] },
  { rintro (hx | hy); contradiction },
end

end primes<|MERGE_RESOLUTION|>--- conflicted
+++ resolved
@@ -200,7 +200,6 @@
     { exact zero_smul _ }, { exact λ _ _ _, add_smul _ _ _ } }
 end
 
-<<<<<<< HEAD
 /-- The kernel of the composition of two linear maps is finitely generated if both kernels are and
 the first morphism is surjective. -/
 lemma fg_ker_comp {R M N P : Type*} [ring R] [add_comm_group M] [module R M]
@@ -246,10 +245,7 @@
   exact ⟨y, ⟨hyd, by simpa only [span_le, singleton_subset_iff]⟩⟩,
 end
 
-/-- Finitely generated submodules are precisely compact elements in the submodule lattice -/
-=======
 /-- Finitely generated submodules are precisely compact elements in the submodule lattice. -/
->>>>>>> 39090c8c
 theorem fg_iff_compact (s : submodule R M) : s.fg ↔ complete_lattice.is_compact_element s :=
 begin
   classical,

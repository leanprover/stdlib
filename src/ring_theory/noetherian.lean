/-
Copyright (c) 2018 Mario Carneiro, Kevin Buzzard. All rights reserved.
Released under Apache 2.0 license as described in the file LICENSE.
Authors: Mario Carneiro, Kevin Buzzard
-/
import algebraic_geometry.prime_spectrum
import data.multiset.finset_ops
import linear_algebra.linear_independent
import order.order_iso_nat
import order.compactly_generated
import ring_theory.ideal.operations
import group_theory.finiteness

/-!
# Noetherian rings and modules

The following are equivalent for a module M over a ring R:
1. Every increasing chain of submodule M₁ ⊆ M₂ ⊆ M₃ ⊆ ⋯ eventually stabilises.
2. Every submodule is finitely generated.

A module satisfying these equivalent conditions is said to be a *Noetherian* R-module.
A ring is a *Noetherian ring* if it is Noetherian as a module over itself.

## Main definitions

Let `R` be a ring and let `M` and `P` be `R`-modules. Let `N` be an `R`-submodule of `M`.

* `fg N : Prop` is the assertion that `N` is finitely generated as an `R`-module.

* `is_noetherian R M` is the proposition that `M` is a Noetherian `R`-module. It is a class,
  implemented as the predicate that all `R`-submodules of `M` are finitely generated.

## Main statements

* `exists_sub_one_mem_and_smul_eq_zero_of_fg_of_le_smul` is Nakayama's lemma, in the following form:
  if N is a finitely generated submodule of an ambient R-module M and I is an ideal of R
  such that N ⊆ IN, then there exists r ∈ 1 + I such that rN = 0.

* `is_noetherian_iff_well_founded` is the theorem that an R-module M is Noetherian iff
  `>` is well-founded on `submodule R M`.

Note that the Hilbert basis theorem, that if a commutative ring R is Noetherian then so is R[X],
is proved in `ring_theory.polynomial`.

## References

* [M. F. Atiyah and I. G. Macdonald, *Introduction to commutative algebra*][atiyah-macdonald]
* [samuel]

## Tags

Noetherian, noetherian, Noetherian ring, Noetherian module, noetherian ring, noetherian module

-/

open set
open_locale big_operators

namespace submodule
variables {R : Type*} {M : Type*} [semiring R] [add_comm_monoid M] [semimodule R M]

/-- A submodule of `M` is finitely generated if it is the span of a finite subset of `M`. -/
def fg (N : submodule R M) : Prop := ∃ S : finset M, submodule.span R ↑S = N

theorem fg_def {N : submodule R M} :
  N.fg ↔ ∃ S : set M, finite S ∧ span R S = N :=
⟨λ ⟨t, h⟩, ⟨_, finset.finite_to_set t, h⟩, begin
  rintro ⟨t', h, rfl⟩,
  rcases finite.exists_finset_coe h with ⟨t, rfl⟩,
  exact ⟨t, rfl⟩
end⟩

<<<<<<< HEAD
lemma submodule_fg_iff_add_monoid.fg {M : Type*} [add_comm_monoid M] :
=======
lemma fg_iff_add_monoid_fg :
>>>>>>> f162df9d
  (⊤ : submodule ℕ M).fg ↔ add_monoid.fg M :=
begin
  split,
  { rintro ⟨S, hS⟩,
    refine ⟨S, _⟩,
    rw [← submodule.span_nat_eq_add_submonoid_closure],
    simp only [hS, submodule.top_to_add_submonoid] },
  { rintro ⟨S, hS⟩,
    refine ⟨S, _⟩,
    rw [← submodule.span_nat_eq_add_submonoid_closure] at hS,
    exact submodule.to_add_submonoid_injective hS }
end

<<<<<<< HEAD
lemma submodule_fg_iff_add_group.fg {G : Type*} [add_comm_group G] :
  (⊤ : submodule ℤ G).fg ↔ add_group.fg G :=
begin
  split,
  { rintro ⟨S, hS⟩,
    refine ⟨S, _⟩,
    rw [← submodule.span_int_eq_add_subgroup_closure],
    simpa [hS] },
  { rintro ⟨S, hS⟩,
    refine ⟨S, _⟩,
    rw [← submodule.span_int_eq_add_subgroup_closure] at hS,
    exact submodule.to_add_subgroup_injective hS }
end

=======
>>>>>>> f162df9d
/-- Nakayama's Lemma. Atiyah-Macdonald 2.5, Eisenbud 4.7, Matsumura 2.2, Stacks 00DV -/
theorem exists_sub_one_mem_and_smul_eq_zero_of_fg_of_le_smul {R : Type*} [comm_ring R]
  {M : Type*} [add_comm_group M] [module R M]
  (I : ideal R) (N : submodule R M) (hn : N.fg) (hin : N ≤ I • N) :
  ∃ r : R, r - 1 ∈ I ∧ ∀ n ∈ N, r • n = (0 : M) :=
begin
  rw fg_def at hn, rcases hn with ⟨s, hfs, hs⟩,
  have : ∃ r : R, r - 1 ∈ I ∧ N ≤ (I • span R s).comap (linear_map.lsmul R M r) ∧ s ⊆ N,
  { refine ⟨1, _, _, _⟩,
    { rw sub_self, exact I.zero_mem },
    { rw [hs], intros n hn, rw [mem_comap], change (1:R) • n ∈ I • N, rw one_smul, exact hin hn },
    { rw [← span_le, hs], exact le_refl N } },
  clear hin hs, revert this,
  refine set.finite.dinduction_on hfs (λ H, _) (λ i s his hfs ih H, _),
  { rcases H with ⟨r, hr1, hrn, hs⟩, refine ⟨r, hr1, λ n hn, _⟩, specialize hrn hn,
    rwa [mem_comap, span_empty, smul_bot, mem_bot] at hrn },
  apply ih, rcases H with ⟨r, hr1, hrn, hs⟩,
  rw [← set.singleton_union, span_union, smul_sup] at hrn,
  rw [set.insert_subset] at hs,
  have : ∃ c : R, c - 1 ∈ I ∧ c • i ∈ I • span R s,
  { specialize hrn hs.1, rw [mem_comap, mem_sup] at hrn,
    rcases hrn with ⟨y, hy, z, hz, hyz⟩, change y + z = r • i at hyz,
    rw mem_smul_span_singleton at hy, rcases hy with ⟨c, hci, rfl⟩,
    use r-c, split,
    { rw [sub_right_comm], exact I.sub_mem hr1 hci },
    { rw [sub_smul, ← hyz, add_sub_cancel'], exact hz } },
  rcases this with ⟨c, hc1, hci⟩, refine ⟨c * r, _, _, hs.2⟩,
  { rw [← ideal.quotient.eq, ring_hom.map_one] at hr1 hc1 ⊢,
    rw [ring_hom.map_mul, hc1, hr1, mul_one] },
  { intros n hn, specialize hrn hn, rw [mem_comap, mem_sup] at hrn,
    rcases hrn with ⟨y, hy, z, hz, hyz⟩, change y + z = r • n at hyz,
    rw mem_smul_span_singleton at hy, rcases hy with ⟨d, hdi, rfl⟩,
    change _ • _ ∈ I • span R s,
    rw [mul_smul, ← hyz, smul_add, smul_smul, mul_comm, mul_smul],
    exact add_mem _ (smul_mem _ _ hci) (smul_mem _ _ hz) }
end

theorem fg_bot : (⊥ : submodule R M).fg :=
⟨∅, by rw [finset.coe_empty, span_empty]⟩

theorem fg_span {s : set M} (hs : finite s) : fg (span R s) :=
⟨hs.to_finset, by rw [hs.coe_to_finset]⟩

theorem fg_span_singleton (x : M) : fg (R ∙ x) :=
fg_span (finite_singleton x)

theorem fg_sup {N₁ N₂ : submodule R M}
  (hN₁ : N₁.fg) (hN₂ : N₂.fg) : (N₁ ⊔ N₂).fg :=
let ⟨t₁, ht₁⟩ := fg_def.1 hN₁, ⟨t₂, ht₂⟩ := fg_def.1 hN₂ in
fg_def.2 ⟨t₁ ∪ t₂, ht₁.1.union ht₂.1, by rw [span_union, ht₁.2, ht₂.2]⟩

variables {P : Type*} [add_comm_monoid P] [semimodule R P]
variables {f : M →ₗ[R] P}

theorem fg_map {N : submodule R M} (hs : N.fg) : (N.map f).fg :=
let ⟨t, ht⟩ := fg_def.1 hs in fg_def.2 ⟨f '' t, ht.1.image _, by rw [span_image, ht.2]⟩

lemma fg_of_fg_map {R M P : Type*} [ring R] [add_comm_group M] [module R M]
  [add_comm_group P] [module R P] (f : M →ₗ[R] P) (hf : f.ker = ⊥) {N : submodule R M}
  (hfn : (N.map f).fg) : N.fg :=
let ⟨t, ht⟩ := hfn in ⟨t.preimage f $ λ x _ y _ h, linear_map.ker_eq_bot.1 hf h,
linear_map.map_injective hf $ by { rw [map_span, finset.coe_preimage,
    set.image_preimage_eq_inter_range, set.inter_eq_self_of_subset_left, ht],
  rw [← linear_map.range_coe, ← span_le, ht, ← map_top], exact map_mono le_top }⟩

lemma fg_top {R M : Type*} [ring R] [add_comm_group M] [module R M]
  (N : submodule R M) : (⊤ : submodule R N).fg ↔ N.fg :=
⟨λ h, N.range_subtype ▸ map_top N.subtype ▸ fg_map h,
λ h, fg_of_fg_map N.subtype N.ker_subtype $ by rwa [map_top, range_subtype]⟩

lemma fg_of_linear_equiv (e : M ≃ₗ[R] P) (h : (⊤ : submodule R P).fg) :
  (⊤ : submodule R M).fg :=
e.symm.range ▸ map_top (e.symm : P →ₗ[R] M) ▸ fg_map h

theorem fg_prod {sb : submodule R M} {sc : submodule R P}
  (hsb : sb.fg) (hsc : sc.fg) : (sb.prod sc).fg :=
let ⟨tb, htb⟩ := fg_def.1 hsb, ⟨tc, htc⟩ := fg_def.1 hsc in
fg_def.2 ⟨linear_map.inl R M P '' tb ∪ linear_map.inr R M P '' tc,
  (htb.1.image _).union (htc.1.image _),
  by rw [linear_map.span_inl_union_inr, htb.2, htc.2]⟩

/-- If 0 → M' → M → M'' → 0 is exact and M' and M'' are
finitely generated then so is M. -/
theorem fg_of_fg_map_of_fg_inf_ker {R M P : Type*} [ring R] [add_comm_group M] [module R M]
  [add_comm_group P] [module R P] (f : M →ₗ[R] P)
  {s : submodule R M} (hs1 : (s.map f).fg) (hs2 : (s ⊓ f.ker).fg) : s.fg :=
begin
  haveI := classical.dec_eq R, haveI := classical.dec_eq M, haveI := classical.dec_eq P,
  cases hs1 with t1 ht1, cases hs2 with t2 ht2,
  have : ∀ y ∈ t1, ∃ x ∈ s, f x = y,
  { intros y hy,
    have : y ∈ map f s, { rw ← ht1, exact subset_span hy },
    rcases mem_map.1 this with ⟨x, hx1, hx2⟩,
    exact ⟨x, hx1, hx2⟩ },
  have : ∃ g : P → M, ∀ y ∈ t1, g y ∈ s ∧ f (g y) = y,
  { choose g hg1 hg2,
    existsi λ y, if H : y ∈ t1 then g y H else 0,
    intros y H, split,
    { simp only [dif_pos H], apply hg1 },
    { simp only [dif_pos H], apply hg2 } },
  cases this with g hg, clear this,
  existsi t1.image g ∪ t2,
  rw [finset.coe_union, span_union, finset.coe_image],
  apply le_antisymm,
  { refine sup_le (span_le.2 $ image_subset_iff.2 _) (span_le.2 _),
    { intros y hy, exact (hg y hy).1 },
    { intros x hx, have := subset_span hx,
      rw ht2 at this,
      exact this.1 } },
  intros x hx,
  have : f x ∈ map f s, { rw mem_map, exact ⟨x, hx, rfl⟩ },
  rw [← ht1,← set.image_id ↑t1, finsupp.mem_span_iff_total] at this,
  rcases this with ⟨l, hl1, hl2⟩,
  refine mem_sup.2 ⟨(finsupp.total M M R id).to_fun
    ((finsupp.lmap_domain R R g : (P →₀ R) → M →₀ R) l), _,
    x - finsupp.total M M R id ((finsupp.lmap_domain R R g : (P →₀ R) → M →₀ R) l),
    _, add_sub_cancel'_right _ _⟩,
  { rw [← set.image_id (g '' ↑t1), finsupp.mem_span_iff_total], refine ⟨_, _, rfl⟩,
    haveI : inhabited P := ⟨0⟩,
    rw [← finsupp.lmap_domain_supported _ _ g, mem_map],
    refine ⟨l, hl1, _⟩,
    refl, },
  rw [ht2, mem_inf], split,
  { apply s.sub_mem hx,
    rw [finsupp.total_apply, finsupp.lmap_domain_apply, finsupp.sum_map_domain_index],
    refine s.sum_mem _,
    { intros y hy, exact s.smul_mem _ (hg y (hl1 hy)).1 },
    { exact zero_smul _ }, { exact λ _ _ _, add_smul _ _ _ } },
  { rw [linear_map.mem_ker, f.map_sub, ← hl2],
    rw [finsupp.total_apply, finsupp.total_apply, finsupp.lmap_domain_apply],
    rw [finsupp.sum_map_domain_index, finsupp.sum, finsupp.sum, f.map_sum],
    rw sub_eq_zero,
    refine finset.sum_congr rfl (λ y hy, _),
    unfold id,
    rw [f.map_smul, (hg y (hl1 hy)).2],
    { exact zero_smul _ }, { exact λ _ _ _, add_smul _ _ _ } }
end

/-- The image of a finitely generated ideal is finitely generated. -/
lemma map_fg_of_fg {R S : Type*} [comm_ring R] [comm_ring S] (I : ideal R) (h : I.fg) (f : R →+* S)
  : (I.map f).fg :=
begin
  obtain ⟨X, hXfin, hXgen⟩ := fg_def.1 h,
  apply fg_def.2,
  refine ⟨set.image f X, finite.image ⇑f hXfin, _⟩,
  rw [ideal.map, ideal.span, ← hXgen],
  refine le_antisymm (submodule.span_mono (image_subset _ ideal.subset_span)) _,
  rw [submodule.span_le, image_subset_iff],
  intros i hi,
  refine submodule.span_induction hi (λ x hx, _) _ (λ x y hx hy, _) (λ r x hx, _),
  { simp only [set_like.mem_coe, mem_preimage],
    suffices : f x ∈ f '' X, { exact ideal.subset_span this },
    exact mem_image_of_mem ⇑f hx },
  { simp only [set_like.mem_coe, ring_hom.map_zero, mem_preimage, zero_mem] },
  { simp only [set_like.mem_coe, mem_preimage] at hx hy,
    simp only [ring_hom.map_add, set_like.mem_coe, mem_preimage],
    exact submodule.add_mem _ hx hy },
  { simp only [set_like.mem_coe, mem_preimage] at hx,
    simp only [algebra.id.smul_eq_mul, set_like.mem_coe, mem_preimage, ring_hom.map_mul],
    exact submodule.smul_mem _ _ hx }
end

/-- The kernel of the composition of two linear maps is finitely generated if both kernels are and
the first morphism is surjective. -/
lemma fg_ker_comp {R M N P : Type*} [ring R] [add_comm_group M] [module R M]
  [add_comm_group N] [module R N] [add_comm_group P] [module R P] (f : M →ₗ[R] N)
  (g : N →ₗ[R] P) (hf1 : f.ker.fg) (hf2 : g.ker.fg) (hsur : function.surjective f) :
  (g.comp f).ker.fg :=
begin
  rw linear_map.ker_comp,
  apply fg_of_fg_map_of_fg_inf_ker f,
  { rwa [linear_map.map_comap_eq, linear_map.range_eq_top.2 hsur, top_inf_eq] },
  { rwa [inf_of_le_right (show f.ker ≤ (comap f g.ker), from comap_mono (@bot_le _ _ g.ker))] }
end

lemma fg_restrict_scalars {R S M : Type*} [comm_ring R] [comm_ring S] [algebra R S]
  [add_comm_group M] [module S M] [module R M] [is_scalar_tower R S M] (N : submodule S M)
  (hfin : N.fg) (h : function.surjective (algebra_map R S)) : (submodule.restrict_scalars R N).fg :=
begin
  obtain ⟨X, rfl⟩ := hfin,
  use X,
  exact submodule.span_eq_restrict_scalars R S M X h
end

lemma fg_ker_ring_hom_comp {R S A : Type*} [comm_ring R] [comm_ring S] [comm_ring A]
  (f : R →+* S) (g : S →+* A) (hf : f.ker.fg) (hg : g.ker.fg) (hsur : function.surjective f) :
  (g.comp f).ker.fg :=
begin
  letI : algebra R S := ring_hom.to_algebra f,
  letI : algebra R A := ring_hom.to_algebra (g.comp f),
  letI : algebra S A := ring_hom.to_algebra g,
  letI : is_scalar_tower R S A := is_scalar_tower.comap,
  let f₁ := algebra.linear_map R S,
  let g₁ := (is_scalar_tower.to_alg_hom R S A).to_linear_map,
  exact fg_ker_comp f₁ g₁ hf (fg_restrict_scalars g.ker hg hsur) hsur
end

/-- Finitely generated submodules are precisely compact elements in the submodule lattice. -/
theorem fg_iff_compact (s : submodule R M) : s.fg ↔ complete_lattice.is_compact_element s :=
begin
  classical,
  -- Introduce shorthand for span of an element
  let sp : M → submodule R M := λ a, span R {a},
  -- Trivial rewrite lemma; a small hack since simp (only) & rw can't accomplish this smoothly.
  have supr_rw : ∀ t : finset M, (⨆ x ∈ t, sp x) = (⨆ x ∈ (↑t : set M), sp x), from λ t, by refl,
  split,
  { rintro ⟨t, rfl⟩,
    rw [span_eq_supr_of_singleton_spans, ←supr_rw, ←(finset.sup_eq_supr t sp)],
    apply complete_lattice.finset_sup_compact_of_compact,
    exact λ n _, singleton_span_is_compact_element n, },
  { intro h,
    -- s is the Sup of the spans of its elements.
    have sSup : s = Sup (sp '' ↑s),
    by rw [Sup_eq_supr, supr_image, ←span_eq_supr_of_singleton_spans, eq_comm, span_eq],
    -- by h, s is then below (and equal to) the sup of the spans of finitely many elements.
    obtain ⟨u, ⟨huspan, husup⟩⟩ := h (sp '' ↑s) (le_of_eq sSup),
    have ssup : s = u.sup id,
    { suffices : u.sup id ≤ s, from le_antisymm husup this,
      rw [sSup, finset.sup_eq_Sup], exact Sup_le_Sup huspan, },
    obtain ⟨t, ⟨hts, rfl⟩⟩ := finset.subset_image_iff.mp huspan,
    rw [finset.sup_finset_image, function.comp.left_id, finset.sup_eq_supr, supr_rw,
      ←span_eq_supr_of_singleton_spans, eq_comm] at ssup,
    exact ⟨t, ssup⟩, },
end

end submodule

/--
`is_noetherian R M` is the proposition that `M` is a Noetherian `R`-module,
implemented as the predicate that all `R`-submodules of `M` are finitely generated.
-/
class is_noetherian (R M) [semiring R] [add_comm_monoid M] [semimodule R M] : Prop :=
(noetherian : ∀ (s : submodule R M), s.fg)

section
variables {R : Type*} {M : Type*} {P : Type*}
variables [ring R] [add_comm_group M] [add_comm_group P]
variables [module R M] [module R P]
open is_noetherian
include R

theorem is_noetherian_submodule {N : submodule R M} :
  is_noetherian R N ↔ ∀ s : submodule R M, s ≤ N → s.fg :=
⟨λ ⟨hn⟩, λ s hs, have s ≤ N.subtype.range, from (N.range_subtype).symm ▸ hs,
  linear_map.map_comap_eq_self this ▸ submodule.fg_map (hn _),
λ h, ⟨λ s, submodule.fg_of_fg_map_of_fg_inf_ker N.subtype (h _ $ submodule.map_subtype_le _ _) $
  by rw [submodule.ker_subtype, inf_bot_eq]; exact submodule.fg_bot⟩⟩

theorem is_noetherian_submodule_left {N : submodule R M} :
  is_noetherian R N ↔ ∀ s : submodule R M, (N ⊓ s).fg :=
is_noetherian_submodule.trans
⟨λ H s, H _ inf_le_left, λ H s hs, (inf_of_le_right hs) ▸ H _⟩

theorem is_noetherian_submodule_right {N : submodule R M} :
  is_noetherian R N ↔ ∀ s : submodule R M, (s ⊓ N).fg :=
is_noetherian_submodule.trans
⟨λ H s, H _ inf_le_right, λ H s hs, (inf_of_le_left hs) ▸ H _⟩

instance is_noetherian_submodule' [is_noetherian R M] (N : submodule R M) : is_noetherian R N :=
is_noetherian_submodule.2 $ λ _ _, is_noetherian.noetherian _

variable (M)
theorem is_noetherian_of_surjective (f : M →ₗ[R] P) (hf : f.range = ⊤)
  [is_noetherian R M] : is_noetherian R P :=
⟨λ s, have (s.comap f).map f = s, from linear_map.map_comap_eq_self $ hf.symm ▸ le_top,
this ▸ submodule.fg_map $ noetherian _⟩
variable {M}

theorem is_noetherian_of_linear_equiv (f : M ≃ₗ[R] P)
  [is_noetherian R M] : is_noetherian R P :=
is_noetherian_of_surjective _ f.to_linear_map f.range

lemma is_noetherian_of_injective [is_noetherian R P] (f : M →ₗ[R] P) (hf : f.ker = ⊥) :
  is_noetherian R M :=
is_noetherian_of_linear_equiv (linear_equiv.of_injective f hf).symm

lemma fg_of_injective [is_noetherian R P] {N : submodule R M} (f : M →ₗ[R] P) (hf : f.ker = ⊥) :
  N.fg :=
@@is_noetherian.noetherian _ _ _ (is_noetherian_of_injective f hf) N

instance is_noetherian_prod [is_noetherian R M]
  [is_noetherian R P] : is_noetherian R (M × P) :=
⟨λ s, submodule.fg_of_fg_map_of_fg_inf_ker (linear_map.snd R M P) (noetherian _) $
have s ⊓ linear_map.ker (linear_map.snd R M P) ≤ linear_map.range (linear_map.inl R M P),
from λ x ⟨hx1, hx2⟩, ⟨x.1, prod.ext rfl $ eq.symm $ linear_map.mem_ker.1 hx2⟩,
linear_map.map_comap_eq_self this ▸ submodule.fg_map (noetherian _)⟩

instance is_noetherian_pi {R ι : Type*} {M : ι → Type*} [ring R]
  [Π i, add_comm_group (M i)] [Π i, module R (M i)] [fintype ι]
  [∀ i, is_noetherian R (M i)] : is_noetherian R (Π i, M i) :=
begin
  haveI := classical.dec_eq ι,
  suffices : ∀ s : finset ι, is_noetherian R (Π i : (↑s : set ι), M i),
  { letI := this finset.univ,
    refine @is_noetherian_of_linear_equiv _ _ _ _ _ _ _ _
      ⟨_, _, _, _, _, _⟩ (this finset.univ),
    { exact λ f i, f ⟨i, finset.mem_univ _⟩ },
    { intros, ext, refl },
    { intros, ext, refl },
    { exact λ f i, f i.1 },
    { intro, ext ⟨⟩, refl },
    { intro, ext i, refl } },
  intro s,
  induction s using finset.induction with a s has ih,
  { split, intro s, convert submodule.fg_bot, apply eq_bot_iff.2,
    intros x hx, refine (submodule.mem_bot R).2 _, ext i, cases i.2 },
  refine @is_noetherian_of_linear_equiv _ _ _ _ _ _ _ _
    ⟨_, _, _, _, _, _⟩ (@is_noetherian_prod _ (M a) _ _ _ _ _ _ _ ih),
  { exact λ f i, or.by_cases (finset.mem_insert.1 i.2)
      (λ h : i.1 = a, show M i.1, from (eq.rec_on h.symm f.1))
      (λ h : i.1 ∈ s, show M i.1, from f.2 ⟨i.1, h⟩) },
  { intros f g, ext i, unfold or.by_cases, cases i with i hi,
    rcases finset.mem_insert.1 hi with rfl | h,
    { change _ = _ + _, simp only [dif_pos], refl },
    { change _ = _ + _, have : ¬i = a, { rintro rfl, exact has h },
      simp only [dif_neg this, dif_pos h], refl } },
  { intros c f, ext i, unfold or.by_cases, cases i with i hi,
    rcases finset.mem_insert.1 hi with rfl | h,
    { change _ = c • _, simp only [dif_pos], refl },
    { change _ = c • _, have : ¬i = a, { rintro rfl, exact has h },
      simp only [dif_neg this, dif_pos h], refl } },
  { exact λ f, (f ⟨a, finset.mem_insert_self _ _⟩, λ i, f ⟨i.1, finset.mem_insert_of_mem i.2⟩) },
  { intro f, apply prod.ext,
    { simp only [or.by_cases, dif_pos] },
    { ext ⟨i, his⟩,
      have : ¬i = a, { rintro rfl, exact has his },
      dsimp only [or.by_cases], change i ∈ s at his,
      rw [dif_neg this, dif_pos his] } },
  { intro f, ext ⟨i, hi⟩,
    rcases finset.mem_insert.1 hi with rfl | h,
    { simp only [or.by_cases, dif_pos], refl },
    { have : ¬i = a, { rintro rfl, exact has h },
      simp only [or.by_cases, dif_neg this, dif_pos h], refl } }
end

end

open is_noetherian submodule function

theorem is_noetherian_iff_well_founded
  {R M} [ring R] [add_comm_group M] [module R M] :
  is_noetherian R M ↔ well_founded ((>) : submodule R M → submodule R M → Prop) :=
begin
  rw (complete_lattice.well_founded_characterisations $ submodule R M).out 0 3,
  exact ⟨λ ⟨h⟩, λ k, (fg_iff_compact k).mp (h k), λ h, ⟨λ k, (fg_iff_compact k).mpr (h k)⟩⟩,
end

lemma well_founded_submodule_gt (R M) [ring R] [add_comm_group M] [module R M] :
  ∀ [is_noetherian R M], well_founded ((>) : submodule R M → submodule R M → Prop) :=
is_noetherian_iff_well_founded.mp

lemma finite_of_linear_independent {R M} [comm_ring R] [nontrivial R] [add_comm_group M]
  [module R M] [is_noetherian R M] {s : set M} (hs : linear_independent R (coe : s → M)) :
  s.finite :=
begin
  refine classical.by_contradiction (λ hf, rel_embedding.well_founded_iff_no_descending_seq.1
    (well_founded_submodule_gt R M) ⟨_⟩),
  have f : ℕ ↪ s, from @infinite.nat_embedding s ⟨λ f, hf ⟨f⟩⟩,
  have : ∀ n, (coe ∘ f) '' {m | m ≤ n} ⊆ s,
  { rintros n x ⟨y, hy₁, hy₂⟩, subst hy₂, exact (f y).2 },
  have : ∀ a b : ℕ, a ≤ b ↔
    span R ((coe ∘ f) '' {m | m ≤ a}) ≤ span R ((coe ∘ f) '' {m | m ≤ b}),
  { assume a b,
    rw [span_le_span_iff hs (this a) (this b),
      set.image_subset_image_iff (subtype.coe_injective.comp f.injective),
      set.subset_def],
    exact ⟨λ hab x (hxa : x ≤ a), le_trans hxa hab, λ hx, hx a (le_refl a)⟩ },
  exact ⟨⟨λ n, span R ((coe ∘ f) '' {m | m ≤ n}),
      λ x y, by simp [le_antisymm_iff, (this _ _).symm] {contextual := tt}⟩,
    by dsimp [gt]; simp only [lt_iff_le_not_le, (this _ _).symm]; tauto⟩
end

/-- A module is Noetherian iff every nonempty set of submodules has a maximal submodule among them.
-/
theorem set_has_maximal_iff_noetherian {R M} [ring R] [add_comm_group M] [module R M] :
  (∀ a : set $ submodule R M, a.nonempty → ∃ M' ∈ a, ∀ I ∈ a, M' ≤ I → I = M') ↔
  is_noetherian R M :=
by rw [is_noetherian_iff_well_founded, well_founded.well_founded_iff_has_max']

/-- If `∀ I > J, P I` implies `P J`, then `P` holds for all submodules. -/
lemma is_noetherian.induction {R M} [ring R] [add_comm_group M] [module R M] [is_noetherian R M]
  {P : submodule R M → Prop} (hgt : ∀ I, (∀ J > I, P J) → P I)
  (I : submodule R M) : P I :=
well_founded.recursion (well_founded_submodule_gt R M) I hgt

/--
A ring is Noetherian if it is Noetherian as a module over itself,
i.e. all its ideals are finitely generated.
-/
class is_noetherian_ring (R) [ring R] extends is_noetherian R R : Prop

theorem is_noetherian_ring_iff {R} [ring R] : is_noetherian_ring R ↔ is_noetherian R R :=
⟨λ h, h.1, @is_noetherian_ring.mk _ _⟩

@[priority 80] -- see Note [lower instance priority]
instance ring.is_noetherian_of_fintype (R M) [fintype M] [ring R] [add_comm_group M] [module R M] :
  is_noetherian R M :=
by letI := classical.dec; exact
⟨assume s, ⟨to_finset s, by rw [set.coe_to_finset, submodule.span_eq]⟩⟩

theorem ring.is_noetherian_of_zero_eq_one {R} [ring R] (h01 : (0 : R) = 1) : is_noetherian_ring R :=
by haveI := subsingleton_of_zero_eq_one h01;
   haveI := fintype.of_subsingleton (0:R);
   exact is_noetherian_ring_iff.2 (ring.is_noetherian_of_fintype R R)

theorem is_noetherian_of_submodule_of_noetherian (R M) [ring R] [add_comm_group M] [module R M]
  (N : submodule R M) (h : is_noetherian R M) : is_noetherian R N :=
begin
  rw is_noetherian_iff_well_founded at h ⊢,
  exact order_embedding.well_founded (submodule.map_subtype.order_embedding N).dual h,
end

theorem is_noetherian_of_quotient_of_noetherian (R) [ring R] (M) [add_comm_group M] [module R M]
  (N : submodule R M) (h : is_noetherian R M) : is_noetherian R N.quotient :=
begin
  rw is_noetherian_iff_well_founded at h ⊢,
  exact order_embedding.well_founded (submodule.comap_mkq.order_embedding N).dual h,
end

theorem is_noetherian_of_fg_of_noetherian {R M} [ring R] [add_comm_group M] [module R M]
  (N : submodule R M) [is_noetherian_ring R] (hN : N.fg) : is_noetherian R N :=
let ⟨s, hs⟩ := hN in
begin
  haveI := classical.dec_eq M,
  haveI := classical.dec_eq R,
  letI : is_noetherian R R := by apply_instance,
  have : ∀ x ∈ s, x ∈ N, from λ x hx, hs ▸ submodule.subset_span hx,
  refine @@is_noetherian_of_surjective ((↑s : set M) → R) _ _ _ (pi.semimodule _ _ _)
    _ _ _ is_noetherian_pi,
  { fapply linear_map.mk,
    { exact λ f, ⟨∑ i in s.attach, f i • i.1, N.sum_mem (λ c _, N.smul_mem _ $ this _ c.2)⟩ },
    { intros f g, apply subtype.eq,
      change ∑ i in s.attach, (f i + g i) • _ = _,
      simp only [add_smul, finset.sum_add_distrib], refl },
    { intros c f, apply subtype.eq,
      change ∑ i in s.attach, (c • f i) • _ = _,
      simp only [smul_eq_mul, mul_smul],
      exact finset.smul_sum.symm } },
  rw linear_map.range_eq_top,
  rintro ⟨n, hn⟩, change n ∈ N at hn,
  rw [← hs, ← set.image_id ↑s, finsupp.mem_span_iff_total] at hn,
  rcases hn with ⟨l, hl1, hl2⟩,
  refine ⟨λ x, l x, subtype.ext _⟩,
  change ∑ i in s.attach, l i • (i : M) = n,
  rw [@finset.sum_attach M M s _ (λ i, l i • i), ← hl2,
      finsupp.total_apply, finsupp.sum, eq_comm],
  refine finset.sum_subset hl1 (λ x _ hx, _),
  rw [finsupp.not_mem_support_iff.1 hx, zero_smul]
end

lemma is_noetherian_of_fg_of_noetherian' {R M} [ring R] [add_comm_group M] [module R M]
  [is_noetherian_ring R] (h : (⊤ : submodule R M).fg) : is_noetherian R M :=
have is_noetherian R (⊤ : submodule R M), from is_noetherian_of_fg_of_noetherian _ h,
by exactI is_noetherian_of_linear_equiv (linear_equiv.of_top (⊤ : submodule R M) rfl)

/-- In a module over a noetherian ring, the submodule generated by finitely many vectors is
noetherian. -/
theorem is_noetherian_span_of_finite (R) {M} [ring R] [add_comm_group M] [module R M]
  [is_noetherian_ring R] {A : set M} (hA : finite A) : is_noetherian R (submodule.span R A) :=
is_noetherian_of_fg_of_noetherian _ (submodule.fg_def.mpr ⟨A, hA, rfl⟩)

theorem is_noetherian_ring_of_surjective (R) [comm_ring R] (S) [comm_ring S]
  (f : R →+* S) (hf : function.surjective f)
  [H : is_noetherian_ring R] : is_noetherian_ring S :=
begin
  rw [is_noetherian_ring_iff, is_noetherian_iff_well_founded] at H ⊢,
  exact order_embedding.well_founded (ideal.order_embedding_of_surjective f hf).dual H,
end

section
local attribute [instance] subset.comm_ring

instance is_noetherian_ring_set_range {R} [comm_ring R] {S} [comm_ring S] (f : R →+* S)
  [is_noetherian_ring R] : is_noetherian_ring (set.range f) :=
is_noetherian_ring_of_surjective R (set.range f) (f.cod_restrict (set.range f) set.mem_range_self)
  set.surjective_onto_range

end

instance is_noetherian_ring_range {R} [comm_ring R] {S} [comm_ring S] (f : R →+* S)
  [is_noetherian_ring R] : is_noetherian_ring f.range :=
is_noetherian_ring_of_surjective R f.range f.range_restrict
  f.range_restrict_surjective

theorem is_noetherian_ring_of_ring_equiv (R) [comm_ring R] {S} [comm_ring S]
  (f : R ≃+* S) [is_noetherian_ring R] : is_noetherian_ring S :=
is_noetherian_ring_of_surjective R S f.to_ring_hom f.to_equiv.surjective

namespace submodule
variables {R : Type*} {A : Type*} [comm_ring R] [ring A] [algebra R A]
variables (M N : submodule R A)

theorem fg_mul (hm : M.fg) (hn : N.fg) : (M * N).fg :=
let ⟨m, hfm, hm⟩ := fg_def.1 hm, ⟨n, hfn, hn⟩ := fg_def.1 hn in
fg_def.2 ⟨m * n, hfm.mul hfn, span_mul_span R m n ▸ hm ▸ hn ▸ rfl⟩

lemma fg_pow (h : M.fg) (n : ℕ) : (M ^ n).fg :=
nat.rec_on n
(⟨{1}, by simp [one_eq_span]⟩)
(λ n ih, by simpa [pow_succ] using fg_mul _ _ h ih)

end submodule

section primes

variables {R : Type*} [comm_ring R] [is_noetherian_ring R]

/--In a noetherian ring, every ideal contains a product of prime ideals
([samuel, § 3.3, Lemma 3])-/

lemma exists_prime_spectrum_prod_le (I : ideal R) :
  ∃ (Z : multiset (prime_spectrum R)), multiset.prod (Z.map (coe : subtype _ → ideal R)) ≤ I :=
begin
  refine is_noetherian.induction (λ (M : ideal R) hgt, _) I,
  by_cases h_prM : M.is_prime,
  { use {⟨M, h_prM⟩},
    rw [multiset.map_singleton, multiset.singleton_eq_singleton, multiset.prod_singleton,
        subtype.coe_mk],
    exact le_rfl },
  by_cases htop : M = ⊤,
  { rw htop,
    exact ⟨0, le_top⟩ },
  have lt_add : ∀ z ∉ M, M < M + span R {z},
  { intros z hz,
    refine lt_of_le_of_ne le_sup_left (λ m_eq, hz _),
    rw m_eq,
    exact mem_sup_right (mem_span_singleton_self z) },
  obtain ⟨x, hx, y, hy, hxy⟩ := (ideal.not_is_prime_iff.mp h_prM).resolve_left htop,
  obtain ⟨Wx, h_Wx⟩ := hgt (M + span R {x}) (lt_add _ hx),
  obtain ⟨Wy, h_Wy⟩ := hgt (M + span R {y}) (lt_add _ hy),
  use Wx + Wy,
  rw [multiset.map_add, multiset.prod_add],
  apply le_trans (submodule.mul_le_mul h_Wx h_Wy),
  rw add_mul,
  apply sup_le (show M * (M + span R {y}) ≤ M, from ideal.mul_le_right),
  rw mul_add,
  apply sup_le (show span R {x} * M ≤ M, from ideal.mul_le_left),
  rwa [span_mul_span, singleton_mul_singleton, span_singleton_le_iff_mem],
end

variables {A : Type*} [integral_domain A] [is_noetherian_ring A]

/--In a noetherian integral domain which is not a field, every non-zero ideal contains a non-zero
  product of prime ideals; in a field, the whole ring is a non-zero ideal containing only 0 as
  product or prime ideals ([samuel, § 3.3, Lemma 3])
-/

lemma exists_prime_spectrum_prod_le_and_ne_bot_of_domain (h_fA : ¬ is_field A) {I : ideal A}
  (h_nzI: I ≠ ⊥) :
  ∃ (Z : multiset (prime_spectrum A)), multiset.prod (Z.map (coe : subtype _ → ideal A)) ≤ I ∧
    multiset.prod (Z.map (coe : subtype _ → ideal A)) ≠ ⊥ :=
begin
  revert h_nzI,
  refine is_noetherian.induction (λ (M : ideal A) hgt, _) I,
  intro h_nzM,
  have hA_nont : nontrivial A,
  apply is_integral_domain.to_nontrivial (integral_domain.to_is_integral_domain A),
  by_cases h_topM : M = ⊤,
  { rcases h_topM with rfl,
    obtain ⟨p_id, h_nzp, h_pp⟩ : ∃ (p : ideal A), p ≠ ⊥ ∧ p.is_prime,
    { apply ring.not_is_field_iff_exists_prime.mp h_fA },
    use [({⟨p_id, h_pp⟩} : multiset (prime_spectrum A)), le_top],
    rwa [multiset.map_singleton, multiset.singleton_eq_singleton, multiset.prod_singleton,
         subtype.coe_mk] },
  by_cases h_prM : M.is_prime,
  { use ({⟨M, h_prM⟩} : multiset (prime_spectrum A)),
    rw [multiset.map_singleton, multiset.singleton_eq_singleton, multiset.prod_singleton,
         subtype.coe_mk],
    exact ⟨le_rfl, h_nzM⟩ },
  obtain ⟨x, hx, y, hy, h_xy⟩ := (ideal.not_is_prime_iff.mp h_prM).resolve_left h_topM,
  have lt_add : ∀ z ∉ M, M < M + span A {z},
  { intros z hz,
    refine lt_of_le_of_ne le_sup_left (λ m_eq, hz _),
    rw m_eq,
    exact mem_sup_right (mem_span_singleton_self z) },
  obtain ⟨Wx, h_Wx_le, h_Wx_ne⟩ := hgt (M + span A {x}) (lt_add _ hx) (ne_bot_of_gt (lt_add _ hx)),
  obtain ⟨Wy, h_Wy_le, h_Wx_ne⟩ := hgt (M + span A {y}) (lt_add _ hy) (ne_bot_of_gt (lt_add _ hy)),
  use Wx + Wy,
  rw [multiset.map_add, multiset.prod_add],
  refine ⟨le_trans (submodule.mul_le_mul h_Wx_le h_Wy_le) _, mt ideal.mul_eq_bot.mp _⟩,
  { rw add_mul,
    apply sup_le (show M * (M + span A {y}) ≤ M, from ideal.mul_le_right),
    rw mul_add,
    apply sup_le (show span A {x} * M ≤ M, from ideal.mul_le_left),
    rwa [span_mul_span, singleton_mul_singleton, span_singleton_le_iff_mem] },
  { rintro (hx | hy); contradiction },
end

end primes<|MERGE_RESOLUTION|>--- conflicted
+++ resolved
@@ -70,11 +70,7 @@
   exact ⟨t, rfl⟩
 end⟩
 
-<<<<<<< HEAD
-lemma submodule_fg_iff_add_monoid.fg {M : Type*} [add_comm_monoid M] :
-=======
 lemma fg_iff_add_monoid_fg :
->>>>>>> f162df9d
   (⊤ : submodule ℕ M).fg ↔ add_monoid.fg M :=
 begin
   split,
@@ -88,7 +84,6 @@
     exact submodule.to_add_submonoid_injective hS }
 end
 
-<<<<<<< HEAD
 lemma submodule_fg_iff_add_group.fg {G : Type*} [add_comm_group G] :
   (⊤ : submodule ℤ G).fg ↔ add_group.fg G :=
 begin
@@ -103,8 +98,6 @@
     exact submodule.to_add_subgroup_injective hS }
 end
 
-=======
->>>>>>> f162df9d
 /-- Nakayama's Lemma. Atiyah-Macdonald 2.5, Eisenbud 4.7, Matsumura 2.2, Stacks 00DV -/
 theorem exists_sub_one_mem_and_smul_eq_zero_of_fg_of_le_smul {R : Type*} [comm_ring R]
   {M : Type*} [add_comm_group M] [module R M]

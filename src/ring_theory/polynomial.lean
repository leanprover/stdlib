/-
Copyright (c) 2019 Kenny Lau. All rights reserved.
Released under Apache 2.0 license as described in the file LICENSE.
Authors: Kenny Lau

Ring-theoretic supplement of data.polynomial.

Main result: Hilbert basis theorem, that if a ring is noetherian then so is its polynomial ring.
-/

import data.equiv.fin data.polynomial data.mv_polynomial
import ring_theory.subring
import ring_theory.ideals ring_theory.noetherian

noncomputable theory
local attribute [instance, priority 100] classical.prop_decidable

universes u v w

namespace polynomial

variables (R : Type u) [comm_ring R]

/-- The `R`-submodule of `R[X]` consisting of polynomials of degree ≤ `n`. -/
def degree_le (n : with_bot ℕ) : submodule R (polynomial R) :=
⨅ k : ℕ, ⨅ h : ↑k > n, (lcoeff R k).ker

variable {R}

theorem mem_degree_le {n : with_bot ℕ} {f : polynomial R} :
  f ∈ degree_le R n ↔ degree f ≤ n :=
by simp only [degree_le, submodule.mem_infi, degree_le_iff_coeff_zero, linear_map.mem_ker]; refl

theorem degree_le_mono {m n : with_bot ℕ} (H : m ≤ n) :
  degree_le R m ≤ degree_le R n :=
λ f hf, mem_degree_le.2 (le_trans (mem_degree_le.1 hf) H)

theorem degree_le_eq_span_X_pow {n : ℕ} :
  degree_le R n = submodule.span R ↑((finset.range (n+1)).image (λ n, X^n) : finset (polynomial R)) :=
begin
  apply le_antisymm,
  { intros p hp, replace hp := mem_degree_le.1 hp,
    rw [← finsupp.sum_single p, finsupp.sum, submodule.mem_coe],
    refine submodule.sum_mem _ (λ k hk, _),
    show monomial _ _ ∈ _,
    have := with_bot.coe_le_coe.1 (finset.sup_le_iff.1 hp k hk),
    rw [single_eq_C_mul_X, C_mul'],
    refine submodule.smul_mem _ _ (submodule.subset_span $ finset.mem_coe.2 $
      finset.mem_image.2 ⟨_, finset.mem_range.2 (nat.lt_succ_of_le this), rfl⟩) },
  rw [submodule.span_le, finset.coe_image, set.image_subset_iff],
  intros k hk, apply mem_degree_le.2,
  apply le_trans (degree_X_pow_le _) (with_bot.coe_le_coe.2 $ nat.le_of_lt_succ $ finset.mem_range.1 hk)
end

/-- Given a polynomial, return the polynomial whose coefficients are in
the ring closure of the original coefficients. -/
def restriction (p : polynomial R) : polynomial (ring.closure (↑p.frange : set R)) :=
⟨p.support, λ i, ⟨p.to_fun i,
  if H : p.to_fun i = 0 then H.symm ▸ is_add_submonoid.zero_mem _
  else ring.subset_closure $ finsupp.mem_frange.2 ⟨H, i, rfl⟩⟩,
λ i, finsupp.mem_support_iff.trans (not_iff_not_of_iff ⟨λ H, subtype.eq H, subtype.mk.inj⟩)⟩

@[simp] theorem coeff_restriction {p : polynomial R} {n : ℕ} : ↑(coeff (restriction p) n) = coeff p n := rfl

@[simp] theorem coeff_restriction' {p : polynomial R} {n : ℕ} : (coeff (restriction p) n).1 = coeff p n := rfl

@[simp] theorem degree_restriction {p : polynomial R} : (restriction p).degree = p.degree := rfl

@[simp] theorem nat_degree_restriction {p : polynomial R} : (restriction p).nat_degree = p.nat_degree := rfl

@[simp] theorem monic_restriction {p : polynomial R} : monic (restriction p) ↔ monic p :=
⟨λ H, congr_arg subtype.val H, λ H, subtype.eq H⟩

@[simp] theorem restriction_zero : restriction (0 : polynomial R) = 0 := rfl

@[simp] theorem restriction_one : restriction (1 : polynomial R) = 1 :=
ext $ λ i, subtype.eq $ by rw [coeff_restriction', coeff_one, coeff_one]; split_ifs; refl

variables {S : Type v} [comm_ring S] {f : R → S} {x : S}

theorem eval₂_restriction {p : polynomial R} :
  eval₂ f x p = eval₂ (f ∘ subtype.val) x p.restriction :=
rfl

section to_subring
variables (p : polynomial R) (T : set R) [is_subring T]

/-- Given a polynomial `p` and a subring `T` that contains the coefficients of `p`,
return the corresponding polynomial whose coefficients are in `T. -/
def to_subring (hp : ↑p.frange ⊆ T) : polynomial T :=
⟨p.support, λ i, ⟨p.to_fun i,
  if H : p.to_fun i = 0 then H.symm ▸ is_add_submonoid.zero_mem _
  else hp $ finsupp.mem_frange.2 ⟨H, i, rfl⟩⟩,
λ i, finsupp.mem_support_iff.trans (not_iff_not_of_iff ⟨λ H, subtype.eq H, subtype.mk.inj⟩)⟩

variables (hp : ↑p.frange ⊆ T)
include hp

@[simp] theorem coeff_to_subring {n : ℕ} : ↑(coeff (to_subring p T hp) n) = coeff p n := rfl

@[simp] theorem coeff_to_subring' {n : ℕ} : (coeff (to_subring p T hp) n).1 = coeff p n := rfl

@[simp] theorem degree_to_subring : (to_subring p T hp).degree = p.degree := rfl

@[simp] theorem nat_degree_to_subring : (to_subring p T hp).nat_degree = p.nat_degree := rfl

@[simp] theorem monic_to_subring : monic (to_subring p T hp) ↔ monic p :=
⟨λ H, congr_arg subtype.val H, λ H, subtype.eq H⟩

omit hp

@[simp] theorem to_subring_zero : to_subring (0 : polynomial R) T (set.empty_subset _) = 0 := rfl

@[simp] theorem to_subring_one : to_subring (1 : polynomial R) T
  (set.subset.trans (finset.coe_subset.2 finsupp.frange_single)
    (set.singleton_subset_iff.2 (is_submonoid.one_mem _))) = 1 :=
ext $ λ i, subtype.eq $ by rw [coeff_to_subring', coeff_one, coeff_one]; split_ifs; refl
end to_subring

variables (T : set R) [is_subring T]

/-- Given a polynomial whose coefficients are in some subring, return
the corresponding polynomial whose coefificents are in the ambient ring. -/
def of_subring (p : polynomial T) : polynomial R :=
⟨p.support, subtype.val ∘ p.to_fun,
λ n, finsupp.mem_support_iff.trans (not_iff_not_of_iff
  ⟨λ h, congr_arg subtype.val h, λ h, subtype.eq h⟩)⟩

@[simp] theorem frange_of_subring {p : polynomial T} :
  ↑(p.of_subring T).frange ⊆ T :=
λ y H, let ⟨hy, x, hx⟩ := finsupp.mem_frange.1 H in hx ▸ (p.to_fun x).2

end polynomial

variables {R : Type u} {σ : Type v} [comm_ring R]

namespace ideal
open polynomial

/-- Transport an ideal of `R[X]` to an `R`-submodule of `R[X]`. -/
def of_polynomial (I : ideal (polynomial R)) : submodule R (polynomial R) :=
{ carrier := I.carrier,
  zero := I.zero_mem,
  add := λ _ _, I.add_mem,
  smul := λ c x H, by rw [← C_mul']; exact submodule.smul_mem _ _ H }

variables {I : ideal (polynomial R)}
theorem mem_of_polynomial (x) : x ∈ I.of_polynomial ↔ x ∈ I := iff.rfl
variables (I)

/-- Given an ideal `I` of `R[X]`, make the `R`-submodule of `I`
consisting of polynomials of degree ≤ `n`. -/
def degree_le (n : with_bot ℕ) : submodule R (polynomial R) :=
degree_le R n ⊓ I.of_polynomial

/-- Given an ideal `I` of `R[X]`, make the ideal in `R` of
leading coefficients of polynomials in `I` with degree ≤ `n`. -/
def leading_coeff_nth (n : ℕ) : ideal R :=
(I.degree_le n).map $ lcoeff R n

theorem mem_leading_coeff_nth (n : ℕ) (x) :
  x ∈ I.leading_coeff_nth n ↔ ∃ p ∈ I, degree p ≤ n ∧ leading_coeff p = x :=
begin
  simp only [leading_coeff_nth, degree_le, submodule.mem_map, lcoeff_apply, submodule.mem_inf, mem_degree_le],
  split,
  { rintro ⟨p, ⟨hpdeg, hpI⟩, rfl⟩,
    cases lt_or_eq_of_le hpdeg with hpdeg hpdeg,
    { refine ⟨0, I.zero_mem, lattice.bot_le, _⟩,
      rw [leading_coeff_zero, eq_comm],
      exact coeff_eq_zero_of_degree_lt hpdeg },
    { refine ⟨p, hpI, le_of_eq hpdeg, _⟩,
      rw [leading_coeff, nat_degree, hpdeg], refl } },
  { rintro ⟨p, hpI, hpdeg, rfl⟩,
    have : nat_degree p + (n - nat_degree p) = n,
    { exact nat.add_sub_cancel' (nat_degree_le_of_degree_le hpdeg) },
    refine ⟨p * X ^ (n - nat_degree p), ⟨_, I.mul_mem_right hpI⟩, _⟩,
    { apply le_trans (degree_mul_le _ _) _,
      apply le_trans (add_le_add' (degree_le_nat_degree) (degree_X_pow_le _)) _,
      rw [← with_bot.coe_add, this],
      exact le_refl _ },
    { rw [leading_coeff, ← coeff_mul_X_pow p (n - nat_degree p), this] } }
end

theorem mem_leading_coeff_nth_zero (x) :
  x ∈ I.leading_coeff_nth 0 ↔ C x ∈ I :=
(mem_leading_coeff_nth _ _ _).trans
⟨λ ⟨p, hpI, hpdeg, hpx⟩, by rwa [← hpx, leading_coeff,
  nat.eq_zero_of_le_zero (nat_degree_le_of_degree_le hpdeg),
  ← eq_C_of_degree_le_zero hpdeg],
λ hx, ⟨C x, hx, degree_C_le, leading_coeff_C x⟩⟩

theorem leading_coeff_nth_mono {m n : ℕ} (H : m ≤ n) :
  I.leading_coeff_nth m ≤ I.leading_coeff_nth n :=
begin
  intros r hr,
  simp only [submodule.mem_coe, mem_leading_coeff_nth] at hr ⊢,
  rcases hr with ⟨p, hpI, hpdeg, rfl⟩,
  refine ⟨p * X ^ (n - m), I.mul_mem_right hpI, _, leading_coeff_mul_X_pow⟩,
  refine le_trans (degree_mul_le _ _) _,
  refine le_trans (add_le_add' hpdeg (degree_X_pow_le _)) _,
  rw [← with_bot.coe_add, nat.add_sub_cancel' H],
  exact le_refl _
end

/-- Given an ideal `I` in `R[X]`, make the ideal in `R` of the
leading coefficients in `I`. -/
def leading_coeff : ideal R :=
⨆ n : ℕ, I.leading_coeff_nth n

theorem mem_leading_coeff (x) :
  x ∈ I.leading_coeff ↔ ∃ p ∈ I, polynomial.leading_coeff p = x :=
begin
  rw [leading_coeff, submodule.mem_supr_of_directed],
  simp only [mem_leading_coeff_nth],
  { split, { rintro ⟨i, p, hpI, hpdeg, rfl⟩, exact ⟨p, hpI, rfl⟩ },
    rintro ⟨p, hpI, rfl⟩, exact ⟨nat_degree p, p, hpI, degree_le_nat_degree, rfl⟩ },
  { exact ⟨0⟩ },
  intros i j, exact ⟨i + j, I.leading_coeff_nth_mono (nat.le_add_right _ _),
    I.leading_coeff_nth_mono (nat.le_add_left _ _)⟩
end

theorem is_fg_degree_le [is_noetherian_ring R] (n : ℕ) :
  submodule.fg (I.degree_le n) :=
is_noetherian_submodule_left.1 (is_noetherian_of_fg_of_noetherian _
  ⟨_, degree_le_eq_span_X_pow.symm⟩) _

end ideal

/-- Hilbert basis theorem: a polynomial ring over a noetherian ring is a noetherian ring. -/
protected theorem polynomial.is_noetherian_ring [is_noetherian_ring R] : is_noetherian_ring (polynomial R) :=
⟨assume I : ideal (polynomial R),
let L := I.leading_coeff in
let M := well_founded.min (is_noetherian_iff_well_founded.1 (by apply_instance))
  (set.range I.leading_coeff_nth) ⟨_, ⟨0, rfl⟩⟩ in
have hm : M ∈ set.range I.leading_coeff_nth := well_founded.min_mem _ _ _,
let ⟨N, HN⟩ := hm, ⟨s, hs⟩ := I.is_fg_degree_le N in
have hm2 : ∀ k, I.leading_coeff_nth k ≤ M := λ k, or.cases_on (le_or_lt k N)
  (λ h, HN ▸ I.leading_coeff_nth_mono h)
  (λ h x hx, classical.by_contradiction $ λ hxm,
    have ¬M < I.leading_coeff_nth k, by refine well_founded.not_lt_min
      (well_founded_submodule_gt _ _) _ _ _; exact ⟨k, rfl⟩,
    this ⟨HN ▸ I.leading_coeff_nth_mono (le_of_lt h), λ H, hxm (H hx)⟩),
have hs2 : ∀ {x}, x ∈ I.degree_le N → x ∈ ideal.span (↑s : set (polynomial R)),
from hs ▸ λ x hx, submodule.span_induction hx (λ _ hx, ideal.subset_span hx) (ideal.zero_mem _)
  (λ _ _, ideal.add_mem _) (λ c f hf, f.C_mul' c ▸ ideal.mul_mem_left _ hf),
⟨s, le_antisymm (ideal.span_le.2 $ λ x hx, have x ∈ I.degree_le N, from hs ▸ submodule.subset_span hx, this.2) $ begin
  change I ≤ ideal.span ↑s,
  intros p hp, generalize hn : p.nat_degree = k,
  induction k using nat.strong_induction_on with k ih generalizing p,
  cases le_or_lt k N,
  { subst k, refine hs2 ⟨polynomial.mem_degree_le.2
      (le_trans polynomial.degree_le_nat_degree $ with_bot.coe_le_coe.2 h), hp⟩ },
  { have hp0 : p ≠ 0,
    { rintro rfl, cases hn, exact nat.not_lt_zero _ h },
    have : (0 : R) ≠ 1,
    { intro h, apply hp0, ext i, refine (mul_one _).symm.trans _,
      rw [← h, mul_zero], refl },
    letI : nonzero_comm_ring R := { zero_ne_one := this,
      ..(infer_instance : comm_ring R) },
    have : p.leading_coeff ∈ I.leading_coeff_nth N,
    { rw HN, exact hm2 k ((I.mem_leading_coeff_nth _ _).2
        ⟨_, hp, hn ▸ polynomial.degree_le_nat_degree, rfl⟩) },
    rw I.mem_leading_coeff_nth at this,
    rcases this with ⟨q, hq, hdq, hlqp⟩,
    have hq0 : q ≠ 0,
    { intro H, rw [← polynomial.leading_coeff_eq_zero] at H,
      rw [hlqp, polynomial.leading_coeff_eq_zero] at H, exact hp0 H },
    have h1 : p.degree = (q * polynomial.X ^ (k - q.nat_degree)).degree,
    { rw [polynomial.degree_mul_eq', polynomial.degree_X_pow],
      rw [polynomial.degree_eq_nat_degree hp0, polynomial.degree_eq_nat_degree hq0],
      rw [← with_bot.coe_add, nat.add_sub_cancel', hn],
      { refine le_trans (polynomial.nat_degree_le_of_degree_le hdq) (le_of_lt h) },
      rw [polynomial.leading_coeff_X_pow, mul_one],
      exact mt polynomial.leading_coeff_eq_zero.1 hq0 },
    have h2 : p.leading_coeff = (q * polynomial.X ^ (k - q.nat_degree)).leading_coeff,
    { rw [← hlqp, polynomial.leading_coeff_mul_X_pow] },
    have := polynomial.degree_sub_lt h1 hp0 h2,
    rw [polynomial.degree_eq_nat_degree hp0] at this,
    rw ← sub_add_cancel p (q * polynomial.X ^ (k - q.nat_degree)),
    refine (ideal.span ↑s).add_mem _ ((ideal.span ↑s).mul_mem_right _),
    { by_cases hpq : p - q * polynomial.X ^ (k - q.nat_degree) = 0,
      { rw hpq, exact ideal.zero_mem _ },
      refine ih _ _ (I.sub_mem hp (I.mul_mem_right hq)) rfl,
      rwa [polynomial.degree_eq_nat_degree hpq, with_bot.coe_lt_coe, hn] at this },
    exact hs2 ⟨polynomial.mem_degree_le.2 hdq, hq⟩ }
end⟩⟩

attribute [instance] polynomial.is_noetherian_ring

namespace mv_polynomial

lemma is_noetherian_ring_fin_0 [is_noetherian_ring R] :
  is_noetherian_ring (mv_polynomial (fin 0) R) :=
is_noetherian_ring_of_ring_equiv R
  ((mv_polynomial.pempty_ring_equiv R).symm.trans
   (mv_polynomial.ring_equiv_of_equiv _ fin_zero_equiv'.symm))

<<<<<<< HEAD
def mv_polynomial_fin_succ_equiv (n : ℕ) :
  mv_polynomial (fin (n + 1)) R ≃+* polynomial (mv_polynomial (fin n) R) :=
(mv_polynomial.ring_equiv_of_equiv R (fin_succ_equiv n)).trans
  (mv_polynomial.option_equiv_left R (fin n))

=======
>>>>>>> 8afbcb0c
theorem is_noetherian_ring_fin [is_noetherian_ring R] :
  ∀ {n : ℕ}, is_noetherian_ring (mv_polynomial (fin n) R)
| 0 := is_noetherian_ring_fin_0
| (n+1) :=
  @is_noetherian_ring_of_ring_equiv (polynomial (mv_polynomial (fin n) R)) _ _ _
    (mv_polynomial.fin_succ_equiv n).symm
    (@polynomial.is_noetherian_ring (mv_polynomial (fin n) R) _ (is_noetherian_ring_fin))

/-- The multivariate polynomial ring in finitely many variables over a noetherian ring
is itself a noetherian ring. -/
instance is_noetherian_ring [fintype σ] [is_noetherian_ring R] :
  is_noetherian_ring (mv_polynomial σ R) :=
trunc.induction_on (fintype.equiv_fin σ) $ λ e,
@is_noetherian_ring_of_ring_equiv (mv_polynomial (fin (fintype.card σ)) R) _ _ _
  (mv_polynomial.ring_equiv_of_equiv _ e.symm) is_noetherian_ring_fin

lemma is_integral_domain_fin_zero (R : Type u) [comm_ring R] (hR : is_integral_domain R) :
  is_integral_domain (mv_polynomial (fin 0) R) :=
ring_equiv.is_integral_domain R hR
  ((ring_equiv_of_equiv R fin_zero_equiv').trans (mv_polynomial.pempty_ring_equiv R))

/-- Auxilliary lemma:
Multivariate polynomials over an integral domain
with variables indexed by `fin n` form an integral domain.
This fact is proven inductively,
and then used to prove the general case without any finiteness hypotheses.
See `mv_polynomial.integral_domain` for the general case. -/
lemma is_integral_domain_fin (R : Type u) [comm_ring R] (hR : is_integral_domain R) :
  ∀ (n : ℕ), is_integral_domain (mv_polynomial (fin n) R)
| 0 := is_integral_domain_fin_zero R hR
| (n+1) :=
  ring_equiv.is_integral_domain
    (polynomial (mv_polynomial (fin n) R))
    (is_integral_domain_fin n).polynomial
    (mv_polynomial.fin_succ_equiv n)

lemma is_integral_domain_fintype (R : Type u) (σ : Type v) [comm_ring R] [fintype σ]
  (hR : is_integral_domain R) : is_integral_domain (mv_polynomial σ R) :=
trunc.induction_on (fintype.equiv_fin σ) $ λ e,
@ring_equiv.is_integral_domain _ (mv_polynomial (fin $ fintype.card σ) R) _ _
  (mv_polynomial.is_integral_domain_fin _ hR _)
  (ring_equiv_of_equiv R e)

/-- Auxilliary definition:
Multivariate polynomials in finitely many variables over an integral domain form an integral domain.
This fact is proven by transport of structure from the `mv_polynomial.integral_domain_fin`,
and then used to prove the general case without finiteness hypotheses.
See `mv_polynomial.integral_domain` for the general case. -/
def integral_domain_fintype (R : Type u) (σ : Type v) [integral_domain R] [fintype σ] :
  integral_domain (mv_polynomial σ R) :=
@is_integral_domain.to_integral_domain _ _ $ mv_polynomial.is_integral_domain_fintype R σ $
integral_domain.to_is_integral_domain R

protected theorem eq_zero_or_eq_zero_of_mul_eq_zero {R : Type u} [integral_domain R] {σ : Type v}
  (p q : mv_polynomial σ R) (h : p * q = 0) : p = 0 ∨ q = 0 :=
begin
  obtain ⟨s, p, rfl⟩ := exists_finset_rename p,
  obtain ⟨t, q, rfl⟩ := exists_finset_rename q,
  have : p.rename (subtype.map id (finset.subset_union_left s t) : {x // x ∈ s} → {x // x ∈ s ∪ t}) *
    q.rename (subtype.map id (finset.subset_union_right s t)) = 0,
  { apply injective_rename _ subtype.val_injective, simpa using h },
  letI := mv_polynomial.integral_domain_fintype R {x // x ∈ (s ∪ t)},
  rw mul_eq_zero at this,
  cases this; [left, right],
  all_goals { simpa using congr_arg (rename subtype.val) this }
end

/-- The multivariate polynomial ring over an integral domain is an integral domain. -/
instance {R : Type u} {σ : Type v} [integral_domain R] :
  integral_domain (mv_polynomial σ R) :=
{ eq_zero_or_eq_zero_of_mul_eq_zero := mv_polynomial.eq_zero_or_eq_zero_of_mul_eq_zero,
  zero_ne_one :=
  begin
    intro H,
    have : eval₂ id (λ s, (0:R)) (0 : mv_polynomial σ R) =
      eval₂ id (λ s, (0:R)) (1 : mv_polynomial σ R),
    { congr, exact H },
    simpa,
  end,
  .. (by apply_instance : comm_ring (mv_polynomial σ R)) }

end mv_polynomial<|MERGE_RESOLUTION|>--- conflicted
+++ resolved
@@ -295,14 +295,6 @@
   ((mv_polynomial.pempty_ring_equiv R).symm.trans
    (mv_polynomial.ring_equiv_of_equiv _ fin_zero_equiv'.symm))
 
-<<<<<<< HEAD
-def mv_polynomial_fin_succ_equiv (n : ℕ) :
-  mv_polynomial (fin (n + 1)) R ≃+* polynomial (mv_polynomial (fin n) R) :=
-(mv_polynomial.ring_equiv_of_equiv R (fin_succ_equiv n)).trans
-  (mv_polynomial.option_equiv_left R (fin n))
-
-=======
->>>>>>> 8afbcb0c
 theorem is_noetherian_ring_fin [is_noetherian_ring R] :
   ∀ {n : ℕ}, is_noetherian_ring (mv_polynomial (fin n) R)
 | 0 := is_noetherian_ring_fin_0

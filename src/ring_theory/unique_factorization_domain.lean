/-
Copyright (c) 2018 Johannes Hölzl. All rights reserved.
Released under Apache 2.0 license as described in the file LICENSE.
Authors: Johannes Hölzl, Jens Wagemaker, Aaron Anderson

-/
import algebra.gcd_monoid
import ring_theory.integral_domain
import ring_theory.noetherian

/--

# Unique factorization

## Main Definitions
* `wf_dvd_monoid` holds for `monoid`s for which a strict divisibility relation is
  well-founded.
* `unique_factorization_monoid` holds for `wf_dvd_monoid`s where
  `irreducible` is equivalent to `prime`

## To do
* set up the complete lattice structure on `factor_set`.

-/

variables {α : Type*}
local infix ` ~ᵤ ` : 50 := associated

/-- Well-foundedness of the strict version of |, which is equivalent to the descending chain
condition on divisibility and to the ascending chain condition on
principal ideals in an integral domain.
  -/
class wf_dvd_monoid (α : Type*) [comm_monoid_with_zero α] : Prop :=
(well_founded_dvd_not_unit : well_founded (@dvd_not_unit α _))

export wf_dvd_monoid (well_founded_dvd_not_unit)

@[priority 100]  -- see Note [lower instance priority]
instance is_noetherian_ring.wf_dvd_monoid [integral_domain α] [is_noetherian_ring α] :
  wf_dvd_monoid α :=
⟨by { convert inv_image.wf (λ a, ideal.span ({a} : set α)) (well_founded_submodule_gt _ _),
      ext,
      exact ideal.span_singleton_lt_span_singleton.symm }⟩

instance polynomial.wf_dvd_monoid [integral_domain α] [wf_dvd_monoid α] : wf_dvd_monoid (polynomial α) :=
{ well_founded_dvd_not_unit := begin
    classical,
    refine rel_hom.well_founded
      ⟨λ p, (if p = 0 then ⊤ else ↑p.degree, p.leading_coeff), _⟩
      (prod.lex_wf (with_top.well_founded_lt $ with_bot.well_founded_lt nat.lt_wf)
        _inst_2.well_founded_dvd_not_unit),
    rintros a b ⟨ane0, ⟨c, ⟨not_unit_c, rfl⟩⟩⟩,
    rw [polynomial.degree_mul, if_neg ane0],
    split_ifs with hac,
    { rw [hac, polynomial.leading_coeff_zero],
      apply prod.lex.left,
      exact lt_of_le_of_ne le_top with_top.coe_ne_top },
    have cne0 : c ≠ 0 := right_ne_zero_of_mul hac,
    simp only [cne0, ane0, polynomial.leading_coeff_mul],
    by_cases hdeg : c.degree = 0,
    { simp only [hdeg, add_zero],
      refine prod.lex.right _ ⟨_, ⟨c.leading_coeff, (λ unit_c, not_unit_c _), rfl⟩⟩,
      { rwa [ne, polynomial.leading_coeff_eq_zero] },
      rw [polynomial.is_unit_iff, polynomial.eq_C_of_degree_eq_zero hdeg],
      use [c.leading_coeff, unit_c],
      rw [polynomial.leading_coeff, polynomial.nat_degree_eq_of_degree_eq_some hdeg] },
    { apply prod.lex.left,
      rw polynomial.degree_eq_nat_degree cne0 at *,
      rw [with_top.coe_lt_coe, polynomial.degree_eq_nat_degree ane0,
          ← with_bot.coe_add, with_bot.coe_lt_coe],
      exact lt_add_of_pos_right _ (nat.pos_of_ne_zero (λ h, hdeg (h.symm ▸ with_bot.coe_zero))) },
  end }

namespace wf_dvd_monoid

variables [comm_monoid_with_zero α]
open associates nat

theorem of_wf_dvd_monoid_associates (h : wf_dvd_monoid (associates α)): wf_dvd_monoid α :=
⟨begin
  haveI := h,
  refine (surjective.well_founded_iff mk_surjective _).2 wf_dvd_monoid.well_founded_dvd_not_unit,
  intros, rw mk_dvd_not_unit_mk_iff
end⟩

variables [wf_dvd_monoid α]

instance wf_dvd_monoid_associates : wf_dvd_monoid (associates α) :=
⟨begin
  refine (surjective.well_founded_iff mk_surjective _).1 wf_dvd_monoid.well_founded_dvd_not_unit,
  intros, rw mk_dvd_not_unit_mk_iff
end⟩

theorem well_founded_associates : well_founded ((<) : associates α → associates α → Prop) :=
subrelation.wf (λ x y, dvd_not_unit_of_lt) wf_dvd_monoid.well_founded_dvd_not_unit

local attribute [elab_as_eliminator] well_founded.fix

lemma exists_irreducible_factor {a : α} (ha : ¬ is_unit a) (ha0 : a ≠ 0) :
  ∃ i, irreducible i ∧ i ∣ a :=
(irreducible_or_factor a ha).elim (λ hai, ⟨a, hai, dvd_refl _⟩)
  (well_founded.fix
    wf_dvd_monoid.well_founded_dvd_not_unit
    (λ a ih ha ha0 ⟨x, y, hx, hy, hxy⟩,
      have hx0 : x ≠ 0, from λ hx0, ha0 (by rw [← hxy, hx0, zero_mul]),
      (irreducible_or_factor x hx).elim
        (λ hxi, ⟨x, hxi, hxy ▸ by simp⟩)
        (λ hxf, let ⟨i, hi⟩ := ih x ⟨hx0, y, hy, hxy.symm⟩ hx hx0 hxf in
          ⟨i, hi.1, dvd.trans hi.2 (hxy ▸ by simp)⟩)) a ha ha0)

@[elab_as_eliminator] lemma induction_on_irreducible {P : α → Prop} (a : α)
  (h0 : P 0) (hu : ∀ u : α, is_unit u → P u)
  (hi : ∀ a i : α, a ≠ 0 → irreducible i → P a → P (i * a)) :
  P a :=
by haveI := classical.dec; exact
well_founded.fix wf_dvd_monoid.well_founded_dvd_not_unit
  (λ a ih, if ha0 : a = 0 then ha0.symm ▸ h0
    else if hau : is_unit a then hu a hau
    else let ⟨i, hii, ⟨b, hb⟩⟩ := exists_irreducible_factor hau ha0 in
      have hb0 : b ≠ 0, from λ hb0, by simp * at *,
      hb.symm ▸ hi _ _ hb0 hii (ih _ ⟨hb0, i,
        hii.1, by rw [hb, mul_comm]⟩))
  a

lemma exists_factors (a : α) : a ≠ 0 →
  ∃f : multiset α, (∀b ∈ f, irreducible b) ∧ associated f.prod a :=
wf_dvd_monoid.induction_on_irreducible a
  (λ h, (h rfl).elim)
  (λ u hu _, ⟨0, ⟨by simp [hu], associated.symm (by simp [hu, associated_one_iff_is_unit])⟩⟩)
  (λ a i ha0 hii ih hia0,
    let ⟨s, hs⟩ := ih ha0 in
    ⟨i::s, ⟨by clear _let_match; finish,
      by { rw multiset.prod_cons,
           exact associated_mul_mul (by refl) hs.2 }⟩⟩)

end wf_dvd_monoid

theorem wf_dvd_monoid.of_well_founded_associates [comm_cancel_monoid_with_zero α]
  (h : well_founded ((<) : associates α → associates α → Prop)) : wf_dvd_monoid α :=
wf_dvd_monoid.of_wf_dvd_monoid_associates ⟨by { convert h, ext, exact associates.dvd_not_unit_iff_lt }⟩

theorem wf_dvd_monoid.iff_well_founded_associates [comm_cancel_monoid_with_zero α] :
  wf_dvd_monoid α ↔ well_founded ((<) : associates α → associates α → Prop) :=
⟨by apply wf_dvd_monoid.well_founded_associates, wf_dvd_monoid.of_well_founded_associates⟩
section prio
set_option default_priority 100 -- see Note [default priority]
/-- unique factorization monoids.

These are defined as `comm_cancel_monoid_with_zero`s with well-founded strict divisibility
relations, but this is equivalent to more familiar definitions:

Each element (except zero) is uniquely represented as a multiset of irreducible factors.
Uniqueness is only up to associated elements.

Each element (except zero) is non-uniquely represented as a multiset
of prime factors.

To define a UFD using the definition in terms of multisets
of irreducible factors, use the definition `of_unique_irreducible_factorization`

To define a UFD using the definition in terms of multisets
of prime factors, use the definition `of_exists_prime_factorization`

-/
class unique_factorization_monoid (α : Type*) [comm_cancel_monoid_with_zero α] extends wf_dvd_monoid α :
  Prop :=
(irreducible_iff_prime : ∀ {a : α}, irreducible a ↔ prime a)


instance ufm_of_gcd_of_wf_dvd_monoid [nontrivial α] [comm_cancel_monoid_with_zero α]
  [wf_dvd_monoid α] [gcd_monoid α] : unique_factorization_monoid α :=
{ irreducible_iff_prime := λ _, gcd_monoid.irreducible_iff_prime
  .. ‹wf_dvd_monoid α› }

instance associates.ufm [comm_cancel_monoid_with_zero α]
  [unique_factorization_monoid α] : unique_factorization_monoid (associates α) :=
{ irreducible_iff_prime := by { rw ← associates.irreducible_iff_prime_iff,
    apply unique_factorization_monoid.irreducible_iff_prime, }
  .. (wf_dvd_monoid.wf_dvd_monoid_associates : wf_dvd_monoid (associates α)) }

end prio

namespace unique_factorization_monoid
variables [comm_cancel_monoid_with_zero α] [unique_factorization_monoid α]

theorem exists_prime_of_factor (a : α) : a ≠ 0 →
  ∃ f : multiset α, (∀b ∈ f, prime b) ∧ f.prod ~ᵤ a :=
by { simp_rw ← unique_factorization_monoid.irreducible_iff_prime,
     apply wf_dvd_monoid.exists_factors a }

@[elab_as_eliminator] lemma induction_on_prime {P : α → Prop}
  (a : α) (h₁ : P 0) (h₂ : ∀ x : α, is_unit x → P x)
  (h₃ : ∀ a p : α, a ≠ 0 → prime p → P a → P (p * a)) : P a :=
begin
  simp_rw ← unique_factorization_monoid.irreducible_iff_prime at h₃,
  exact wf_dvd_monoid.induction_on_irreducible a h₁ h₂ h₃,
end

lemma factors_unique : ∀{f g : multiset α},
  (∀x∈f, irreducible x) → (∀x∈g, irreducible x) → f.prod ~ᵤ g.prod →
  multiset.rel associated f g :=
by haveI := classical.dec_eq α; exact
λ f, multiset.induction_on f
  (λ g _ hg h,
    multiset.rel_zero_left.2 $
      multiset.eq_zero_of_forall_not_mem (λ x hx,
        have is_unit g.prod, by simpa [associated_one_iff_is_unit] using h.symm,
        (hg x hx).1 (is_unit_iff_dvd_one.2 (dvd.trans (multiset.dvd_prod hx)
          (is_unit_iff_dvd_one.1 this)))))
  (λ p f ih g hf hg hfg,
    let ⟨b, hbg, hb⟩ := exists_associated_mem_of_dvd_prod
      (irreducible_iff_prime.1 (hf p (by simp)))
      (λ q hq, irreducible_iff_prime.1 (hg _ hq)) $
        (dvd_iff_dvd_of_rel_right hfg).1
          (show p ∣ (p :: f).prod, by simp) in
    begin
      rw ← multiset.cons_erase hbg,
      exact multiset.rel.cons hb (ih (λ q hq, hf _ (by simp [hq]))
        (λ q (hq : q ∈ g.erase b), hg q (multiset.mem_of_mem_erase hq))
        (associated_mul_left_cancel
          (by rwa [← multiset.prod_cons, ← multiset.prod_cons, multiset.cons_erase hbg]) hb
        (hf p (by simp)).ne_zero))
    end)

end unique_factorization_monoid

lemma prime_factors_unique [comm_cancel_monoid_with_zero α] : ∀ {f g : multiset α},
  (∀ x ∈ f, prime x) → (∀ x ∈ g, prime x) → f.prod ~ᵤ g.prod →
  multiset.rel associated f g :=
by haveI := classical.dec_eq α; exact
λ f, multiset.induction_on f
  (λ g _ hg h,
    multiset.rel_zero_left.2 $
      multiset.eq_zero_of_forall_not_mem (λ x hx,
        have is_unit g.prod, by simpa [associated_one_iff_is_unit] using h.symm,
        (irreducible_of_prime $ hg x hx).1 (is_unit_iff_dvd_one.2 (dvd.trans (multiset.dvd_prod hx)
          (is_unit_iff_dvd_one.1 this)))))
  (λ p f ih g hf hg hfg,
    let ⟨b, hbg, hb⟩ := exists_associated_mem_of_dvd_prod
      (hf p (by simp)) (λ q hq, hg _ hq) $
        (dvd_iff_dvd_of_rel_right hfg).1
          (show p ∣ (p :: f).prod, by simp) in
    begin
      rw ← multiset.cons_erase hbg,
      exact multiset.rel.cons hb (ih (λ q hq, hf _ (by simp [hq]))
        (λ q (hq : q ∈ g.erase b), hg q (multiset.mem_of_mem_erase hq))
        (associated_mul_left_cancel
          (by rwa [← multiset.prod_cons, ← multiset.prod_cons, multiset.cons_erase hbg]) hb
        (hf p (by simp)).ne_zero))
    end)

/-- If an irreducible has a prime factorization,
  then it is an associate of one of its prime factors. -/
lemma prime_factors_irreducible [comm_cancel_monoid_with_zero α] {a : α} {f : multiset α}
  (ha : irreducible a) (pfa : (∀b ∈ f, prime b) ∧ f.prod ~ᵤ a) :
  ∃ p, a ~ᵤ p ∧ f = p :: 0 :=
begin
  haveI := classical.dec_eq α,
  refine multiset.induction_on f (λ h, (ha.1
    (associated_one_iff_is_unit.1 (associated.symm h))).elim) _ pfa.2 pfa.1,
  rintros p s _ ⟨u, hu⟩ hs,
  use p,
  have hs0 : s = 0,
  { by_contra hs0,
    obtain ⟨q, hq⟩ := multiset.exists_mem_of_ne_zero hs0,
    apply (hs q (by simp [hq])).2.1,
    refine (ha.2 ((p * ↑u) * (s.erase q).prod) _ _).resolve_left _,
    { rw [mul_right_comm _ _ q, mul_assoc, ← multiset.prod_cons, multiset.cons_erase hq, ← hu,
        mul_comm, mul_comm p _, mul_assoc],
      simp, },
    apply mt is_unit_of_mul_is_unit_left (mt is_unit_of_mul_is_unit_left _),
    apply (hs p (multiset.mem_cons_self _ _)).2.1 },
  simp only [mul_one, multiset.prod_cons, multiset.prod_zero, hs0] at *,
  exact ⟨associated.symm ⟨u, hu⟩, rfl⟩,
end

<<<<<<< HEAD
section exists_prime_of_factor
=======
/-- Definition of a UFD as an integral domain in which each non-zero element can be uniquely
represented by a multisets of irreducible factors. Uniqueness is only up to associated elements. -/
structure unique_irreducible_factorization (α : Type*) [integral_domain α] :=
(factors : α → multiset α)
(factors_prod : ∀{a : α}, a ≠ 0 → (factors a).prod ~ᵤ a)
(irreducible_factors : ∀{a : α}, a ≠ 0 →  ∀x∈factors a, irreducible x)
(unique : ∀{f g : multiset α},
  (∀x∈f, irreducible x) → (∀x∈g, irreducible x) → f.prod ~ᵤ g.prod → multiset.rel associated f g)
>>>>>>> b91df551

variables [comm_cancel_monoid_with_zero α]
variables (pf : ∀ (a : α), a ≠ 0 → ∃ f : multiset α, (∀b ∈ f, prime b) ∧ f.prod ~ᵤ a)

include pf

lemma wf_dvd_monoid_of_exists_prime_of_factor : wf_dvd_monoid α :=
⟨begin
  classical,
  apply rel_hom.well_founded (rel_hom.mk _ _) (with_top.well_founded_lt nat.lt_wf),
  { intro a,
    by_cases h : a = 0, { exact ⊤ },
    exact (classical.some (pf a h)).card },

  rintros a b ⟨ane0, ⟨c, hc, b_eq⟩⟩,
  rw dif_neg ane0,
  by_cases h : b = 0, { simp [h, lt_top_iff_ne_top] },
  rw [dif_neg h, with_top.coe_lt_coe],
  have cne0 : c ≠ 0, { refine mt (λ con, _) h, rw [b_eq, con, mul_zero] },
  calc multiset.card (classical.some (pf a ane0))
      < _ + multiset.card (classical.some (pf c cne0)) :
    lt_add_of_pos_right _ (multiset.card_pos.mpr (λ con, hc (associated_one_iff_is_unit.mp _)))
  ... = multiset.card (classical.some (pf a ane0) + classical.some (pf c cne0)) :
    (multiset.card_add _ _).symm
  ... = multiset.card (classical.some (pf b h)) :
    multiset.card_eq_card_of_rel (prime_factors_unique _ (classical.some_spec (pf _ h)).1 _),
  { convert (classical.some_spec (pf c cne0)).2.symm,
    rw [con, multiset.prod_zero] },
  { intros x hadd,
    rw multiset.mem_add at hadd,
    cases hadd; apply (classical.some_spec (pf _ _)).1 _ hadd },
  { rw multiset.prod_add,
    transitivity a * c,
    { apply associated_mul_mul; apply (classical.some_spec (pf _ _)).2 },
    { rw ← b_eq,
      apply (classical.some_spec (pf _ _)).2.symm, } }
end⟩

<<<<<<< HEAD
lemma irreducible_iff_prime_of_exists_prime_of_factor {p : α} : irreducible p ↔ prime p :=
begin
  by_cases hp0 : p = 0,
  { simp [hp0] },
  refine ⟨λ h, _, irreducible_of_prime⟩,
  obtain ⟨f, hf⟩ := pf p hp0,
  obtain ⟨q, hq, rfl⟩ := prime_factors_irreducible h hf,
  rw prime_iff_of_associated hq,
  exact hf.1 q (multiset.mem_cons_self _ _)
end

theorem unique_factorization_monoid_of_exists_prime_of_factor :
  unique_factorization_monoid α :=
{ irreducible_iff_prime := λ _, irreducible_iff_prime_of_exists_prime_of_factor pf,
  .. wf_dvd_monoid_of_exists_prime_of_factor pf }

end exists_prime_of_factor

theorem unique_factorization_monoid_iff_exists_prime_of_factor [comm_cancel_monoid_with_zero α] :
  unique_factorization_monoid α ↔
    (∀ (a : α), a ≠ 0 → ∃ f : multiset α, (∀b ∈ f, prime b) ∧ f.prod ~ᵤ a) :=
⟨λ h, @unique_factorization_monoid.exists_prime_of_factor _ _ h,
  unique_factorization_monoid_of_exists_prime_of_factor⟩

theorem irreducible_iff_prime_of_exists_unique_irreducible_of_factor [comm_cancel_monoid_with_zero α]
  (eif : ∀ (a : α), a ≠ 0 → ∃ f : multiset α, (∀b ∈ f, irreducible b) ∧ f.prod ~ᵤ a)
  (uif : ∀ (f g : multiset α),
  (∀ x ∈ f, irreducible x) → (∀ x ∈ g, irreducible x) → f.prod ~ᵤ g.prod → multiset.rel associated f g)
  (p : α) : irreducible p ↔ prime p :=
⟨by letI := classical.dec_eq α; exact λ hpi,
=======
/-- Go from unique factorization defined in terms of non-unique multisets of prime factors to the
more traditional definition in terms of unique (up to association) multisets of irreducible factors.
-/
def of_unique_irreducible_factorization {α : Type*} [integral_domain α]
  (o : unique_irreducible_factorization α) : unique_factorization_domain α :=
{ prime_factors := by letI := classical.dec_eq α; exact λ a h p (hpa : p ∈ o.factors a),
    have hpi : irreducible p, from o.irreducible_factors h _ hpa,
>>>>>>> b91df551
    ⟨hpi.ne_zero, hpi.1,
      λ a b ⟨x, hx⟩,
      if hab0 : a * b = 0
      then (eq_zero_or_eq_zero_of_mul_eq_zero hab0).elim
        (λ ha0, by simp [ha0])
        (λ hb0, by simp [hb0])
      else
        have hx0 : x ≠ 0, from λ hx0, by simp * at *,
        have ha0 : a ≠ 0, from left_ne_zero_of_mul hab0,
        have hb0 : b ≠ 0, from right_ne_zero_of_mul hab0,
        begin
          cases eif x hx0 with fx hfx,
          cases eif a ha0 with fa hfa,
          cases eif b hb0 with fb hfb,
          have h : multiset.rel associated (p :: fx) (fa + fb),
          { apply uif,
            { exact λ i hi, (multiset.mem_cons.1 hi).elim (λ hip, hip.symm ▸ hpi) (hfx.1 _), },
            { exact λ i hi, (multiset.mem_add.1 hi).elim (hfa.1 _) (hfb.1 _), },
            calc multiset.prod (p :: fx)
                  ~ᵤ a * b : by rw [hx, multiset.prod_cons];
                    exact associated_mul_mul (by refl) hfx.2
              ... ~ᵤ (fa).prod * (fb).prod :
                associated_mul_mul hfa.2.symm hfb.2.symm
              ... = _ : by rw multiset.prod_add, },
          exact let ⟨q, hqf, hq⟩ := multiset.exists_mem_of_rel_of_mem h
          (multiset.mem_cons_self p _) in
        (multiset.mem_add.1 hqf).elim
          (λ hqa, or.inl $ (dvd_iff_dvd_of_rel_left hq).2 $
            (dvd_iff_dvd_of_rel_right hfa.2).1
              (multiset.dvd_prod hqa))
          (λ hqb, or.inr $ (dvd_iff_dvd_of_rel_left hq).2 $
            (dvd_iff_dvd_of_rel_right hfb.2).1
              (multiset.dvd_prod hqb))
        end⟩, irreducible_of_prime⟩

theorem unique_factorization_monoid.of_exists_unique_irreducible_of_factor
  [comm_cancel_monoid_with_zero α]
  (eif : ∀ (a : α), a ≠ 0 → ∃ f : multiset α, (∀b ∈ f, irreducible b) ∧ f.prod ~ᵤ a)
  (uif : ∀ (f g : multiset α),
  (∀ x ∈ f, irreducible x) → (∀ x ∈ g, irreducible x) → f.prod ~ᵤ g.prod → multiset.rel associated f g) :
  unique_factorization_monoid α :=
unique_factorization_monoid_of_exists_prime_of_factor (by
  { convert eif,
    simp_rw irreducible_iff_prime_of_exists_unique_irreducible_of_factor eif uif })

namespace unique_factorization_monoid
variables [comm_cancel_monoid_with_zero α] [decidable_eq α] [nontrivial α] [normalization_monoid α]
variables [unique_factorization_monoid α]

/-- Noncomputably determines the multiset of prime factors. -/
noncomputable def factors (a : α) : multiset α := if h : a = 0 then 0 else
multiset.map normalize $ classical.some (unique_factorization_monoid.exists_prime_of_factor a h)

theorem factors_prod {a : α} (ane0 : a ≠ 0) : associated (factors a).prod a :=
begin
  rw [factors, dif_neg ane0],
  refine associated.trans _ (classical.some_spec (exists_prime_of_factor a ane0)).2,
  rw [← associates.mk_eq_mk_iff_associated, ← associates.prod_mk, ← associates.prod_mk,
      multiset.map_map],
  congr' 2,
  ext,
  rw [function.comp_apply, associates.mk_normalize],
end

theorem prime_of_factor {a : α} : ∀ (x : α), x ∈ factors a → prime x :=
begin
  rw [factors],
  split_ifs with ane0, { simp },
  intros x hx, rcases multiset.mem_map.1 hx with ⟨y, ⟨hy, rfl⟩⟩,
  rw prime_iff_of_associated (normalize_associated),
  exact (classical.some_spec (unique_factorization_monoid.exists_prime_of_factor a ane0)).1 y hy,
end

theorem irreducible_of_factor {a : α} : ∀ (x : α), x ∈ factors a → irreducible x :=
λ x h, irreducible_of_prime (prime_of_factor x h)

theorem normalize_factor {a : α} : ∀ (x : α), x ∈ factors a → normalize x = x :=
begin
  rw factors,
  split_ifs with h, { simp },
  intros x hx,
  obtain ⟨y, hy, rfl⟩ := multiset.mem_map.1 hx,
  apply normalize_idem
end

lemma factors_irreducible {a : α} (ha : irreducible a) :
  factors a = normalize a :: 0 :=
begin
  obtain ⟨p, a_assoc, hp⟩ := prime_factors_irreducible ha
    ⟨prime_of_factor, factors_prod ha.ne_zero⟩,
  have p_mem : p ∈ factors a,
  { rw hp, apply multiset.mem_cons_self },
  convert hp,
  rwa [← normalize_factor p p_mem, normalize_eq_normalize_iff, dvd_dvd_iff_associated]
end

lemma exists_mem_factors_of_dvd {a p : α} (ha0 : a ≠ 0) (hp : irreducible p) : p ∣ a →
  ∃ q ∈ factors a, p ~ᵤ q :=
λ ⟨b, hb⟩,
have hb0 : b ≠ 0, from λ hb0, by simp * at *,
have multiset.rel associated (p :: factors b) (factors a),
  from factors_unique
    (λ x hx, (multiset.mem_cons.1 hx).elim (λ h, h.symm ▸ hp)
      (irreducible_of_factor _))
    irreducible_of_factor
    (associated.symm $ calc multiset.prod (factors a) ~ᵤ a : factors_prod ha0
      ... = p * b : hb
      ... ~ᵤ multiset.prod (p :: factors b) :
        by rw multiset.prod_cons; exact associated_mul_mul
          (associated.refl _)
          (associated.symm (factors_prod hb0))),
multiset.exists_mem_of_rel_of_mem this (by simp)

end unique_factorization_monoid

namespace unique_factorization_monoid

variables {R : Type*} [comm_cancel_monoid_with_zero R] [unique_factorization_monoid R]

lemma no_factors_of_no_prime_of_factor {a b : R} (ha : a ≠ 0)
  (h : (∀ {d}, d ∣ a → d ∣ b → ¬ prime d)) : ∀ {d}, d ∣ a → d ∣ b → is_unit d :=
λ d, induction_on_prime d
  (by { simp only [zero_dvd_iff], intros, contradiction })
  (λ x hx _ _, hx)
  (λ d q hp hq ih dvd_a dvd_b,
    absurd hq (h (dvd_of_mul_right_dvd dvd_a) (dvd_of_mul_right_dvd dvd_b)))

/-- Euclid's lemma: if `a ∣ b * c` and `a` and `c` have no common prime factors, `a ∣ b`.
Compare `is_coprime.dvd_of_dvd_mul_left`. -/
lemma dvd_of_dvd_mul_left_of_no_prime_of_factor {a b c : R} (ha : a ≠ 0) :
  (∀ {d}, d ∣ a → d ∣ c → ¬ prime d) → a ∣ b * c → a ∣ b :=
begin
  refine induction_on_prime c _ _ _,
  { intro no_factors,
    simp only [dvd_zero, mul_zero, forall_prop_of_true],
    haveI := classical.prop_decidable,
    exact is_unit_iff_forall_dvd.mp
      (no_factors_of_no_prime_of_factor ha @no_factors (dvd_refl a) (dvd_zero a)) _ },
  { rintros _ ⟨x, rfl⟩ _ a_dvd_bx,
    apply units.dvd_mul_right.mp a_dvd_bx },
  { intros c p hc hp ih no_factors a_dvd_bpc,
    apply ih (λ q dvd_a dvd_c hq, no_factors dvd_a (dvd_mul_of_dvd_right dvd_c _) hq),
    rw mul_left_comm at a_dvd_bpc,
    refine or.resolve_left (left_dvd_or_dvd_right_of_dvd_prime_mul hp a_dvd_bpc) (λ h, _),
    exact no_factors h (dvd_mul_right p c) hp }
end

/-- Euclid's lemma: if `a ∣ b * c` and `a` and `b` have no common prime factors, `a ∣ c`.
Compare `is_coprime.dvd_of_dvd_mul_right`. -/
lemma dvd_of_dvd_mul_right_of_no_prime_of_factor {a b c : R} (ha : a ≠ 0)
  (no_factors : ∀ {d}, d ∣ a → d ∣ b → ¬ prime d) : a ∣ b * c → a ∣ c :=
by simpa [mul_comm b c] using dvd_of_dvd_mul_left_of_no_prime_of_factor ha @no_factors

/-- If `a ≠ 0, b` are elements of a unique factorization domain, then dividing
out their common factor `c'` gives `a'` and `b'` with no factors in common. -/
lemma exists_reduced_factors : ∀ (a ≠ (0 : R)) b,
  ∃ a' b' c', (∀ {d}, d ∣ a' → d ∣ b' → is_unit d) ∧ c' * a' = a ∧ c' * b' = b :=
begin
  haveI := classical.prop_decidable,
  intros a,
  refine induction_on_prime a _ _ _,
  { intros, contradiction },
  { intros a a_unit a_ne_zero b,
    use [a, b, 1],
    split,
    { intros p p_dvd_a _,
      exact is_unit_of_dvd_unit p_dvd_a a_unit },
    { simp } },
  { intros a p a_ne_zero p_prime ih_a pa_ne_zero b,
    by_cases p ∣ b,
    { rcases h with ⟨b, rfl⟩,
      obtain ⟨a', b', c', no_factor, ha', hb'⟩ := ih_a a_ne_zero b,
      refine ⟨a', b', p * c', @no_factor, _, _⟩,
      { rw [mul_assoc, ha'] },
      { rw [mul_assoc, hb'] } },
    { obtain ⟨a', b', c', coprime, rfl, rfl⟩ := ih_a a_ne_zero b,
      refine ⟨p * a', b', c', _, mul_left_comm _ _ _, rfl⟩,
      intros q q_dvd_pa' q_dvd_b',
      cases left_dvd_or_dvd_right_of_dvd_prime_mul p_prime q_dvd_pa' with p_dvd_q q_dvd_a',
      { have : p ∣ c' * b' := dvd_mul_of_dvd_right (dvd_trans p_dvd_q q_dvd_b') _,
        contradiction },
      exact coprime q_dvd_a' q_dvd_b'  } }
end

lemma exists_reduced_factors' (a b : R) (hb : b ≠ 0) :
  ∃ a' b' c', (∀ {d}, d ∣ a' → d ∣ b' → is_unit d) ∧ c' * a' = a ∧ c' * b' = b :=
let ⟨b', a', c', no_factor, hb, ha⟩ := exists_reduced_factors b hb a
in ⟨a', b', c', λ _ hpb hpa, no_factor hpa hpb, ha, hb⟩

end unique_factorization_monoid


namespace associates
open unique_factorization_monoid associated multiset
variables [comm_cancel_monoid_with_zero α]

/-- `factor_set α` representation elements of unique factorization domain as multisets.
`multiset α` produced by `factors` are only unique up to associated elements, while the multisets in
`factor_set α` are unqiue by equality and restricted to irreducible elements. This gives us a
representation of each element as a unique multisets (or the added ⊤ for 0), which has a complete
lattice struture. Infimum is the greatest common divisor and supremum is the least common multiple.
-/
@[reducible] def {u} factor_set (α : Type u) [comm_cancel_monoid_with_zero α] :
  Type u :=
with_top (multiset { a : associates α // irreducible a })

local attribute [instance] associated.setoid

theorem factor_set.coe_add {a b : multiset { a : associates α // irreducible a }} :
  (↑(a + b) : factor_set α) = a + b :=
by norm_cast

lemma factor_set.sup_add_inf_eq_add [decidable_eq (associates α)] :
  ∀(a b : factor_set α), a ⊔ b + a ⊓ b = a + b
| none     b        := show ⊤ ⊔ b + ⊤ ⊓ b = ⊤ + b, by simp
| a        none     := show a ⊔ ⊤ + a ⊓ ⊤ = a + ⊤, by simp
| (some a) (some b) := show (a : factor_set α) ⊔ b + a ⊓ b = a + b, from
  begin
    rw [← with_top.coe_sup, ← with_top.coe_inf, ← with_top.coe_add, ← with_top.coe_add,
      with_top.coe_eq_coe],
    exact multiset.union_add_inter _ _
  end

<<<<<<< HEAD
/-- Evaluates the product of a `factor_set` to be the product of the corresponding multiset,
  or `0` if there is none. -/
=======
/-- The product of the elements of a factor_set -/
>>>>>>> b91df551
def factor_set.prod : factor_set α → associates α
| none     := 0
| (some s) := (s.map coe).prod

@[simp] theorem prod_top : (⊤ : factor_set α).prod = 0 := rfl

@[simp] theorem prod_coe {s : multiset { a : associates α // irreducible a }} :
  (s : factor_set α).prod = (s.map coe).prod :=
rfl

@[simp] theorem prod_add : ∀(a b : factor_set α), (a + b).prod = a.prod * b.prod
| none b    := show (⊤ + b).prod = (⊤:factor_set α).prod * b.prod, by simp
| a    none := show (a + ⊤).prod = a.prod * (⊤:factor_set α).prod, by simp
| (some a) (some b) :=
  show (↑a + ↑b:factor_set α).prod = (↑a:factor_set α).prod * (↑b:factor_set α).prod,
    by rw [← factor_set.coe_add, prod_coe, prod_coe, prod_coe, multiset.map_add, multiset.prod_add]

theorem prod_mono : ∀{a b : factor_set α}, a ≤ b → a.prod ≤ b.prod
| none b h := have b = ⊤, from top_unique h, by rw [this, prod_top]; exact le_refl _
| a none h := show a.prod ≤ (⊤ : factor_set α).prod, by simp; exact le_top
| (some a) (some b) h := prod_le_prod $ multiset.map_le_map $ with_top.coe_le_coe.1 $ h

<<<<<<< HEAD
variable [unique_factorization_monoid α]
=======
/-- `bcount p s` is the multiplicity of `p` in the factor_set `s` (with bundled `p`)-/
def bcount [decidable_eq (associates α)] (p : {a : associates α // irreducible a}) :
  factor_set α → ℕ
| none := 0
| (some s) := s.count p

variables [dec_irr : Π (p : associates α), decidable (irreducible p)]
include dec_irr

/-- `count p s` is the multiplicity of the irreducible `p` in the factor_set `s`.

If `p` is not irreducible, `count p s` is defined to be `0`. -/
def count [decidable_eq (associates α)] (p : associates α) :
  factor_set α → ℕ :=
if hp : irreducible p then bcount ⟨p, hp⟩  else 0

@[simp] lemma count_some [decidable_eq (associates α)] {p : associates α} (hp : irreducible p)
  (s : multiset _) : count p (some s) = s.count ⟨p, hp⟩:=
by { dunfold count, split_ifs, refl }

@[simp] lemma count_zero [decidable_eq (associates α)] {p : associates α} (hp : irreducible p) :
  count p (0 : factor_set α) = 0 :=
by { dunfold count, split_ifs, refl }

lemma count_reducible [decidable_eq (associates α)] {p : associates α} (hp : ¬ irreducible p) :
  count p = 0 := dif_neg hp

omit dec_irr

/-- membership in a factor_set (bundled version) -/
def bfactor_set_mem : {a : associates α // irreducible a} → (factor_set α) → Prop
| _ ⊤ := true
| p (some l) := p ∈ l

include dec_irr

/-- `factor_set_mem p s` is the predicate that the irreducible `p` is a member of `s : factor_set α`.

If `p` is not irreducible, `p` is not a member of any `factor_set`. -/
def factor_set_mem (p : associates α) (s : factor_set α) : Prop :=
if hp : irreducible p then bfactor_set_mem ⟨p, hp⟩ s else false

instance : has_mem (associates α) (factor_set α) := ⟨factor_set_mem⟩

@[simp] lemma factor_set_mem_eq_mem (p : associates α) (s : factor_set α) :
  factor_set_mem p s = (p ∈ s) := rfl

lemma mem_factor_set_top {p : associates α} {hp : irreducible p} :
  p ∈ (⊤ : factor_set α) :=
begin
  dunfold has_mem.mem, dunfold factor_set_mem, split_ifs, exact trivial
end

lemma mem_factor_set_some {p : associates α} {hp : irreducible p}
   {l : multiset {a : associates α // irreducible a }} :
  p ∈ (l : factor_set α) ↔ subtype.mk p hp ∈ l :=
begin
  dunfold has_mem.mem, dunfold factor_set_mem, split_ifs, refl
end

lemma reducible_not_mem_factor_set {p : associates α} (hp : ¬ irreducible p)
  (s : factor_set α) : ¬ p ∈ s :=
λ (h : if hp : irreducible p then bfactor_set_mem ⟨p, hp⟩ s else false),
  by rwa [dif_neg hp] at h

omit dec_irr

variable [unique_factorization_domain α]
>>>>>>> b91df551

theorem unique' {p q : multiset (associates α)} :
  (∀a∈p, irreducible a) → (∀a∈q, irreducible a) → p.prod = q.prod → p = q :=
begin
  apply multiset.induction_on_multiset_quot p,
  apply multiset.induction_on_multiset_quot q,
  assume s t hs ht eq,
  refine multiset.map_mk_eq_map_mk_of_rel (unique_factorization_monoid.factors_unique _ _ _),
  { exact assume a ha, ((irreducible_mk _).1 $ hs _ $ multiset.mem_map_of_mem _ ha) },
  { exact assume a ha, ((irreducible_mk _).1 $ ht _ $ multiset.mem_map_of_mem _ ha) },
  simpa [quot_mk_eq_mk, prod_mk, mk_eq_mk_iff_associated] using eq
end

variables [nontrivial α] [normalization_monoid α]

private theorem forall_map_mk_factors_irreducible [decidable_eq α] (x : α) (hx : x ≠ 0) :
  ∀(a : associates α), a ∈ multiset.map associates.mk (factors x) → irreducible a :=
begin
  assume a ha,
  rcases multiset.mem_map.1 ha with ⟨c, hc, rfl⟩,
  exact (irreducible_mk c).2 (irreducible_of_factor _ hc)
end

theorem prod_le_prod_iff_le {p q : multiset (associates α)}
  (hp : ∀a∈p, irreducible a) (hq : ∀a∈q, irreducible a) :
  p.prod ≤ q.prod ↔ p ≤ q :=
iff.intro
  begin
    classical,
    rintros ⟨⟨c⟩, eqc⟩,
    have : c ≠ 0, from (mt mk_eq_zero.2 $
      assume (hc : quot.mk setoid.r c = 0),
      have (0 : associates α) ∈ q, from prod_eq_zero_iff.1 $ eqc.symm ▸ hc.symm ▸ mul_zero _,
      not_irreducible_zero ((irreducible_mk 0).1 $ hq _ this)),
    have : associates.mk (factors c).prod = quot.mk setoid.r c,
      from mk_eq_mk_iff_associated.2 (factors_prod this),

    refine multiset.le_iff_exists_add.2 ⟨(factors c).map associates.mk, unique' hq _ _⟩,
    { assume x hx,
      rcases multiset.mem_add.1 hx with h | h,
      exact hp x h,
      exact forall_map_mk_factors_irreducible c ‹c ≠ 0› _ h },
    { simp [multiset.prod_add, prod_mk, *] at * }
  end
  prod_le_prod

<<<<<<< HEAD
variables [dec : decidable_eq α] [dec' : decidable_eq (associates α)]
include dec

/-- This returns the multiset of irreducible factors as a `factor_set`,
  a multiset of irreducible associates `with_top`. -/
noncomputable def factors' (a : α) :
  multiset { a : associates α // irreducible a } :=
=======
/-- The multiset of associates of irreducible factors of a non-zero element. -/
def factors' (a : α) (ha : a ≠ 0) : multiset { a : associates α // irreducible a } :=
>>>>>>> b91df551
(factors a).pmap (λa ha, ⟨associates.mk a, (irreducible_mk _).2 ha⟩)
  (irreducible_of_factor)

@[simp] theorem map_subtype_coe_factors' {a : α} :
  (factors' a).map coe = (factors a).map associates.mk :=
by simp [factors', multiset.map_pmap, multiset.pmap_eq_map]

theorem factors'_cong {a b : α} (ha : a ≠ 0) (hb : b ≠ 0) (h : a ~ᵤ b) :
  factors' a = factors' b :=
have multiset.rel associated (factors a) (factors b), from
  factors_unique irreducible_of_factor irreducible_of_factor
    ((factors_prod ha).trans $ h.trans $ (factors_prod hb).symm),
by simpa [(multiset.map_eq_map subtype.coe_injective).symm, rel_associated_iff_map_eq_map.symm]

include dec'

<<<<<<< HEAD
/-- This returns the multiset of irreducible factors of an associate as a `factor_set`,
  a multiset of irreducible associates `with_top`. -/
noncomputable def factors (a : associates α) :
  factor_set α :=
=======
/-- The factor_set of irreducible factors of an element -/
def factors (a : associates α) : factor_set α :=
>>>>>>> b91df551
begin
  refine (if h : a = 0 then ⊤ else
    quotient.hrec_on a (λx h, some $ factors' x) _ h),
  assume a b hab,
  apply function.hfunext,
  { have : a ~ᵤ 0 ↔ b ~ᵤ 0, from
      iff.intro (assume ha0, hab.symm.trans ha0) (assume hb0, hab.trans hb0),
    simp only [associated_zero_iff_eq_zero] at this,
    simp only [quotient_mk_eq_mk, this, mk_eq_zero] },
  exact (assume ha hb eq, heq_of_eq $ congr_arg some $ factors'_cong
    (λ c, ha (mk_eq_zero.2 c)) (λ c, hb (mk_eq_zero.2 c)) hab)
end

@[simp] theorem factors_0 : (0 : associates α).factors = ⊤ :=
dif_pos rfl

@[simp] theorem factors_mk (a : α) (h : a ≠ 0) :
  (associates.mk a).factors = factors' a :=
by { classical, apply dif_neg, apply (mt mk_eq_zero.1 h) }

theorem prod_factors : ∀(s : factor_set α), s.prod.factors = s
| none     := by simp [factor_set.prod]; refl
| (some s) :=
  begin
    unfold factor_set.prod,
    generalize eq_a : (s.map coe).prod = a,
    rcases a with ⟨a⟩,
    rw quot_mk_eq_mk at *,

    have : (s.map (coe : _ → associates α)).prod ≠ 0, from assume ha,
      let ⟨⟨a, ha⟩, h, eq⟩ := multiset.mem_map.1 (prod_eq_zero_iff.1 ha) in
      have irreducible (0 : associates α), from eq ▸ ha,
      not_irreducible_zero ((irreducible_mk _).1 this),
    have ha : a ≠ 0, by simp [*] at *,
    suffices : (unique_factorization_monoid.factors a).map associates.mk = s.map coe,
    { rw [factors_mk a ha],
      apply congr_arg some _,
      simpa [(multiset.map_eq_map subtype.coe_injective).symm] },

    refine unique'
      (forall_map_mk_factors_irreducible _ ha)
      (assume a ha, let ⟨⟨x, hx⟩, ha, eq⟩ := multiset.mem_map.1 ha in eq ▸ hx)
      _,
    rw [prod_mk, eq_a, mk_eq_mk_iff_associated],
    exact factors_prod ha
  end

@[simp]
theorem factors_prod (a : associates α) : a.factors.prod = a :=
quotient.induction_on a $ assume a, decidable.by_cases
  (assume : associates.mk a = 0, by simp [quotient_mk_eq_mk, this])
  (assume : associates.mk a ≠ 0,
    have a ≠ 0, by simp * at *,
    by simp [this, quotient_mk_eq_mk, prod_mk, mk_eq_mk_iff_associated.2 (factors_prod this)])

theorem eq_of_factors_eq_factors {a b : associates α} (h : a.factors = b.factors) : a = b :=
have a.factors.prod = b.factors.prod, by rw h,
by rwa [factors_prod, factors_prod] at this

omit dec dec'

theorem eq_of_prod_eq_prod {a b : factor_set α} (h : a.prod = b.prod) : a = b :=
begin
  classical,
  have : a.prod.factors = b.prod.factors, by rw h,
  rwa [prod_factors, prod_factors] at this
end

<<<<<<< HEAD
include dec dec'
=======
include dec
>>>>>>> b91df551

@[simp] theorem factors_mul (a b : associates α) : (a * b).factors = a.factors + b.factors :=
eq_of_prod_eq_prod $ eq_of_factors_eq_factors $
  by rw [prod_add, factors_prod, factors_prod, factors_prod]

theorem factors_mono : ∀{a b : associates α}, a ≤ b → a.factors ≤ b.factors
| s t ⟨d, rfl⟩ := by rw [factors_mul] ; exact le_add_of_nonneg_right bot_le

theorem factors_le {a b : associates α} : a.factors ≤ b.factors ↔ a ≤ b :=
iff.intro
  (assume h, have a.factors.prod ≤ b.factors.prod, from prod_mono h,
    by rwa [factors_prod, factors_prod] at this)
  factors_mono

omit dec dec'

theorem prod_le {a b : factor_set α} : a.prod ≤ b.prod ↔ a ≤ b :=
begin
  classical,
  exact iff.intro
  (assume h, have a.prod.factors ≤ b.prod.factors, from factors_mono h,
    by rwa [prod_factors, prod_factors] at this)
  prod_mono
end

include dec dec'

noncomputable instance : has_sup (associates α) := ⟨λa b, (a.factors ⊔ b.factors).prod⟩
noncomputable instance : has_inf (associates α) := ⟨λa b, (a.factors ⊓ b.factors).prod⟩

noncomputable instance : bounded_lattice (associates α) :=
{ sup          := (⊔),
  inf          := (⊓),
  sup_le       :=
    assume a b c hac hbc, factors_prod c ▸ prod_mono (sup_le (factors_mono hac) (factors_mono hbc)),
  le_sup_left  := assume a b,
    le_trans (le_of_eq (factors_prod a).symm) $ prod_mono $ le_sup_left,
  le_sup_right := assume a b,
    le_trans (le_of_eq (factors_prod b).symm) $ prod_mono $ le_sup_right,
  le_inf :=
    assume a b c hac hbc, factors_prod a ▸ prod_mono (le_inf (factors_mono hac) (factors_mono hbc)),
  inf_le_left  := assume a b,
    le_trans (prod_mono inf_le_left) (le_of_eq (factors_prod a)),
  inf_le_right := assume a b,
    le_trans (prod_mono inf_le_right) (le_of_eq (factors_prod b)),
  .. associates.partial_order,
  .. associates.order_top,
  .. associates.order_bot }

lemma sup_mul_inf (a b : associates α) : (a ⊔ b) * (a ⊓ b) = a * b :=
show (a.factors ⊔ b.factors).prod * (a.factors ⊓ b.factors).prod = a * b,
begin
  refine eq_of_factors_eq_factors _,
  rw [← prod_add, prod_factors, factors_mul, factor_set.sup_add_inf_eq_add]
end

include dec_irr

lemma dvd_of_mem_factors {a p : associates α} {hp : irreducible p}
  (hm : p ∈ factors a) : p ∣ a :=
begin
  by_cases ha0 : a = 0, { rw ha0, exact dvd_zero p },
  obtain ⟨a0, nza, ha'⟩ := exists_non_zero_rep ha0,
  rw [← associates.factors_prod a],
  rw [← ha', factors_mk a0 nza] at hm ⊢,
  erw prod_coe,
  apply multiset.dvd_prod, apply multiset.mem_map.mpr,
  exact ⟨⟨p, hp⟩, mem_factor_set_some.mp hm, rfl⟩
end

omit dec
omit dec_irr

lemma dvd_of_mem_factors' {a : α} {p : associates α} {hp : irreducible p} {hz : a ≠ 0}
  (h_mem : subtype.mk p hp ∈ factors' a hz) : p ∣ associates.mk a :=
by { classical, apply @dvd_of_mem_factors _ _ _ _ _ _ _ hp, rw factors_mk _ hz,
  exact mem_factor_set_some.mpr h_mem }

lemma mem_factors'_of_dvd {a p : α} (ha0 : a ≠ 0) (hp : irreducible p) (hd : p ∣ a) :
  subtype.mk (associates.mk p) ((irreducible_mk _).2 hp) ∈ factors' a ha0 :=
begin
  obtain ⟨q, hq, hpq⟩ := exists_mem_factors_of_dvd ha0 hp hd,
  apply multiset.mem_pmap.mpr, use q, use hq,
  exact subtype.eq (eq.symm (mk_eq_mk_iff_associated.mpr hpq))
end

lemma mem_factors'_iff_dvd {a p : α} (ha0 : a ≠ 0) (hp : irreducible p) :
  subtype.mk (associates.mk p) ((irreducible_mk _).2 hp) ∈ factors' a ha0 ↔ p ∣ a :=
begin
  split,
  { rw ← mk_dvd_mk, exact dvd_of_mem_factors' },
  { apply mem_factors'_of_dvd }
end

lemma associates_irreducible_iff_prime : ∀{p : associates α}, irreducible p ↔ prime p :=
associates.forall_associated.2 $ assume a,
by rw [associates.irreducible_mk, associates.prime_mk, irreducible_iff_prime]

include dec
include dec_irr

lemma mem_factors_of_dvd {a p : α} (ha0 : a ≠ 0) (hp : irreducible p) (hd : p ∣ a) :
  (associates.mk p) ∈ factors (associates.mk a) :=
begin
  rw factors_mk _ ha0, exact mem_factor_set_some.mpr (mem_factors'_of_dvd ha0 hp hd)
end

lemma mem_factors_iff_dvd {a p : α} (ha0 : a ≠ 0) (hp : irreducible p) :
  (associates.mk p) ∈ factors (associates.mk a) ↔ p ∣ a :=
begin
  split,
  { rw ← mk_dvd_mk, apply dvd_of_mem_factors, exact (irreducible_mk p).mpr hp },
  { apply mem_factors_of_dvd ha0 hp }
end

omit dec_irr

lemma exists_prime_dvd_of_not_inf_one {a b : α}
  (ha : a ≠ 0) (hb : b ≠ 0) (h : (associates.mk a) ⊓ (associates.mk b) ≠ 1)  :
  ∃ (p : α), prime p ∧ p ∣ a ∧ p ∣ b :=
begin
  have hz : (factors (associates.mk a)) ⊓ (factors (associates.mk b)) ≠ 0,
  { contrapose! h with hf,
    change ((factors (associates.mk a)) ⊓ (factors (associates.mk b))).prod = 1,
    rw hf,
    exact multiset.prod_zero },
  rw [factors_mk a ha, factors_mk b hb, ← with_top.coe_inf] at hz,
  obtain ⟨⟨p0, p0_irr⟩, p0_mem⟩ := multiset.exists_mem_of_ne_zero ((mt with_top.coe_eq_coe.mpr) hz),
  rw multiset.inf_eq_inter at p0_mem,
  obtain ⟨p, rfl⟩ : ∃ p, associates.mk p = p0 := quot.exists_rep p0,
  refine ⟨p, _, _, _⟩,
  { rw [← irreducible_iff_prime, ← irreducible_mk],
    exact p0_irr },
  { apply dvd_of_mk_le_mk,
    exact dvd_of_mem_factors' (multiset.mem_inter.mp p0_mem).left },
  { apply dvd_of_mk_le_mk,
    exact dvd_of_mem_factors' (multiset.mem_inter.mp p0_mem).right }
end

theorem coprime_iff_inf_one {a b : α} (ha0 : a ≠ 0) (hb0 : b ≠ 0) :
  (associates.mk a) ⊓ (associates.mk b) = 1 ↔ ∀ {d : α}, d ∣ a → d ∣ b → ¬ prime d :=
begin
  split,
  { intros hg p ha hb hp,
    refine ((associates.prime_mk _).mpr hp).not_unit (is_unit_of_dvd_one _ _),
    rw ← hg,
    exact le_inf (mk_le_mk_of_dvd ha) (mk_le_mk_of_dvd hb) },
  { contrapose,
    intros hg hc,
    obtain ⟨p, hp, hpa, hpb⟩ := exists_prime_dvd_of_not_inf_one ha0 hb0 hg,
    exact hc hpa hpb hp }
end

theorem factors_prime_pow {p : associates α} (hp : irreducible p)
  (k : ℕ) : factors (p ^ k) = some (multiset.repeat ⟨p, hp⟩ k) :=
eq_of_prod_eq_prod (by rw [associates.factors_prod, factor_set.prod, multiset.map_repeat,
                           multiset.prod_repeat, subtype.coe_mk])

include dec_irr

theorem prime_pow_dvd_iff_le {m p : associates α} (h₁ : m ≠ 0)
  (h₂ : irreducible p) {k : ℕ} : p ^ k ≤ m ↔ k ≤ count p m.factors :=
begin
  obtain ⟨a, nz, rfl⟩ := associates.exists_non_zero_rep h₁,
  rw [factors_mk _ nz, ← with_top.some_eq_coe, count_some, multiset.le_count_iff_repeat_le,
      ← factors_le, factors_prime_pow h₂, factors_mk _ nz],
  exact with_top.coe_le_coe
end

theorem le_of_count_ne_zero {m p : associates α} (h0 : m ≠ 0)
  (hp : irreducible p) : count p m.factors ≠ 0 → p ≤ m :=
begin
  rw [← nat.pos_iff_ne_zero],
  intro h,
  rw [← pow_one p],
  apply (prime_pow_dvd_iff_le h0 hp).2,
  simpa only
end

theorem count_mul {a : associates α} (ha : a ≠ 0) {b : associates α} (hb : b ≠ 0)
  {p : associates α} (hp : irreducible p) :
  count p (factors (a * b)) = count p a.factors + count p b.factors :=
begin
  obtain ⟨a0, nza, ha'⟩ := exists_non_zero_rep ha,
  obtain ⟨b0, nzb, hb'⟩ := exists_non_zero_rep hb,
  rw [factors_mul, ← ha', ← hb', factors_mk a0 nza, factors_mk b0 nzb, ← factor_set.coe_add,
      ← with_top.some_eq_coe, ← with_top.some_eq_coe, ← with_top.some_eq_coe, count_some hp,
      multiset.count_add, count_some hp, count_some hp]
end

theorem count_of_coprime {a : associates α} (ha : a ≠ 0) {b : associates α} (hb : b ≠ 0)
  (hab : ∀ d, d ∣ a → d ∣ b → ¬ prime d) {p : associates α} (hp : irreducible p) :
  count p a.factors = 0 ∨ count p b.factors = 0 :=
begin
  rw [or_iff_not_imp_left, ← ne.def],
  intro hca,
  contrapose! hab with hcb,
  exact ⟨p, le_of_count_ne_zero ha hp hca, le_of_count_ne_zero hb hp hcb,
    (associates_irreducible_iff_prime.mp hp)⟩,
end

theorem count_mul_of_coprime {a : associates α} (ha : a ≠ 0) {b : associates α} (hb : b ≠ 0)
  {p : associates α} (hp : irreducible p) (hab : ∀ d, d ∣ a → d ∣ b → ¬ prime d) :
  count p a.factors = 0 ∨ count p a.factors = count p (a * b).factors :=
begin
  cases count_of_coprime ha hb hab hp with hz hb0, { tauto },
  apply or.intro_right,
  rw [count_mul ha hb hp, hb0, add_zero]
end

theorem count_mul_of_coprime' {a : associates α} (ha : a ≠ 0) {b : associates α} (hb : b ≠ 0)
  {p : associates α} (hp : irreducible p) (hab : ∀ d, d ∣ a → d ∣ b → ¬ prime d) :
  count p (a * b).factors = count p a.factors
  ∨ count p (a * b).factors = count p b.factors :=
begin
  rw [count_mul ha hb hp],
  cases count_of_coprime ha hb hab hp with ha0 hb0,
  { apply or.intro_right, rw [ha0, zero_add] },
  { apply or.intro_left, rw [hb0, add_zero] }
end

theorem dvd_count_of_dvd_count_mul {a b : associates α} (ha : a ≠ 0) (hb : b ≠ 0)
  {p : associates α} (hp : irreducible p) (hab : ∀ d, d ∣ a → d ∣ b → ¬ prime d)
  {k : ℕ} (habk : k ∣ count p (a * b).factors) : k ∣ count p a.factors :=
begin
  cases count_of_coprime ha hb hab hp with hz h,
  { rw hz, exact dvd_zero k },
  { rw [count_mul ha hb hp, h] at habk, exact habk }
end

omit dec_irr

@[simp] lemma factors_one : factors (1 : associates α) = 0 :=
begin
  apply eq_of_prod_eq_prod,
  rw associates.factors_prod,
  exact multiset.prod_zero,
end

@[simp] theorem pow_factors {a : associates α} {k : ℕ} : (a ^ k).factors = k •ℕ a.factors :=
begin
  induction k with n h,
  { rw [zero_nsmul, pow_zero], exact factors_one },
  { rw [pow_succ, succ_nsmul, factors_mul, h] }
end

include dec_irr

lemma count_pow {a : associates α} (ha : a ≠ 0) {p : associates α} (hp : irreducible p)
  (k : ℕ) : count p (a ^ k).factors = k * count p a.factors :=
begin
  induction k with n h,
  { rw [pow_zero, factors_one, zero_mul, count_zero hp] },
  { rw [pow_succ, count_mul ha (pow_ne_zero' _ ha) hp, h, nat.succ_eq_add_one], ring }
end

theorem dvd_count_pow {a : associates α} (ha : a ≠ 0) {p : associates α} (hp : irreducible p)
  (k : ℕ) : k ∣ count p (a ^ k).factors := by { rw count_pow ha hp, apply dvd_mul_right }

theorem is_pow_of_dvd_count {a : associates α} (ha : a ≠ 0) {k : ℕ}
  (hk : ∀ (p : associates α) (hp : irreducible p), k ∣ count p a.factors) :
  ∃ (b : associates α), a = b ^ k :=
begin
  obtain ⟨a0, hz, rfl⟩ := exists_non_zero_rep ha,
  rw [factors_mk a0 hz] at hk,
  have hk' : ∀ (p : {a : associates α // irreducible a}), k ∣ (factors' a0 hz).count p,
  { intro p,
    have pp : p = ⟨p.val, p.2⟩, { simp only [subtype.coe_eta, subtype.val_eq_coe] },
    rw [pp, ← count_some p.2], exact hk p.val p.2 },
  obtain ⟨u, hu⟩ := multiset.exists_smul_of_dvd_count _ hk',
  use (u : factor_set α).prod,
  apply eq_of_factors_eq_factors,
  rw [pow_factors, prod_factors, factors_mk a0 hz, ← with_top.some_eq_coe, hu],
  exact with_bot.coe_nsmul u k
end

omit dec
omit dec_irr

theorem eq_pow_of_mul_eq_pow {a b c : associates α} (ha : a ≠ 0) (hb : b ≠ 0)
  (hab : ∀ d, d ∣ a → d ∣ b → ¬ prime d) {k : ℕ} (h : a * b = c ^ k) :
  ∃ (d : associates α), a = d ^ k :=
begin
  classical,
  by_cases hk0 : k = 0,
  { use 1,
    rw [hk0, pow_zero] at h ⊢,
    apply (mul_eq_one_iff.1 h).1 },
  { refine is_pow_of_dvd_count ha _,
    intros p hp,
    apply dvd_count_of_dvd_count_mul ha hb hp hab,
    rw h,
    apply dvd_count_pow _ hp,
    rintros rfl,
    rw zero_pow' _ hk0 at h,
    cases mul_eq_zero.mp h; contradiction }
end

end associates

section
open associates unique_factorization_monoid

/-- `to_gcd_monoid` constructs a GCD monoid out of a normalization on a
  unique factorization domain. -/
noncomputable def unique_factorization_monoid.to_gcd_monoid
  (α : Type*) [integral_domain α] [unique_factorization_monoid α] [normalization_monoid α]
  [decidable_eq (associates α)] [decidable_eq α] : gcd_monoid α :=
{ gcd := λa b, (associates.mk a ⊓ associates.mk b).out,
  lcm := λa b, (associates.mk a ⊔ associates.mk b).out,
  gcd_dvd_left := assume a b, (out_dvd_iff a (associates.mk a ⊓ associates.mk b)).2 $ inf_le_left,
  gcd_dvd_right := assume a b, (out_dvd_iff b (associates.mk a ⊓ associates.mk b)).2 $ inf_le_right,
  dvd_gcd := assume a b c hac hab, show a ∣ (associates.mk c ⊓ associates.mk b).out,
    by rw [dvd_out_iff, le_inf_iff, mk_le_mk_iff_dvd_iff, mk_le_mk_iff_dvd_iff]; exact ⟨hac, hab⟩,
  lcm_zero_left := assume a, show (⊤ ⊔ associates.mk a).out = 0, by simp,
  lcm_zero_right := assume a, show (associates.mk a ⊔ ⊤).out = 0, by simp,
  gcd_mul_lcm := assume a b,
    show (associates.mk a ⊓ associates.mk b).out * (associates.mk a ⊔ associates.mk b).out =
      normalize (a * b),
    by rw [← out_mk, ← out_mul, mul_comm, sup_mul_inf]; refl,
  normalize_gcd := assume a b, by convert normalize_out _,
  .. ‹normalization_monoid α› }

<<<<<<< HEAD
=======
end

namespace unique_factorization_domain

variables {R : Type*} [integral_domain R] [unique_factorization_domain R]

lemma no_factors_of_no_prime_factors {a b : R} (ha : a ≠ 0)
  (h : (∀ {d}, d ∣ a → d ∣ b → ¬ prime d)) : ∀ {d}, d ∣ a → d ∣ b → is_unit d :=
λ d, induction_on_prime d
  (by { simp only [zero_dvd_iff], intros, contradiction })
  (λ x hx _ _, hx)
  (λ d q hp hq ih dvd_a dvd_b,
    absurd hq (h (dvd_of_mul_right_dvd dvd_a) (dvd_of_mul_right_dvd dvd_b)))

/-- Euclid's lemma: if `a ∣ b * c` and `a` and `c` have no common prime factors, `a ∣ b`.
Compare `is_coprime.dvd_of_dvd_mul_left`. -/
lemma dvd_of_dvd_mul_left_of_no_prime_factors {a b c : R} (ha : a ≠ 0) :
  (∀ {d}, d ∣ a → d ∣ c → ¬ prime d) → a ∣ b * c → a ∣ b :=
begin
  refine induction_on_prime c _ _ _,
  { intro no_factors,
    simp only [dvd_zero, mul_zero, forall_prop_of_true],
    haveI := classical.prop_decidable,
    exact is_unit_iff_forall_dvd.mp
      (no_factors_of_no_prime_factors ha @no_factors (dvd_refl a) (dvd_zero a)) _ },
  { rintros _ ⟨x, rfl⟩ _ a_dvd_bx,
    apply units.dvd_mul_right.mp a_dvd_bx },
  { intros c p hc hp ih no_factors a_dvd_bpc,
    apply ih (λ q dvd_a dvd_c hq, no_factors dvd_a (dvd_mul_of_dvd_right dvd_c _) hq),
    rw mul_left_comm at a_dvd_bpc,
    refine or.resolve_left (left_dvd_or_dvd_right_of_dvd_prime_mul hp a_dvd_bpc) (λ h, _),
    exact no_factors h (dvd_mul_right p c) hp }
end

/-- Euclid's lemma: if `a ∣ b * c` and `a` and `b` have no common prime factors, `a ∣ c`.
Compare `is_coprime.dvd_of_dvd_mul_right`. -/
lemma dvd_of_dvd_mul_right_of_no_prime_factors {a b c : R} (ha : a ≠ 0)
  (no_factors : ∀ {d}, d ∣ a → d ∣ b → ¬ prime d) : a ∣ b * c → a ∣ c :=
by simpa [mul_comm b c] using dvd_of_dvd_mul_left_of_no_prime_factors ha @no_factors

/-- If `a ≠ 0, b` are elements of a unique factorization domain, then dividing
out their common factor `c'` gives `a'` and `b'` with no factors in common. -/
lemma exists_reduced_factors : ∀ (a ≠ (0 : R)) b,
  ∃ a' b' c', (∀ {d}, d ∣ a' → d ∣ b' → is_unit d) ∧ c' * a' = a ∧ c' * b' = b :=
begin
  haveI := classical.prop_decidable,
  intros a,
  refine induction_on_prime a _ _ _,
  { intros, contradiction },
  { intros a a_unit a_ne_zero b,
    use [a, b, 1],
    split,
    { intros p p_dvd_a _,
      exact is_unit_of_dvd_unit p_dvd_a a_unit },
    { simp } },
  { intros a p a_ne_zero p_prime ih_a pa_ne_zero b,
    by_cases p ∣ b,
    { rcases h with ⟨b, rfl⟩,
      obtain ⟨a', b', c', no_factor, ha', hb'⟩ := ih_a a_ne_zero b,
      refine ⟨a', b', p * c', @no_factor, _, _⟩,
      { rw [mul_assoc, ha'] },
      { rw [mul_assoc, hb'] } },
    { obtain ⟨a', b', c', coprime, rfl, rfl⟩ := ih_a a_ne_zero b,
      refine ⟨p * a', b', c', _, mul_left_comm _ _ _, rfl⟩,
      intros q q_dvd_pa' q_dvd_b',
      cases left_dvd_or_dvd_right_of_dvd_prime_mul p_prime q_dvd_pa' with p_dvd_q q_dvd_a',
      { have : p ∣ c' * b' := dvd_mul_of_dvd_right (dvd_trans p_dvd_q q_dvd_b') _,
        contradiction },
      exact coprime q_dvd_a' q_dvd_b'  } }
end

lemma exists_reduced_factors' (a b : R) (hb : b ≠ 0) :
  ∃ a' b' c', (∀ {d}, d ∣ a' → d ∣ b' → is_unit d) ∧ c' * a' = a ∧ c' * b' = b :=
let ⟨b', a', c', no_factor, hb, ha⟩ := exists_reduced_factors b hb a
in ⟨a', b', c', λ _ hpb hpa, no_factor hpa hpb, ha, hb⟩

end unique_factorization_domain

open unique_factorization_domain associated lattice associates

variables [integral_domain α] [nontrivial α] [gcd_monoid α] [unique_factorization_domain α]
local attribute [instance] associated.setoid

lemma exists_prime_dvd_of_gcd_ne_one {a b : α}
  (h : gcd a b ≠ 1) (ha : a ≠ 0) : ∃ (p : α), prime p ∧ p ∣ a ∧ p ∣ b :=
begin
  have hz : gcd a b ≠ 0, { apply mt (gcd_eq_zero_iff a b).mp, tauto },
  have hg : associated (factors (gcd a b)).prod (gcd a b) := factors_prod hz,
  have h : factors (gcd a b) ≠ 0,
  { contrapose! h with hz2,
    rw [hz2, multiset.prod_zero] at hg,
    rw [← normalize_gcd, ← normalize_one, ← out_mk, ← out_mk],
    exact congr_arg _ (mk_eq_mk_iff_associated.mpr hg.symm) },
  cases multiset.exists_mem_of_ne_zero h with p hp,
  exact ⟨p,
         prime_factors hz p hp,
         (dvd_gcd_iff p a b).mp (dvd_trans (multiset.dvd_prod hp) (dvd_of_associated hg))⟩
end

theorem coprime_iff_gcd_eq_one {a b : α} (ha : a ≠ 0) :
  gcd a b = 1 ↔ ∀ {d}, d ∣ a → d ∣ b → ¬ prime d :=
begin
  split,
  { intro hg, intros p ha hb hp,
    have hpg : p ∣ gcd a b := (dvd_gcd_iff p a b).mpr (and.intro ha hb),
    rw hg at hpg,
    exact hp.not_unit (is_unit_of_dvd_one p hpg) },
  { haveI := classical.prop_decidable,
    contrapose!,
    intro hg,
    obtain ⟨p, hp, hpa, hpb⟩ := exists_prime_dvd_of_gcd_ne_one hg ha,
    exact ⟨p, hpa, hpb, hp⟩ }
>>>>>>> b91df551
end<|MERGE_RESOLUTION|>--- conflicted
+++ resolved
@@ -274,18 +274,7 @@
   exact ⟨associated.symm ⟨u, hu⟩, rfl⟩,
 end
 
-<<<<<<< HEAD
 section exists_prime_of_factor
-=======
-/-- Definition of a UFD as an integral domain in which each non-zero element can be uniquely
-represented by a multisets of irreducible factors. Uniqueness is only up to associated elements. -/
-structure unique_irreducible_factorization (α : Type*) [integral_domain α] :=
-(factors : α → multiset α)
-(factors_prod : ∀{a : α}, a ≠ 0 → (factors a).prod ~ᵤ a)
-(irreducible_factors : ∀{a : α}, a ≠ 0 →  ∀x∈factors a, irreducible x)
-(unique : ∀{f g : multiset α},
-  (∀x∈f, irreducible x) → (∀x∈g, irreducible x) → f.prod ~ᵤ g.prod → multiset.rel associated f g)
->>>>>>> b91df551
 
 variables [comm_cancel_monoid_with_zero α]
 variables (pf : ∀ (a : α), a ≠ 0 → ∃ f : multiset α, (∀b ∈ f, prime b) ∧ f.prod ~ᵤ a)
@@ -324,7 +313,6 @@
       apply (classical.some_spec (pf _ _)).2.symm, } }
 end⟩
 
-<<<<<<< HEAD
 lemma irreducible_iff_prime_of_exists_prime_of_factor {p : α} : irreducible p ↔ prime p :=
 begin
   by_cases hp0 : p = 0,
@@ -355,15 +343,6 @@
   (∀ x ∈ f, irreducible x) → (∀ x ∈ g, irreducible x) → f.prod ~ᵤ g.prod → multiset.rel associated f g)
   (p : α) : irreducible p ↔ prime p :=
 ⟨by letI := classical.dec_eq α; exact λ hpi,
-=======
-/-- Go from unique factorization defined in terms of non-unique multisets of prime factors to the
-more traditional definition in terms of unique (up to association) multisets of irreducible factors.
--/
-def of_unique_irreducible_factorization {α : Type*} [integral_domain α]
-  (o : unique_irreducible_factorization α) : unique_factorization_domain α :=
-{ prime_factors := by letI := classical.dec_eq α; exact λ a h p (hpa : p ∈ o.factors a),
-    have hpi : irreducible p, from o.irreducible_factors h _ hpa,
->>>>>>> b91df551
     ⟨hpi.ne_zero, hpi.1,
       λ a b ⟨x, hx⟩,
       if hab0 : a * b = 0
@@ -587,12 +566,8 @@
     exact multiset.union_add_inter _ _
   end
 
-<<<<<<< HEAD
 /-- Evaluates the product of a `factor_set` to be the product of the corresponding multiset,
   or `0` if there is none. -/
-=======
-/-- The product of the elements of a factor_set -/
->>>>>>> b91df551
 def factor_set.prod : factor_set α → associates α
 | none     := 0
 | (some s) := (s.map coe).prod
@@ -615,9 +590,6 @@
 | a none h := show a.prod ≤ (⊤ : factor_set α).prod, by simp; exact le_top
 | (some a) (some b) h := prod_le_prod $ multiset.map_le_map $ with_top.coe_le_coe.1 $ h
 
-<<<<<<< HEAD
-variable [unique_factorization_monoid α]
-=======
 /-- `bcount p s` is the multiplicity of `p` in the factor_set `s` (with bundled `p`)-/
 def bcount [decidable_eq (associates α)] (p : {a : associates α // irreducible a}) :
   factor_set α → ℕ
@@ -686,7 +658,6 @@
 omit dec_irr
 
 variable [unique_factorization_domain α]
->>>>>>> b91df551
 
 theorem unique' {p q : multiset (associates α)} :
   (∀a∈p, irreducible a) → (∀a∈q, irreducible a) → p.prod = q.prod → p = q :=
@@ -733,7 +704,6 @@
   end
   prod_le_prod
 
-<<<<<<< HEAD
 variables [dec : decidable_eq α] [dec' : decidable_eq (associates α)]
 include dec
 
@@ -741,10 +711,6 @@
   a multiset of irreducible associates `with_top`. -/
 noncomputable def factors' (a : α) :
   multiset { a : associates α // irreducible a } :=
-=======
-/-- The multiset of associates of irreducible factors of a non-zero element. -/
-def factors' (a : α) (ha : a ≠ 0) : multiset { a : associates α // irreducible a } :=
->>>>>>> b91df551
 (factors a).pmap (λa ha, ⟨associates.mk a, (irreducible_mk _).2 ha⟩)
   (irreducible_of_factor)
 
@@ -761,15 +727,10 @@
 
 include dec'
 
-<<<<<<< HEAD
 /-- This returns the multiset of irreducible factors of an associate as a `factor_set`,
   a multiset of irreducible associates `with_top`. -/
 noncomputable def factors (a : associates α) :
   factor_set α :=
-=======
-/-- The factor_set of irreducible factors of an element -/
-def factors (a : associates α) : factor_set α :=
->>>>>>> b91df551
 begin
   refine (if h : a = 0 then ⊤ else
     quotient.hrec_on a (λx h, some $ factors' x) _ h),
@@ -838,11 +799,7 @@
   rwa [prod_factors, prod_factors] at this
 end
 
-<<<<<<< HEAD
 include dec dec'
-=======
-include dec
->>>>>>> b91df551
 
 @[simp] theorem factors_mul (a b : associates α) : (a * b).factors = a.factors + b.factors :=
 eq_of_prod_eq_prod $ eq_of_factors_eq_factors $
@@ -1166,119 +1123,4 @@
   normalize_gcd := assume a b, by convert normalize_out _,
   .. ‹normalization_monoid α› }
 
-<<<<<<< HEAD
-=======
-end
-
-namespace unique_factorization_domain
-
-variables {R : Type*} [integral_domain R] [unique_factorization_domain R]
-
-lemma no_factors_of_no_prime_factors {a b : R} (ha : a ≠ 0)
-  (h : (∀ {d}, d ∣ a → d ∣ b → ¬ prime d)) : ∀ {d}, d ∣ a → d ∣ b → is_unit d :=
-λ d, induction_on_prime d
-  (by { simp only [zero_dvd_iff], intros, contradiction })
-  (λ x hx _ _, hx)
-  (λ d q hp hq ih dvd_a dvd_b,
-    absurd hq (h (dvd_of_mul_right_dvd dvd_a) (dvd_of_mul_right_dvd dvd_b)))
-
-/-- Euclid's lemma: if `a ∣ b * c` and `a` and `c` have no common prime factors, `a ∣ b`.
-Compare `is_coprime.dvd_of_dvd_mul_left`. -/
-lemma dvd_of_dvd_mul_left_of_no_prime_factors {a b c : R} (ha : a ≠ 0) :
-  (∀ {d}, d ∣ a → d ∣ c → ¬ prime d) → a ∣ b * c → a ∣ b :=
-begin
-  refine induction_on_prime c _ _ _,
-  { intro no_factors,
-    simp only [dvd_zero, mul_zero, forall_prop_of_true],
-    haveI := classical.prop_decidable,
-    exact is_unit_iff_forall_dvd.mp
-      (no_factors_of_no_prime_factors ha @no_factors (dvd_refl a) (dvd_zero a)) _ },
-  { rintros _ ⟨x, rfl⟩ _ a_dvd_bx,
-    apply units.dvd_mul_right.mp a_dvd_bx },
-  { intros c p hc hp ih no_factors a_dvd_bpc,
-    apply ih (λ q dvd_a dvd_c hq, no_factors dvd_a (dvd_mul_of_dvd_right dvd_c _) hq),
-    rw mul_left_comm at a_dvd_bpc,
-    refine or.resolve_left (left_dvd_or_dvd_right_of_dvd_prime_mul hp a_dvd_bpc) (λ h, _),
-    exact no_factors h (dvd_mul_right p c) hp }
-end
-
-/-- Euclid's lemma: if `a ∣ b * c` and `a` and `b` have no common prime factors, `a ∣ c`.
-Compare `is_coprime.dvd_of_dvd_mul_right`. -/
-lemma dvd_of_dvd_mul_right_of_no_prime_factors {a b c : R} (ha : a ≠ 0)
-  (no_factors : ∀ {d}, d ∣ a → d ∣ b → ¬ prime d) : a ∣ b * c → a ∣ c :=
-by simpa [mul_comm b c] using dvd_of_dvd_mul_left_of_no_prime_factors ha @no_factors
-
-/-- If `a ≠ 0, b` are elements of a unique factorization domain, then dividing
-out their common factor `c'` gives `a'` and `b'` with no factors in common. -/
-lemma exists_reduced_factors : ∀ (a ≠ (0 : R)) b,
-  ∃ a' b' c', (∀ {d}, d ∣ a' → d ∣ b' → is_unit d) ∧ c' * a' = a ∧ c' * b' = b :=
-begin
-  haveI := classical.prop_decidable,
-  intros a,
-  refine induction_on_prime a _ _ _,
-  { intros, contradiction },
-  { intros a a_unit a_ne_zero b,
-    use [a, b, 1],
-    split,
-    { intros p p_dvd_a _,
-      exact is_unit_of_dvd_unit p_dvd_a a_unit },
-    { simp } },
-  { intros a p a_ne_zero p_prime ih_a pa_ne_zero b,
-    by_cases p ∣ b,
-    { rcases h with ⟨b, rfl⟩,
-      obtain ⟨a', b', c', no_factor, ha', hb'⟩ := ih_a a_ne_zero b,
-      refine ⟨a', b', p * c', @no_factor, _, _⟩,
-      { rw [mul_assoc, ha'] },
-      { rw [mul_assoc, hb'] } },
-    { obtain ⟨a', b', c', coprime, rfl, rfl⟩ := ih_a a_ne_zero b,
-      refine ⟨p * a', b', c', _, mul_left_comm _ _ _, rfl⟩,
-      intros q q_dvd_pa' q_dvd_b',
-      cases left_dvd_or_dvd_right_of_dvd_prime_mul p_prime q_dvd_pa' with p_dvd_q q_dvd_a',
-      { have : p ∣ c' * b' := dvd_mul_of_dvd_right (dvd_trans p_dvd_q q_dvd_b') _,
-        contradiction },
-      exact coprime q_dvd_a' q_dvd_b'  } }
-end
-
-lemma exists_reduced_factors' (a b : R) (hb : b ≠ 0) :
-  ∃ a' b' c', (∀ {d}, d ∣ a' → d ∣ b' → is_unit d) ∧ c' * a' = a ∧ c' * b' = b :=
-let ⟨b', a', c', no_factor, hb, ha⟩ := exists_reduced_factors b hb a
-in ⟨a', b', c', λ _ hpb hpa, no_factor hpa hpb, ha, hb⟩
-
-end unique_factorization_domain
-
-open unique_factorization_domain associated lattice associates
-
-variables [integral_domain α] [nontrivial α] [gcd_monoid α] [unique_factorization_domain α]
-local attribute [instance] associated.setoid
-
-lemma exists_prime_dvd_of_gcd_ne_one {a b : α}
-  (h : gcd a b ≠ 1) (ha : a ≠ 0) : ∃ (p : α), prime p ∧ p ∣ a ∧ p ∣ b :=
-begin
-  have hz : gcd a b ≠ 0, { apply mt (gcd_eq_zero_iff a b).mp, tauto },
-  have hg : associated (factors (gcd a b)).prod (gcd a b) := factors_prod hz,
-  have h : factors (gcd a b) ≠ 0,
-  { contrapose! h with hz2,
-    rw [hz2, multiset.prod_zero] at hg,
-    rw [← normalize_gcd, ← normalize_one, ← out_mk, ← out_mk],
-    exact congr_arg _ (mk_eq_mk_iff_associated.mpr hg.symm) },
-  cases multiset.exists_mem_of_ne_zero h with p hp,
-  exact ⟨p,
-         prime_factors hz p hp,
-         (dvd_gcd_iff p a b).mp (dvd_trans (multiset.dvd_prod hp) (dvd_of_associated hg))⟩
-end
-
-theorem coprime_iff_gcd_eq_one {a b : α} (ha : a ≠ 0) :
-  gcd a b = 1 ↔ ∀ {d}, d ∣ a → d ∣ b → ¬ prime d :=
-begin
-  split,
-  { intro hg, intros p ha hb hp,
-    have hpg : p ∣ gcd a b := (dvd_gcd_iff p a b).mpr (and.intro ha hb),
-    rw hg at hpg,
-    exact hp.not_unit (is_unit_of_dvd_one p hpg) },
-  { haveI := classical.prop_decidable,
-    contrapose!,
-    intro hg,
-    obtain ⟨p, hp, hpa, hpb⟩ := exists_prime_dvd_of_gcd_ne_one hg ha,
-    exact ⟨p, hpa, hpb, hp⟩ }
->>>>>>> b91df551
 end
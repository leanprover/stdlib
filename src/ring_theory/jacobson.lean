/-
Copyright (c) 2020 Devon Tuma. All rights reserved.
Released under Apache 2.0 license as described in the file LICENSE.
Authors: Devon Tuma
-/
import data.mv_polynomial
import ring_theory.ideal.over
import ring_theory.jacobson_ideal
import ring_theory.localization

/-!
# Jacobson Rings
The following conditions are equivalent for a ring `R`:
1. Every radical ideal `I` is equal to its Jacobson radical
2. Every radical ideal `I` can be written as an intersection of maximal ideals
3. Every prime ideal `I` is equal to its Jacobson radical
Any ring satisfying any of these equivalent conditions is said to be Jacobson.
Some particular examples of Jacobson rings are also proven.
`is_jacobson_quotient` says that the quotient of a Jacobson ring is Jacobson.
`is_jacobson_localization` says the localization of a Jacobson ring to a single element is Jacobson.
`is_jacobson_polynomial_iff_is_jacobson` says polynomials over a Jacobson ring form a Jacobson ring.
## Main definitions
Let `R` be a commutative ring. Jacobson Rings are defined using the first of the above conditions
* `is_jacobson R` is the proposition that `R` is a Jacobson ring. It is a class,
  implemented as the predicate that for any ideal, `I.radical = I` implies `I.jacobson = I`.

## Main statements
* `is_jacobson_iff_prime_eq` is the equivalence between conditions 1 and 3 above.
* `is_jacobson_iff_Inf_maximal` is the equivalence between conditions 1 and 2 above.
* `is_jacobson_of_surjective` says that if `R` is a Jacobson ring and `f : R →+* S` is surjective,
  then `S` is also a Jacobson ring
* `is_jacobson_mv_polynomial` says that multi-variate polynomials over a Jacobson ring are Jacobson.
## Tags
Jacobson, Jacobson Ring
-/

namespace ideal

open polynomial

section is_jacobson
variables {R S : Type*} [comm_ring R] [comm_ring S] {I : ideal R}

/-- A ring is a Jacobson ring if for every radical ideal `I`,
 the Jacobson radical of `I` is equal to `I`.
 See `is_jacobson_iff_prime_eq` and `is_jacobson_iff_Inf_maximal` for equivalent definitions. -/
class is_jacobson (R : Type*) [comm_ring R] : Prop :=
(out' : ∀ (I : ideal R), I.radical = I → I.jacobson = I)

theorem is_jacobson_iff {R} [comm_ring R] :
  is_jacobson R ↔ ∀ (I : ideal R), I.radical = I → I.jacobson = I :=
⟨λ h, h.1, λ h, ⟨h⟩⟩

theorem is_jacobson.out {R} [comm_ring R] :
  is_jacobson R → ∀ {I : ideal R}, I.radical = I → I.jacobson = I := is_jacobson_iff.1

/--  A ring is a Jacobson ring if and only if for all prime ideals `P`,
 the Jacobson radical of `P` is equal to `P`. -/
lemma is_jacobson_iff_prime_eq : is_jacobson R ↔ ∀ P : ideal R, is_prime P → P.jacobson = P :=
begin
  refine is_jacobson_iff.trans ⟨λ h I hI, h I (is_prime.radical hI), _⟩,
  refine λ h I hI, le_antisymm (λ x hx, _) (λ x hx, mem_Inf.mpr (λ _ hJ, hJ.left hx)),
  rw [← hI, radical_eq_Inf I, mem_Inf],
  intros P hP,
  rw set.mem_set_of_eq at hP,
  erw mem_Inf at hx,
  erw [← h P hP.right, mem_Inf],
  exact λ J hJ, hx ⟨le_trans hP.left hJ.left, hJ.right⟩
end

/-- A ring `R` is Jacobson if and only if for every prime ideal `I`,
 `I` can be written as the infimum of some collection of maximal ideals.
 Allowing ⊤ in the set `M` of maximal ideals is equivalent, but makes some proofs cleaner. -/
lemma is_jacobson_iff_Inf_maximal : is_jacobson R ↔
  ∀ {I : ideal R}, I.is_prime → ∃ M : set (ideal R), (∀ J ∈ M, is_maximal J ∨ J = ⊤) ∧ I = Inf M :=
⟨λ H I h, eq_jacobson_iff_Inf_maximal.1 (H.out (is_prime.radical h)),
  λ H, is_jacobson_iff_prime_eq.2 (λ P hP, eq_jacobson_iff_Inf_maximal.2 (H hP))⟩

lemma is_jacobson_iff_Inf_maximal' : is_jacobson R ↔
  ∀ {I : ideal R}, I.is_prime → ∃ M : set (ideal R), (∀ (J ∈ M) (K : ideal R), J < K → K = ⊤) ∧ I = Inf M :=
⟨λ H I h, eq_jacobson_iff_Inf_maximal'.1 (H.out (is_prime.radical h)),
  λ H, is_jacobson_iff_prime_eq.2 (λ P hP, eq_jacobson_iff_Inf_maximal'.2 (H hP))⟩

lemma radical_eq_jacobson [H : is_jacobson R] (I : ideal R) : I.radical = I.jacobson :=
le_antisymm (le_Inf (λ J ⟨hJ, hJ_max⟩, (is_prime.radical_le_iff hJ_max.is_prime).mpr hJ))
            ((H.out (radical_idem I)) ▸ (jacobson_mono le_radical))

/-- Fields have only two ideals, and the condition holds for both of them.  -/
@[priority 100]
instance is_jacobson_field {K : Type*} [field K] : is_jacobson K :=
⟨λ I hI, or.rec_on (eq_bot_or_top I)
(λ h, le_antisymm
  (Inf_le ⟨le_of_eq rfl, (eq.symm h) ▸ bot_is_maximal⟩)
  ((eq.symm h) ▸ bot_le))
(λ h, by rw [h, jacobson_eq_top_iff])⟩

theorem is_jacobson_of_surjective [H : is_jacobson R] :
  (∃ (f : R →+* S), function.surjective f) → is_jacobson S :=
begin
  rintros ⟨f, hf⟩,
  rw is_jacobson_iff_Inf_maximal,
  intros p hp,
  use map f '' {J : ideal R | comap f p ≤ J ∧ J.is_maximal },
  use λ j ⟨J, hJ, hmap⟩, hmap ▸ or.symm (map_eq_top_or_is_maximal_of_surjective f hf hJ.right),
  have : p = map f ((comap f p).jacobson),
  from (is_jacobson.out' (comap f p) (by rw [← comap_radical, is_prime.radical hp])).symm
    ▸ (map_comap_of_surjective f hf p).symm,
  exact eq.trans this (map_Inf hf (λ J ⟨hJ, _⟩, le_trans (ideal.ker_le_comap f) hJ)),
end

@[priority 100]
instance is_jacobson_quotient [is_jacobson R] : is_jacobson (quotient I) :=
is_jacobson_of_surjective ⟨quotient.mk I, (by rintro ⟨x⟩; use x; refl)⟩

lemma is_jacobson_iso (e : R ≃+* S) : is_jacobson R ↔ is_jacobson S :=
⟨λ h, @is_jacobson_of_surjective _ _ _ _ h ⟨(e : R →+* S), e.surjective⟩,
  λ h, @is_jacobson_of_surjective _ _ _ _ h ⟨(e.symm : S →+* R), e.symm.surjective⟩⟩

lemma is_jacobson_of_is_integral [algebra R S] (hRS : algebra.is_integral R S)
  (hR : is_jacobson R) : is_jacobson S :=
begin
  rw is_jacobson_iff_prime_eq,
  introsI P hP,
  by_cases hP_top : comap (algebra_map R S) P = ⊤,
  { simp [comap_eq_top_iff.1 hP_top] },
  { haveI : nontrivial (comap (algebra_map R S) P).quotient := quotient.nontrivial hP_top,
    rw jacobson_eq_iff_jacobson_quotient_eq_bot,
    refine eq_bot_of_comap_eq_bot (is_integral_quotient_of_is_integral hRS) _,
    rw [eq_bot_iff, ← jacobson_eq_iff_jacobson_quotient_eq_bot.1 ((is_jacobson_iff_prime_eq.1 hR)
      (comap (algebra_map R S) P) (comap_is_prime _ _)), comap_jacobson],
    refine Inf_le_Inf (λ J hJ, _),
    simp only [true_and, set.mem_image, bot_le, set.mem_set_of_eq],
    haveI : J.is_maximal := by simpa using hJ,
    exact exists_ideal_over_maximal_of_is_integral (is_integral_quotient_of_is_integral hRS) J
      (comap_bot_le_of_injective _ algebra_map_quotient_injective) }
end

lemma is_jacobson_of_is_integral' (f : R →+* S) (hf : f.is_integral)
  (hR : is_jacobson R) : is_jacobson S :=
@is_jacobson_of_is_integral _ _ _ _ f.to_algebra hf hR

end is_jacobson


section localization
open localization_map submonoid
variables {R S : Type*} [comm_ring R] [comm_ring S] {I : ideal R}
variables {y : R} (f : away_map y S)

lemma disjoint_powers_iff_not_mem (hI : I.radical = I) :
  disjoint ((submonoid.powers y) : set R) ↑I ↔ y ∉ I.1 :=
begin
  refine ⟨λ h, set.disjoint_left.1 h (mem_powers _), λ h, (disjoint_iff).mpr (eq_bot_iff.mpr _)⟩,
  rintros x ⟨⟨n, rfl⟩, hx'⟩,
  rw [← hI] at hx',
  exact absurd (hI ▸ mem_radical_of_pow_mem hx' : y ∈ I.carrier) h
end

/-- If `R` is a Jacobson ring, then maximal ideals in the localization at `y`
correspond to maximal ideals in the original ring `R` that don't contain `y`.
This lemma gives the correspondence in the particular case of an ideal and its comap.
See `le_rel_iso_of_maximal` for the more general relation isomorphism -/
lemma is_maximal_iff_is_maximal_disjoint [H : is_jacobson R] (J : ideal S) :
  J.is_maximal ↔ (comap f.to_map J).is_maximal ∧ y ∉ ideal.comap f.to_map J :=
begin
  split,
  { refine λ h, ⟨_, λ hy, h.ne_top (ideal.eq_top_of_is_unit_mem _ hy
      (map_units f ⟨y, submonoid.mem_powers _⟩))⟩,
    have hJ : J.is_prime := is_maximal.is_prime h,
    rw is_prime_iff_is_prime_disjoint f at hJ,
    have : y ∉ (comap f.to_map J).1 :=
      set.disjoint_left.1 hJ.right (submonoid.mem_powers _),
    erw [← H.out (is_prime.radical hJ.left), mem_Inf] at this,
    push_neg at this,
    rcases this with ⟨I, hI, hI'⟩,
    convert hI.right,
    by_cases hJ : J = map f.to_map I,
    { rw [hJ, comap_map_of_is_prime_disjoint f I (is_maximal.is_prime hI.right)],
      rwa disjoint_powers_iff_not_mem (is_maximal.is_prime hI.right).radical},
    { have hI_p : (map f.to_map I).is_prime,
      { refine is_prime_of_is_prime_disjoint f I hI.right.is_prime _,
        rwa disjoint_powers_iff_not_mem (is_maximal.is_prime hI.right).radical },
      have : J ≤ map f.to_map I := (map_comap f J) ▸ (map_mono hI.left),
      exact absurd (h.1.2 _ (lt_of_le_of_ne this hJ)) hI_p.1 } },
  { refine λ h, ⟨⟨λ hJ, h.1.ne_top (eq_top_iff.2 _), λ I hI, _⟩⟩,
    { rwa [eq_top_iff, ← f.order_embedding.le_iff_le] at hJ },
    { have := congr_arg (map f.to_map) (h.1.1.2 _ ⟨comap_mono (le_of_lt hI), _⟩),
      rwa [map_comap f I, map_top f.to_map] at this,
      refine λ hI', hI.right _,
      rw [← map_comap f I, ← map_comap f J],
      exact map_mono hI' } }
end

/-- If `R` is a Jacobson ring, then maximal ideals in the localization at `y`
correspond to maximal ideals in the original ring `R` that don't contain `y`.
This lemma gives the correspondence in the particular case of an ideal and its map.
See `le_rel_iso_of_maximal` for the more general statement, and the reverse of this implication -/
lemma is_maximal_of_is_maximal_disjoint [is_jacobson R] (I : ideal R) (hI : I.is_maximal)
  (hy : y ∉ I) : (map f.to_map I).is_maximal :=
begin
  rw [is_maximal_iff_is_maximal_disjoint f,
    comap_map_of_is_prime_disjoint f I (is_maximal.is_prime hI)
    ((disjoint_powers_iff_not_mem (is_maximal.is_prime hI).radical).2 hy)],
  exact ⟨hI, hy⟩
end

/-- If `R` is a Jacobson ring, then maximal ideals in the localization at `y`
correspond to maximal ideals in the original ring `R` that don't contain `y` -/
def order_iso_of_maximal [is_jacobson R] :
  {p : ideal S // p.is_maximal} ≃o {p : ideal R // p.is_maximal ∧ y ∉ p} :=
{ to_fun := λ p, ⟨ideal.comap f.to_map p.1, (is_maximal_iff_is_maximal_disjoint f p.1).1 p.2⟩,
  inv_fun := λ p, ⟨ideal.map f.to_map p.1, is_maximal_of_is_maximal_disjoint f p.1 p.2.1 p.2.2⟩,
  left_inv := λ J, subtype.eq (map_comap f J),
  right_inv := λ I, subtype.eq (comap_map_of_is_prime_disjoint f I.1 (is_maximal.is_prime I.2.1)
    ((disjoint_powers_iff_not_mem I.2.1.is_prime.radical).2 I.2.2)),
  map_rel_iff' := λ I I', ⟨λ h, (show I.val ≤ I'.val,
    from (map_comap f I.val) ▸ (map_comap f I'.val) ▸ (ideal.map_mono h)), λ h x hx, h hx⟩ }

/-- If `S` is the localization of the Jacobson ring `R` at the submonoid generated by `y : R`, then `S` is Jacobson. -/
lemma is_jacobson_localization [H : is_jacobson R]
  (f : away_map y S) : is_jacobson S :=
begin
  rw is_jacobson_iff_prime_eq,
  refine λ P' hP', le_antisymm _ le_jacobson,
  obtain ⟨hP', hPM⟩ := (localization_map.is_prime_iff_is_prime_disjoint f P').mp hP',
  have hP := H.out (is_prime.radical hP'),
  refine le_trans (le_trans (le_of_eq (localization_map.map_comap f P'.jacobson).symm) (map_mono _))
    (le_of_eq (localization_map.map_comap f P')),
  have : Inf { I : ideal R | comap f.to_map P' ≤ I ∧ I.is_maximal ∧ y ∉ I } ≤ comap f.to_map P',
  { intros x hx,
    have hxy : x * y ∈ (comap f.to_map P').jacobson,
    { rw [ideal.jacobson, mem_Inf],
      intros J hJ,
      by_cases y ∈ J,
      { exact J.smul_mem x h },
      { exact (mul_comm y x) ▸ J.smul_mem y ((mem_Inf.1 hx) ⟨hJ.left, ⟨hJ.right, h⟩⟩) } },
    rw hP at hxy,
    cases hP'.mem_or_mem hxy with hxy hxy,
    { exact hxy },
    { exact (hPM ⟨submonoid.mem_powers _, hxy⟩).elim } },
  refine le_trans _ this,
  rw [ideal.jacobson, comap_Inf', Inf_eq_infi],
  refine infi_le_infi_of_subset (λ I hI, ⟨map f.to_map I, ⟨_, _⟩⟩),
  { exact ⟨le_trans (le_of_eq ((localization_map.map_comap f P').symm)) (map_mono hI.1),
    is_maximal_of_is_maximal_disjoint f _ hI.2.1 hI.2.2⟩ },
  { exact localization_map.comap_map_of_is_prime_disjoint f I (is_maximal.is_prime hI.2.1)
    ((disjoint_powers_iff_not_mem hI.2.1.is_prime.radical).2 hI.2.2) }
end

end localization

namespace polynomial
open polynomial

section comm_ring
variables {R S : Type*} [comm_ring R] [integral_domain S]
variables {Rₘ Sₘ : Type*} [comm_ring Rₘ] [comm_ring Sₘ]

/-- If `I` is a prime ideal of `polynomial R` and `pX ∈ I` is a non-constant polynomial,
  then the map `R →+* R[x]/I` descends to an integral map when localizing at `pX.leading_coeff`.
  In particular `X` is integral because it satisfies `pX`, and constants are trivially integral,
  so integrality of the entire extension follows by closure under addition and multiplication. -/
lemma is_integral_localization_map_polynomial_quotient
  (P : ideal (polynomial R)) [P.is_prime] (pX : polynomial R) (hpX : pX ∈ P)
  (ϕ : localization_map (submonoid.powers (pX.map (quotient.mk (P.comap C))).leading_coeff) Rₘ)
  (ϕ' : localization_map ((submonoid.powers (pX.map (quotient.mk (P.comap C))).leading_coeff).map
    (quotient_map P C le_rfl) : submonoid P.quotient) Sₘ) :
  (ϕ.map ((submonoid.powers (pX.map (quotient.mk (P.comap C))).leading_coeff).mem_map_of_mem
      (quotient_map P C le_rfl : (P.comap C : ideal R).quotient →* P.quotient)) ϕ').is_integral :=
begin
  let P' : ideal R := P.comap C,
  let M : submonoid P'.quotient := submonoid.powers (pX.map (quotient.mk (P.comap C))).leading_coeff,
  let φ : P'.quotient →+* P.quotient := quotient_map P C le_rfl,
  let φ' := (ϕ.map (M.mem_map_of_mem (φ : P'.quotient →* P.quotient)) ϕ'),
  have hφ' : φ.comp (quotient.mk P') = (quotient.mk P).comp C := rfl,
  intro p,
  obtain ⟨⟨p', ⟨q, hq⟩⟩, hp⟩ := ϕ'.surj p,
  suffices : φ'.is_integral_elem (ϕ'.to_map p'),
  { obtain ⟨q', hq', rfl⟩ := hq,
    obtain ⟨q'', hq''⟩ := is_unit_iff_exists_inv'.1 (ϕ.map_units ⟨q', hq'⟩),
    refine φ'.is_integral_of_is_integral_mul_unit p (ϕ'.to_map (φ q')) q'' _ (hp.symm ▸ this),
    convert trans (trans (φ'.map_mul _ _).symm (congr_arg φ' hq'')) φ'.map_one using 2,
    rw [← φ'.comp_apply, localization_map.map_comp, ϕ'.to_map.comp_apply, subtype.coe_mk] },
  refine is_integral_of_mem_closure''
    ((ϕ'.to_map.comp (quotient.mk P)) '' (insert X {p | p.degree ≤ 0})) _ _ _,
  { rintros x ⟨p, hp, rfl⟩,
    refine hp.rec_on (λ hy, _) (λ hy, _),
    { refine hy.symm ▸ (φ.is_integral_elem_localization_at_leading_coeff ((quotient.mk P) X)
        (pX.map (quotient.mk P')) _ M ⟨1, pow_one _⟩ _ _),
      rwa [eval₂_map, hφ', ← hom_eval₂, quotient.eq_zero_iff_mem, eval₂_C_X] },
    { rw [set.mem_set_of_eq, degree_le_zero_iff] at hy,
      refine hy.symm ▸ ⟨X - C (ϕ.to_map ((quotient.mk P') (p.coeff 0))), monic_X_sub_C _, _⟩,
      simp only [eval₂_sub, eval₂_C, eval₂_X],
      rw [sub_eq_zero_iff_eq, ← φ'.comp_apply, localization_map.map_comp, ring_hom.comp_apply],
      refl } },
  { obtain ⟨p, rfl⟩ := quotient.mk_surjective p',
    refine polynomial.induction_on p
      (λ r, subring.subset_closure $ set.mem_image_of_mem _ (or.inr degree_C_le))
      (λ _ _ h1 h2, _) (λ n _ hr, _),
    { convert subring.add_mem _ h1 h2,
      rw [ring_hom.map_add, ring_hom.map_add] },
    { rw [pow_succ X n, mul_comm X, ← mul_assoc, ring_hom.map_mul, ϕ'.to_map.map_mul],
      exact subring.mul_mem _ hr (subring.subset_closure (set.mem_image_of_mem _ (or.inl rfl))) } },
end

/-- If `f : R → S` descends to an integral map in the localization at `x`,
  and `R` is a Jacobson ring, then the intersection of all maximal ideals in `S` is trivial -/
lemma jacobson_bot_of_integral_localization {R : Type*} [integral_domain R] [is_jacobson R]
  (φ : R →+* S) (hφ : function.injective φ) (x : R) (hx : x ≠ 0)
  (ϕ : localization_map (submonoid.powers x) Rₘ)
  (ϕ' : localization_map ((submonoid.powers x).map φ : submonoid S) Sₘ)
  (hφ' : (ϕ.map ((submonoid.powers x).mem_map_of_mem (φ : R →* S)) ϕ').is_integral) :
  (⊥ : ideal S).jacobson = ⊥ :=
begin
  have hM : ((submonoid.powers x).map φ : submonoid S) ≤ non_zero_divisors S :=
    map_le_non_zero_divisors_of_injective hφ (powers_le_non_zero_divisors_of_domain hx),
  letI : integral_domain Sₘ := localization_map.integral_domain_of_le_non_zero_divisors ϕ' hM,
  let φ' : Rₘ →+* Sₘ := ϕ.map ((submonoid.powers x).mem_map_of_mem (φ : R →* S)) ϕ',
  suffices : ∀ I : ideal Sₘ, I.is_maximal → (I.comap ϕ'.to_map).is_maximal,
  { have hϕ' : comap ϕ'.to_map ⊥ = ⊥,
    { simpa [ring_hom.injective_iff_ker_eq_bot, ring_hom.ker_eq_comap_bot] using ϕ'.injective hM },
    refine eq_bot_iff.2 (le_trans _ (le_of_eq hϕ')),
    have hSₘ : is_jacobson Sₘ := is_jacobson_of_is_integral' φ' hφ' (is_jacobson_localization ϕ),
    rw [← hSₘ.out radical_bot_of_integral_domain, comap_jacobson],
    exact Inf_le_Inf (λ j hj, ⟨bot_le, let ⟨J, hJ⟩ := hj in hJ.2 ▸ this J hJ.1.2⟩) },
  introsI I hI,
  -- Remainder of the proof is pulling and pushing ideals around the square and the quotient square
  haveI : (I.comap ϕ'.to_map).is_prime := comap_is_prime ϕ'.to_map I,
  haveI : (I.comap φ').is_prime := comap_is_prime φ' I,
  haveI : (⊥ : ideal (I.comap ϕ'.to_map).quotient).is_prime := bot_prime,
  have hcomm: φ'.comp ϕ.to_map = ϕ'.to_map.comp φ := ϕ.map_comp _,
  let f := quotient_map (I.comap ϕ'.to_map) φ le_rfl,
  let g := quotient_map I ϕ'.to_map le_rfl,
  have := is_maximal_comap_of_is_integral_of_is_maximal' φ' hφ' I
    (by convert hI; casesI _inst_4; refl),
  have := ((is_maximal_iff_is_maximal_disjoint ϕ _).1 this).left,
  have : ((I.comap ϕ'.to_map).comap φ).is_maximal,
  { rwa [comap_comap, hcomm, ← comap_comap] at this },
  rw ← bot_quotient_is_maximal_iff at this ⊢,
  refine is_maximal_of_is_integral_of_is_maximal_comap' f _ ⊥
    ((eq_bot_iff.2 (comap_bot_le_of_injective f quotient_map_injective)).symm ▸ this),
  exact f.is_integral_tower_bot_of_is_integral g quotient_map_injective
    ((comp_quotient_map_eq_of_comp_eq hcomm I).symm ▸
    (ring_hom.is_integral_trans _ _ (ring_hom.is_integral_of_surjective _
      (localization_map.surjective_quotient_map_of_maximal_of_localization
      (by rwa [comap_comap, hcomm, ← bot_quotient_is_maximal_iff])))
      (ring_hom.is_integral_quotient_of_is_integral _ hφ'))),
end

/-- Used to bootstrap the proof of `is_jacobson_polynomial_iff_is_jacobson`.
  That theorem is more general and should be used instead of this one. -/
private lemma is_jacobson_polynomial_of_domain (R : Type*) [integral_domain R] [hR : is_jacobson R]
  (P : ideal (polynomial R)) [is_prime P] (hP : ∀ (x : R), C x ∈ P → x = 0) :
  P.jacobson = P :=
begin
<<<<<<< HEAD
  by_cases hP : (P = ⊥),
  { exact hP.symm ▸ jacobson_bot_polynomial_of_jacobson_bot
      (hR.out radical_bot_of_integral_domain) },
=======
  by_cases Pb : (P = ⊥),
  { exact Pb.symm ▸ jacobson_bot_polynomial_of_jacobson_bot (hR ⊥ radical_bot_of_integral_domain) },
>>>>>>> bb15b1ce
  { refine jacobson_eq_iff_jacobson_quotient_eq_bot.mpr _,
    haveI : (P.comap (C : R →+* polynomial R)).is_prime := comap_is_prime C P,
    obtain ⟨p, pP, p0⟩ := exists_nonzero_mem_of_ne_bot Pb hP,
    refine jacobson_bot_of_integral_localization (quotient_map P C le_rfl) quotient_map_injective
      _ _ (localization.of (submonoid.powers (p.map (quotient.mk (P.comap C))).leading_coeff))
      (localization.of _) (is_integral_localization_map_polynomial_quotient P _ pP _ _),
    rwa [ne.def, leading_coeff_eq_zero] }
end

lemma is_jacobson_polynomial_of_is_jacobson (hR : is_jacobson R) :
  is_jacobson (polynomial R) :=
begin
  refine is_jacobson_iff_prime_eq.mpr (λ I, _),
  introI hI,
  let R' : subring I.quotient := ((quotient.mk I).comp C).range,
  let i : R →+* R' := ((quotient.mk I).comp C).range_restrict,
  have hi : function.surjective (i : R → R') := ((quotient.mk I).comp C).surjective_onto_range,
  have hi' : (polynomial.map_ring_hom i : polynomial R →+* polynomial R').ker ≤ I,
  { refine λ f hf, polynomial_mem_ideal_of_coeff_mem_ideal I f (λ n, _),
    replace hf := congr_arg (λ (g : polynomial (((quotient.mk I).comp C).range)), g.coeff n) hf,
    change (polynomial.map ((quotient.mk I).comp C).range_restrict f).coeff n = 0 at hf,
    rw [coeff_map, subtype.ext_iff] at hf,
    rwa [mem_comap, ← quotient.eq_zero_iff_mem, ← ring_hom.comp_apply] },
  haveI : (ideal.map (map_ring_hom i) I).is_prime :=
    map_is_prime_of_surjective (map_surjective i hi) hi',
  suffices : (I.map (polynomial.map_ring_hom i)).jacobson = (I.map (polynomial.map_ring_hom i)),
  { replace this := congr_arg (comap (polynomial.map_ring_hom i)) this,
    rw [← map_jacobson_of_surjective _ hi',
      comap_map_of_surjective _ _, comap_map_of_surjective _ _] at this,
    refine le_antisymm (le_trans (le_sup_left_of_le le_rfl)
      (le_trans (le_of_eq this) (sup_le le_rfl hi'))) le_jacobson,
    all_goals {exact polynomial.map_surjective i hi} },
  exact @is_jacobson_polynomial_of_domain R' _ (is_jacobson_of_surjective ⟨i, hi⟩)
    (map (map_ring_hom i) I) _ (eq_zero_of_polynomial_mem_map_range I),
end

theorem is_jacobson_polynomial_iff_is_jacobson :
  is_jacobson (polynomial R) ↔ is_jacobson R :=
begin
  refine ⟨_, is_jacobson_polynomial_of_is_jacobson⟩,
  introI H,
  exact is_jacobson_of_surjective ⟨eval₂_ring_hom (ring_hom.id _) 1, λ x,
    ⟨C x, by simp only [coe_eval₂_ring_hom, ring_hom.id_apply, eval₂_C]⟩⟩,
end

instance [is_jacobson R] : is_jacobson (polynomial R) :=
is_jacobson_polynomial_iff_is_jacobson.mpr ‹is_jacobson R›

end comm_ring

section integral_domain
variables {R : Type*} [integral_domain R] [is_jacobson R]
variables (P : ideal (polynomial R)) [hP : P.is_maximal]

include P hP

lemma is_maximal_comap_C_of_is_maximal (hP' : ∀ (x : R), C x ∈ P → x = 0) :
  is_maximal (comap C P : ideal R) :=
begin
  haveI hp'_prime : (P.comap C : ideal R).is_prime := comap_is_prime C P,
  obtain ⟨m, hm⟩ := submodule.nonzero_mem_of_bot_lt (bot_lt_of_maximal P polynomial_not_is_field),
  have : (m : polynomial R) ≠ 0, rwa [ne.def, submodule.coe_eq_zero],
  let φ : (P.comap C : ideal R).quotient →+* P.quotient := quotient_map P C le_rfl,
  let M : submonoid (P.comap C : ideal R).quotient :=
    submonoid.powers ((m : polynomial R).map (quotient.mk (P.comap C : ideal R))).leading_coeff,
  rw ← bot_quotient_is_maximal_iff at hP ⊢,
  have hp0 : ((m : polynomial R).map (quotient.mk (P.comap C : ideal R))).leading_coeff ≠ 0 :=
    λ hp0', this $ map_injective (quotient.mk (P.comap C : ideal R))
      ((quotient.mk (P.comap C : ideal R)).injective_iff.2 (λ x hx,
      by rwa [quotient.eq_zero_iff_mem, (by rwa eq_bot_iff : (P.comap C : ideal R) = ⊥)] at hx))
      (by simpa only [leading_coeff_eq_zero, map_zero] using hp0'),
  let ϕ : localization_map M (localization M) := localization.of M,
  have hM : (0 : ((P.comap C : ideal R)).quotient) ∉ M := λ ⟨n, hn⟩, hp0 (pow_eq_zero hn),
  suffices : (⊥ : ideal (localization M)).is_maximal,
  { rw ← ϕ.comap_map_of_is_prime_disjoint ⊥ bot_prime (λ x hx, hM (hx.2 ▸ hx.1)),
    refine ((is_maximal_iff_is_maximal_disjoint ϕ _).mp _).1,
    rwa map_bot },
  let M' : submonoid P.quotient := M.map φ,
  have hM' : (0 : P.quotient) ∉ M' :=
    λ ⟨z, hz⟩, hM (quotient_map_injective (trans hz.2 φ.map_zero.symm) ▸ hz.1),
  letI : integral_domain (localization M') :=
    localization_map.integral_domain_localization (le_non_zero_divisors_of_domain hM'),
  let ϕ' : localization_map (M.map ↑φ) (localization (M.map ↑φ)) := localization.of (M.map ↑φ),
  suffices : (⊥ : ideal (localization M')).is_maximal,
  { rw le_antisymm bot_le (comap_bot_le_of_injective _ (map_injective_of_injective _
      quotient_map_injective M ϕ ϕ' (le_non_zero_divisors_of_domain hM'))),
    refine is_maximal_comap_of_is_integral_of_is_maximal' _ _ ⊥ this,
    refine is_integral_localization_map_polynomial_quotient P _ (submodule.coe_mem m) ϕ ϕ', },
  rw (map_bot.symm : (⊥ : ideal (localization M')) = map ϕ'.to_map ⊥),
  refine map.is_maximal ϕ'.to_map (localization_map_bijective_of_field hM' _ ϕ') hP,
  rwa [← quotient.maximal_ideal_iff_is_field_quotient, ← bot_quotient_is_maximal_iff],
end

/-- Used to bootstrap the more general `quotient_mk_comp_C_is_integral_of_jacobson` -/
private lemma quotient_mk_comp_C_is_integral_of_jacobson' (hR : is_jacobson R)
  (hP' : ∀ (x : R), C x ∈ P → x = 0) :
  ((quotient.mk P).comp C : R →+* P.quotient).is_integral :=
begin
  refine (is_integral_quotient_map_iff _).mp _,
  let P' : ideal R := P.comap C,
  obtain ⟨pX, hpX, hp0⟩ :=
    exists_nonzero_mem_of_ne_bot (ne_of_lt (bot_lt_of_maximal P polynomial_not_is_field)).symm hP',
  let M : submonoid P'.quotient := submonoid.powers (pX.map (quotient.mk P')).leading_coeff,
  let φ : P'.quotient →+* P.quotient := quotient_map P C le_rfl,
  let ϕ' : localization_map (M.map ↑φ) (localization (M.map ↑φ)) := localization.of (M.map ↑φ),
  haveI hp'_prime : P'.is_prime := comap_is_prime C P,
  have hM : (0 : P'.quotient) ∉ M := λ ⟨n, hn⟩, hp0 $ leading_coeff_eq_zero.mp (pow_eq_zero hn),
  refine ((quotient_map P C le_rfl).is_integral_tower_bot_of_is_integral
    (localization.of (M.map ↑(quotient_map P C le_rfl))).to_map _ _),
  { refine ϕ'.injective (le_non_zero_divisors_of_domain (λ hM', hM _)),
    exact (let ⟨z, zM, z0⟩ := hM' in (quotient_map_injective (trans z0 φ.map_zero.symm)) ▸ zM) },
  { let ϕ : localization_map M (localization M) := localization.of M,
    rw ← (ϕ.map_comp _),
    refine ring_hom.is_integral_trans ϕ.to_map
      (ϕ.map (M.mem_map_of_mem (φ : P'.quotient →* P.quotient)) ϕ') _ _,
    { exact ϕ.to_map.is_integral_of_surjective (localization_map_bijective_of_field hM
        ((quotient.maximal_ideal_iff_is_field_quotient _).mp
        (is_maximal_comap_C_of_is_maximal P hP')) _).2 },
    { exact is_integral_localization_map_polynomial_quotient P pX hpX _ _ } }
end

/-- If `R` is a Jacobson ring, and `P` is a maximal ideal of `polynomial R`,
  then `R → (polynomial R)/P` is an integral map. -/
lemma quotient_mk_comp_C_is_integral_of_jacobson :
  ((quotient.mk P).comp C : R →+* P.quotient).is_integral :=
begin
  let P' : ideal R := P.comap C,
  haveI : P'.is_prime := comap_is_prime C P,
  let f : polynomial R →+* polynomial P'.quotient := polynomial.map_ring_hom (quotient.mk P'),
  have hf : function.surjective f := map_surjective (quotient.mk P') quotient.mk_surjective,
  have hPJ : P = (P.map f).comap f,
  { rw comap_map_of_surjective _ hf,
    refine le_antisymm (le_sup_left_of_le le_rfl) (sup_le le_rfl _),
    refine λ p hp, polynomial_mem_ideal_of_coeff_mem_ideal P p (λ n, quotient.eq_zero_iff_mem.mp _),
    simpa only [coeff_map, coe_map_ring_hom] using (polynomial.ext_iff.mp hp) n },
  refine ring_hom.is_integral_tower_bot_of_is_integral _ _ (injective_quotient_le_comap_map P) _,
  rw ← quotient_mk_maps_eq,
  refine ring_hom.is_integral_trans _ _
    ((quotient.mk P').is_integral_of_surjective quotient.mk_surjective) _,
  apply quotient_mk_comp_C_is_integral_of_jacobson' _ _ (λ x hx, _),
  any_goals { exact ideal.is_jacobson_quotient },
  { exact or.rec_on (map_eq_top_or_is_maximal_of_surjective f hf hP)
    (λ h, absurd (trans (h ▸ hPJ : P = comap f ⊤) comap_top : P = ⊤) hP.ne_top) id },
  { obtain ⟨z, rfl⟩ := quotient.mk_surjective x,
    rwa [quotient.eq_zero_iff_mem, mem_comap, hPJ, mem_comap, coe_map_ring_hom, map_C] }
end

lemma is_maximal_comap_C_of_is_jacobson : (P.comap (C : R →+* polynomial R)).is_maximal :=
begin
  rw [← @mk_ker _ _ P, ring_hom.ker_eq_comap_bot, comap_comap],
  exact is_maximal_comap_of_is_integral_of_is_maximal' _
    (quotient_mk_comp_C_is_integral_of_jacobson P) ⊥ ((bot_quotient_is_maximal_iff _).mpr hP),
end

omit P hP

lemma comp_C_integral_of_surjective_of_jacobson
  {S : Type*} [field S] (f : (polynomial R) →+* S) (hf : function.surjective f) :
  (f.comp C).is_integral :=
begin
  haveI : (f.ker).is_maximal := @comap_is_maximal_of_surjective _ _ _ _ f ⊥ hf bot_is_maximal,
  let g : f.ker.quotient →+* S := ideal.quotient.lift f.ker f (λ _ h, h),
  have hfg : (g.comp (quotient.mk f.ker)) = f := ring_hom_ext' rfl rfl,
  rw [← hfg, ring_hom.comp_assoc],
  refine ring_hom.is_integral_trans _ g (quotient_mk_comp_C_is_integral_of_jacobson f.ker)
    (g.is_integral_of_surjective _), --(quotient.lift_surjective f.ker f _ hf)),
  rw [← hfg] at hf,
  exact function.surjective.of_comp hf,
end

end integral_domain

end polynomial

namespace mv_polynomial
open mv_polynomial ring_hom

lemma is_jacobson_mv_polynomial_fin {R : Type*} [comm_ring R] [H : is_jacobson R] :
  ∀ (n : ℕ), is_jacobson (mv_polynomial (fin n) R)
| 0 := ((is_jacobson_iso ((ring_equiv_of_equiv R
  (equiv.equiv_pempty $ fin.elim0)).trans (pempty_ring_equiv R))).mpr H)
| (n+1) := (is_jacobson_iso (fin_succ_equiv R n)).2
  (polynomial.is_jacobson_polynomial_iff_is_jacobson.2 (is_jacobson_mv_polynomial_fin n))

/-- General form of the nullstellensatz for Jacobson rings, since in a Jacobson ring we have
  `Inf {P maximal | P ≥ I} = Inf {P prime | P ≥ I} = I.radical`. Fields are always Jacobson,
  and in that special case this is (most of) the classical Nullstellensatz,
  since `I(V(I))` is the intersection of maximal ideals containing `I`, which is then `I.radical` -/
instance {R : Type*} [comm_ring R] {ι : Type*} [fintype ι] [is_jacobson R] :
  is_jacobson (mv_polynomial ι R) :=
begin
  haveI := classical.dec_eq ι,
  obtain ⟨e⟩ := fintype.equiv_fin ι,
  rw is_jacobson_iso (ring_equiv_of_equiv R e),
  exact is_jacobson_mv_polynomial_fin _
end

variables {n : ℕ}

lemma quotient_mk_comp_C_is_integral_of_jacobson {R : Type*} [integral_domain R] [is_jacobson R]
  (P : ideal (mv_polynomial (fin n) R)) [P.is_maximal] :
  ((quotient.mk P).comp mv_polynomial.C : R →+* P.quotient).is_integral :=
begin
  unfreezingI {induction n with n IH},
  { refine ring_hom.is_integral_of_surjective _ (function.surjective.comp quotient.mk_surjective _),
    exact C_surjective_fin_0 },
  { rw [← fin_succ_equiv_comp_C_eq_C, ← ring_hom.comp_assoc, ← ring_hom.comp_assoc,
      ← quotient_map_comp_mk le_rfl, ring_hom.comp_assoc (polynomial.C),
      ← quotient_map_comp_mk le_rfl, ring_hom.comp_assoc, ring_hom.comp_assoc,
      ← quotient_map_comp_mk le_rfl, ← ring_hom.comp_assoc (quotient.mk _)],
    refine ring_hom.is_integral_trans _ _ _ _,
    { refine ring_hom.is_integral_trans _ _ (is_integral_of_surjective _ quotient.mk_surjective) _,
      refine ring_hom.is_integral_trans _ _ _ _,
      { apply (is_integral_quotient_map_iff _).mpr (IH _),
        apply polynomial.is_maximal_comap_C_of_is_jacobson _,
        { exact mv_polynomial.is_jacobson_mv_polynomial_fin n },
        { apply comap_is_maximal_of_surjective,
          exact (fin_succ_equiv R n).symm.surjective } },
      { refine (is_integral_quotient_map_iff _).mpr _,
        rw ← quotient_map_comp_mk le_rfl,
        refine ring_hom.is_integral_trans _ _ _ ((is_integral_quotient_map_iff _).mpr _),
        { exact ring_hom.is_integral_of_surjective _ quotient.mk_surjective },
        { apply polynomial.quotient_mk_comp_C_is_integral_of_jacobson _,
          { exact mv_polynomial.is_jacobson_mv_polynomial_fin n },
          { exact comap_is_maximal_of_surjective _ (fin_succ_equiv R n).symm.surjective } } } },
    { refine (is_integral_quotient_map_iff _).mpr _,
      refine ring_hom.is_integral_trans _ _ _ (is_integral_of_surjective _ quotient.mk_surjective),
      exact ring_hom.is_integral_of_surjective _ (fin_succ_equiv R n).symm.surjective } }
end

lemma comp_C_integral_of_surjective_of_jacobson {R : Type*} [integral_domain R] [is_jacobson R]
  {σ : Type*} [fintype σ] {S : Type*} [field S] (f : mv_polynomial σ R →+* S)
  (hf : function.surjective f) : (f.comp C).is_integral :=
begin
  haveI := classical.dec_eq σ,
  obtain ⟨e⟩ := fintype.equiv_fin σ,
  let f' : mv_polynomial (fin _) R →+* S := f.comp ↑(ring_equiv_of_equiv R e.symm),
  have hf' : function.surjective f' :=
    ((function.surjective.comp hf (ring_equiv_of_equiv R e.symm).surjective)),
  have : (f'.comp C).is_integral,
  { haveI : (f'.ker).is_maximal := @comap_is_maximal_of_surjective _ _ _ _ f' ⊥ hf' bot_is_maximal,
    let g : f'.ker.quotient →+* S := ideal.quotient.lift f'.ker f' (λ _ h, h),
    have hfg : (g.comp (quotient.mk f'.ker)) = f' := ring_hom_ext (λ r, rfl) (λ i, rfl),
    rw [← hfg, ring_hom.comp_assoc],
    refine ring_hom.is_integral_trans _ g (quotient_mk_comp_C_is_integral_of_jacobson f'.ker)
      (g.is_integral_of_surjective _),
    rw ← hfg at hf',
    exact function.surjective.of_comp hf' },
  rw ring_hom.comp_assoc at this,
  convert this,
  refine ring_hom.ext (λ x, (rename_C _ _).symm),
end

end mv_polynomial

end ideal<|MERGE_RESOLUTION|>--- conflicted
+++ resolved
@@ -353,14 +353,9 @@
   (P : ideal (polynomial R)) [is_prime P] (hP : ∀ (x : R), C x ∈ P → x = 0) :
   P.jacobson = P :=
 begin
-<<<<<<< HEAD
-  by_cases hP : (P = ⊥),
-  { exact hP.symm ▸ jacobson_bot_polynomial_of_jacobson_bot
+  by_cases Pb : (P = ⊥),
+  { exact Pb.symm ▸ jacobson_bot_polynomial_of_jacobson_bot
       (hR.out radical_bot_of_integral_domain) },
-=======
-  by_cases Pb : (P = ⊥),
-  { exact Pb.symm ▸ jacobson_bot_polynomial_of_jacobson_bot (hR ⊥ radical_bot_of_integral_domain) },
->>>>>>> bb15b1ce
   { refine jacobson_eq_iff_jacobson_quotient_eq_bot.mpr _,
     haveI : (P.comap (C : R →+* polynomial R)).is_prime := comap_is_prime C P,
     obtain ⟨p, pP, p0⟩ := exists_nonzero_mem_of_ne_bot Pb hP,

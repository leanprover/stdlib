--- conflicted
+++ resolved
@@ -629,13 +629,8 @@
 end
 
 lemma comp_C_integral_of_surjective_of_jacobson {R : Type*} [integral_domain R] [is_jacobson R]
-<<<<<<< HEAD
   {σ : Type*} [fintype σ] {S : Type*} [field S] (f : mv_polynomial σ R →+* S)
   (hf : function.surjective f) : (f.comp C).is_integral :=
-=======
-  {S : Type*} [field S] (f : (mv_polynomial (fin n) R) →+* S) (hf : function.surjective f) :
-  (f.comp C).is_integral :=
->>>>>>> e5f9409c
 begin
   haveI := classical.dec_eq σ,
   obtain ⟨e⟩ := fintype.equiv_fin σ,

--- conflicted
+++ resolved
@@ -907,11 +907,7 @@
     rw [← g.map_one, ← sub_eq_zero, ← g.map_sub, ← g.mem_ker],
     apply hg,
     rw [f.mem_ker, f.map_sub, sub_eq_zero, f.map_one],
-<<<<<<< HEAD
-    rw classical.some_spec (hf 1)
-=======
     exact classical.some_spec (hf 1)
->>>>>>> 7a48761e
   end,
   map_mul' :=
   begin

/-
Copyright (c) 2018 Kenny Lau. All rights reserved.
Released under Apache 2.0 license as described in the file LICENSE.
Authors: Kenny Lau, Mario Carneiro, Johan Commelin
-/
import ring_theory.ideal_operations

universes u v

local attribute [instance, priority 10] is_ring_hom.comp

namespace localization
variables (α : Type u) [comm_ring α] (S : set α)

def r (x y : α × S) : Prop :=
∃ t ∈ S, ((x.2 : α) * y.1 - y.2 * x.1) * t = 0

local infix ≈ := r α S

theorem symm (x y : α × S) : x ≈ y → y ≈ x :=
λ ⟨t, hts, ht⟩, ⟨t, hts, by rw [← neg_sub, ← neg_mul_eq_neg_mul, ht, neg_zero]⟩

variable [is_submonoid S]

section
variables {α S}
theorem r_of_eq {a₀ a₁ : α × S} (h : (a₀.2 : α) * a₁.1 = a₁.2 * a₀.1) : a₀ ≈ a₁ :=
⟨1, is_submonoid.one_mem, by rw [h, sub_self, mul_one]⟩
end

theorem refl (x : α × S) : x ≈ x := r_of_eq rfl

theorem trans : ∀ (x y z : α × S), x ≈ y → y ≈ z → x ≈ z :=
λ ⟨r₁, s₁, hs₁⟩ ⟨r₂, s₂, hs₂⟩ ⟨r₃, s₃, hs₃⟩ ⟨t, hts, ht⟩ ⟨t', hts', ht'⟩,
⟨s₂ * t' * t, is_submonoid.mul_mem (is_submonoid.mul_mem hs₂ hts') hts,
  calc (s₁ * r₃ - s₃ * r₁) * (s₂ * t' * t) =
    t' * s₃ * ((s₁ * r₂ - s₂ * r₁) * t) + t * s₁ * ((s₂ * r₃ - s₃ * r₂) * t') : by ring
    ... = 0 : by simp only [subtype.coe_mk] at ht ht'; rw [ht, ht']; simp⟩

instance : setoid (α × S) :=
⟨r α S, refl α S, symm α S, trans α S⟩

end localization

/-- The localization of a ring at a submonoid:
 the elements of the submonoid become invertible in the localization.-/
def localization (α : Type u) [comm_ring α] (S : set α) [is_submonoid S] :=
quotient $ localization.setoid α S

namespace localization
variables (α : Type u) [comm_ring α] (S : set α) [is_submonoid S]

instance : has_add (localization α S) :=
⟨quotient.lift₂
  (λ x y : α × S, (⟦⟨x.2 * y.1 + y.2 * x.1, x.2 * y.2⟩⟧ : localization α S)) $
  λ ⟨r₁, s₁, hs₁⟩ ⟨r₂, s₂, hs₂⟩ ⟨r₃, s₃, hs₃⟩ ⟨r₄, s₄, hs₄⟩ ⟨t₅, hts₅, ht₅⟩ ⟨t₆, hts₆, ht₆⟩,
  quotient.sound ⟨t₆ * t₅, is_submonoid.mul_mem hts₆ hts₅,
    calc (s₁ * s₂ * (s₃ * r₄ + s₄ * r₃) - s₃ * s₄ * (s₁ * r₂ + s₂ * r₁)) * (t₆ * t₅) =
      s₁ * s₃ * ((s₂ * r₄ - s₄ * r₂) * t₆) * t₅ + s₂ * s₄ * ((s₁ * r₃ - s₃ * r₁) * t₅) * t₆ : by ring
      ... = 0 : by simp only [subtype.coe_mk] at ht₅ ht₆; rw [ht₆, ht₅]; simp⟩⟩

instance : has_neg (localization α S) :=
⟨quotient.lift (λ x : α × S, (⟦⟨-x.1, x.2⟩⟧ : localization α S)) $
  λ ⟨r₁, s₁, hs₁⟩ ⟨r₂, s₂, hs₂⟩ ⟨t, hts, ht⟩,
  quotient.sound ⟨t, hts,
    calc (s₁ * -r₂ - s₂ * -r₁) * t = -((s₁ * r₂ - s₂ * r₁) * t) : by ring
      ... = 0 : by simp only [subtype.coe_mk] at ht; rw ht; simp⟩⟩

instance : has_mul (localization α S) :=
⟨quotient.lift₂
  (λ x y : α × S, (⟦⟨x.1 * y.1, x.2 * y.2⟩⟧ : localization α S)) $
  λ ⟨r₁, s₁, hs₁⟩ ⟨r₂, s₂, hs₂⟩ ⟨r₃, s₃, hs₃⟩ ⟨r₄, s₄, hs₄⟩ ⟨t₅, hts₅, ht₅⟩ ⟨t₆, hts₆, ht₆⟩,
  quotient.sound ⟨t₆ * t₅, is_submonoid.mul_mem hts₆ hts₅,
    calc ((s₁ * s₂) * (r₃ * r₄) - (s₃ * s₄) * (r₁ * r₂)) * (t₆ * t₅) =
      t₆ * ((s₁ * r₃ - s₃ * r₁) * t₅) * r₂ * s₄ + t₅ * ((s₂ * r₄ - s₄ * r₂) * t₆) * r₃ * s₁ :
        by ring
      ... = 0 : by simp only [subtype.coe_mk] at ht₅ ht₆; rw [ht₅, ht₆]; simp⟩⟩

variables {α S}

def mk (r : α) (s : S) : localization α S := ⟦(r, s)⟧

/-- The natural map from the ring to the localization.-/
def of (r : α) : localization α S := mk r 1

instance : comm_ring (localization α S) :=
by refine
{ add            := has_add.add,
  add_assoc      := λ m n k, quotient.induction_on₃ m n k _,
  zero           := of 0,
  zero_add       := quotient.ind _,
  add_zero       := quotient.ind _,
  neg            := has_neg.neg,
  add_left_neg   := quotient.ind _,
  add_comm       := quotient.ind₂ _,
  mul            := has_mul.mul,
  mul_assoc      := λ m n k, quotient.induction_on₃ m n k _,
  one            := of 1,
  one_mul        := quotient.ind _,
  mul_one        := quotient.ind _,
  left_distrib   := λ m n k, quotient.induction_on₃ m n k _,
  right_distrib  := λ m n k, quotient.induction_on₃ m n k _,
  mul_comm       := quotient.ind₂ _ };
{ intros,
  try {rcases a with ⟨r₁, s₁, hs₁⟩},
  try {rcases b with ⟨r₂, s₂, hs₂⟩},
  try {rcases c with ⟨r₃, s₃, hs₃⟩},
  refine (quotient.sound $ r_of_eq _),
  simp only [is_submonoid.coe_mul, is_submonoid.coe_one, subtype.coe_mk],
  ring }

instance : inhabited (localization α S) := ⟨0⟩

instance of.is_ring_hom : is_ring_hom (of : α → localization α S) :=
{ map_add := λ x y, quotient.sound $ by simp [add_comm],
  map_mul := λ x y, quotient.sound $ by simp [add_comm],
  map_one := rfl }

variables {S}

instance : has_coe_t α (localization α S) := ⟨of⟩ -- note [use has_coe_t]

instance coe.is_ring_hom : is_ring_hom (coe : α → localization α S) :=
localization.of.is_ring_hom

/-- The natural map from the submonoid to the unit group of the localization.-/
def to_units (s : S) : units (localization α S) :=
{ val := s,
  inv := mk 1 s,
  val_inv := quotient.sound $ r_of_eq $ mul_assoc _ _ _,
  inv_val := quotient.sound $ r_of_eq $ show s.val * 1 * 1 = 1 * (1 * s.val), by simp }

@[simp] lemma to_units_coe (s : S) :
  ((to_units s) : localization α S) = ((s : α) : localization α S) := rfl

section
variables (α S) (x y : α) (n : ℕ)
@[simp] lemma of_zero : (of 0 : localization α S) = 0 := rfl
@[simp] lemma of_one : (of 1 : localization α S) = 1 := rfl
@[simp] lemma of_add : (of (x + y) : localization α S) = of x + of y :=
by apply is_ring_hom.map_add

@[simp] lemma of_sub : (of (x - y) : localization α S) = of x - of y :=
by apply is_ring_hom.map_sub

@[simp] lemma of_mul : (of (x * y) : localization α S) = of x * of y :=
by apply is_ring_hom.map_mul

@[simp] lemma of_neg : (of (-x) : localization α S) = -of x :=
by apply is_ring_hom.map_neg

@[simp] lemma of_pow : (of (x ^ n) : localization α S) = (of x) ^ n :=
by apply is_semiring_hom.map_pow

@[simp] lemma of_is_unit' (s ∈ S) : is_unit (of s : localization α S) :=
is_unit_unit $ to_units ⟨s, ‹s ∈ S›⟩

@[simp] lemma of_is_unit (s : S) : is_unit (of s : localization α S) :=
is_unit_unit $ to_units s

@[simp] lemma coe_zero : ((0 : α) : localization α S) = 0 := rfl
@[simp] lemma coe_one : ((1 : α) : localization α S) = 1 := rfl
@[simp] lemma coe_add : (↑(x + y) : localization α S) = x + y := of_add _ _ _ _
@[simp] lemma coe_sub : (↑(x - y) : localization α S) = x - y := of_sub _ _ _ _
@[simp] lemma coe_mul : (↑(x * y) : localization α S) = x * y := of_mul _ _ _ _
@[simp] lemma coe_neg : (↑(-x) : localization α S) = -x := of_neg _ _ _
@[simp] lemma coe_pow : (↑(x ^ n) : localization α S) = x ^ n := of_pow _ _ _ _
@[simp] lemma coe_is_unit' (s ∈ S) : is_unit ((s : α) : localization α S) := of_is_unit' _ _ _ ‹s ∈ S›
@[simp] lemma coe_is_unit (s : S) : is_unit ((s : α) : localization α S) := of_is_unit _ _ _
end

lemma mk_self {x : α} {hx : x ∈ S} :
  (mk x ⟨x, hx⟩ : localization α S) = 1 :=
quotient.sound ⟨1, is_submonoid.one_mem,
by simp only [subtype.coe_mk, is_submonoid.coe_one, mul_one, one_mul, sub_self]⟩

lemma mk_self' {s : S} :
  (mk s s : localization α S) = 1 :=
by cases s; exact mk_self

lemma mk_self'' {s : S} :
  (mk s.1 s : localization α S) = 1 :=
mk_self'

-- This lemma does not apply with simp, since (mk r s) simplifies to (r * s⁻¹).
-- However, it could apply with dsimp.
@[simp, nolint simp_nf]
lemma coe_mul_mk (x y : α) (s : S) :
  ↑x * mk y s = mk (x * y) s :=
quotient.sound $ r_of_eq $ by rw one_mul

lemma mk_eq_mul_mk_one (r : α) (s : S) :
  mk r s = r * mk 1 s :=
by rw [coe_mul_mk, mul_one]

-- This lemma does not apply with simp, since (mk r s) simplifies to (r * s⁻¹).
-- However, it could apply with dsimp.
@[simp, nolint simp_nf]
lemma mk_mul_mk (x y : α) (s t : S) :
  mk x s * mk y t = mk (x * y) (s * t) := rfl

lemma mk_mul_cancel_left (r : α) (s : S) :
  mk (↑s * r) s = r :=
by rw [mk_eq_mul_mk_one, mul_comm ↑s, coe_mul,
       mul_assoc, ← mk_eq_mul_mk_one, mk_self', mul_one]

lemma mk_mul_cancel_right (r : α) (s : S) :
  mk (r * s) s = r :=
by rw [mul_comm, mk_mul_cancel_left]

@[simp] lemma mk_eq (r : α) (s : S) :
  mk r s = r * ((to_units s)⁻¹ : units _) :=
quotient.sound $ by simp

@[elab_as_eliminator]
protected theorem induction_on {C : localization α S → Prop} (x : localization α S)
  (ih : ∀ r s, C (mk r s : localization α S)) : C x :=
by rcases x with ⟨r, s⟩; exact ih r s

section
variables {β : Type v} [comm_ring β] {T : set β} [is_submonoid T] (f : α → β) [is_ring_hom f]

@[elab_with_expected_type]
def lift' (g : S → units β) (hg : ∀ s, (g s : β) = f s) (x : localization α S) : β :=
quotient.lift_on x (λ p, f p.1 * ((g p.2)⁻¹ : units β)) $ λ ⟨r₁, s₁⟩ ⟨r₂, s₂⟩ ⟨t, hts, ht⟩,
show f r₁ * ↑(g s₁)⁻¹ = f r₂ * ↑(g s₂)⁻¹, from
calc  f r₁ * ↑(g s₁)⁻¹
    = (f r₁ * g s₂ + ((g s₁ * f r₂ - g s₂ * f r₁) * g ⟨t, hts⟩) * ↑(g ⟨t, hts⟩)⁻¹)
      * ↑(g s₁)⁻¹ * ↑(g s₂)⁻¹ :
  by simp only [hg, subtype.coe_mk, (is_ring_hom.map_mul f).symm, (is_ring_hom.map_sub f).symm,
                ht, is_ring_hom.map_zero f, zero_mul, add_zero];
     rw [is_ring_hom.map_mul f, ← hg, mul_right_comm,
         mul_assoc (f r₁), ← units.coe_mul, mul_inv_self];
     rw [units.coe_one, mul_one]
... = f r₂ * ↑(g s₂)⁻¹ :
  by rw [mul_assoc, mul_assoc, ← units.coe_mul, mul_inv_self, units.coe_one,
         mul_one, mul_comm ↑(g s₂), add_sub_cancel'_right];
     rw [mul_comm ↑(g s₁), ← mul_assoc, mul_assoc (f r₂), ← units.coe_mul,
         mul_inv_self, units.coe_one, mul_one]

instance lift'.is_ring_hom (g : S → units β) (hg : ∀ s, (g s : β) = f s) :
  is_ring_hom (localization.lift' f g hg) :=
{ map_one := have g 1 = 1, from units.ext (by rw hg; exact is_ring_hom.map_one f),
    show f 1 * ↑(g 1)⁻¹ = 1, by rw [this, one_inv, units.coe_one, mul_one, is_ring_hom.map_one f],
  map_mul := λ x y, localization.induction_on x $ λ r₁ s₁,
    localization.induction_on y $ λ r₂ s₂,
    have g (s₁ * s₂) = g s₁ * g s₂,
      from units.ext (by simp only [hg, units.coe_mul]; exact is_ring_hom.map_mul f),
    show _ * ↑(g (_ * _))⁻¹ = (_ * _) * (_ * _),
    by simp only [subtype.coe_mk, mul_one, one_mul, subtype.coe_eta, this, mul_inv_rev];
       rw [is_ring_hom.map_mul f, units.coe_mul, ← mul_assoc, ← mul_assoc];
       simp only [mul_right_comm],
  map_add := λ x y, localization.induction_on x $ λ r₁ s₁,
    localization.induction_on y $ λ r₂ s₂,
    have g (s₁ * s₂) = g s₁ * g s₂,
      from units.ext (by simp only [hg, units.coe_mul]; exact is_ring_hom.map_mul f),
    show _ * ↑(g (_ * _))⁻¹ = _ * _ + _ * _,
    by simp only [subtype.coe_mk, mul_one, one_mul, subtype.coe_eta, this, mul_inv_rev];
       simp only [is_ring_hom.map_mul f, is_ring_hom.map_add f, add_mul, (hg _).symm];
       simp only [mul_assoc, mul_comm, mul_left_comm, (units.coe_mul _ _).symm];
       rw [mul_inv_cancel_left, mul_left_comm, ← mul_assoc, mul_inv_cancel_right, add_comm] }

noncomputable def lift (h : ∀ s ∈ S, is_unit (f s)) :
  localization α S → β :=
localization.lift' f (λ s, classical.some $ h s.1 s.2)
  (λ s, by rw [← classical.some_spec (h s.1 s.2)]; refl)

instance lift.is_ring_hom (h : ∀ s ∈ S, is_unit (f s)) :
  is_ring_hom (lift f h) :=
lift'.is_ring_hom _ _ _

-- This lemma does not apply with simp, since (mk r s) simplifies to (r * s⁻¹).
-- However, it could apply with dsimp.
@[simp, nolint simp_nf]
lemma lift'_mk (g : S → units β) (hg : ∀ s, (g s : β) = f s) (r : α) (s : S) :
  lift' f g hg (mk r s) = f r * ↑(g s)⁻¹ := rfl

@[simp] lemma lift'_of (g : S → units β) (hg : ∀ s, (g s : β) = f s) (a : α) :
  lift' f g hg (of a) = f a :=
have g 1 = 1, from units.ext_iff.2 $ by simp [hg, is_ring_hom.map_one f],
by simp [lift', quotient.lift_on_beta, of, mk, this]

@[simp] lemma lift'_coe (g : S → units β) (hg : ∀ s, (g s : β) = f s) (a : α) :
  lift' f g hg a = f a := lift'_of _ _ _ _

@[simp] lemma lift_of (h : ∀ s ∈ S, is_unit (f s)) (a : α) :
  lift f h (of a) = f a := lift'_of _ _ _ _

@[simp] lemma lift_coe (h : ∀ s ∈ S, is_unit (f s)) (a : α) :
  lift f h a = f a := lift'_of _ _ _ _

@[simp] lemma lift'_comp_of (g : S → units β) (hg : ∀ s, (g s : β) = f s) :
  lift' f g hg ∘ of = f := funext $ λ a, lift'_of _ _ _ a

@[simp] lemma lift_comp_of (h : ∀ s ∈ S, is_unit (f s)) :
  lift f h ∘ of = f := lift'_comp_of _ _ _

@[simp] lemma lift'_apply_coe (f : localization α S → β) [is_ring_hom f]
  (g : S → units β) (hg : ∀ s, (g s : β) = f s) :
  lift' (λ a : α, f a) g hg = f :=
have g = (λ s, (units.map' f : units (localization α S) → units β) (to_units s)),
  from funext $ λ x, units.ext $ (hg x).symm ▸ rfl,
funext $ λ x, localization.induction_on x
  (λ r s, by subst this; rw [lift'_mk, ← (units.map' f).map_inv, units.coe_map'];
    simp [is_ring_hom.map_mul f])

@[simp] lemma lift_apply_coe (f : localization α S → β) [is_ring_hom f] :
  lift (λ a : α, f a)
    (λ s hs, is_unit.map' f (is_unit_unit (to_units ⟨s, hs⟩))) = f :=
by rw [lift, lift'_apply_coe]

/-- Function extensionality for localisations:
 two functions are equal if they agree on elements that are coercions.-/
protected lemma funext (f g : localization α S → β) [is_ring_hom f] [is_ring_hom g]
  (h : ∀ a : α, f a = g a) : f = g :=
begin
  rw [← lift_apply_coe f, ← lift_apply_coe g],
  congr' 1,
  exact funext h
end

variables {α S T}

def map (hf : ∀ s ∈ S, f s ∈ T) : localization α S → localization β T :=
lift' (of ∘ f) (to_units ∘ subtype.map f hf) (λ s, rfl)

instance map.is_ring_hom (hf : ∀ s ∈ S, f s ∈ T) : is_ring_hom (map f hf) :=
lift'.is_ring_hom _ _ _

@[simp] lemma map_of (hf : ∀ s ∈ S, f s ∈ T) (a : α) :
  map f hf (of a) = of (f a) := lift'_of _ _ _ _

@[simp] lemma map_coe (hf : ∀ s ∈ S, f s ∈ T) (a : α) :
  map f hf a = (f a) := lift'_of _ _ _ _

@[simp] lemma map_comp_of (hf : ∀ s ∈ S, f s ∈ T) :
  map f hf ∘ of = of ∘ f := funext $ λ a, map_of _ _ _

@[simp] lemma map_id : map id (λ s (hs : s ∈ S), hs) = id :=
localization.funext _ _ $ map_coe _ _

lemma map_comp_map {γ : Type*} [comm_ring γ]  (hf : ∀ s ∈ S, f s ∈ T) (U : set γ)
  [is_submonoid U] (g : β → γ) [is_ring_hom g] (hg : ∀ t ∈ T, g t ∈ U) :
  map g hg ∘ map f hf = map (λ x, g (f x)) (λ s hs, hg _ (hf _ hs)) :=
localization.funext _ _ $ by simp

lemma map_map {γ : Type*} [comm_ring γ]  (hf : ∀ s ∈ S, f s ∈ T) (U : set γ)
  [is_submonoid U] (g : β → γ) [is_ring_hom g] (hg : ∀ t ∈ T, g t ∈ U) (x) :
  map g hg (map f hf x) = map (λ x, g (f x)) (λ s hs, hg _ (hf _ hs)) x :=
congr_fun (map_comp_map _ _ _ _ _) x

def equiv_of_equiv (h₁ : α ≃+* β) (h₂ : h₁ '' S = T) :
  localization α S ≃+* localization β T :=
{ to_fun := map h₁ $ λ s hs, h₂ ▸ set.mem_image_of_mem _ hs,
  inv_fun := map h₁.symm $ λ t ht,
    by simp [h₁.image_eq_preimage, set.preimage, set.ext_iff, *] at *,
  left_inv := λ _, by simp only [map_map, h₁.symm_apply_apply]; erw map_id; refl,
  right_inv := λ _, by simp only [map_map, h₁.apply_symm_apply]; erw map_id; refl,
  map_mul' := λ _ _, is_ring_hom.map_mul _,
  map_add' := λ _ _, is_ring_hom.map_add _ }

end

section away
variables {β : Type v} [comm_ring β] (f : α → β) [is_ring_hom f]

@[reducible] def away (x : α) := localization α (powers x)

@[simp] def away.inv_self (x : α) : away x :=
mk 1 ⟨x, 1, pow_one x⟩

@[elab_with_expected_type]
noncomputable def away.lift {x : α} (hfx : is_unit (f x)) : away x → β :=
localization.lift' f (λ s, classical.some hfx ^ classical.some s.2) $ λ s,
by rw [units.coe_pow, ← classical.some_spec hfx,
       ← is_semiring_hom.map_pow f, classical.some_spec s.2]; refl

instance away.lift.is_ring_hom {x : α} (hfx : is_unit (f x)) :
  is_ring_hom (localization.away.lift f hfx) :=
lift'.is_ring_hom _ _ _

@[simp] lemma away.lift_of {x : α} (hfx : is_unit (f x)) (a : α) :
  away.lift f hfx (of a) = f a := lift'_of _ _ _ _

@[simp] lemma away.lift_coe {x : α} (hfx : is_unit (f x)) (a : α) :
  away.lift f hfx a = f a := lift'_of _ _ _ _

@[simp] lemma away.lift_comp_of {x : α} (hfx : is_unit (f x)) :
  away.lift f hfx ∘ of = f := lift'_comp_of _ _ _

noncomputable def away_to_away_right (x y : α) : away x → away (x * y) :=
localization.away.lift coe $
is_unit_of_mul_eq_one x (y * away.inv_self (x * y)) $
by rw [away.inv_self, coe_mul_mk, coe_mul_mk, mul_one, mk_self]

instance away_to_away_right.is_ring_hom (x y : α) :
  is_ring_hom (away_to_away_right x y) :=
away.lift.is_ring_hom _ _

end away

section at_prime

variables (P : ideal α) [hp : ideal.is_prime P]
include hp

instance prime.is_submonoid :
  is_submonoid (-P : set α) :=
{ one_mem := P.ne_top_iff_one.1 hp.1,
  mul_mem := λ x y hnx hny hxy, or.cases_on (hp.2 hxy) hnx hny }

@[reducible] def at_prime := localization α (-P)

instance at_prime.local_ring : local_ring (at_prime P) :=
local_of_nonunits_ideal
  (λ hze,
    let ⟨t, hts, ht⟩ := quotient.exact hze in
    hts $ have htz : t = 0, by simpa using ht,
      suffices (0:α) ∈ P, by rwa htz,
      P.zero_mem)
  (begin
    rintro ⟨⟨r₁, s₁, hs₁⟩⟩ ⟨⟨r₂, s₂, hs₂⟩⟩ hx hy hu,
    rcases is_unit_iff_exists_inv.1 hu with ⟨⟨⟨r₃, s₃, hs₃⟩⟩, hz⟩,
    rcases quotient.exact hz with ⟨t, hts, ht⟩,
    simp at ht,
    have : ∀ {r s hs}, (⟦⟨r, s, hs⟩⟧ : at_prime P) ∈ nonunits (at_prime P) → r ∈ P,
    { haveI := classical.dec,
      exact λ r s hs, not_imp_comm.1 (λ nr,
        is_unit_iff_exists_inv.2 ⟨⟦⟨s, r, nr⟩⟧,
          quotient.sound $ r_of_eq $ by simp [mul_comm]⟩) },
    have hr₃ := (hp.mem_or_mem_of_mul_eq_zero ht).resolve_right hts,
    have := (ideal.add_mem_iff_left _ _).1 hr₃,
    { exact not_or (mt hp.mem_or_mem (not_or hs₁ hs₂)) hs₃ (hp.mem_or_mem this) },
    { exact P.neg_mem (P.mul_mem_right
        (P.add_mem (P.mul_mem_left (this hy)) (P.mul_mem_left (this hx)))) }
  end)

end at_prime

variable (α)

def non_zero_divisors : set α := {x | ∀ z, z * x = 0 → z = 0}

instance non_zero_divisors.is_submonoid : is_submonoid (non_zero_divisors α) :=
{ one_mem := λ z hz, by rwa mul_one at hz,
  mul_mem := λ x₁ x₂ hx₁ hx₂ z hz,
    have z * x₁ * x₂ = 0, by rwa mul_assoc,
    hx₁ z $ hx₂ (z * x₁) this }

@[simp] lemma non_zero_divisors_one_val : (1 : non_zero_divisors α).val = 1 := rfl

/-- The field of fractions of an integral domain.-/
@[reducible] def fraction_ring := localization α (non_zero_divisors α)

namespace fraction_ring
open function
variables {β : Type u} [integral_domain β]

lemma eq_zero_of_ne_zero_of_mul_eq_zero {x y : β} :
  x ≠ 0 → y * x = 0 → y = 0 :=
λ hnx hxy, or.resolve_right (eq_zero_or_eq_zero_of_mul_eq_zero hxy) hnx

lemma mem_non_zero_divisors_iff_ne_zero {x : β} :
  x ∈ non_zero_divisors β ↔ x ≠ 0 :=
⟨λ hm hz, zero_ne_one (hm 1 $ by rw [hz, one_mul]).symm,
 λ hnx z, eq_zero_of_ne_zero_of_mul_eq_zero hnx⟩

variables (β) [de : decidable_eq β]
include de

def inv_aux (x : β × (non_zero_divisors β)) : fraction_ring β :=
if h : x.1 = 0 then 0 else ⟦⟨x.2, x.1, mem_non_zero_divisors_iff_ne_zero.mpr h⟩⟧

instance : has_inv (fraction_ring β) :=
⟨quotient.lift (inv_aux β) $
  λ ⟨r₁, s₁, hs₁⟩ ⟨r₂, s₂, hs₂⟩ ⟨t, hts, ht⟩,
  begin
    have hrs : s₁ * r₂ = 0 + s₂ * r₁,
      from sub_eq_iff_eq_add.1 (hts _ ht),
    by_cases hr₁ : r₁ = 0;
    by_cases hr₂ : r₂ = 0;
    simp [hr₁, hr₂] at hrs;
    simp only [inv_aux, hr₁, hr₂, dif_pos, dif_neg, not_false_iff, subtype.coe_mk, quotient.eq],
    { exfalso,
      exact mem_non_zero_divisors_iff_ne_zero.mp hs₁ hrs },
    { exfalso,
      exact mem_non_zero_divisors_iff_ne_zero.mp hs₂ hrs },
    { apply r_of_eq,
      simpa [mul_comm] using hrs.symm }
  end⟩

lemma mk_inv {r s} :
  (mk r s : fraction_ring β)⁻¹ =
  if h : r = 0 then 0 else ⟦⟨s, r, mem_non_zero_divisors_iff_ne_zero.mpr h⟩⟧ := rfl

lemma mk_inv' :
  ∀ (x : β × (non_zero_divisors β)), (⟦x⟧⁻¹ : fraction_ring β) =
  if h : x.1 = 0 then 0 else ⟦⟨x.2.val, x.1, mem_non_zero_divisors_iff_ne_zero.mpr h⟩⟧
| ⟨r,s,hs⟩ := rfl

instance : decidable_eq (fraction_ring β) :=
@quotient.decidable_eq (β × non_zero_divisors β) (localization.setoid β (non_zero_divisors β)) $
λ ⟨r₁, s₁, hs₁⟩ ⟨r₂, s₂, hs₂⟩, show decidable (∃ t ∈ non_zero_divisors β, (s₁ * r₂ - s₂ * r₁) * t = 0),
from decidable_of_iff (s₁ * r₂ - s₂ * r₁ = 0)
⟨λ H, ⟨1, λ y, (mul_one y).symm ▸ id, H.symm ▸ zero_mul _⟩,
λ ⟨t, ht1, ht2⟩, or.resolve_right (mul_eq_zero.1 ht2) $ λ ht,
  one_ne_zero (ht1 1 ((one_mul t).symm ▸ ht))⟩

instance : field (fraction_ring β) :=
by refine
{ inv            := has_inv.inv,
  zero_ne_one    := λ hzo,
    let ⟨t, hts, ht⟩ := quotient.exact hzo in
    zero_ne_one (by simpa using hts _ ht : 0 = 1),
  mul_inv_cancel := quotient.ind _,
  inv_zero := dif_pos rfl,
  .. localization.comm_ring };
{ intros x hnx,
  rcases x with ⟨x, z, hz⟩,
  have : x ≠ 0,
    from assume hx, hnx (quotient.sound $ r_of_eq $ by simp [hx]),
  simp only [has_inv.inv, inv_aux, quotient.lift_beta, dif_neg this],
  exact (quotient.sound $ r_of_eq $ by simp [mul_comm]) }

lemma mk_eq_div {r s} : (mk r s : fraction_ring β) = (r / s : fraction_ring β) :=
by simp [div_eq_mul_inv]

variables {β}

@[simp] lemma mk_eq_div' (x : β × (non_zero_divisors β)) :
  (⟦x⟧ : fraction_ring β) = ((x.1) / ((x.2).val) : fraction_ring β) :=
by erw ← mk_eq_div; cases x; refl

lemma eq_zero_of (x : β) (h : (of x : fraction_ring β) = 0) : x = 0 :=
begin
  rcases quotient.exact h with ⟨t, ht, ht'⟩,
  simpa [mem_non_zero_divisors_iff_ne_zero.mp ht] using ht'
end

omit de

lemma of.injective : function.injective (of : β → fraction_ring β) :=
(is_add_group_hom.injective_iff _).mpr $ by { classical, exact eq_zero_of }

section map
open function is_ring_hom
variables {A : Type u} [integral_domain A]
variables {B : Type v} [integral_domain B]
variables (f : A → B) [is_ring_hom f]

def map (hf : injective f) : fraction_ring A → fraction_ring B :=
localization.map f $ λ s h,
  by rw [mem_non_zero_divisors_iff_ne_zero, ← map_zero f, ne.def, hf.eq_iff];
    exact mem_non_zero_divisors_iff_ne_zero.1 h

@[simp] lemma map_of (hf : injective f) (a : A) : map f hf (of a) = of (f a) :=
localization.map_of _ _ _

@[simp] lemma map_coe (hf : injective f) (a : A) : map f hf a = f a :=
localization.map_coe _ _ _

@[simp] lemma map_comp_of (hf : injective f) :
  map f hf ∘ (of : A → fraction_ring A) = (of : B → fraction_ring B) ∘ f :=
localization.map_comp_of _ _

instance map.is_ring_hom (hf : injective f) : is_ring_hom (map f hf) :=
localization.map.is_ring_hom _ _

def equiv_of_equiv (h : A ≃+* B) : fraction_ring A ≃+* fraction_ring B :=
localization.equiv_of_equiv h
begin
  ext b,
  rw [h.image_eq_preimage, set.preimage, set.mem_set_of_eq,
    mem_non_zero_divisors_iff_ne_zero, mem_non_zero_divisors_iff_ne_zero, ne.def],
  exact h.symm.map_ne_zero_iff
end

end map

end fraction_ring

section ideals

theorem map_comap (J : ideal (localization α S)) :
  ideal.map (ring_hom.of coe) (ideal.comap (ring_hom.of (coe : α → localization α S)) J) = J :=
le_antisymm (ideal.map_le_iff_le_comap.2 (le_refl _)) $ λ x,
localization.induction_on x $ λ r s hJ, (submodule.mem_coe _).2 $
mul_one r ▸ coe_mul_mk r 1 s ▸ (ideal.mul_mem_right _ $ ideal.mem_map_of_mem $
have _ := @ideal.mul_mem_left (localization α S) _ _ s _ hJ,
by rwa [coe_coe, coe_mul_mk, mk_mul_cancel_left] at this)

def le_order_embedding :
  ((≤) : ideal (localization α S) → ideal (localization α S) → Prop) ≼o
  ((≤) : ideal α → ideal α → Prop) :=
{ to_fun := λ J, ideal.comap (ring_hom.of coe) J,
  inj'   := function.left_inverse.injective (map_comap α),
  ord'   := λ J₁ J₂, ⟨ideal.comap_mono, λ hJ,
    map_comap α J₁ ▸ map_comap α J₂ ▸ ideal.map_mono hJ⟩ }

end ideals

section module
/-! ### `module` section

  Localizations form an algebra over `α` induced by the embedding `coe : α → localization α S`.
-/


variables (α S)

<<<<<<< HEAD
instance : algebra α (localization α S) := (ring_hom.of coe).to_algebra' $ λ _, mul_comm _
=======
instance : algebra α (localization α S) := (ring_hom.of coe).to_algebra
>>>>>>> 52aa1281

lemma of_smul (c x : α) : (of (c • x) : localization α S) = c • of x :=
by { simp, refl }

lemma coe_smul (c x : α) : (coe (c • x) : localization α S) = c • coe x :=
of_smul α S c x

lemma coe_mul_eq_smul (c : α) (x : localization α S) : coe c * x = c • x :=
rfl

lemma mul_coe_eq_smul (c : α) (x : localization α S) : x * coe c = c • x :=
mul_comm x (coe c)

/-- The embedding `coe : α → localization α S` induces a linear map. -/
def lin_coe : α →ₗ[α] localization α S := ⟨coe, coe_add α S, coe_smul α S⟩

@[simp] lemma lin_coe_apply (a : α) : lin_coe α S a = coe a := rfl

instance coe_submodules : has_coe (ideal α) (submodule α (localization α S)) :=
⟨submodule.map (lin_coe _ _)⟩

@[simp] lemma of_id (a : α) : (algebra.of_id α (localization α S) : α → localization α S) a = ↑a :=
rfl

end module

section is_integer

/-- `a : localization α S` is an integer if it is an element of the original ring `α` -/
def is_integer (S : set α) [is_submonoid S] (a : localization α S) : Prop :=
a ∈ set.range (coe : α → localization α S)

lemma is_integer_coe (a : α) : is_integer α S a :=
⟨a, rfl⟩

lemma is_integer_add {a b} (ha : is_integer α S a) (hb : is_integer α S b) :
  is_integer α S (a + b) :=
begin
  rcases ha with ⟨a', ha⟩,
  rcases hb with ⟨b', hb⟩,
  use a' + b',
  rw [coe_add, ha, hb]
end

lemma is_integer_mul {a b} (ha : is_integer α S a) (hb : is_integer α S b) :
  is_integer α S (a * b) :=
begin
  rcases ha with ⟨a', ha⟩,
  rcases hb with ⟨b', hb⟩,
  use a' * b',
  rw [coe_mul, ha, hb]
end

lemma is_integer_smul {a : α} {b} (hb : is_integer α S b) :
  is_integer α S (a • b) :=
begin
  rcases hb with ⟨b', hb⟩,
  use a * b',
  rw [←hb, ←coe_smul, smul_eq_mul]
end

end is_integer

end localization<|MERGE_RESOLUTION|>--- conflicted
+++ resolved
@@ -608,11 +608,7 @@
 
 variables (α S)
 
-<<<<<<< HEAD
-instance : algebra α (localization α S) := (ring_hom.of coe).to_algebra' $ λ _, mul_comm _
-=======
 instance : algebra α (localization α S) := (ring_hom.of coe).to_algebra
->>>>>>> 52aa1281
 
 lemma of_smul (c x : α) : (of (c • x) : localization α S) = c • of x :=
 by { simp, refl }

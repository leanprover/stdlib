--- conflicted
+++ resolved
@@ -117,15 +117,9 @@
   (h : ∀ x y, f.to_map (x + y) = f.to_map x + f.to_map y) :
   localization_map M S :=
 { ..ring_hom.mk' f.to_monoid_hom h, ..f }
-<<<<<<< HEAD
 
 namespace localization_map
 
-=======
-
-namespace localization_map
-
->>>>>>> ccdf1d27
 variables (f : localization_map M S)
 
 /-- Short for `to_ring_hom`; used for applying a localization map as a function. -/
@@ -727,7 +721,6 @@
   mul_inv_cancel := φ.mul_inv_cancel,
   inv_zero := dif_pos rfl, ..φ.to_integral_domain }
 
-<<<<<<< HEAD
 variables {B : Type*} [integral_domain B] [field K] {L : Type*} [field L]
   (f : fraction_map A K) {g : A →+* L}
 
@@ -782,39 +775,6 @@
        mem_non_zero_divisors_iff_ne_zero, mem_non_zero_divisors_iff_ne_zero],
   exact h.symm.map_ne_zero_iff
 end
-
-end fraction_map
-
-variables (A)
-
-/-- The fraction field of an integral domain as a quotient type. -/
-@[reducible] def fraction_ring := localization (non_zero_divisors A)
-
-/-- Natural hom sending `x : A`, `A` an integral domain, to the equivalence class of
-`(x, 1)` in the field of fractions of `A`. -/
-def of : fraction_map A (localization (non_zero_divisors A)) :=
-localization.of (non_zero_divisors A)
-
-namespace fraction_ring
-
-variables {A}
-
-noncomputable instance : field (fraction_ring A) :=
-(of A).to_field
-
-@[simp] lemma mk_eq_div {r s} : (localization.mk r s : fraction_ring A) =
-  ((of A).to_map r / (of A).to_map s : fraction_ring A) :=
-by erw [localization.mk_eq_mk', (of A).mk'_eq_div]
-
-/-- Given an integral domain `A` and a localization map to a field of fractions
-`f : A →+* K`, we get an isomorphism between the field of fractions of `A` as a quotient
-type and `K`. -/
-noncomputable def field_equiv_of_quotient {K : Type*} [field K] (f : fraction_map A K) :
-  fraction_ring A ≃+* K :=
-localization.ring_equiv_of_quotient f
-
-end fraction_ring
-=======
 /-- The cast from `int` to `rat` as a `fraction_map`. -/
 def int.fraction_map : fraction_map ℤ ℚ :=
 { to_fun := coe,
@@ -842,4 +802,33 @@
   ..int.cast_ring_hom ℚ }
 
 end fraction_map
->>>>>>> ccdf1d27
+
+variables (A)
+
+/-- The fraction field of an integral domain as a quotient type. -/
+@[reducible] def fraction_ring := localization (non_zero_divisors A)
+
+/-- Natural hom sending `x : A`, `A` an integral domain, to the equivalence class of
+`(x, 1)` in the field of fractions of `A`. -/
+def of : fraction_map A (localization (non_zero_divisors A)) :=
+localization.of (non_zero_divisors A)
+
+namespace fraction_ring
+
+variables {A}
+
+noncomputable instance : field (fraction_ring A) :=
+(of A).to_field
+
+@[simp] lemma mk_eq_div {r s} : (localization.mk r s : fraction_ring A) =
+  ((of A).to_map r / (of A).to_map s : fraction_ring A) :=
+by erw [localization.mk_eq_mk', (of A).mk'_eq_div]
+
+/-- Given an integral domain `A` and a localization map to a field of fractions
+`f : A →+* K`, we get an isomorphism between the field of fractions of `A` as a quotient
+type and `K`. -/
+noncomputable def field_equiv_of_quotient {K : Type*} [field K] (f : fraction_map A K) :
+  fraction_ring A ≃+* K :=
+localization.ring_equiv_of_quotient f
+
+end fraction_ring
/-
Copyright (c) 2018 Kenny Lau. All rights reserved.
Released under Apache 2.0 license as described in the file LICENSE.
Authors: Kenny Lau, Mario Carneiro, Johan Commelin, Amelia Livingston
-/

import data.equiv.ring
import group_theory.monoid_localization
import ring_theory.ideal.operations
import ring_theory.algebraic
import ring_theory.integral_closure
import ring_theory.non_zero_divisors
import category_theory.eq_to_hom

/-!
# Localizations of commutative rings

We characterize the localization of a commutative ring `R` at a submonoid `M` up to
isomorphism; that is, a commutative ring `S` is the localization of `R` at `M` iff we can find a
ring homomorphism `f : R →+* S` satisfying 3 properties:
1. For all `y ∈ M`, `f y` is a unit;
2. For all `z : S`, there exists `(x, y) : R × M` such that `z * f y = f x`;
3. For all `x, y : R`, `f x = f y` iff there exists `c ∈ M` such that `x * c = y * c`.

Given such a localization map `f : R →+* S`, we can define the surjection
`localization_map.mk'` sending `(x, y) : R × M` to `f x * (f y)⁻¹`, and
`localization_map.lift`, the homomorphism from `S` induced by a homomorphism from `R` which maps
elements of `M` to invertible elements of the codomain. Similarly, given commutative rings
`P, Q`, a submonoid `T` of `P` and a localization map for `T` from `P` to `Q`, then a homomorphism
`g : R →+* P` such that `g(M) ⊆ T` induces a homomorphism of localizations,
`localization_map.map`, from `S` to `Q`.
We treat the special case of localizing away from an element in the sections `away_map` and `away`.

We show the localization as a quotient type, defined in `group_theory.monoid_localization` as
`submonoid.localization`, is a `comm_ring` and that the natural ring hom
`of : R →+* localization M` is a localization map.

We show that a localization at the complement of a prime ideal is a local ring.

We prove some lemmas about the `R`-algebra structure of `S`.

When `R` is an integral domain, we define `fraction_map R K` as an abbreviation for
`localization (non_zero_divisors R) K`, the natural map to `R`'s field of fractions.

We show that a `comm_ring` `K` which is the localization of an integral domain `R` at `R \ {0}`
is a field. We use this to show the field of fractions as a quotient type, `fraction_ring`, is
a field.

## Implementation notes

In maths it is natural to reason up to isomorphism, but in Lean we cannot naturally `rewrite` one
structure with an isomorphic one; one way around this is to isolate a predicate characterizing
a structure up to isomorphism, and reason about things that satisfy the predicate.

A ring localization map is defined to be a localization map of the underlying `comm_monoid` (a
`submonoid.localization_map`) which is also a ring hom. To prove most lemmas about a
`localization_map` `f` in this file we invoke the corresponding proof for the underlying
`comm_monoid` localization map `f.to_localization_map`, which can be found in
`group_theory.monoid_localization` and the namespace `submonoid.localization_map`.

To apply a localization map `f` as a function, we use `f.to_map`, as coercions don't work well for
this structure.

To reason about the localization as a quotient type, use `mk_eq_of_mk'` and associated lemmas.
These show the quotient map `mk : R → M → localization M` equals the surjection
`localization_map.mk'` induced by the map `of : localization_map M (localization M)`
(where `of` establishes the localization as a quotient type satisfies the characteristic
predicate). The lemma `mk_eq_of_mk'` hence gives you access to the results in the rest of the file,
which are about the `localization_map.mk'` induced by any localization map.

We define a copy of the localization map `f`'s codomain `S` carrying the data of `f` so that
instances on `S` induced by `f` can 'know' the map needed to induce the instance.

The proof that "a `comm_ring` `K` which is the localization of an integral domain `R` at `R \ {0}`
is a field" is a `def` rather than an `instance`, so if you want to reason about a field of
fractions `K`, assume `[field K]` instead of just `[comm_ring K]`.

## Tags
localization, ring localization, commutative ring localization, characteristic predicate,
commutative ring, field of fractions
-/
variables {R : Type*} [comm_ring R] (M : submonoid R) (S : Type*) [comm_ring S]
          {P : Type*} [comm_ring P]

open function
open_locale big_operators

set_option old_structure_cmd true

/-- The type of ring homomorphisms satisfying the characteristic predicate: if `f : R →+* S`
satisfies this predicate, then `S` is isomorphic to the localization of `R` at `M`.
We later define an instance coercing a localization map `f` to its codomain `S` so
that instances on `S` induced by `f` can 'know' the map needed to induce the instance. -/
@[nolint has_inhabited_instance] structure localization_map
extends ring_hom R S, submonoid.localization_map M S

/-- The ring hom underlying a `localization_map`. -/
add_decl_doc localization_map.to_ring_hom

/-- The `comm_monoid` `localization_map` underlying a `comm_ring` `localization_map`.
See `group_theory.monoid_localization` for its definition. -/
add_decl_doc localization_map.to_localization_map

variables {M S}

namespace ring_hom

/-- Makes a localization map from a `comm_ring` hom satisfying the characteristic predicate. -/
def to_localization_map (f : R →+* S) (H1 : ∀ y : M, is_unit (f y))
  (H2 : ∀ z, ∃ x : R × M, z * f x.2 = f x.1) (H3 : ∀ x y, f x = f y ↔ ∃ c : M, x * c = y * c) :
  localization_map M S :=
{ map_units' := H1,
  surj' := H2,
  eq_iff_exists' := H3,
  .. f }

end ring_hom

/-- Makes a `comm_ring` localization map from an additive `comm_monoid` localization map of
`comm_ring`s. -/
def submonoid.localization_map.to_ring_localization
  (f : submonoid.localization_map M S)
  (h : ∀ x y, f.to_map (x + y) = f.to_map x + f.to_map y) :
  localization_map M S :=
{ ..ring_hom.mk' f.to_monoid_hom h, ..f }

namespace localization_map

variables (f : localization_map M S)

/-- We define a copy of the localization map `f`'s codomain `S` carrying the data of `f` so that
instances on `S` induced by `f` can 'know` the map needed to induce the instance. -/
@[nolint unused_arguments has_inhabited_instance]
def codomain (f : localization_map M S) := S

instance : comm_ring f.codomain := by assumption
instance {K : Type*} [field K] (f : localization_map M K) : field f.codomain := by assumption

/-- Short for `to_ring_hom`; used for applying a localization map as a function. -/
abbreviation to_map := f.to_ring_hom

lemma map_units (y : M) : is_unit (f.to_map y) := f.6 y

lemma surj (z) : ∃ x : R × M, z * f.to_map x.2 = f.to_map x.1 := f.7 z

lemma eq_iff_exists {x y} : f.to_map x = f.to_map y ↔ ∃ c : M, x * c = y * c := f.8 x y

@[ext] lemma ext {f g : localization_map M S}
  (h : ∀ x, f.to_map x = g.to_map x) : f = g :=
begin
  cases f, cases g,
  simp only at *,
  exact funext h
end

lemma ext_iff {f g : localization_map M S} : f = g ↔ ∀ x, f.to_map x = g.to_map x :=
⟨λ h x, h ▸ rfl, ext⟩

lemma to_map_injective : injective (@localization_map.to_map _ _ M S _) :=
λ _ _ h, ext $ ring_hom.ext_iff.1 h

/-- The localization map at a submonoid `M` consisting only of units. As a ring homomorphism, this
is just the identity `R → R`. -/
def at_units (hM : ∀ x ∈ M, is_unit x) : localization_map M R :=
{ ..submonoid.localization_map.at_units hM, ..ring_hom.id R }

@[simp] lemma at_units_to_map (hM : ∀ x ∈ M, is_unit x) :
  (at_units hM).to_map = ring_hom.id R := rfl

/-- Given `a : S`, `S` a localization of `R`, `is_integer a` iff `a` is in the image of
the localization map from `R` to `S`. -/
def is_integer (a : S) : Prop := a ∈ set.range f.to_map

-- TODO: define a subalgebra of `is_integer`s
lemma is_integer_zero : f.is_integer 0 := ⟨0, f.to_map.map_zero⟩

lemma is_integer_one : f.is_integer 1 := ⟨1, f.to_map.map_one⟩

variables {f}

lemma is_integer_add {a b} (ha : f.is_integer a) (hb : f.is_integer b) :
  f.is_integer (a + b) :=
begin
  rcases ha with ⟨a', ha⟩,
  rcases hb with ⟨b', hb⟩,
  use a' + b',
  rw [f.to_map.map_add, ha, hb]
end

lemma is_integer_mul {a b} (ha : f.is_integer a) (hb : f.is_integer b) :
  f.is_integer (a * b) :=
begin
  rcases ha with ⟨a', ha⟩,
  rcases hb with ⟨b', hb⟩,
  use a' * b',
  rw [f.to_map.map_mul, ha, hb]
end

lemma is_integer_smul {a : R} {b} (hb : f.is_integer b) :
  f.is_integer (f.to_map a * b) :=
begin
  rcases hb with ⟨b', hb⟩,
  use a * b',
  rw [←hb, f.to_map.map_mul]
end

variables (f)

/-- Each element `a : S` has an `M`-multiple which is an integer.

This version multiplies `a` on the right, matching the argument order in `localization_map.surj`.
-/
lemma exists_integer_multiple' (a : S) :
  ∃ (b : M), is_integer f (a * f.to_map b) :=
let ⟨⟨num, denom⟩, h⟩ := f.surj a in ⟨denom, set.mem_range.mpr ⟨num, h.symm⟩⟩

/-- Each element `a : S` has an `M`-multiple which is an integer.

This version multiplies `a` on the left, matching the argument order in the `has_scalar` instance.
-/
lemma exists_integer_multiple (a : S) :
  ∃ (b : M), is_integer f (f.to_map b * a) :=
by { simp_rw mul_comm _ a, apply exists_integer_multiple' }

/-- Given `z : S`, `f.to_localization_map.sec z` is defined to be a pair `(x, y) : R × M` such
that `z * f y = f x` (so this lemma is true by definition). -/
lemma sec_spec {f : localization_map M S} (z : S) :
  z * f.to_map (f.to_localization_map.sec z).2 = f.to_map (f.to_localization_map.sec z).1 :=
classical.some_spec $ f.surj z

/-- Given `z : S`, `f.to_localization_map.sec z` is defined to be a pair `(x, y) : R × M` such
that `z * f y = f x`, so this lemma is just an application of `S`'s commutativity. -/
lemma sec_spec' {f : localization_map M S} (z : S) :
  f.to_map (f.to_localization_map.sec z).1 = f.to_map (f.to_localization_map.sec z).2 * z :=
by rw [mul_comm, sec_spec]

open_locale big_operators

/-- We can clear the denominators of a finite set of fractions. -/
lemma exist_integer_multiples_of_finset (s : finset S) :
  ∃ (b : M), ∀ a ∈ s, is_integer f (f.to_map b * a) :=
begin
  haveI := classical.prop_decidable,
  use ∏ a in s, (f.to_localization_map.sec a).2,
  intros a ha,
  use (∏ x in s.erase a, (f.to_localization_map.sec x).2) * (f.to_localization_map.sec a).1,
  rw [ring_hom.map_mul, sec_spec', ←mul_assoc, ←f.to_map.map_mul],
  congr' 2,
  refine trans _ ((submonoid.subtype M).map_prod _ _).symm,
  rw [mul_comm, ←finset.prod_insert (s.not_mem_erase a), finset.insert_erase ha],
  refl,
end

lemma map_right_cancel {x y} {c : M} (h : f.to_map (c * x) = f.to_map (c * y)) :
  f.to_map x = f.to_map y :=
f.to_localization_map.map_right_cancel h

lemma map_left_cancel {x y} {c : M} (h : f.to_map (x * c) = f.to_map (y * c)) :
  f.to_map x = f.to_map y :=
f.to_localization_map.map_left_cancel h

lemma eq_zero_of_fst_eq_zero {z x} {y : M}
  (h : z * f.to_map y = f.to_map x) (hx : x = 0) : z = 0 :=
by rw [hx, f.to_map.map_zero] at h; exact (f.map_units y).mul_left_eq_zero.1 h

/-- Given a localization map `f : R →+* S`, the surjection sending `(x, y) : R × M` to
`f x * (f y)⁻¹`. -/
noncomputable def mk' (f : localization_map M S) (x : R) (y : M) : S :=
f.to_localization_map.mk' x y

@[simp] lemma mk'_sec (z : S) :
  f.mk' (f.to_localization_map.sec z).1 (f.to_localization_map.sec z).2 = z :=
f.to_localization_map.mk'_sec _

lemma mk'_mul (x₁ x₂ : R) (y₁ y₂ : M) :
  f.mk' (x₁ * x₂) (y₁ * y₂) = f.mk' x₁ y₁ * f.mk' x₂ y₂ :=
f.to_localization_map.mk'_mul _ _ _ _

lemma mk'_one (x) : f.mk' x (1 : M) = f.to_map x :=
f.to_localization_map.mk'_one _

@[simp]
lemma mk'_spec (x) (y : M) :
  f.mk' x y * f.to_map y = f.to_map x :=
f.to_localization_map.mk'_spec _ _

@[simp]
lemma mk'_spec' (x) (y : M) :
  f.to_map y * f.mk' x y = f.to_map x :=
f.to_localization_map.mk'_spec' _ _

@[simp] lemma at_units_mk' (hM : ∀ x ∈ M, is_unit x) (x : R) (y : M) :
  (at_units hM).mk' x y = x * ↑((hM y.1 y.2).unit ⁻¹) := rfl

theorem eq_mk'_iff_mul_eq {x} {y : M} {z} :
  z = f.mk' x y ↔ z * f.to_map y = f.to_map x :=
f.to_localization_map.eq_mk'_iff_mul_eq

theorem mk'_eq_iff_eq_mul {x} {y : M} {z} :
  f.mk' x y = z ↔ f.to_map x = z * f.to_map y :=
f.to_localization_map.mk'_eq_iff_eq_mul

lemma mk'_surjective (z : S) : ∃ x (y : M), f.mk' x y = z :=
let ⟨r, hr⟩ := f.surj z in ⟨r.1, r.2, (f.eq_mk'_iff_mul_eq.2 hr).symm⟩

lemma mk'_eq_iff_eq {x₁ x₂} {y₁ y₂ : M} :
  f.mk' x₁ y₁ = f.mk' x₂ y₂ ↔ f.to_map (x₁ * y₂) = f.to_map (x₂ * y₁) :=
f.to_localization_map.mk'_eq_iff_eq

lemma mk'_mem_iff {x} {y : M} {I : ideal S} : f.mk' x y ∈ I ↔ f.to_map x ∈ I :=
begin
  split;
  intro h,
  { rw [← mk'_spec f x y, mul_comm],
    exact I.mul_mem_left (f.to_map y) h },
  { rw ← mk'_spec f x y at h,
    obtain ⟨b, hb⟩ := is_unit_iff_exists_inv.1 (map_units f y),
    have := I.mul_mem_left b h,
    rwa [mul_comm, mul_assoc, hb, mul_one] at this }
end

protected lemma eq {a₁ b₁} {a₂ b₂ : M} :
  f.mk' a₁ a₂ = f.mk' b₁ b₂ ↔ ∃ c : M, a₁ * b₂ * c = b₁ * a₂ * c :=
f.to_localization_map.eq

lemma eq_iff_eq (g : localization_map M P) {x y} :
  f.to_map x = f.to_map y ↔ g.to_map x = g.to_map y :=
f.to_localization_map.eq_iff_eq g.to_localization_map

lemma mk'_eq_iff_mk'_eq (g : localization_map M P) {x₁ x₂}
  {y₁ y₂ : M} : f.mk' x₁ y₁ = f.mk' x₂ y₂ ↔ g.mk' x₁ y₁ = g.mk' x₂ y₂ :=
f.to_localization_map.mk'_eq_iff_mk'_eq g.to_localization_map

lemma mk'_eq_of_eq {a₁ b₁ : R} {a₂ b₂ : M} (H : b₁ * a₂ = a₁ * b₂) :
  f.mk' a₁ a₂ = f.mk' b₁ b₂ :=
f.to_localization_map.mk'_eq_of_eq H

@[simp] lemma mk'_self {x : R} (hx : x ∈ M) : f.mk' x ⟨x, hx⟩ = 1 :=
f.to_localization_map.mk'_self _ hx

@[simp] lemma mk'_self' {x : M} : f.mk' x x = 1 :=
f.to_localization_map.mk'_self' _

lemma mk'_self'' {x : M} : f.mk' x.1 x = 1 :=
f.mk'_self'

lemma mul_mk'_eq_mk'_of_mul (x y : R) (z : M) :
  f.to_map x * f.mk' y z = f.mk' (x * y) z :=
f.to_localization_map.mul_mk'_eq_mk'_of_mul _ _ _

lemma mk'_eq_mul_mk'_one (x : R) (y : M) :
  f.mk' x y = f.to_map x * f.mk' 1 y :=
(f.to_localization_map.mul_mk'_one_eq_mk' _ _).symm

@[simp] lemma mk'_mul_cancel_left (x : R) (y : M) :
  f.mk' (y * x) y = f.to_map x :=
f.to_localization_map.mk'_mul_cancel_left _ _

lemma mk'_mul_cancel_right (x : R) (y : M) :
  f.mk' (x * y) y = f.to_map x :=
f.to_localization_map.mk'_mul_cancel_right _ _

@[simp] lemma mk'_mul_mk'_eq_one (x y : M) :
  f.mk' x y * f.mk' y x = 1 :=
by rw [←f.mk'_mul, mul_comm]; exact f.mk'_self _

lemma mk'_mul_mk'_eq_one' (x : R) (y : M) (h : x ∈ M) :
  f.mk' x y * f.mk' y ⟨x, h⟩ = 1 :=
f.mk'_mul_mk'_eq_one ⟨x, h⟩ _

lemma is_unit_comp (j : S →+* P) (y : M) :
  is_unit (j.comp f.to_map y) :=
f.to_localization_map.is_unit_comp j.to_monoid_hom _

/-- Given a localization map `f : R →+* S` for a submonoid `M ⊆ R` and a map of `comm_ring`s
`g : R →+* P` such that `g(M) ⊆ units P`, `f x = f y → g x = g y` for all `x y : R`. -/
lemma eq_of_eq {g : R →+* P} (hg : ∀ y : M, is_unit (g y)) {x y} (h : f.to_map x = f.to_map y) :
  g x = g y :=
@submonoid.localization_map.eq_of_eq _ _ _ _ _ _ _
  f.to_localization_map g.to_monoid_hom hg _ _ h

lemma mk'_add (x₁ x₂ : R) (y₁ y₂ : M) :
  f.mk' (x₁ * y₂ + x₂ * y₁) (y₁ * y₂) = f.mk' x₁ y₁ + f.mk' x₂ y₂ :=
f.mk'_eq_iff_eq_mul.2 $ eq.symm
begin
  rw [mul_comm (_ + _), mul_add, mul_mk'_eq_mk'_of_mul, ←eq_sub_iff_add_eq, mk'_eq_iff_eq_mul,
      mul_comm _ (f.to_map _), mul_sub, eq_sub_iff_add_eq, ←eq_sub_iff_add_eq', ←mul_assoc,
      ←f.to_map.map_mul, mul_mk'_eq_mk'_of_mul, mk'_eq_iff_eq_mul],
  simp only [f.to_map.map_add, submonoid.coe_mul, f.to_map.map_mul],
  ring_exp,
end

/-- Given a localization map `f : R →+* S` for a submonoid `M ⊆ R` and a map of `comm_ring`s
`g : R →+* P` such that `g y` is invertible for all `y : M`, the homomorphism induced from
`S` to `P` sending `z : S` to `g x * (g y)⁻¹`, where `(x, y) : R × M` are such that
`z = f x * (f y)⁻¹`. -/
noncomputable def lift {g : R →+* P} (hg : ∀ y : M, is_unit (g y)) : S →+* P :=
ring_hom.mk' (@submonoid.localization_map.lift _ _ _ _ _ _ _
  f.to_localization_map g.to_monoid_hom hg) $
begin
  intros x y,
  rw [f.to_localization_map.lift_spec, mul_comm, add_mul, ←sub_eq_iff_eq_add, eq_comm,
      f.to_localization_map.lift_spec_mul, mul_comm _ (_ - _), sub_mul, eq_sub_iff_add_eq',
      ←eq_sub_iff_add_eq, mul_assoc, f.to_localization_map.lift_spec_mul],
  show g _ * (g _ * g _) = g _ * (g _ * g _ - g _ * g _),
  repeat {rw ←g.map_mul},
  rw [←g.map_sub, ←g.map_mul],
  apply f.eq_of_eq hg,
  erw [f.to_map.map_mul, sec_spec', mul_sub, f.to_map.map_sub],
  simp only [f.to_map.map_mul, sec_spec'],
  ring_exp,
end

variables {g : R →+* P} (hg : ∀ y : M, is_unit (g y))

/-- Given a localization map `f : R →+* S` for a submonoid `M ⊆ R` and a map of `comm_ring`s
`g : R →* P` such that `g y` is invertible for all `y : M`, the homomorphism induced from
`S` to `P` maps `f x * (f y)⁻¹` to `g x * (g y)⁻¹` for all `x : R, y ∈ M`. -/
lemma lift_mk' (x y) :
  f.lift hg (f.mk' x y) = g x * ↑(is_unit.lift_right (g.to_monoid_hom.mrestrict M) hg y)⁻¹ :=
f.to_localization_map.lift_mk' _ _ _

lemma lift_mk'_spec (x v) (y : M) :
  f.lift hg (f.mk' x y) = v ↔ g x = g y * v :=
f.to_localization_map.lift_mk'_spec _ _ _ _

@[simp] lemma lift_eq (x : R) :
  f.lift hg (f.to_map x) = g x :=
f.to_localization_map.lift_eq _ _

lemma lift_eq_iff {x y : R × M} :
  f.lift hg (f.mk' x.1 x.2) = f.lift hg (f.mk' y.1 y.2) ↔ g (x.1 * y.2) = g (y.1 * x.2) :=
f.to_localization_map.lift_eq_iff _

@[simp] lemma lift_comp : (f.lift hg).comp f.to_map = g :=
ring_hom.ext $ monoid_hom.ext_iff.1 $ f.to_localization_map.lift_comp _

@[simp] lemma lift_of_comp (j : S →+* P) :
  f.lift (f.is_unit_comp j) = j :=
ring_hom.ext $ monoid_hom.ext_iff.1 $ f.to_localization_map.lift_of_comp j.to_monoid_hom

lemma epic_of_localization_map {j k : S →+* P}
  (h : ∀ a, j.comp f.to_map a = k.comp f.to_map a) : j = k :=
ring_hom.ext $ monoid_hom.ext_iff.1 $ @submonoid.localization_map.epic_of_localization_map
  _ _ _ _ _ _ _ f.to_localization_map j.to_monoid_hom k.to_monoid_hom h

lemma lift_unique {j : S →+* P}
  (hj : ∀ x, j (f.to_map x) = g x) : f.lift hg = j :=
ring_hom.ext $ monoid_hom.ext_iff.1 $ @submonoid.localization_map.lift_unique
  _ _ _ _ _ _ _ f.to_localization_map g.to_monoid_hom hg j.to_monoid_hom hj

@[simp] lemma lift_id (x) : f.lift f.map_units x = x :=
f.to_localization_map.lift_id _

/-- Given two localization maps `f : R →+* S, k : R →+* P` for a submonoid `M ⊆ R`,
the hom from `P` to `S` induced by `f` is left inverse to the hom from `S` to `P`
induced by `k`. -/
@[simp] lemma lift_left_inverse {k : localization_map M S} (z : S) :
  k.lift f.map_units (f.lift k.map_units z) = z :=
f.to_localization_map.lift_left_inverse _

lemma lift_surjective_iff :
  surjective (f.lift hg) ↔ ∀ v : P, ∃ x : R × M, v * g x.2 = g x.1 :=
f.to_localization_map.lift_surjective_iff hg

lemma lift_injective_iff :
  injective (f.lift hg) ↔ ∀ x y, f.to_map x = f.to_map y ↔ g x = g y :=
f.to_localization_map.lift_injective_iff hg

variables {T : submonoid P} (hy : ∀ y : M, g y ∈ T) {Q : Type*} [comm_ring Q]
          (k : localization_map T Q)

/-- Given a `comm_ring` homomorphism `g : R →+* P` where for submonoids `M ⊆ R, T ⊆ P` we have
`g(M) ⊆ T`, the induced ring homomorphism from the localization of `R` at `M` to the
localization of `P` at `T`: if `f : R →+* S` and `k : P →+* Q` are localization maps for `M`
and `T` respectively, we send `z : S` to `k (g x) * (k (g y))⁻¹`, where `(x, y) : R × M` are
such that `z = f x * (f y)⁻¹`. -/
noncomputable def map : S →+* Q :=
@lift _ _ _ _ _ _ _ f (k.to_map.comp g) $ λ y, k.map_units ⟨g y, hy y⟩

variables {k}

lemma map_eq (x) :
  f.map hy k (f.to_map x) = k.to_map (g x) :=
f.lift_eq (λ y, k.map_units ⟨g y, hy y⟩) x

@[simp] lemma map_comp :
  (f.map hy k).comp f.to_map = k.to_map.comp g :=
f.lift_comp $ λ y, k.map_units ⟨g y, hy y⟩

lemma map_mk' (x) (y : M) :
  f.map hy k (f.mk' x y) = k.mk' (g x) ⟨g y, hy y⟩ :=
@submonoid.localization_map.map_mk' _ _ _ _ _ _ _ f.to_localization_map
g.to_monoid_hom _ hy _ _ k.to_localization_map _ _

@[simp] lemma map_id (z : S) :
  f.map (λ y, show ring_hom.id R y ∈ M, from y.2) f z = z :=
f.lift_id _

lemma map_unique {j : S →+* Q}
  (hj : ∀ x : R, j (f.to_map x) = k.to_map (g x)) : f.map hy k = j :=
f.lift_unique (λ y, k.map_units ⟨g y, hy y⟩) hj

/-- If `comm_ring` homs `g : R →+* P, l : P →+* A` induce maps of localizations, the composition
of the induced maps equals the map of localizations induced by `l ∘ g`. -/
lemma map_comp_map {A : Type*} [comm_ring A] {U : submonoid A} {W} [comm_ring W]
  (j : localization_map U W) {l : P →+* A} (hl : ∀ w : T, l w ∈ U) :
  (k.map hl j).comp (f.map hy k) = f.map (λ x, show l.comp g x ∈ U, from hl ⟨g x, hy x⟩) j :=
ring_hom.ext $ monoid_hom.ext_iff.1 $ @submonoid.localization_map.map_comp_map _ _ _ _ _ _ _
  f.to_localization_map g.to_monoid_hom _ hy _ _ k.to_localization_map
    _ _ _ _ _ j.to_localization_map l.to_monoid_hom hl

/-- If `comm_ring` homs `g : R →+* P, l : P →+* A` induce maps of localizations, the composition
of the induced maps equals the map of localizations induced by `l ∘ g`. -/
lemma map_map {A : Type*} [comm_ring A] {U : submonoid A} {W} [comm_ring W]
  (j : localization_map U W) {l : P →+* A} (hl : ∀ w : T, l w ∈ U) (x) :
  k.map hl j (f.map hy k x) = f.map (λ x, show l.comp g x ∈ U, from hl ⟨g x, hy x⟩) j x :=
by rw ←f.map_comp_map hy j hl; refl

/-- Given localization maps `f : R →+* S, k : P →+* Q` for submonoids `M, T` respectively, an
isomorphism `j : R ≃+* P` such that `j(M) = T` induces an isomorphism of localizations
`S ≃+* Q`. -/
noncomputable def ring_equiv_of_ring_equiv (k : localization_map T Q) (h : R ≃+* P)
  (H : M.map h.to_monoid_hom = T) :
  S ≃+* Q :=
(f.to_localization_map.mul_equiv_of_mul_equiv k.to_localization_map H).to_ring_equiv $
(@lift _ _ _ _ _ _ _ f (k.to_map.comp h.to_ring_hom)
  (λ y, k.map_units ⟨(h y), H ▸ set.mem_image_of_mem h y.2⟩)).map_add

@[simp] lemma ring_equiv_of_ring_equiv_eq_map_apply {j : R ≃+* P}
  (H : M.map j.to_monoid_hom = T) (x) :
  f.ring_equiv_of_ring_equiv k j H x =
    f.map (λ y : M, show j.to_monoid_hom y ∈ T, from H ▸ set.mem_image_of_mem j y.2) k x := rfl

lemma ring_equiv_of_ring_equiv_eq_map {j : R ≃+* P} (H : M.map j.to_monoid_hom = T) :
  (f.ring_equiv_of_ring_equiv k j H).to_monoid_hom =
    f.map (λ y : M, show j.to_monoid_hom y ∈ T, from H ▸ set.mem_image_of_mem j y.2) k := rfl

@[simp] lemma ring_equiv_of_ring_equiv_eq {j : R ≃+* P} (H : M.map j.to_monoid_hom = T) (x) :
  f.ring_equiv_of_ring_equiv k j H (f.to_map x) = k.to_map (j x) :=
f.to_localization_map.mul_equiv_of_mul_equiv_eq H _

lemma ring_equiv_of_ring_equiv_mk' {j : R ≃+* P} (H : M.map j.to_monoid_hom = T) (x y) :
  f.ring_equiv_of_ring_equiv k j H (f.mk' x y) =
    k.mk' (j x) ⟨j y, H ▸ set.mem_image_of_mem j y.2⟩ :=
f.to_localization_map.mul_equiv_of_mul_equiv_mk' H _ _

section away_map

variables (x : R)
/-- Given `x : R`, the type of homomorphisms `f : R →* S` such that `S`
is isomorphic to the localization of `R` at the submonoid generated by `x`. -/
@[reducible]
def away_map (S' : Type*) [comm_ring S'] :=
localization_map (submonoid.powers x) S'

/-- The localization map for a single unit element `x : R`. As a ring homomorphism, this is just
the identity `R → R`. -/
def away_map_of_unit (hx : is_unit x) : away_map x R :=
@localization_map.at_units _ _ (submonoid.powers x) (λ y ⟨n, hn⟩, hn ▸ is_unit.pow _ hx)

variables (F : away_map x S)

/-- Given `x : R` and a localization map `F : R →+* S` away from `x`, `inv_self` is `(F x)⁻¹`. -/
noncomputable def away_map.inv_self : S :=
F.mk' 1 ⟨x, submonoid.mem_powers _⟩

/-- Given `x : R`, a localization map `F : R →+* S` away from `x`, and a map of `comm_ring`s
`g : R →+* P` such that `g x` is invertible, the homomorphism induced from `S` to `P` sending
`z : S` to `g y * (g x)⁻ⁿ`, where `y : R, n : ℕ` are such that `z = F y * (F x)⁻ⁿ`. -/
noncomputable def away_map.lift (hg : is_unit (g x)) : S →+* P :=
localization_map.lift F $ λ y, show is_unit (g y.1),
begin
  obtain ⟨n, hn⟩ := y.2,
  rw [←hn, g.map_pow],
  exact is_unit.map (monoid_hom.of $ ((^ n) : P → P)) hg,
end

@[simp] lemma away_map.lift_eq (hg : is_unit (g x)) (a : R) :
  F.lift x hg (F.to_map a) = g a := lift_eq _ _ _

@[simp] lemma away_map.lift_comp (hg : is_unit (g x)) :
  (F.lift x hg).comp F.to_map = g := lift_comp _ _

/-- Given `x y : R` and localization maps `F : R →+* S, G : R →+* P` away from `x` and `x * y`
respectively, the homomorphism induced from `S` to `P`. -/
noncomputable def away_to_away_right (y : R) (G : away_map (x * y) P) : S →* P :=
F.lift x $ show is_unit (G.to_map x), from
is_unit_of_mul_eq_one (G.to_map x) (G.mk' y ⟨x * y, submonoid.mem_powers _⟩) $
by rw [mul_mk'_eq_mk'_of_mul, mk'_self]

end away_map
end localization_map

namespace localization

variables {M}

instance : has_add (localization M) :=
⟨λ z w, con.lift_on₂ z w
  (λ x y : R × M, mk ((x.2 : R) * y.1 + y.2 * x.1) (x.2 * y.2)) $
λ r1 r2 r3 r4 h1 h2, (con.eq _).2
begin
  rw r_eq_r' at h1 h2 ⊢,
  cases h1 with t₅ ht₅,
  cases h2 with t₆ ht₆,
  use t₆ * t₅,
  calc ((r1.2 : R) * r2.1 + r2.2 * r1.1) * (r3.2 * r4.2) * (t₆ * t₅) =
      (r2.1 * r4.2 * t₆) * (r1.2 * r3.2 * t₅) + (r1.1 * r3.2 * t₅) * (r2.2 * r4.2 * t₆) : by ring
      ... = (r3.2 * r4.1 + r4.2 * r3.1) * (r1.2 * r2.2) * (t₆ * t₅) : by rw [ht₆, ht₅]; ring
end⟩

instance : has_neg (localization M) :=
⟨λ z, con.lift_on z (λ x : R × M, mk (-x.1) x.2) $
  λ r1 r2 h, (con.eq _).2
begin
  rw r_eq_r' at h ⊢,
  cases h with t ht,
  use t,
  rw [neg_mul_eq_neg_mul_symm, neg_mul_eq_neg_mul_symm, ht],
  ring_nf,
end⟩

instance : has_zero (localization M) :=
⟨mk 0 1⟩

private meta def tac := `[{
  intros,
  refine quotient.sound' (r_of_eq _),
  simp only [prod.snd_mul, prod.fst_mul, submonoid.coe_mul],
  ring }]

instance : comm_ring (localization M) :=
{ zero := 0,
  one  := 1,
  add  := (+),
  mul  := (*),
  add_assoc      := λ m n k, quotient.induction_on₃' m n k (by tac),
  zero_add       := λ y, quotient.induction_on' y (by tac),
  add_zero       := λ y, quotient.induction_on' y (by tac),
  neg            := has_neg.neg,
  sub            := λ x y, x + -y,
  sub_eq_add_neg := λ x y, rfl,
  add_left_neg   := λ y, by exact quotient.induction_on' y (by tac),
  add_comm       := λ y z, quotient.induction_on₂' z y (by tac),
  left_distrib   := λ m n k, quotient.induction_on₃' m n k (by tac),
  right_distrib  := λ m n k, quotient.induction_on₃' m n k (by tac),
   ..localization.comm_monoid M }

variables (M)
/-- Natural hom sending `x : R`, `R` a `comm_ring`, to the equivalence class of
`(x, 1)` in the localization of `R` at a submonoid. -/
def of : localization_map M (localization M) :=
(localization.monoid_of M).to_ring_localization $
  λ x y, (con.eq _).2 $ r_of_eq $ by simp [add_comm]

variables {M}

lemma monoid_of_eq_of (x) : (monoid_of M).to_map x = (of M).to_map x := rfl

lemma mk_one_eq_of (x) : mk x 1 = (of M).to_map x := rfl

lemma mk_eq_mk'_apply (x y) : mk x y = (of M).mk' x y :=
mk_eq_monoid_of_mk'_apply _ _

@[simp] lemma mk_eq_mk' : mk = (of M).mk' :=
mk_eq_monoid_of_mk'

variables (f : localization_map M S)
/-- Given a localization map `f : R →+* S` for a submonoid `M`, we get an isomorphism
between the localization of `R` at `M` as a quotient type and `S`. -/
noncomputable def ring_equiv_of_quotient :
  localization M ≃+* S :=
(mul_equiv_of_quotient f.to_localization_map).to_ring_equiv $
((of M).lift f.map_units).map_add

variables {f}

@[simp] lemma ring_equiv_of_quotient_apply (x) :
  ring_equiv_of_quotient f x = (of M).lift f.map_units x := rfl

@[simp] lemma ring_equiv_of_quotient_mk' (x y) :
  ring_equiv_of_quotient f ((of M).mk' x y) = f.mk' x y :=
mul_equiv_of_quotient_mk' _ _

lemma ring_equiv_of_quotient_mk (x y) :
  ring_equiv_of_quotient f (mk x y) = f.mk' x y :=
mul_equiv_of_quotient_mk _ _

@[simp] lemma ring_equiv_of_quotient_of (x) :
  ring_equiv_of_quotient f ((of M).to_map x) = f.to_map x :=
mul_equiv_of_quotient_monoid_of _

@[simp] lemma ring_equiv_of_quotient_symm_mk' (x y) :
  (ring_equiv_of_quotient f).symm (f.mk' x y) = (of M).mk' x y :=
mul_equiv_of_quotient_symm_mk' _ _

lemma ring_equiv_of_quotient_symm_mk (x y) :
  (ring_equiv_of_quotient f).symm (f.mk' x y) = mk x y :=
mul_equiv_of_quotient_symm_mk _ _

@[simp] lemma ring_equiv_of_quotient_symm_of (x) :
  (ring_equiv_of_quotient f).symm (f.to_map x) = (of M).to_map x :=
mul_equiv_of_quotient_symm_monoid_of _

section away

variables (x : R)

/-- Given `x : R`, the natural hom sending `y : R`, `R` a `comm_ring`, to the equivalence class
of `(y, 1)` in the localization of `R` at the submonoid generated by `x`. -/
@[reducible] def away.of : localization_map.away_map x (away x) := of (submonoid.powers x)

@[simp] lemma away.mk_eq_mk' : mk = (away.of x).mk' :=
mk_eq_mk'

/-- Given `x : R` and a localization map `f : R →+* S` away from `x`, we get an isomorphism between
the localization of `R` at the submonoid generated by `x` as a quotient type and `S`. -/
noncomputable def away.ring_equiv_of_quotient (f : localization_map.away_map x S) :
  away x ≃+* S :=
ring_equiv_of_quotient f

end away
end localization
variables {M}

section at_prime

variables (I : ideal R) [hp : I.is_prime]
include hp
namespace ideal

/-- The complement of a prime ideal `I ⊆ R` is a submonoid of `R`. -/
def prime_compl :
  submonoid R :=
{ carrier := (Iᶜ : set R),
  one_mem' := by convert I.ne_top_iff_one.1 hp.1; refl,
  mul_mem' := λ x y hnx hny hxy, or.cases_on (hp.mem_or_mem hxy) hnx hny }

end ideal

namespace localization_map
variables (S)

/-- A localization map from `R` to `S` where the submonoid is the complement of a prime
ideal of `R`. -/
@[reducible] def at_prime :=
localization_map I.prime_compl S

end localization_map
namespace localization

/-- The localization of `R` at the complement of a prime ideal, as a quotient type. -/
@[reducible] def at_prime :=
localization I.prime_compl

end localization
namespace localization_map

variables {I}

/-- When `f` is a localization map from `R` at the complement of a prime ideal `I`, we use a
copy of the localization map `f`'s codomain `S` carrying the data of `f` so that the `local_ring`
instance on `S` can 'know' the map needed to induce the instance. -/
instance at_prime.local_ring (f : at_prime S I) : local_ring f.codomain :=
local_of_nonunits_ideal
  (λ hze, begin
    rw [←f.to_map.map_one, ←f.to_map.map_zero] at hze,
    obtain ⟨t, ht⟩ := f.eq_iff_exists.1 hze,
    exact ((show (t : R) ∉ I, from t.2) (have htz : (t : R) = 0, by simpa using ht.symm,
      htz.symm ▸ I.zero_mem))
    end)
  (begin
    intros x y hx hy hu,
    cases is_unit_iff_exists_inv.1 hu with z hxyz,
    have : ∀ {r s}, f.mk' r s ∈ nonunits S → r ∈ I, from
      λ r s, not_imp_comm.1
        (λ nr, is_unit_iff_exists_inv.2 ⟨f.mk' s ⟨r, nr⟩, f.mk'_mul_mk'_eq_one' _ _ nr⟩),
    rcases f.mk'_surjective x with ⟨rx, sx, hrx⟩,
    rcases f.mk'_surjective y with ⟨ry, sy, hry⟩,
    rcases f.mk'_surjective z with ⟨rz, sz, hrz⟩,
    rw [←hrx, ←hry, ←hrz, ←f.mk'_add, ←f.mk'_mul,
        ←f.mk'_self I.prime_compl.one_mem] at hxyz,
    rw ←hrx at hx, rw ←hry at hy,
    cases f.eq.1 hxyz with t ht,
    simp only [mul_one, one_mul, submonoid.coe_mul, subtype.coe_mk] at ht,
    rw [←sub_eq_zero, ←sub_mul] at ht,
    have hr := (hp.mem_or_mem_of_mul_eq_zero ht).resolve_right t.2,
    rw sub_eq_add_neg at hr,
    have := I.neg_mem_iff.1 ((ideal.add_mem_iff_right _ _).1 hr),
    { exact not_or (mt hp.mem_or_mem (not_or sx.2 sy.2)) sz.2 (hp.mem_or_mem this)},
    { exact I.mul_mem_right _ (I.add_mem (I.mul_mem_right _ (this hx))
                                         (I.mul_mem_right _ (this hy)))}
  end)

end localization_map
namespace localization

/-- The localization of `R` at the complement of a prime ideal is a local ring. -/
instance at_prime.local_ring : local_ring (localization I.prime_compl) :=
localization_map.at_prime.local_ring (of I.prime_compl)

end localization
end at_prime
namespace localization_map
variables (f : localization_map M S)

section ideals

/-- Explicit characterization of the ideal given by `ideal.map f.to_map I`.
In practice, this ideal differs only in that the carrier set is defined explicitly.
This definition is only meant to be used in proving `mem_map_to_map_iff`,
and any proof that needs to refer to the explicit carrier set should use that theorem. -/
private def to_map_ideal (I : ideal R) : ideal S :=
{ carrier := { z : S | ∃ x : I × M, z * (f.to_map x.2) = f.to_map x.1},
  zero_mem' := ⟨⟨0, 1⟩, by simp⟩,
  add_mem' := begin
    rintros a b ⟨a', ha⟩ ⟨b', hb⟩,
    use ⟨a'.2 * b'.1 + b'.2 * a'.1, I.add_mem (I.mul_mem_left _ b'.1.2) (I.mul_mem_left _ a'.1.2)⟩,
    use a'.2 * b'.2,
    simp only [ring_hom.map_add, submodule.coe_mk, submonoid.coe_mul, ring_hom.map_mul],
    rw [add_mul, ← mul_assoc a, ha, mul_comm (f.to_map a'.2) (f.to_map b'.2), ← mul_assoc b, hb],
    ring
  end,
  smul_mem' := begin
    rintros c x ⟨x', hx⟩,
    obtain ⟨c', hc⟩ := localization_map.surj f c,
    use ⟨c'.1 * x'.1, I.mul_mem_left c'.1 x'.1.2⟩,
    use c'.2 * x'.2,
    simp only [←hx, ←hc, smul_eq_mul, submodule.coe_mk, submonoid.coe_mul, ring_hom.map_mul],
    ring
  end }

theorem mem_map_to_map_iff {I : ideal R} {z} :
  z ∈ ideal.map f.to_map I ↔ ∃ x : I × M, z * (f.to_map x.2) = f.to_map x.1 :=
begin
  split,
  { show _ → z ∈ to_map_ideal f I,
    refine λ h, ideal.mem_Inf.1 h (λ z hz, _),
    obtain ⟨y, hy⟩ := hz,
    use ⟨⟨⟨y, hy.left⟩, 1⟩, by simp [hy.right]⟩ },
  { rintros ⟨⟨a, s⟩, h⟩,
    rw [← ideal.unit_mul_mem_iff_mem _ (map_units f s), mul_comm],
    exact h.symm ▸ ideal.mem_map_of_mem _ a.2 }
end

theorem map_comap (J : ideal S) :
  ideal.map f.to_map (ideal.comap f.to_map J) = J :=
le_antisymm (ideal.map_le_iff_le_comap.2 (le_refl _)) $ λ x hJ,
begin
  obtain ⟨r, s, hx⟩ := f.mk'_surjective x,
  rw ←hx at ⊢ hJ,
  exact ideal.mul_mem_right _ _ (ideal.mem_map_of_mem _ (show f.to_map r ∈ J, from
    f.mk'_spec r s ▸ J.mul_mem_right (f.to_map s) hJ)),
end

theorem comap_map_of_is_prime_disjoint (I : ideal R) (hI : I.is_prime)
  (hM : disjoint (M : set R) I) : ideal.comap f.to_map (ideal.map f.to_map I) = I :=
begin
  refine le_antisymm (λ a ha, _) ideal.le_comap_map,
  rw [ideal.mem_comap, mem_map_to_map_iff] at ha,
  obtain ⟨⟨b, s⟩, h⟩ := ha,
  have : f.to_map (a * ↑s - b) = 0 := by simpa [sub_eq_zero] using h,
  rw [← f.to_map.map_zero, eq_iff_exists] at this,
  obtain ⟨c, hc⟩ := this,
  have : a * s ∈ I,
  { rw zero_mul at hc,
    let this : (a * ↑s - ↑b) * ↑c ∈ I := hc.symm ▸ I.zero_mem,
    cases hI.mem_or_mem this with h1 h2,
    { simpa using I.add_mem h1 b.2 },
    { exfalso,
      refine hM ⟨c.2, h2⟩ } },
  cases hI.mem_or_mem this with h1 h2,
  { exact h1 },
  { exfalso,
    refine hM ⟨s.2, h2⟩ }
end

/-- If `S` is the localization of `R` at a submonoid, the ordering of ideals of `S` is
embedded in the ordering of ideals of `R`. -/
def order_embedding : ideal S ↪o ideal R :=
{ to_fun := λ J, ideal.comap f.to_map J,
  inj'   := function.left_inverse.injective f.map_comap,
  map_rel_iff'   := λ J₁ J₂, ⟨λ hJ, f.map_comap J₁ ▸ f.map_comap J₂ ▸ ideal.map_mono hJ,
    ideal.comap_mono⟩ }

/-- If `R` is a ring, then prime ideals in the localization at `M`
correspond to prime ideals in the original ring `R` that are disjoint from `M`.
This lemma gives the particular case for an ideal and its comap,
see `le_rel_iso_of_prime` for the more general relation isomorphism -/
lemma is_prime_iff_is_prime_disjoint (J : ideal S) :
  J.is_prime ↔ (ideal.comap f.to_map J).is_prime ∧ disjoint (M : set R) ↑(ideal.comap f.to_map J) :=
begin
  split,
  { refine λ h, ⟨⟨_, _⟩, λ m hm,
      h.ne_top (ideal.eq_top_of_is_unit_mem _ hm.2 (map_units f ⟨m, hm.left⟩))⟩,
    { refine λ hJ, h.ne_top _,
      rw [eq_top_iff, ← f.order_embedding.le_iff_le],
      exact le_of_eq hJ.symm },
    { intros x y hxy,
      rw [ideal.mem_comap, ring_hom.map_mul] at hxy,
      exact h.mem_or_mem hxy } },
  { refine λ h, ⟨λ hJ, h.left.ne_top (eq_top_iff.2 _), _⟩,
    { rwa [eq_top_iff, ← f.order_embedding.le_iff_le] at hJ },
    { intros x y hxy,
      obtain ⟨a, s, ha⟩ := mk'_surjective f x,
      obtain ⟨b, t, hb⟩ := mk'_surjective f y,
      have : f.mk' (a * b) (s * t) ∈ J := by rwa [mk'_mul, ha, hb],
      rw [mk'_mem_iff, ← ideal.mem_comap] at this,
      replace this := h.left.mem_or_mem this,
      rw [ideal.mem_comap, ideal.mem_comap] at this,
      rwa [← ha, ← hb, mk'_mem_iff, mk'_mem_iff] } }
end

/-- If `R` is a ring, then prime ideals in the localization at `M`
correspond to prime ideals in the original ring `R` that are disjoint from `M`.
This lemma gives the particular case for an ideal and its map,
see `le_rel_iso_of_prime` for the more general relation isomorphism, and the reverse implication -/
lemma is_prime_of_is_prime_disjoint (I : ideal R) (hp : I.is_prime)
  (hd : disjoint (M : set R) ↑I) : (ideal.map f.to_map I).is_prime :=
begin
  rw [is_prime_iff_is_prime_disjoint f, comap_map_of_is_prime_disjoint f I hp hd],
  exact ⟨hp, hd⟩
end

/-- If `R` is a ring, then prime ideals in the localization at `M`
correspond to prime ideals in the original ring `R` that are disjoint from `M` -/
def order_iso_of_prime (f : localization_map M S) :
  {p : ideal S // p.is_prime} ≃o {p : ideal R // p.is_prime ∧ disjoint (M : set R) ↑p} :=
{ to_fun := λ p, ⟨ideal.comap f.to_map p.1, (is_prime_iff_is_prime_disjoint f p.1).1 p.2⟩,
  inv_fun := λ p, ⟨ideal.map f.to_map p.1, is_prime_of_is_prime_disjoint f p.1 p.2.1 p.2.2⟩,
  left_inv := λ J, subtype.eq (map_comap f J),
  right_inv := λ I, subtype.eq (comap_map_of_is_prime_disjoint f I.1 I.2.1 I.2.2),
  map_rel_iff' := λ I I', ⟨λ h, (show I.val ≤ I'.val,
    from (map_comap f I.val) ▸ (map_comap f I'.val) ▸ (ideal.map_mono h)), λ h x hx, h hx⟩ }

/-- `quotient_map` applied to maximal ideals of a localization is `surjective`.
  The quotient by a maximal ideal is a field, so inverses to elements already exist,
  and the localization necessarily maps the equivalence class of the inverse in the localization -/
lemma surjective_quotient_map_of_maximal_of_localization {f : localization_map M S} {I : ideal S}
  [I.is_prime] {J : ideal R} {H : J ≤ I.comap f.to_map} (hI : (I.comap f.to_map).is_maximal) :
  function.surjective (I.quotient_map f.to_map H) :=
begin
  intro s,
  obtain ⟨s, rfl⟩ := ideal.quotient.mk_surjective s,
  obtain ⟨r, ⟨m, hm⟩, rfl⟩ := f.mk'_surjective s,
  by_cases hM : (ideal.quotient.mk (I.comap f.to_map)) m = 0,
  { have : I = ⊤,
    { rw ideal.eq_top_iff_one,
      rw [ideal.quotient.eq_zero_iff_mem, ideal.mem_comap] at hM,
      convert I.mul_mem_right (f.mk' 1 ⟨m, hm⟩) hM,
      rw [← f.mk'_eq_mul_mk'_one, f.mk'_self] },
    exact ⟨0, eq_comm.1 (by simp [ideal.quotient.eq_zero_iff_mem, this])⟩ },
  { rw ideal.quotient.maximal_ideal_iff_is_field_quotient at hI,
    obtain ⟨n, hn⟩ := hI.3 hM,
    obtain ⟨rn, rfl⟩ := ideal.quotient.mk_surjective n,
    refine ⟨(ideal.quotient.mk J) (r * rn), _⟩,
    -- The rest of the proof is essentially just algebraic manipulations to prove the equality
    rw ← ring_hom.map_mul at hn,
    replace hn := congr_arg (ideal.quotient_map I f.to_map le_rfl) hn,
    simp only [ring_hom.map_one, ideal.quotient_map_mk, ring_hom.map_mul] at hn,
    rw [ideal.quotient_map_mk, ← sub_eq_zero, ← ring_hom.map_sub,
      ideal.quotient.eq_zero_iff_mem, ← ideal.quotient.eq_zero_iff_mem, ring_hom.map_sub,
      sub_eq_zero, localization_map.mk'_eq_mul_mk'_one],
    simp only [mul_eq_mul_left_iff, ring_hom.map_mul],
    exact or.inl (mul_left_cancel' (λ hn, hM (ideal.quotient.eq_zero_iff_mem.2
      (ideal.mem_comap.2 (ideal.quotient.eq_zero_iff_mem.1 hn)))) (trans hn
      (by rw [← ring_hom.map_mul, ← f.mk'_eq_mul_mk'_one, f.mk'_self, ring_hom.map_one]))) }
end

end ideals

/-!
### `algebra` section

Defines the `R`-algebra instance on a copy of `S` carrying the data of the localization map
`f` needed to induce the `R`-algebra structure. -/

/-- We use a copy of the localization map `f`'s codomain `S` carrying the data of `f` so that the
`R`-algebra instance on `S` can 'know' the map needed to induce the `R`-algebra structure. -/
instance algebra : algebra R f.codomain := f.to_map.to_algebra

end localization_map
namespace localization

instance : algebra R (localization M) := localization_map.algebra (of M)

end localization
namespace localization_map
variables (f : localization_map M S)

@[simp] lemma of_id (a : R) :
  (algebra.of_id R f.codomain) a = f.to_map a :=
rfl

@[simp] lemma algebra_map_eq : algebra_map R f.codomain = f.to_map := rfl

variables (f)
/-- Localization map `f` from `R` to `S` as an `R`-linear map. -/
def lin_coe : R →ₗ[R] f.codomain :=
{ to_fun    := f.to_map,
  map_add'  := f.to_map.map_add,
  map_smul' := f.to_map.map_mul }

/-- Map from ideals of `R` to submodules of `S` induced by `f`. -/
-- This was previously a `has_coe` instance, but if `f.codomain = R` then this will loop.
-- It could be a `has_coe_t` instance, but we keep it explicit here to avoid slowing down
-- the rest of the library.
def coe_submodule (I : ideal R) : submodule R f.codomain := submodule.map f.lin_coe I

variables {f}

lemma mem_coe_submodule (I : ideal R) {x : S} :
  x ∈ f.coe_submodule I ↔ ∃ y : R, y ∈ I ∧ f.to_map y = x :=
iff.rfl

@[simp] lemma lin_coe_apply {x} : f.lin_coe x = f.to_map x := rfl

variables {g : R →+* P}
variables {T : submonoid P} (hy : ∀ y : M, g y ∈ T) {Q : Type*} [comm_ring Q]
(k : localization_map T Q)

lemma map_smul (x : f.codomain) (z : R) :
  f.map hy k (z • x : f.codomain) = @has_scalar.smul P k.codomain _ (g z) (f.map hy k x) :=
show f.map hy k (f.to_map z * x) = k.to_map (g z) * f.map hy k x,
by rw [ring_hom.map_mul, map_eq]

lemma is_noetherian_ring (h : is_noetherian_ring R) : is_noetherian_ring f.codomain :=
begin
  rw [is_noetherian_ring_iff, is_noetherian_iff_well_founded] at h ⊢,
  exact order_embedding.well_founded (f.order_embedding.dual) h
end

end localization_map

namespace localization

variables (f : localization_map M S)

/-- Given a localization map `f : R →+* S` for a submonoid `M`, we get an `R`-preserving
isomorphism between the localization of `R` at `M` as a quotient type and `S`. -/
noncomputable def alg_equiv_of_quotient : localization M ≃ₐ[R] f.codomain :=
{ commutes' := ring_equiv_of_quotient_of,
  ..ring_equiv_of_quotient f }

lemma alg_equiv_of_quotient_apply (x : localization M) :
alg_equiv_of_quotient f x = ring_equiv_of_quotient f x := rfl

lemma alg_equiv_of_quotient_symm_apply (x : f.codomain) :
  (alg_equiv_of_quotient f).symm x = (ring_equiv_of_quotient f).symm x := rfl

end localization

namespace localization_map

section integer_normalization

variables {f : localization_map M S}

open polynomial
open_locale classical

/-- `coeff_integer_normalization p` gives the coefficients of the polynomial
`integer_normalization p` -/
noncomputable def coeff_integer_normalization (p : polynomial f.codomain) (i : ℕ) : R :=
if hi : i ∈ p.support
then classical.some (classical.some_spec
      (f.exist_integer_multiples_of_finset (p.support.image p.coeff))
      (p.coeff i)
      (finset.mem_image.mpr ⟨i, hi, rfl⟩))
else 0

lemma coeff_integer_normalization_of_not_mem_support (p : polynomial f.codomain) (i : ℕ)
  (h : coeff p i = 0) : coeff_integer_normalization p i = 0 :=
by simp only [coeff_integer_normalization, h, mem_support_iff, eq_self_iff_true, not_true,
  ne.def, dif_neg, not_false_iff]

lemma coeff_integer_normalization_mem_support (p : polynomial f.codomain) (i : ℕ)
  (h : coeff_integer_normalization p i ≠ 0) : i ∈ p.support :=
begin
  contrapose h,
  rw [ne.def, not_not, coeff_integer_normalization, dif_neg h]
end

/-- `integer_normalization g` normalizes `g` to have integer coefficients
by clearing the denominators -/
noncomputable def integer_normalization (f : localization_map M S) (p : polynomial f.codomain) :
  polynomial R :=
∑ i in p.support, monomial i (coeff_integer_normalization p i)

@[simp]
lemma integer_normalization_coeff (p : polynomial f.codomain) (i : ℕ) :
  (f.integer_normalization p).coeff i = coeff_integer_normalization p i :=
by simp [integer_normalization, coeff_monomial, coeff_integer_normalization_of_not_mem_support]
  {contextual := tt}

lemma integer_normalization_spec (p : polynomial f.codomain) :
  ∃ (b : M), ∀ i, f.to_map ((f.integer_normalization p).coeff i) = f.to_map b * p.coeff i :=
begin
  use classical.some (f.exist_integer_multiples_of_finset (p.support.image p.coeff)),
  intro i,
  rw [integer_normalization_coeff, coeff_integer_normalization],
  split_ifs with hi,
  { exact classical.some_spec (classical.some_spec
      (f.exist_integer_multiples_of_finset (p.support.image p.coeff))
      (p.coeff i)
      (finset.mem_image.mpr ⟨i, hi, rfl⟩)) },
  { convert (_root_.mul_zero (f.to_map _)).symm,
    { exact f.to_ring_hom.map_zero },
    { exact not_mem_support_iff.mp hi } }
end

lemma integer_normalization_map_to_map (p : polynomial f.codomain) :
  ∃ (b : M), (f.integer_normalization p).map f.to_map = f.to_map b • p :=
let ⟨b, hb⟩ := integer_normalization_spec p in
⟨b, polynomial.ext (λ i, by { rw [coeff_map, coeff_smul], exact hb i })⟩

variables {R' : Type*} [comm_ring R']

lemma integer_normalization_eval₂_eq_zero (g : f.codomain →+* R') (p : polynomial f.codomain)
  {x : R'} (hx : eval₂ g x p = 0) : eval₂ (g.comp f.to_map) x (f.integer_normalization p) = 0 :=
let ⟨b, hb⟩ := integer_normalization_map_to_map p in
trans (eval₂_map f.to_map g x).symm (by rw [hb, eval₂_smul, hx, mul_zero])

lemma integer_normalization_aeval_eq_zero [algebra R R'] [algebra f.codomain R']
  [is_scalar_tower R f.codomain R'] (p : polynomial f.codomain)
  {x : R'} (hx : aeval x p = 0) : aeval x (f.integer_normalization p) = 0 :=
by rw [aeval_def, is_scalar_tower.algebra_map_eq R f.codomain R', algebra_map_eq,
    integer_normalization_eval₂_eq_zero _ _ hx]

end integer_normalization

variables {R} {A K : Type*} [integral_domain A]

lemma to_map_eq_zero_iff (f : localization_map M S) {x : R} (hM : M ≤ non_zero_divisors R) :
  f.to_map x = 0 ↔ x = 0 :=
begin
  rw ← f.to_map.map_zero,
  split; intro h,
  { cases f.eq_iff_exists.mp h with c hc,
    rw zero_mul at hc,
    exact hM c.2 x hc },
  { rw h },
end

lemma injective (f : localization_map M S) (hM : M ≤ non_zero_divisors R) :
  injective f.to_map :=
begin
  rw ring_hom.injective_iff f.to_map,
  intros a ha,
  rw [← f.to_map.map_zero, f.eq_iff_exists] at ha,
  cases ha with c hc,
  rw zero_mul at hc,
  exact hM c.2 a hc,
end

protected lemma to_map_ne_zero_of_mem_non_zero_divisors [nontrivial R] (f : localization_map M S)
  (hM : M ≤ non_zero_divisors R) (x : non_zero_divisors R) : f.to_map x ≠ 0 :=
map_ne_zero_of_mem_non_zero_divisors (f.injective hM)

/-- A `comm_ring` `S` which is the localization of an integral domain `R` at a subset of
non-zero elements is an integral domain. -/
def integral_domain_of_le_non_zero_divisors {M : submonoid A} (f : localization_map M S)
  (hM : M ≤ non_zero_divisors A) : integral_domain S :=
{ eq_zero_or_eq_zero_of_mul_eq_zero :=
    begin
      intros z w h,
      cases f.surj z with x hx,
      cases f.surj w with y hy,
      have : z * w * f.to_map y.2 * f.to_map x.2 = f.to_map x.1 * f.to_map y.1,
      by rw [mul_assoc z, hy, ←hx]; ac_refl,
      rw [h, zero_mul, zero_mul, ← f.to_map.map_mul] at this,
      cases eq_zero_or_eq_zero_of_mul_eq_zero ((to_map_eq_zero_iff f hM).mp this.symm) with H H,
      { exact or.inl (f.eq_zero_of_fst_eq_zero hx H) },
      { exact or.inr (f.eq_zero_of_fst_eq_zero hy H) },
    end,
  exists_pair_ne := ⟨f.to_map 0, f.to_map 1, λ h, zero_ne_one (f.injective hM h)⟩,
  ..(infer_instance : comm_ring S) }

/-- The localization at of an integral domain to a set of non-zero elements is an integral domain -/
def integral_domain_localization {M : submonoid A} (hM : M ≤ non_zero_divisors A) :
  integral_domain (localization M) :=
(localization.of M).integral_domain_of_le_non_zero_divisors hM

/--
The localization of an integral domain at the complement of a prime ideal is an integral domain.
-/
instance integral_domain_of_local_at_prime {P : ideal A} (hp : P.is_prime) :
  integral_domain (localization.at_prime P) :=
integral_domain_localization (le_non_zero_divisors_of_domain (by simpa only [] using P.zero_mem))

end localization_map

section at_prime

namespace localization_map

variables (I : ideal R) [hI : I.is_prime] (f : at_prime S I)
include hI

lemma at_prime.is_unit_to_map_iff (x : R) :
  is_unit (f.to_map x) ↔ x ∈ I.prime_compl :=
⟨λ h hx, (f.is_prime_of_is_prime_disjoint I hI disjoint_compl_left).ne_top $
  (ideal.map f.to_map I).eq_top_of_is_unit_mem (ideal.mem_map_of_mem _ hx) h,
λ h, f.map_units ⟨x, h⟩⟩

lemma at_prime.to_map_mem_maximal_iff (x : R) :
  f.to_map x ∈ local_ring.maximal_ideal (f.codomain) ↔ x ∈ I :=
not_iff_not.mp $ by
simpa only [@local_ring.mem_maximal_ideal (f.codomain), mem_nonunits_iff, not_not]
  using f.is_unit_to_map_iff I x

lemma at_prime.is_unit_mk'_iff (x : R) (y : I.prime_compl) :
  is_unit (f.mk' x y) ↔ x ∈ I.prime_compl :=
⟨λ h hx, (mk'_mem_iff f).mpr ((f.to_map_mem_maximal_iff I x).mpr hx) h,
λ h, is_unit_iff_exists_inv.mpr ⟨f.mk' y ⟨x, h⟩, f.mk'_mul_mk'_eq_one ⟨x, h⟩ y⟩⟩

lemma at_prime.mk'_mem_maximal_iff (x : R) (y : I.prime_compl) :
  f.mk' x y ∈ local_ring.maximal_ideal (f.codomain) ↔ x ∈ I :=
not_iff_not.mp $ by
simpa only [@local_ring.mem_maximal_ideal (f.codomain), mem_nonunits_iff, not_not]
  using f.is_unit_mk'_iff I x y

end localization_map

namespace localization
open localization_map

local attribute [instance] classical.prop_decidable

variables (I : ideal R) [hI : I.is_prime]
include hI

variables {I}
/-- The unique maximal ideal of the localization at `I.prime_compl` lies over the ideal `I`. -/
lemma at_prime.comap_maximal_ideal :
  ideal.comap (localization.of I.prime_compl).to_map
  (local_ring.maximal_ideal (localization I.prime_compl)) = I :=
ideal.ext $ λ x, by
simpa only [ideal.mem_comap] using at_prime.to_map_mem_maximal_iff I _ x

/-- The image of `I` in the localization at `I.prime_compl` is a maximal ideal, and in particular
it is the unique maximal ideal given by the local ring structure `at_prime.local_ring` -/
lemma at_prime.map_eq_maximal_ideal :
  ideal.map (localization.of I.prime_compl).to_map I =
    (local_ring.maximal_ideal (localization I.prime_compl)) :=
begin
  convert congr_arg (ideal.map (localization.of _).to_map) at_prime.comap_maximal_ideal.symm,
  rw map_comap,
end

<<<<<<< HEAD
variables (I)

variables (J : ideal S) [hJ : J.is_prime] (f : R →+* S) (hIJ : ∀ r : R, r ∈ I ↔ f r ∈ J)
include hJ hIJ

/-- For a ring hom `f : P →+* R` and a prime ideal `I` in `R`, the induced ring hom from the
localization of `P` at `ideal.comap f I` to the localization of `R` at `I` -/
noncomputable def local_ring_hom : at_prime I →+* at_prime J :=
(localization.of _).map
  (λ x, show f x ∈ J.prime_compl, from λ hfxJ, x.2 ((hIJ x).mpr hfxJ))
  (localization.of _)

lemma local_ring_hom_to_map (x : R) :
  local_ring_hom I J f hIJ ((localization.of _).to_map x) = (localization.of _).to_map (f x) :=
map_eq _ _ _

lemma local_ring_hom_mk' (x : R) (y : I.prime_compl) :
  local_ring_hom I J f hIJ ((localization.of _).mk' x y) =
  (localization.of _).mk' (f x) ⟨f y, λ hfyJ, y.2 ((hIJ y).mpr hfyJ)⟩ :=
map_mk' _ _ _ _

instance is_local_ring_hom_local_ring_hom : is_local_ring_hom (local_ring_hom I J f hIJ) :=
=======
variables (I) (f : P →+* R)

/-- For a ring hom `f : P →+* R` and a prime ideal `I` in `R`, the induced ring hom from the
localization of `P` at `ideal.comap f I` to the localization of `R` at `I` -/
noncomputable def local_ring_hom : at_prime (ideal.comap f I) →+* at_prime I :=
(localization.of _).map (λ y, show f y ∈ I.prime_compl, from y.2) (localization.of _)

lemma local_ring_hom_to_map (x : P) :
  local_ring_hom I f ((localization.of _).to_map x) = (localization.of _).to_map (f x) :=
map_eq _ _ _

lemma local_ring_hom_mk' (x : P) (y : (ideal.comap f I).prime_compl) :
  local_ring_hom I f ((localization.of _).mk' x y) = (localization.of _).mk' (f x) ⟨f y, y.2⟩ :=
map_mk' _ _ _ _

instance is_local_ring_hom_local_ring_hom : is_local_ring_hom (local_ring_hom I f) :=
>>>>>>> 19247422
begin
  constructor,
  intros x hx,
  rcases (localization.of _).mk'_surjective x with ⟨r, s, rfl⟩,
  rw local_ring_hom_mk' at hx,
  rw at_prime.is_unit_mk'_iff at hx ⊢,
<<<<<<< HEAD
  exact λ hr, hx ((hIJ r).mp hr),
end

lemma local_ring_hom_unique {j : at_prime I →+* at_prime J}
  (hj : ∀ x : R, j ((localization.of _).to_map x) = (localization.of _).to_map (f x)) :
  local_ring_hom I J f hIJ = j :=
map_unique _ _ hj

@[simp] lemma local_ring_hom_id :
  local_ring_hom I I (ring_hom.id R) (λ r, iff.rfl) = ring_hom.id (at_prime I) :=
local_ring_hom_unique _ _ _ _ (λ x, rfl)

@[simp] lemma local_ring_hom_comp (K : ideal P) [hK : K.is_prime] (g : S →+* P)
  (hJK : ∀ s : S, s ∈ J ↔ g s ∈ K) :
  local_ring_hom I K (g.comp f) (λ r, iff.trans (hIJ r) (hJK (f r))) =
  (local_ring_hom J K g hJK).comp (local_ring_hom I J f hIJ) :=
local_ring_hom_unique _ _ _ _
  (λ r, by simp only [function.comp_app, ring_hom.coe_comp, local_ring_hom_to_map])

=======
  exact hx
end

lemma local_ring_hom_unique {j : at_prime (ideal.comap f I) →+* at_prime I}
  (hj : ∀ x : P, j ((localization.of _).to_map x) = (localization.of _).to_map (f x)) :
  local_ring_hom I f = j :=
map_unique _ _ hj

>>>>>>> 19247422
end localization
end at_prime

/-- If `R` is a field, then localizing at a submonoid not containing `0` adds no new elements. -/
lemma localization_map_bijective_of_field {R Rₘ : Type*} [integral_domain R] [comm_ring Rₘ]
  {M : submonoid R} (hM : (0 : R) ∉ M) (hR : is_field R)
  (f : localization_map M Rₘ) : function.bijective f.to_map :=
begin
  refine ⟨f.injective (le_non_zero_divisors_of_domain hM), λ x, _⟩,
  obtain ⟨r, ⟨m, hm⟩, rfl⟩ := f.mk'_surjective x,
  obtain ⟨n, hn⟩ := hR.mul_inv_cancel (λ hm0, hM (hm0 ▸ hm) : m ≠ 0),
  exact ⟨r * n,
    by erw [f.eq_mk'_iff_mul_eq, ← f.to_map.map_mul, mul_assoc, mul_comm n, hn, mul_one]⟩
end

variables (R) {A : Type*} [integral_domain A]
variables (K : Type*)

/-- Localization map from an integral domain `R` to its field of fractions. -/
@[reducible] def fraction_map [comm_ring K] := localization_map (non_zero_divisors R) K

namespace fraction_map
open localization_map
variables {R K}

lemma to_map_eq_zero_iff [comm_ring K] (φ : fraction_map R K) {x : R} :
  φ.to_map x = 0 ↔ x = 0 :=
φ.to_map_eq_zero_iff (le_of_eq rfl)

protected theorem injective [comm_ring K] (φ : fraction_map R K) :
  function.injective φ.to_map :=
φ.injective (le_of_eq rfl)

protected lemma to_map_ne_zero_of_mem_non_zero_divisors [nontrivial R] [comm_ring K]
  (φ : fraction_map R K) (x : non_zero_divisors R) : φ.to_map x ≠ 0 :=
φ.to_map_ne_zero_of_mem_non_zero_divisors (le_of_eq rfl) x

/-- A `comm_ring` `K` which is the localization of an integral domain `R` at `R - {0}` is an
integral domain. -/
def to_integral_domain [comm_ring K] (φ : fraction_map A K) : integral_domain K :=
φ.integral_domain_of_le_non_zero_divisors (le_of_eq rfl)

local attribute [instance] classical.dec_eq

/-- The inverse of an element in the field of fractions of an integral domain. -/
protected noncomputable def inv [comm_ring K] (φ : fraction_map A K) (z : K) : K :=
if h : z = 0 then 0 else
φ.mk' (φ.to_localization_map.sec z).2 ⟨(φ.to_localization_map.sec z).1,
  mem_non_zero_divisors_iff_ne_zero.2 $ λ h0, h $ φ.eq_zero_of_fst_eq_zero (sec_spec z) h0⟩

protected lemma mul_inv_cancel [comm_ring K] (φ : fraction_map A K) (x : K) (hx : x ≠ 0) :
  x * φ.inv x = 1 :=
show x * dite _ _ _ = 1, by rw [dif_neg hx,
  ←is_unit.mul_left_inj (φ.map_units ⟨(φ.to_localization_map.sec x).1,
    mem_non_zero_divisors_iff_ne_zero.2 $ λ h0, hx $ φ.eq_zero_of_fst_eq_zero (sec_spec x) h0⟩),
  one_mul, mul_assoc, mk'_spec, ←eq_mk'_iff_mul_eq]; exact (φ.mk'_sec x).symm

/-- A `comm_ring` `K` which is the localization of an integral domain `R` at `R - {0}` is a
field. -/
noncomputable def to_field [comm_ring K] (φ : fraction_map A K) : field K :=
{ inv := φ.inv,
  mul_inv_cancel := φ.mul_inv_cancel,
  inv_zero := dif_pos rfl, ..φ.to_integral_domain }

variables {B : Type*} [integral_domain B] [field K] {L : Type*} [field L]
  (f : fraction_map A K) {g : A →+* L}

lemma mk'_eq_div {r s} : f.mk' r s = f.to_map r / f.to_map s :=
f.mk'_eq_iff_eq_mul.2 $ (div_mul_cancel _
    (f.to_map_ne_zero_of_mem_non_zero_divisors _)).symm

lemma is_unit_map_of_injective (hg : function.injective g)
  (y : non_zero_divisors A) : is_unit (g y) :=
is_unit.mk0 (g y) $ map_ne_zero_of_mem_non_zero_divisors hg

/-- Given an integral domain `A`, a localization map to its fields of fractions
`f : A →+* K`, and an injective ring hom `g : A →+* L` where `L` is a field, we get a
field hom sending `z : K` to `g x * (g y)⁻¹`, where `(x, y) : A × (non_zero_divisors A)` are
such that `z = f x * (f y)⁻¹`. -/
noncomputable def lift (hg : injective g) : K →+* L :=
f.lift $ is_unit_map_of_injective hg

/-- Given an integral domain `A`, a localization map to its fields of fractions
`f : A →+* K`, and an injective ring hom `g : A →+* L` where `L` is a field,
field hom induced from `K` to `L` maps `f x / f y` to `g x / g y` for all
`x : A, y ∈ non_zero_divisors A`. -/
@[simp] lemma lift_mk' (hg : injective g) (x y) :
  f.lift hg (f.mk' x y) = g x / g y :=
begin
  erw f.lift_mk' (is_unit_map_of_injective hg),
  erw submonoid.localization_map.mul_inv_left
  (λ y : non_zero_divisors A, show is_unit (g.to_monoid_hom y), from
    is_unit_map_of_injective hg y),
  exact (mul_div_cancel' _ (map_ne_zero_of_mem_non_zero_divisors hg)).symm,
end

/-- Given integral domains `A, B` and localization maps to their fields of fractions
`f : A →+* K, g : B →+* L` and an injective ring hom `j : A →+* B`, we get a field hom
sending `z : K` to `g (j x) * (g (j y))⁻¹`, where `(x, y) : A × (non_zero_divisors A)` are
such that `z = f x * (f y)⁻¹`. -/
noncomputable def map (g : fraction_map B L) {j : A →+* B} (hj : injective j) :
  K →+* L :=
f.map (λ y, mem_non_zero_divisors_iff_ne_zero.2 $
  map_ne_zero_of_mem_non_zero_divisors hj) g

/-- Given integral domains `A, B` and localization maps to their fields of fractions
`f : A →+* K, g : B →+* L`, an isomorphism `j : A ≃+* B` induces an isomorphism of
fields of fractions `K ≃+* L`. -/
noncomputable def field_equiv_of_ring_equiv (g : fraction_map B L) (h : A ≃+* B) :
  K ≃+* L :=
f.ring_equiv_of_ring_equiv g h
begin
  ext b,
  show b ∈ h.to_equiv '' _ ↔ _,
  erw [h.to_equiv.image_eq_preimage, set.preimage, set.mem_set_of_eq,
       mem_non_zero_divisors_iff_ne_zero, mem_non_zero_divisors_iff_ne_zero],
  exact h.symm.map_ne_zero_iff
end
/-- The cast from `int` to `rat` as a `fraction_map`. -/
def int.fraction_map : fraction_map ℤ ℚ :=
{ to_fun := coe,
  map_units' :=
  begin
    rintro ⟨x, hx⟩,
    rw mem_non_zero_divisors_iff_ne_zero at hx,
    simpa only [is_unit_iff_ne_zero, int.cast_eq_zero, ne.def, subtype.coe_mk] using hx,
  end,
  surj' :=
  begin
    rintro ⟨n, d, hd, h⟩,
    refine ⟨⟨n, ⟨d, _⟩⟩, rat.mul_denom_eq_num⟩,
    rwa [mem_non_zero_divisors_iff_ne_zero, int.coe_nat_ne_zero_iff_pos]
  end,
  eq_iff_exists' :=
  begin
    intros x y,
    rw [int.cast_inj],
    refine ⟨by { rintro rfl, use 1 }, _⟩,
    rintro ⟨⟨c, hc⟩, h⟩,
    apply int.eq_of_mul_eq_mul_right _ h,
    rwa mem_non_zero_divisors_iff_ne_zero at hc,
  end,
  ..int.cast_ring_hom ℚ }

lemma integer_normalization_eq_zero_iff {p : polynomial f.codomain} :
  f.integer_normalization p = 0 ↔ p = 0 :=
begin
  refine (polynomial.ext_iff.trans (polynomial.ext_iff.trans _).symm),
  obtain ⟨⟨b, nonzero⟩, hb⟩ := integer_normalization_spec p,
  split; intros h i,
  { apply f.to_map_eq_zero_iff.mp,
    rw [hb i, h i],
    exact _root_.mul_zero _ },
  { have hi := h i,
    rw [polynomial.coeff_zero, ← f.to_map_eq_zero_iff, hb i] at hi,
    apply or.resolve_left (eq_zero_or_eq_zero_of_mul_eq_zero hi),
    intro h,
    apply mem_non_zero_divisors_iff_ne_zero.mp nonzero,
    exact f.to_map_eq_zero_iff.mp h }
end

/-- A field is algebraic over the ring `A` iff it is algebraic over the field of fractions of `A`.
-/
lemma comap_is_algebraic_iff [algebra A L] [algebra f.codomain L] [is_scalar_tower A f.codomain L] :
  algebra.is_algebraic A L ↔ algebra.is_algebraic f.codomain L :=
begin
  split; intros h x; obtain ⟨p, hp, px⟩ := h x,
  { refine ⟨p.map f.to_map, λ h, hp (polynomial.ext (λ i, _)), _⟩,
  { have : f.to_map (p.coeff i) = 0 := trans (polynomial.coeff_map _ _).symm (by simp [h]),
    exact f.to_map_eq_zero_iff.mp this },
  { rwa [is_scalar_tower.aeval_apply _ f.codomain, algebra_map_eq] at px } },
  { exact ⟨f.integer_normalization p,
           mt f.integer_normalization_eq_zero_iff.mp hp,
           integer_normalization_aeval_eq_zero p px⟩ },
end

section num_denom

variables [unique_factorization_monoid A] (φ : fraction_map A K)

lemma exists_reduced_fraction (x : φ.codomain) :
  ∃ (a : A) (b : non_zero_divisors A),
  (∀ {d}, d ∣ a → d ∣ b → is_unit d) ∧ φ.mk' a b = x :=
begin
  obtain ⟨⟨b, b_nonzero⟩, a, hab⟩ := φ.exists_integer_multiple x,
  obtain ⟨a', b', c', no_factor, rfl, rfl⟩ :=
    unique_factorization_monoid.exists_reduced_factors' a b
      (mem_non_zero_divisors_iff_ne_zero.mp b_nonzero),
  obtain ⟨c'_nonzero, b'_nonzero⟩ := mul_mem_non_zero_divisors.mp b_nonzero,
  refine ⟨a', ⟨b', b'_nonzero⟩, @no_factor, _⟩,
  apply mul_left_cancel' (φ.to_map_ne_zero_of_mem_non_zero_divisors ⟨c' * b', b_nonzero⟩),
  simp only [subtype.coe_mk, φ.to_map.map_mul] at *,
  erw [←hab, mul_assoc, φ.mk'_spec' a' ⟨b', b'_nonzero⟩],
end

/-- `f.num x` is the numerator of `x : f.codomain` as a reduced fraction. -/
noncomputable def num (x : φ.codomain) : A :=
classical.some (φ.exists_reduced_fraction x)

/-- `f.num x` is the denominator of `x : f.codomain` as a reduced fraction. -/
noncomputable def denom (x : φ.codomain) : non_zero_divisors A :=
classical.some (classical.some_spec (φ.exists_reduced_fraction x))

lemma num_denom_reduced (x : φ.codomain) :
  ∀ {d}, d ∣ φ.num x → d ∣ φ.denom x → is_unit d :=
(classical.some_spec (classical.some_spec (φ.exists_reduced_fraction x))).1

@[simp] lemma mk'_num_denom (x : φ.codomain) : φ.mk' (φ.num x) (φ.denom x) = x :=
(classical.some_spec (classical.some_spec (φ.exists_reduced_fraction x))).2

lemma num_mul_denom_eq_num_iff_eq {x y : φ.codomain} :
  x * φ.to_map (φ.denom y) = φ.to_map (φ.num y) ↔ x = y :=
⟨ λ h, by simpa only [mk'_num_denom] using φ.eq_mk'_iff_mul_eq.mpr h,
  λ h, φ.eq_mk'_iff_mul_eq.mp (by rw [h, mk'_num_denom]) ⟩

lemma num_mul_denom_eq_num_iff_eq' {x y : φ.codomain} :
  y * φ.to_map (φ.denom x) = φ.to_map (φ.num x) ↔ x = y :=
⟨ λ h, by simpa only [eq_comm, mk'_num_denom] using φ.eq_mk'_iff_mul_eq.mpr h,
  λ h, φ.eq_mk'_iff_mul_eq.mp (by rw [h, mk'_num_denom]) ⟩

lemma num_mul_denom_eq_num_mul_denom_iff_eq {x y : φ.codomain} :
  φ.num y * φ.denom x = φ.num x * φ.denom y ↔ x = y :=
⟨ λ h, by simpa only [mk'_num_denom] using φ.mk'_eq_of_eq h,
  λ h, by rw h ⟩

lemma eq_zero_of_num_eq_zero {x : φ.codomain} (h : φ.num x = 0) : x = 0 :=
φ.num_mul_denom_eq_num_iff_eq'.mp (by rw [zero_mul, h, ring_hom.map_zero])

lemma is_integer_of_is_unit_denom {x : φ.codomain} (h : is_unit (φ.denom x : A)) : φ.is_integer x :=
begin
  cases h with d hd,
  have d_ne_zero : φ.to_map (φ.denom x) ≠ 0 :=
    φ.to_map_ne_zero_of_mem_non_zero_divisors (φ.denom x),
  use ↑d⁻¹ * φ.num x,
  refine trans _ (φ.mk'_num_denom x),
  rw [φ.to_map.map_mul, φ.to_map.map_units_inv, hd],
  apply mul_left_cancel' d_ne_zero,
  rw [←mul_assoc, mul_inv_cancel d_ne_zero, one_mul, φ.mk'_spec']
end

lemma is_unit_denom_of_num_eq_zero {x : φ.codomain} (h : φ.num x = 0) : is_unit (φ.denom x : A) :=
φ.num_denom_reduced x (h.symm ▸ dvd_zero _) (dvd_refl _)

end num_denom

end fraction_map

section algebra

section is_integral
variables {R S} {Rₘ Sₘ : Type*} [comm_ring Rₘ] [comm_ring Sₘ] [algebra R S]

/-- Definition of the natural algebra induced by the localization of an algebra.
Given an algebra `R → S`, a submonoid `R` of `M`, and a localization `Rₘ` for `M`,
let `Sₘ` be the localization of `S` to the image of `M` under `algebra_map R S`.
Then this is the natural algebra structure on `Rₘ → Sₘ`, such that the entire square commutes,
where `localization_map.map_comp` gives the commutativity of the underlying maps -/
noncomputable def localization_algebra (M : submonoid R) (f : localization_map M Rₘ)
  (g : localization_map (algebra.algebra_map_submonoid S M) Sₘ) : algebra Rₘ Sₘ :=
(f.map (@algebra.mem_algebra_map_submonoid_of_mem R S _ _ _ _) g).to_algebra

variables (f : localization_map M Rₘ)
variables (g : localization_map (algebra.algebra_map_submonoid S M) Sₘ)

lemma algebra_map_mk' (r : R) (m : M) :
  (@algebra_map Rₘ Sₘ _ _ (localization_algebra M f g)) (f.mk' r m) =
    g.mk' (algebra_map R S r) ⟨algebra_map R S m, algebra.mem_algebra_map_submonoid_of_mem m⟩ :=
localization_map.map_mk' f _ r m

/-- Injectivity of a map descends to the map induced on localizations. -/
lemma map_injective_of_injective {R S : Type*} [comm_ring R] [comm_ring S]
  (ϕ : R →+* S) (hϕ : function.injective ϕ) (M : submonoid R)
  (f : localization_map M Rₘ) (g : localization_map (M.map ϕ : submonoid S) Sₘ)
  (hM : (M.map ϕ : submonoid S) ≤ non_zero_divisors S) :
  function.injective (f.map (M.apply_coe_mem_map (ϕ : R →* S)) g) :=
begin
  rintros x y hxy,
  obtain ⟨a, b, rfl⟩ := localization_map.mk'_surjective f x,
  obtain ⟨c, d, rfl⟩ := localization_map.mk'_surjective f y,
  rw [localization_map.map_mk' f _ a b, localization_map.map_mk' f _ c d,
    localization_map.mk'_eq_iff_eq] at hxy,
  refine (localization_map.mk'_eq_iff_eq f).2 (congr_arg f.to_map (hϕ _)),
  convert g.injective hM hxy; simp,
end

/-- Injectivity of the underlying `algebra_map` descends to the algebra induced by localization. -/
lemma localization_algebra_injective (hRS : function.injective (algebra_map R S))
  (hM : algebra.algebra_map_submonoid S M ≤ non_zero_divisors S) :
  function.injective (@algebra_map Rₘ Sₘ _ _ (localization_algebra M f g)) :=
map_injective_of_injective (algebra_map R S) hRS M f g hM

open polynomial

lemma ring_hom.is_integral_elem_localization_at_leading_coeff
  {R S : Type*} [comm_ring R] [comm_ring S] (f : R →+* S)
  (x : S) (p : polynomial R) (hf : p.eval₂ f x = 0) (M : submonoid R)
  (hM : p.leading_coeff ∈ M) {Rₘ Sₘ : Type*} [comm_ring Rₘ] [comm_ring Sₘ]
  (ϕ : localization_map M Rₘ) (ϕ' : localization_map (M.map ↑f : submonoid S) Sₘ) :
  (ϕ.map (M.apply_coe_mem_map (f : R →* S)) ϕ').is_integral_elem (ϕ'.to_map x) :=
begin
  by_cases triv : (1 : Rₘ) = 0,
  { exact ⟨0, ⟨trans leading_coeff_zero triv.symm, eval₂_zero _ _⟩⟩ },
  haveI : nontrivial Rₘ := nontrivial_of_ne 1 0 triv,
  obtain ⟨b, hb⟩ := is_unit_iff_exists_inv.mp
    (localization_map.map_units ϕ ⟨p.leading_coeff, hM⟩),
  refine ⟨(p.map ϕ.to_map) * C b, ⟨_, _⟩⟩,
  { refine monic_mul_C_of_leading_coeff_mul_eq_one _,
    rwa leading_coeff_map_of_leading_coeff_ne_zero ϕ.to_map,
    refine λ hfp, zero_ne_one (trans (zero_mul b).symm (hfp ▸ hb) : (0 : Rₘ) = 1) },
  { refine eval₂_mul_eq_zero_of_left _ _ _ _,
    erw [eval₂_map, localization_map.map_comp, ← hom_eval₂ _ f ϕ'.to_map x],
    exact trans (congr_arg ϕ'.to_map hf) ϕ'.to_map.map_zero }
end

/-- Given a particular witness to an element being algebraic over an algebra `R → S`,
We can localize to a submonoid containing the leading coefficient to make it integral.
Explicitly, the map between the localizations will be an integral ring morphism -/
theorem is_integral_localization_at_leading_coeff {x : S} (p : polynomial R)
  (hp : aeval x p = 0) (hM : p.leading_coeff ∈ M) :
  (f.map (@algebra.mem_algebra_map_submonoid_of_mem R S _ _ _ _) g).is_integral_elem (g.to_map x) :=
(algebra_map R S).is_integral_elem_localization_at_leading_coeff x p hp M hM f g

/-- If `R → S` is an integral extension, `M` is a submonoid of `R`,
`Rₘ` is the localization of `R` at `M`,
and `Sₘ` is the localization of `S` at the image of `M` under the extension map,
then the induced map `Rₘ → Sₘ` is also an integral extension -/
theorem is_integral_localization (H : algebra.is_integral R S) :
  (f.map (@algebra.mem_algebra_map_submonoid_of_mem R S _ _ _ _) g).is_integral :=
begin
  intro x,
  by_cases triv : (1 : R) = 0,
  { have : (1 : Rₘ) = 0 := by convert congr_arg f.to_map triv; simp,
    exact ⟨0, ⟨trans leading_coeff_zero this.symm, eval₂_zero _ _⟩⟩ },
  { haveI : nontrivial R := nontrivial_of_ne 1 0 triv,
    obtain ⟨⟨s, ⟨u, hu⟩⟩, hx⟩ := g.surj x,
    obtain ⟨v, hv⟩ := hu,
    obtain ⟨v', hv'⟩ := is_unit_iff_exists_inv'.1 (f.map_units ⟨v, hv.1⟩),
    refine @is_integral_of_is_integral_mul_unit Rₘ _ _ _
      (localization_algebra M f g) x (g.to_map u) v' _ _,
    { replace hv' := congr_arg (@algebra_map Rₘ Sₘ _ _ (localization_algebra M f g)) hv',
      rw [ring_hom.map_mul, ring_hom.map_one, ← ring_hom.comp_apply _ f.to_map] at hv',
      erw localization_map.map_comp at hv',
      exact hv.2 ▸ hv' },
    { obtain ⟨p, hp⟩ := H s,
      exact hx.symm ▸ is_integral_localization_at_leading_coeff
        f g p hp.2 (hp.1.symm ▸ M.one_mem) } }
end

lemma is_integral_localization' {R S : Type*} [comm_ring R] [comm_ring S]
  {f : R →+* S} (hf : f.is_integral) (M : submonoid R) :
  ((localization.of M).map (M.apply_coe_mem_map (f : R →* S))
  (localization.of (M.map ↑f))).is_integral :=
@is_integral_localization R _ M S _ _ _ _ _ f.to_algebra _ _ hf

end is_integral

namespace integral_closure

variables {L : Type*} [field K] [field L] (f : fraction_map A K)

open algebra

/-- If the field `L` is an algebraic extension of the integral domain `A`,
the integral closure of `A` in `L` has fraction field `L`. -/
def fraction_map_of_algebraic [algebra A L] (alg : is_algebraic A L)
  (inj : ∀ x, algebra_map A L x = 0 → x = 0) :
  fraction_map (integral_closure A L) L :=
(algebra_map (integral_closure A L) L).to_localization_map
  (λ ⟨⟨y, integral⟩, nonzero⟩,
    have y ≠ 0 := λ h, mem_non_zero_divisors_iff_ne_zero.mp nonzero (subtype.ext_iff_val.mpr h),
    show is_unit y, from ⟨⟨y, y⁻¹, mul_inv_cancel this, inv_mul_cancel this⟩, rfl⟩)
  (λ z, let ⟨x, y, hy, hxy⟩ := exists_integral_multiple (alg z) inj in
    ⟨⟨x, ⟨y, mem_non_zero_divisors_iff_ne_zero.mpr hy⟩⟩, hxy⟩)
  (λ x y, ⟨ λ (h : x.1 = y.1), ⟨1, by simpa using subtype.ext_iff_val.mpr h⟩,
            λ ⟨c, hc⟩, congr_arg (algebra_map _ L)
              (mul_right_cancel' (mem_non_zero_divisors_iff_ne_zero.mp c.2) hc) ⟩)

variables {K} (L)

/-- If the field `L` is a finite extension of the fraction field of the integral domain `A`,
the integral closure of `A` in `L` has fraction field `L`. -/
def fraction_map_of_finite_extension [algebra A L] [algebra f.codomain L]
  [is_scalar_tower A f.codomain L] [finite_dimensional f.codomain L] :
  fraction_map (integral_closure A L) L :=
fraction_map_of_algebraic
  (f.comap_is_algebraic_iff.mpr is_algebraic_of_finite)
  (λ x hx, f.to_map_eq_zero_iff.mp ((algebra_map f.codomain L).map_eq_zero.mp $
    (is_scalar_tower.algebra_map_apply _ _ _ _).symm.trans hx))

end integral_closure

end algebra

variables (A)

/-- The fraction field of an integral domain as a quotient type. -/
@[reducible] def fraction_ring := localization (non_zero_divisors A)

namespace fraction_ring

/-- Natural hom sending `x : A`, `A` an integral domain, to the equivalence class of
`(x, 1)` in the field of fractions of `A`. -/
def of : fraction_map A (localization (non_zero_divisors A)) :=
localization.of (non_zero_divisors A)

variables {A}

noncomputable instance : field (fraction_ring A) :=
(of A).to_field

@[simp] lemma mk_eq_div {r s} : (localization.mk r s : fraction_ring A) =
  ((of A).to_map r / (of A).to_map s : fraction_ring A) :=
by erw [localization.mk_eq_mk', (of A).mk'_eq_div]

/-- Given an integral domain `A` and a localization map to a field of fractions
`f : A →+* K`, we get an `A`-isomorphism between the field of fractions of `A` as a quotient
type and `K`. -/
noncomputable def alg_equiv_of_quotient {K : Type*} [field K] (f : fraction_map A K) :
  fraction_ring A ≃ₐ[A] f.codomain :=
localization.alg_equiv_of_quotient f

instance : algebra A (fraction_ring A) :=
(of A).to_map.to_algebra

end fraction_ring<|MERGE_RESOLUTION|>--- conflicted
+++ resolved
@@ -1249,7 +1249,6 @@
   rw map_comap,
 end
 
-<<<<<<< HEAD
 variables (I)
 
 variables (J : ideal S) [hJ : J.is_prime] (f : R →+* S) (hIJ : ∀ r : R, r ∈ I ↔ f r ∈ J)
@@ -1272,31 +1271,12 @@
 map_mk' _ _ _ _
 
 instance is_local_ring_hom_local_ring_hom : is_local_ring_hom (local_ring_hom I J f hIJ) :=
-=======
-variables (I) (f : P →+* R)
-
-/-- For a ring hom `f : P →+* R` and a prime ideal `I` in `R`, the induced ring hom from the
-localization of `P` at `ideal.comap f I` to the localization of `R` at `I` -/
-noncomputable def local_ring_hom : at_prime (ideal.comap f I) →+* at_prime I :=
-(localization.of _).map (λ y, show f y ∈ I.prime_compl, from y.2) (localization.of _)
-
-lemma local_ring_hom_to_map (x : P) :
-  local_ring_hom I f ((localization.of _).to_map x) = (localization.of _).to_map (f x) :=
-map_eq _ _ _
-
-lemma local_ring_hom_mk' (x : P) (y : (ideal.comap f I).prime_compl) :
-  local_ring_hom I f ((localization.of _).mk' x y) = (localization.of _).mk' (f x) ⟨f y, y.2⟩ :=
-map_mk' _ _ _ _
-
-instance is_local_ring_hom_local_ring_hom : is_local_ring_hom (local_ring_hom I f) :=
->>>>>>> 19247422
 begin
   constructor,
   intros x hx,
   rcases (localization.of _).mk'_surjective x with ⟨r, s, rfl⟩,
   rw local_ring_hom_mk' at hx,
   rw at_prime.is_unit_mk'_iff at hx ⊢,
-<<<<<<< HEAD
   exact λ hr, hx ((hIJ r).mp hr),
 end
 
@@ -1316,16 +1296,6 @@
 local_ring_hom_unique _ _ _ _
   (λ r, by simp only [function.comp_app, ring_hom.coe_comp, local_ring_hom_to_map])
 
-=======
-  exact hx
-end
-
-lemma local_ring_hom_unique {j : at_prime (ideal.comap f I) →+* at_prime I}
-  (hj : ∀ x : P, j ((localization.of _).to_map x) = (localization.of _).to_map (f x)) :
-  local_ring_hom I f = j :=
-map_unique _ _ hj
-
->>>>>>> 19247422
 end localization
 end at_prime
 

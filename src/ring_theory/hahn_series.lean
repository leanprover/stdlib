--- conflicted
+++ resolved
@@ -31,12 +31,8 @@
 -/
 
 open finset
-<<<<<<< HEAD
-=======
 open_locale big_operators classical
->>>>>>> 76a3b82d
 noncomputable theory
-open_locale big_operators classical
 
 /-- If `Γ` is linearly ordered and `R` has zero, then `hahn_series Γ R` consists of
   formal series over `Γ` with coefficients in `R`, whose supports are well-founded. -/
@@ -198,7 +194,6 @@
 
 @[simp]
 lemma neg_coeff' {x : hahn_series Γ R} : (- x).coeff = - x.coeff := rfl
-<<<<<<< HEAD
 
 lemma neg_coeff {x : hahn_series Γ R} {a : Γ} : (- x).coeff a = - x.coeff a := rfl
 
@@ -207,16 +202,6 @@
 by { ext, simp }
 
 @[simp]
-=======
-
-lemma neg_coeff {x : hahn_series Γ R} {a : Γ} : (- x).coeff a = - x.coeff a := rfl
-
-@[simp]
-lemma support_neg {x : hahn_series Γ R} : (- x).support = x.support :=
-by { ext, simp }
-
-@[simp]
->>>>>>> 76a3b82d
 lemma sub_coeff' {x y : hahn_series Γ R} :
   (x - y).coeff = x.coeff - y.coeff := by { ext, simp [sub_eq_add_neg] }
 

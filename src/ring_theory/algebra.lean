--- conflicted
+++ resolved
@@ -739,28 +739,6 @@
   add_smul  := by simp [add_smul],
   zero_smul := by simp [zero_smul] }
 
-<<<<<<< HEAD
-/--
-When `E` is a module over a ring `S`, and `S` is an algebra over `R`, then `E` inherits a
-module structure over `R`, provided as a type synonym `module.restrict_scalars R E := E`.
--/
-def module.restrict_scalars (R : Type*) (E : Type*) : Type* := E
-instance module.add_comm_group_restrict_scalars (R : Type*) (E : Type*) [add_comm_group E] :
-  add_comm_group (module.restrict_scalars R E) := by assumption
-instance module.module_restrict_scalars : module R (module.restrict_scalars R E) :=
-(module.restrict_scalars' R S E : module R E)
-
-lemma module.restrict_scalars_def (c : R) (x : module.restrict_scalars R E) :
-  c • x = ((algebra_map R S c) • x : E) := rfl
-
-/--
-`module.restrict_scalars R S` is `R`-linearly equivalent to the original algebra `S`.
-
-Unfortunately these structures are not generally definitionally equal:
-the `R`-module structure on `S` is part of the data of `S`,
-while the `R`-module structure on `module.restrict_scalars R S`
-=======
-
 /--
 When `E` is a module over a ring `S`, and `S` is an algebra over `R`, then `E` inherits a
 module structure over `R`, provided as a type synonym `module.restrict_scalars R S E := E`.
@@ -775,22 +753,20 @@
 instance : module R (module.restrict_scalars R S E) :=
 (module.restrict_scalars' R S E : module R E)
 
+lemma module.restrict_scalars_def (c : R) (x : module.restrict_scalars R E) :
+  c • x = ((algebra_map R S c) • x : E) := rfl
+
 /--
 `module.restrict_scalars R S S` is `R`-linearly equivalent to the original algebra `S`.
 
 Unfortunately these structures are not generally definitionally equal:
 the `R`-module structure on `S` is part of the data of `S`,
 while the `R`-module structure on `module.restrict_scalars R S S`
->>>>>>> 52baa182
 comes from the ring homomorphism `R →+* S`, which is a separate part of the data of `S`.
 The field `algebra.smul_def'` gives the equation we need here.
 -/
 def algebra.restrict_scalars_equiv :
-<<<<<<< HEAD
-  (module.restrict_scalars R S) ≃ₗ[R] S :=
-=======
   (module.restrict_scalars R S S) ≃ₗ[R] S :=
->>>>>>> 52baa182
 { to_fun := λ s, s,
   inv_fun := λ s, s,
   left_inv := λ s, rfl,
@@ -814,11 +790,7 @@
 corresponding to `V`, an `S`-submodule of the original `S`-module.
 -/
 @[simps]
-<<<<<<< HEAD
-def submodule.restrict_scalars (V : submodule S E) : submodule R (restrict_scalars R E) :=
-=======
 def submodule.restrict_scalars (V : submodule S E) : submodule R (restrict_scalars R S E) :=
->>>>>>> 52baa182
 { carrier := V.carrier,
   zero := V.zero,
   smul := λ c e h, V.smul _ h,
@@ -831,11 +803,7 @@
 
 /-- The `R`-linear map induced by an `S`-linear map when `S` is an algebra over `R`. -/
 def linear_map.restrict_scalars (f : E →ₗ[S] F) :
-<<<<<<< HEAD
-  (restrict_scalars R E) →ₗ[R] (restrict_scalars R F) :=
-=======
   (restrict_scalars R S E) →ₗ[R] (restrict_scalars R S F) :=
->>>>>>> 52baa182
 { to_fun := f.to_fun,
   add := λx y, f.map_add x y,
   smul := λc x, f.map_smul (algebra_map R S c) x }

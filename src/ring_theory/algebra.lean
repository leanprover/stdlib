/-
Copyright (c) 2018 Kenny Lau. All rights reserved.
Released under Apache 2.0 license as described in the file LICENSE.
Authors: Kenny Lau

Algebra over Commutative Ring (under category)
-/

import data.polynomial data.mv_polynomial
import data.complex.basic
import data.matrix.basic
import linear_algebra.tensor_product
import ring_theory.subring
import algebra.commute

noncomputable theory

universes u v w u₁ v₁

open_locale tensor_product

section prio
-- We set this priority to 0 later in this file
set_option default_priority 200 -- see Note [default priority]
/-- The category of R-algebras where R is a commutative
ring is the under category R ↓ CRing. In the categorical
setting we have a forgetful functor R-Alg ⥤ R-Mod.
However here it extends module in order to preserve
definitional equality in certain cases. -/
class algebra (R : Type u) (A : Type v) [comm_ring R] [ring A] extends has_scalar R A :=
(to_fun : R → A) [hom : is_ring_hom to_fun]
(commutes' : ∀ r x, x * to_fun r = to_fun r * x)
(smul_def' : ∀ r x, r • x = to_fun r * x)
end prio

def algebra_map {R : Type u} (A : Type v) [comm_ring R] [ring A] [algebra R A] (x : R) : A :=
algebra.to_fun A x

namespace algebra

variables {R : Type u} {S : Type v} {A : Type w}
variables [comm_ring R] [comm_ring S] [ring A] [algebra R A]

instance : is_ring_hom (algebra_map A : R → A) := algebra.hom _ A

variables (A)
@[simp] lemma map_add (r s : R) : algebra_map A (r + s) = algebra_map A r + algebra_map A s :=
is_ring_hom.map_add _

@[simp] lemma map_neg (r : R) : algebra_map A (-r) = -algebra_map A r :=
is_ring_hom.map_neg _

@[simp] lemma map_sub (r s : R) : algebra_map A (r - s) = algebra_map A r - algebra_map A s :=
is_ring_hom.map_sub _

@[simp] lemma map_mul (r s : R) : algebra_map A (r * s) = algebra_map A r * algebra_map A s :=
is_ring_hom.map_mul _

variables (R)
@[simp] lemma map_zero : algebra_map A (0 : R) = 0 :=
is_ring_hom.map_zero _

@[simp] lemma map_one : algebra_map A (1 : R) = 1 :=
is_ring_hom.map_one _
variables {R A}

/--
Creating an algebra from a function `i : R → A`,
where `R` is a commutative ring and `A` is a possibly non-commutative ring,
equipped with `is_ring_hom i`.
-/
-- The `is_ring_hom` argument is explicit, rather than instance implicit,
-- as typically at the point of use in this file it is constructed "on the spot".
def of_fun' {A : Type w} [ring A] (i : R → A) (_ : is_ring_hom i) (comm : ∀ r a, a * i r = i r * a) : algebra R A :=
{ smul := λ c x, i c * x,
  to_fun := i,
  commutes' := comm,
  smul_def' := λ c x, rfl }

/--
Creating an algebra from a homomorphism `i : R →+* A`
where `R` is a commutative ring and `A` is a possibly non-commutative ring,
-/
def of_ring_hom' {A : Type w} [ring A] (i : R →+* A) (comm : ∀ r a, a * i r = i r * a) : algebra R A :=
{ smul := λ c x, i c * x,
  to_fun := i,
  commutes' := comm,
  smul_def' := λ c x, rfl }

/--
Creating an algebra from a function `i : R → S` between commutative rings,
equipped with `is_ring_hom i`.
-/
-- The `is_ring_hom` argument is explicit, rather than instance implicit,
-- as typically at the point of use in this file it is constructed "on the spot".
def of_fun (i : R → S) (I : is_ring_hom i) : algebra R S :=
of_fun' i I (λ r a, mul_comm a (i r))

/-- Creating an algebra from a homomorphism `i : R →+* S` between commutative rings. -/
def of_ring_hom (i : R →+* S) : algebra R S :=
of_ring_hom' i (λ r a, mul_comm a (i r))

lemma smul_def'' (r : R) (x : A) : r • x = algebra_map A r * x :=
algebra.smul_def' r x

@[priority 200] -- see Note [lower instance priority]
instance to_module : module R A :=
{ one_smul := by simp [smul_def''],
  mul_smul := by simp [smul_def'', mul_assoc],
  smul_add := by simp [smul_def'', mul_add],
  smul_zero := by simp [smul_def''],
  add_smul := by simp [smul_def'', add_mul],
  zero_smul := by simp [smul_def''] }

-- from now on, we don't want to use the following instance anymore
attribute [instance, priority 0] algebra.to_has_scalar

lemma smul_def (r : R) (x : A) : r • x = algebra_map A r * x :=
algebra.smul_def' r x

theorem commutes (r : R) (x : A) : x * algebra_map A r = algebra_map A r * x :=
algebra.commutes' r x

theorem left_comm (r : R) (x y : A) : x * (algebra_map A r * y) = algebra_map A r * (x * y) :=
by rw [← mul_assoc, commutes, mul_assoc]

@[simp] lemma mul_smul_comm (s : R) (x y : A) :
  x * (s • y) = s • (x * y) :=
by rw [smul_def, smul_def, left_comm]

@[simp] lemma smul_mul_assoc (r : R) (x y : A) :
  (r • x) * y = r • (x * y) :=
<<<<<<< HEAD
by rw [smul_def, smul_def, mul_assoc]

/-- The monoid algebra R[G] is an algebra over R. -/
instance algebra_monoid_algebra {G : Type*} [monoid G] : algebra R (monoid_algebra R G) :=
{ to_fun := λ r, finsupp.single 1 r, -- TODO look at that abstraction leaking through
  hom := begin end,
  commutes' := λ r x, begin ext g, simp, sorry, end,
  smul_def' := λ r x, begin ext g, dsimp, sorry, end, }

/-- The additive monoid algebra R[G] is an algebra over R. -/
instance algebra_add_monoid_algebra {G : Type*} [add_monoid G] : algebra R (add_monoid_algebra R G) :=
sorry

/-- R[X] is the generator of the category R-Alg. -/
=======
by rw [smul_def, smul_def, mul_assoc].

/-- The monoid algebra R[G] is an algebra over R. -/
instance algebra_monoid_algebra {G : Type*} [monoid G] : algebra R (monoid_algebra R G) :=
{ to_fun := (monoid_algebra.single_one.ring_hom : R →+* monoid_algebra R G),
  commutes' := monoid_algebra.single_one.central,
  smul_def' := λ r f, monoid_algebra.module_smul_eq r f (by simp),
  .. monoid_algebra.module }

/-- The additive monoid algebra R[G] is an algebra over R. -/
instance algebra_add_monoid_algebra {G : Type*} [add_monoid G] : algebra R (add_monoid_algebra R G) :=
{ to_fun := (add_monoid_algebra.single_one.ring_hom : R →+* add_monoid_algebra R G),
  commutes' := add_monoid_algebra.single_one.central,
  smul_def' := λ r f, add_monoid_algebra.module_smul_eq r f (by simp),
  .. add_monoid_algebra.module }

/-- The algebra of polynomials over R. -/
>>>>>>> 21e615a3
instance polynomial (R : Type u) [comm_ring R] : algebra R (polynomial R) :=
algebra.algebra_add_monoid_algebra
-- FIXME revisit:
-- Unfortunately we can't just write `algebra.algebra_add_monoid_algebra` here,
-- as the `module R (polynomial R)` instance that results is not definitionally
-- equal to `polynomial.module` previously defined.
-- { to_fun := polynomial.C,
--   commutes' := λ _ _, mul_comm _ _,
--   smul_def' := λ c p, (polynomial.C_mul' c p).symm,
--   .. polynomial.module }

/-- The algebra of multivariate polynomials. -/
instance mv_polynomial (R : Type u) [comm_ring R]
  (ι : Type v) : algebra R (mv_polynomial ι R) :=
algebra.algebra_add_monoid_algebra
-- { to_fun := mv_polynomial.C,
--   commutes' := λ _ _, mul_comm _ _,
--   smul_def' := λ c p, (mv_polynomial.C_mul' c p).symm,
--   .. mv_polynomial.module }

/-- Creating an algebra from a subring. This is the dual of ring extension. -/
instance of_subring (S : set R) [is_subring S] : algebra S R :=
of_fun subtype.val ⟨rfl, λ _ _, rfl, λ _ _, rfl⟩

variables (R A)
/-- The multiplication in an algebra is a bilinear map. -/
def lmul : A →ₗ A →ₗ A :=
linear_map.mk₂ R (*)
  (λ x y z, add_mul x y z)
  (λ c x y, by rw [smul_def, smul_def, mul_assoc _ x y])
  (λ x y z, mul_add x y z)
  (λ c x y, by rw [smul_def, smul_def, left_comm])

def lmul_left (r : A) : A →ₗ A :=
lmul R A r

def lmul_right (r : A) : A →ₗ A :=
(lmul R A).flip r

variables {R A}

@[simp] lemma lmul_apply (p q : A) : lmul R A p q = p * q := rfl
@[simp] lemma lmul_left_apply (p q : A) : lmul_left R A p q = p * q := rfl
@[simp] lemma lmul_right_apply (p q : A) : lmul_right R A p q = q * p := rfl

end algebra

instance module.endomorphism_algebra (R : Type u) (M : Type v)
  [comm_ring R] [add_comm_group M] [module R M] : algebra R (M →ₗ[R] M) :=
{ to_fun    := (λ r, r • linear_map.id),
  hom       := by apply is_ring_hom.mk; intros; ext; simp [mul_smul, add_smul],
  commutes' := by intros; ext; simp,
  smul_def' := by intros; ext; simp }

set_option class.instance_max_depth 40
instance matrix_algebra (n : Type u) (R : Type v)
  [fintype n] [decidable_eq n] [comm_ring R] : algebra R (matrix n n R) :=
{ to_fun    := (λ r, r • 1),
  hom       := { map_one := by { ext, simp, },
                 map_mul := by { intros, ext, simp [mul_assoc], },
                 map_add := by { intros, simp [add_smul], } },
  commutes' := by { intros, simp },
  smul_def' := by { intros, simp } }

set_option old_structure_cmd true
/-- Defining the homomorphism in the category R-Alg. -/
structure alg_hom (R : Type u) (A : Type v) (B : Type w)
  [comm_ring R] [ring A] [ring B] [algebra R A] [algebra R B] extends ring_hom A B :=
(commutes' : ∀ r : R, to_fun (algebra_map A r) = algebra_map B r)

infixr ` →ₐ `:25 := alg_hom _
notation A ` →ₐ[`:25 R `] ` B := alg_hom R A B

namespace alg_hom

variables {R : Type u} {A : Type v} {B : Type w} {C : Type u₁} {D : Type v₁}
variables {rR : comm_ring R} {rA : ring A} {rB : ring B} {rC : ring C} {rD : ring D}
variables {aA : algebra R A} {aB : algebra R B} {aC : algebra R C} {aD : algebra R D}
include R rR rA rB aA aB

instance : has_coe_to_fun (A →ₐ[R] B) := ⟨_, λ f, f.to_fun⟩

instance : has_coe (A →ₐ[R] B) (A →+* B) := ⟨alg_hom.to_ring_hom⟩

variables (φ : A →ₐ[R] B)

instance : is_ring_hom ⇑φ := ring_hom.is_ring_hom φ.to_ring_hom

@[ext]
theorem ext {φ₁ φ₂ : A →ₐ[R] B} (H : ∀ x, φ₁ x = φ₂ x) : φ₁ = φ₂ :=
by cases φ₁; cases φ₂; congr' 1; ext; apply H

theorem commutes (r : R) : φ (algebra_map A r) = algebra_map B r := φ.commutes' r

@[simp] lemma map_add (r s : A) : φ (r + s) = φ r + φ s :=
is_ring_hom.map_add _

@[simp] lemma map_zero : φ 0 = 0 :=
is_ring_hom.map_zero _

@[simp] lemma map_neg (x) : φ (-x) = -φ x :=
is_ring_hom.map_neg _

@[simp] lemma map_sub (x y) : φ (x - y) = φ x - φ y :=
is_ring_hom.map_sub _

@[simp] lemma map_mul (x y) : φ (x * y) = φ x * φ y :=
is_ring_hom.map_mul _

@[simp] lemma map_one : φ 1 = 1 :=
is_ring_hom.map_one _

/-- R-Alg ⥤ R-Mod -/
def to_linear_map : A →ₗ B :=
{ to_fun := φ,
  add := φ.map_add,
  smul := λ (c : R) x, by rw [algebra.smul_def, φ.map_mul, φ.commutes c, algebra.smul_def] }

@[simp] lemma to_linear_map_apply (p : A) : φ.to_linear_map p = φ p := rfl

theorem to_linear_map_inj {φ₁ φ₂ : A →ₐ[R] B} (H : φ₁.to_linear_map = φ₂.to_linear_map) : φ₁ = φ₂ :=
ext $ λ x, show φ₁.to_linear_map x = φ₂.to_linear_map x, by rw H

variables (R A)
omit rB aB
variables [rR] [rA] [aA]
protected def id : A →ₐ[R] A :=
{ commutes' := λ _, rfl,
  ..ring_hom.id A  }
variables {R A rR rA aA}

@[simp] lemma id_to_linear_map :
  (alg_hom.id R A).to_linear_map = @linear_map.id R A _ _ _ := rfl

@[simp] lemma id_apply (p : A) : alg_hom.id R A p = p := rfl

include rB rC aB aC

def comp (φ₁ : B →ₐ[R] C) (φ₂ : A →ₐ[R] B) : A →ₐ[R] C :=
{ commutes' := λ r : R, by rw [← φ₁.commutes, ← φ₂.commutes]; refl,
  .. φ₁.to_ring_hom.comp ↑φ₂ }

@[simp] lemma comp_to_linear_map (f : A →ₐ[R] B) (g : B →ₐ[R] C) :
  (g.comp f).to_linear_map = g.to_linear_map.comp f.to_linear_map := rfl

@[simp] lemma comp_apply (φ₁ : B →ₐ[R] C) (φ₂ : A →ₐ[R] B) (p : A) :
  φ₁.comp φ₂ p = φ₁ (φ₂ p) := rfl

omit rC aC

@[simp] theorem comp_id : φ.comp (alg_hom.id R A) = φ :=
ext $ λ x, rfl

@[simp] theorem id_comp : (alg_hom.id R B).comp φ = φ :=
ext $ λ x, rfl

include rC aC rD aD

theorem comp_assoc (φ₁ : C →ₐ[R] D) (φ₂ : B →ₐ[R] C) (φ₃ : A →ₐ[R] B) :
  (φ₁.comp φ₂).comp φ₃ = φ₁.comp (φ₂.comp φ₃) :=
ext $ λ x, rfl

end alg_hom

namespace algebra

variables (R : Type u) (S : Type v) (A : Type w)
include R S A

/-- `comap R S A` is a type alias for `A`, and has an R-algebra structure defined on it
  when `algebra R S` and `algebra S A`. -/
/- This is done to avoid a type class search with meta-variables `algebra R ?m_1` and
    `algebra ?m_1 A -/
/- The `nolint` attribute is added because it has unused arguments `R` and `S`, but these are necessary for synthesizing the
     appropriate type classes -/
@[nolint unused_arguments] def comap : Type w := A
def comap.to_comap : A → comap R S A := id
def comap.of_comap : comap R S A → A := id

omit R S A
variables [comm_ring R] [comm_ring S] [ring A] [algebra R S] [algebra S A]

instance comap.ring : ring (comap R S A) := _inst_3
instance comap.comm_ring (R : Type u) (S : Type v) (A : Type w)
  [comm_ring R] [comm_ring S] [comm_ring A] [algebra R S] [algebra S A] :
  comm_ring (comap R S A) := _inst_8
instance comap.module : module S (comap R S A) := show module S A, by apply_instance
instance comap.has_scalar : has_scalar S (comap R S A) := show has_scalar S A, by apply_instance

set_option class.instance_max_depth 40

/-- R ⟶ S induces S-Alg ⥤ R-Alg -/
instance comap.algebra : algebra R (comap R S A) :=
{ smul := λ r x, (algebra_map S r • x : A),
  to_fun := (algebra_map A : S → A) ∘ algebra_map S,
  hom := @is_ring_hom.comp _ _ _ _ _ _ _ _ _ _inst_5.hom,
  commutes' := λ r x, algebra.commutes _ _,
  smul_def' := λ _ _, algebra.smul_def _ _ }

def to_comap : S →ₐ[R] comap R S A :=
{ commutes' := λ r, rfl,
  ..ring_hom.of (algebra_map A : S → A) }

theorem to_comap_apply (x) : to_comap R S A x = (algebra_map A : S → A) x := rfl

end algebra

namespace alg_hom

variables {R : Type u} {S : Type v} {A : Type w} {B : Type u₁}
variables [comm_ring R] [comm_ring S] [ring A] [ring B]
variables [algebra R S] [algebra S A] [algebra S B] (φ : A →ₐ[S] B)
include R

/-- R ⟶ S induces S-Alg ⥤ R-Alg -/
def comap : algebra.comap R S A →ₐ[R] algebra.comap R S B :=
{ commutes' := λ r, φ.commutes (algebra_map S r)
  ..φ }

end alg_hom

namespace polynomial

variables (R : Type u) (A : Type v)
variables [comm_ring R] [comm_ring A] [algebra R A]
variables (x : A)

/-- A → Hom[R-Alg](R[X],A) -/
def aeval : polynomial R →ₐ[R] A :=
{ commutes' := λ r, eval₂_C _ _,
  ..ring_hom.of (eval₂ (algebra_map A) x) }

theorem aeval_def (p : polynomial R) : aeval R A x p = eval₂ (algebra_map A) x p := rfl

@[simp] lemma aeval_X : aeval R A x X = x := eval₂_X _ x

@[simp] lemma aeval_C (r : R) : aeval R A x (C r) = algebra_map A r := eval₂_C _ x

instance aeval.is_ring_hom : is_ring_hom (aeval R A x) :=
by apply_instance

theorem eval_unique (φ : polynomial R →ₐ[R] A) (p) :
  φ p = eval₂ (algebra_map A) (φ X) p :=
begin
  apply polynomial.induction_on p,
  { intro r, rw eval₂_C, exact φ.commutes r },
  { intros f g ih1 ih2,
    rw [is_ring_hom.map_add φ, ih1, ih2, eval₂_add] },
  { intros n r ih,
    rw [pow_succ', ← mul_assoc, is_ring_hom.map_mul φ, eval₂_mul (algebra_map A : R → A), eval₂_X, ih] }
end

end polynomial

namespace mv_polynomial

variables (R : Type u) (A : Type v)
variables [comm_ring R] [comm_ring A] [algebra R A]
variables (σ : set A)

/-- (ι → A) → Hom[R-Alg](R[ι],A) -/
def aeval : mv_polynomial σ R →ₐ[R] A :=
{ commutes' := λ r, eval₂_C _ _ _
  ..ring_hom.of (eval₂ (algebra_map A) subtype.val) }

theorem aeval_def (p : mv_polynomial σ R) : aeval R A σ p = eval₂ (algebra_map A) subtype.val p := rfl

@[simp] lemma aeval_X (s : σ) : aeval R A σ (X s) = s := eval₂_X _ _ _

@[simp] lemma aeval_C (r : R) : aeval R A σ (C r) = algebra_map A r := eval₂_C _ _ _

instance aeval.is_ring_hom : is_ring_hom (aeval R A σ) :=
by apply_instance

variables (ι : Type w)

theorem eval_unique (φ : mv_polynomial ι R →ₐ[R] A) (p) :
  φ p = eval₂ (algebra_map A) (φ ∘ X) p :=
begin
  apply mv_polynomial.induction_on p,
  { intro r, rw eval₂_C, exact φ.commutes r },
  { intros f g ih1 ih2,
    rw [is_ring_hom.map_add φ, ih1, ih2, eval₂_add] },
  { intros p j ih,
    rw [is_ring_hom.map_mul φ, eval₂_mul, eval₂_X, ih] }
end

end mv_polynomial

namespace rat

instance algebra_rat {α} [division_ring α] [char_zero α] : algebra ℚ α :=
{ smul := λ r x, (r : α) * x,
  to_fun := coe,
  hom := (rat.cast_hom α).is_ring_hom,
  commutes' := λ r x, (commute.cast_int_right x r.1).div_right (commute.cast_nat_right x r.2),
  smul_def' := λ _ _, rfl }

end rat

namespace complex

instance algebra_over_reals : algebra ℝ ℂ :=
algebra.of_fun coe $ by constructor; intros; simp [one_re]

instance : has_scalar ℝ ℂ := { smul := λ r c, ↑r * c}

end complex

structure subalgebra (R : Type u) (A : Type v)
  [comm_ring R] [ring A] [algebra R A] : Type v :=
(carrier : set A) [subring : is_subring carrier]
(range_le' : set.range (algebra_map A : R → A) ≤ carrier)

namespace subalgebra

variables {R : Type u} {A : Type v}
variables [comm_ring R] [ring A] [algebra R A]
include R

instance : has_coe (subalgebra R A) (set A) :=
⟨λ S, S.carrier⟩

lemma range_le (S : subalgebra R A) : set.range (algebra_map A : R → A) ≤ S := S.range_le'

instance : has_mem A (subalgebra R A) :=
⟨λ x S, x ∈ (S : set A)⟩

variables {A}
theorem mem_coe {x : A} {s : subalgebra R A} : x ∈ (s : set A) ↔ x ∈ s :=
iff.rfl

@[ext] theorem ext {S T : subalgebra R A}
  (h : ∀ x : A, x ∈ S ↔ x ∈ T) : S = T :=
by cases S; cases T; congr; ext x; exact h x

theorem ext_iff {S T : subalgebra R A} : S = T ↔ ∀ x : A, x ∈ S ↔ x ∈ T :=
⟨λ h x, by rw h, ext⟩

variables (S : subalgebra R A)

instance : is_subring (S : set A) := S.subring
instance : ring S := @@subtype.ring _ S.is_subring
instance : inhabited S := ⟨0⟩
instance (R : Type u) (A : Type v) {rR : comm_ring R} [comm_ring A]
  {aA : algebra R A} (S : subalgebra R A) : comm_ring S := @@subtype.comm_ring _ S.is_subring

instance algebra : algebra R S :=
{ smul := λ (c:R) x, ⟨c • x.1,
    by rw algebra.smul_def; exact @@is_submonoid.mul_mem _ S.2.2 (S.3 ⟨c, rfl⟩) x.2⟩,
  to_fun := λ r, ⟨algebra_map A r, S.range_le ⟨r, rfl⟩⟩,
  hom := ⟨subtype.eq $ algebra.map_one R A, λ x y, subtype.eq $ algebra.map_mul A x y,
    λ x y, subtype.eq $ algebra.map_add A x y⟩,
  commutes' := λ c x, subtype.eq $ by apply _inst_3.4,
  smul_def' := λ c x, subtype.eq $ by apply _inst_3.5 }

instance to_algebra (R : Type u) (A : Type v) [comm_ring R] [comm_ring A]
  [algebra R A] (S : subalgebra R A) : algebra S A :=
algebra.of_subring _

def val : S →ₐ[R] A :=
by refine_struct { to_fun := subtype.val }; intros; refl

def to_submodule : submodule R A :=
{ carrier := S,
  zero := (0:S).2,
  add := λ x y hx hy, (⟨x, hx⟩ + ⟨y, hy⟩ : S).2,
  smul := λ c x hx, (algebra.smul_def c x).symm ▸ (⟨algebra_map A c, S.range_le ⟨c, rfl⟩⟩ * ⟨x, hx⟩:S).2 }

instance coe_to_submodule : has_coe (subalgebra R A) (submodule R A) :=
⟨to_submodule⟩

instance to_submodule.is_subring : is_subring ((S : submodule R A) : set A) := S.2

instance : partial_order (subalgebra R A) :=
{ le := λ S T, (S : set A) ≤ (T : set A),
  le_refl := λ _, le_refl _,
  le_trans := λ _ _ _, le_trans,
  le_antisymm := λ S T hst hts, ext $ λ x, ⟨@hst x, @hts x⟩ }

def comap {R : Type u} {S : Type v} {A : Type w}
  [comm_ring R] [comm_ring S] [ring A] [algebra R S] [algebra S A]
  (iSB : subalgebra S A) : subalgebra R (algebra.comap R S A) :=
{ carrier := (iSB : set A),
  subring := iSB.is_subring,
  range_le' := λ a ⟨r, hr⟩, hr ▸ iSB.range_le ⟨_, rfl⟩ }

def under {R : Type u} {A : Type v} [comm_ring R] [comm_ring A]
  {i : algebra R A} (S : subalgebra R A)
  (T : subalgebra S A) : subalgebra R A :=
{ carrier := T,
  range_le' := (λ a ⟨r, hr⟩, hr ▸ T.range_le ⟨⟨algebra_map A r, S.range_le ⟨r, rfl⟩⟩, rfl⟩) }

end subalgebra

namespace alg_hom

variables {R : Type u} {A : Type v} {B : Type w}
variables [comm_ring R] [ring A] [ring B] [algebra R A] [algebra R B]
variables (φ : A →ₐ[R] B)

protected def range : subalgebra R B :=
{ carrier := set.range φ,
  subring :=
  { one_mem := ⟨1, φ.map_one⟩,
    mul_mem := λ y₁ y₂ ⟨x₁, hx₁⟩ ⟨x₂, hx₂⟩, ⟨x₁ * x₂, hx₁ ▸ hx₂ ▸ φ.map_mul x₁ x₂⟩ },
  range_le' := λ y ⟨r, hr⟩, ⟨algebra_map A r, hr ▸ φ.commutes r⟩ }

end alg_hom

namespace algebra

variables {R : Type u} (A : Type v)
variables [comm_ring R] [ring A] [algebra R A]
include R

variables (R)
instance id : algebra R R :=
algebra.of_ring_hom (ring_hom.id R)

namespace id

@[simp] lemma map_eq_self (x : R) : algebra_map R x = x := rfl

@[simp] lemma smul_eq_mul (x y : R) : x • y = x * y := rfl

end id

def of_id : R →ₐ A :=
{ commutes' := λ _, rfl, .. ring_hom.of (algebra_map A) }
variables {R}

theorem of_id_apply (r) : of_id R A r = algebra_map A r := rfl

variables (R) {A}
def adjoin (s : set A) : subalgebra R A :=
{ carrier := ring.closure (set.range (algebra_map A : R → A) ∪ s),
  range_le' := le_trans (set.subset_union_left _ _) ring.subset_closure }
variables {R}

protected lemma gc : galois_connection (adjoin R : set A → subalgebra R A) coe :=
λ s S, ⟨λ H, le_trans (le_trans (set.subset_union_right _ _) ring.subset_closure) H,
λ H, ring.closure_subset $ set.union_subset S.range_le H⟩

protected def gi : galois_insertion (adjoin R : set A → subalgebra R A) coe :=
{ choice := λ s hs, adjoin R s,
  gc := algebra.gc,
  le_l_u := λ S, (algebra.gc (S : set A) (adjoin R S)).1 $ le_refl _,
  choice_eq := λ _ _, rfl }

instance : complete_lattice (subalgebra R A) :=
galois_insertion.lift_complete_lattice algebra.gi

instance : inhabited (subalgebra R A) := ⟨⊥⟩

theorem mem_bot {x : A} : x ∈ (⊥ : subalgebra R A) ↔ x ∈ set.range (algebra_map A : R → A) :=
suffices (⊥ : subalgebra R A) = (of_id R A).range, by rw this; refl,
le_antisymm bot_le $ subalgebra.range_le _

theorem mem_top {x : A} : x ∈ (⊤ : subalgebra R A) :=
ring.mem_closure $ or.inr trivial

theorem eq_top_iff {S : subalgebra R A} :
  S = ⊤ ↔ ∀ x : A, x ∈ S :=
⟨λ h x, by rw h; exact mem_top, λ h, by ext x; exact ⟨λ _, mem_top, λ _, h x⟩⟩

def to_top : A →ₐ[R] (⊤ : subalgebra R A) :=
by refine_struct { to_fun := λ x, (⟨x, mem_top⟩ : (⊤ : subalgebra R A)) }; intros; refl

end algebra

section int

variables (R : Type*) [comm_ring R]

/-- CRing ⥤ ℤ-Alg -/
def alg_hom_int
  {R : Type u} [comm_ring R] [algebra ℤ R]
  {S : Type v} [comm_ring S] [algebra ℤ S]
  (f : R → S) [is_ring_hom f] : R →ₐ[ℤ] S :=
{ commutes' := λ i, by change (ring_hom.of f).to_fun with f; exact
    int.induction_on i (by rw [algebra.map_zero, algebra.map_zero, is_ring_hom.map_zero f])
      (λ i ih, by rw [algebra.map_add, algebra.map_add, algebra.map_one, algebra.map_one];
        rw [is_ring_hom.map_add f, is_ring_hom.map_one f, ih])
      (λ i ih, by rw [algebra.map_sub, algebra.map_sub, algebra.map_one, algebra.map_one];
        rw [is_ring_hom.map_sub f, is_ring_hom.map_one f, ih]),
  ..ring_hom.of f }

/-- CRing ⥤ ℤ-Alg -/
instance algebra_int : algebra ℤ R :=
{ to_fun := coe,
  commutes' := λ _ _, mul_comm _ _,
  smul_def' := λ _ _, gsmul_eq_mul _ _ }

variables {R}
/-- CRing ⥤ ℤ-Alg -/
def subalgebra_of_subring (S : set R) [is_subring S] : subalgebra ℤ R :=
{ carrier := S, range_le' := λ x ⟨i, h⟩, h ▸ int.induction_on i
    (by rw algebra.map_zero; exact is_add_submonoid.zero_mem _)
    (λ i hi, by rw [algebra.map_add, algebra.map_one]; exact is_add_submonoid.add_mem hi (is_submonoid.one_mem _))
    (λ i hi, by rw [algebra.map_sub, algebra.map_one]; exact is_add_subgroup.sub_mem _ _ _ hi (is_submonoid.one_mem _)) }

@[simp] lemma mem_subalgebra_of_subring {x : R} {S : set R} [is_subring S] :
  x ∈ subalgebra_of_subring S ↔ x ∈ S :=
iff.rfl

section span_int
open submodule

lemma span_int_eq_add_group_closure (s : set R) :
  ↑(span ℤ s) = add_group.closure s :=
set.subset.antisymm (λ x hx, span_induction hx
  (λ _, add_group.mem_closure)
  (is_add_submonoid.zero_mem _)
  (λ a b ha hb, is_add_submonoid.add_mem ha hb)
  (λ n a ha, by { exact is_add_subgroup.gsmul_mem ha }))
  (add_group.closure_subset subset_span)

@[simp] lemma span_int_eq (s : set R) [is_add_subgroup s] :
  (↑(span ℤ s) : set R) = s :=
by rw [span_int_eq_add_group_closure, add_group.closure_add_subgroup]

end span_int

end int

section restrict_scalars
/- In this section, we describe restriction of scalars: if `S` is an algebra over `R`, then
`S`-modules are also `R`-modules. -/

variables (R : Type*) [comm_ring R] (S : Type*) [ring S] [algebra R S]
(E : Type*) [add_comm_group E] [module S E] {F : Type*} [add_comm_group F] [module S F]

/-- When `E` is a module over a ring `S`, and `S` is an algebra over `R`, then `E` inherits a
module structure over `R`, called `module.restrict S R E`.
Not registered as an instance as `S` can not be inferred. -/
def module.restrict_scalars : module R E :=
{ smul      := λc x, (algebra_map S c) • x,
  one_smul  := by simp,
  mul_smul  := by simp [mul_smul],
  smul_add  := by simp [smul_add],
  smul_zero := by simp [smul_zero],
  add_smul  := by simp [add_smul],
  zero_smul := by simp [zero_smul] }

variables {S E}

local attribute [instance] module.restrict_scalars

/-- The `R`-linear map induced by an `S`-linear map when `S` is an algebra over `R`. -/
def linear_map.restrict_scalars (f : E →ₗ[S] F) : E →ₗ[R] F :=
{ to_fun := f.to_fun,
  add := λx y, f.map_add x y,
  smul := λc x, f.map_smul (algebra_map S c) x }

@[simp, squash_cast] lemma linear_map.coe_restrict_scalars_eq_coe (f : E →ₗ[S] F) :
  (f.restrict_scalars R : E → F) = f := rfl

/- Register as an instance (with low priority) the fact that a complex vector space is also a real
vector space. -/
instance module.complex_to_real (E : Type*) [add_comm_group E] [module ℂ E] : module ℝ E :=
module.restrict_scalars ℝ ℂ E
attribute [instance, priority 900] module.complex_to_real

end restrict_scalars<|MERGE_RESOLUTION|>--- conflicted
+++ resolved
@@ -130,22 +130,6 @@
 
 @[simp] lemma smul_mul_assoc (r : R) (x y : A) :
   (r • x) * y = r • (x * y) :=
-<<<<<<< HEAD
-by rw [smul_def, smul_def, mul_assoc]
-
-/-- The monoid algebra R[G] is an algebra over R. -/
-instance algebra_monoid_algebra {G : Type*} [monoid G] : algebra R (monoid_algebra R G) :=
-{ to_fun := λ r, finsupp.single 1 r, -- TODO look at that abstraction leaking through
-  hom := begin end,
-  commutes' := λ r x, begin ext g, simp, sorry, end,
-  smul_def' := λ r x, begin ext g, dsimp, sorry, end, }
-
-/-- The additive monoid algebra R[G] is an algebra over R. -/
-instance algebra_add_monoid_algebra {G : Type*} [add_monoid G] : algebra R (add_monoid_algebra R G) :=
-sorry
-
-/-- R[X] is the generator of the category R-Alg. -/
-=======
 by rw [smul_def, smul_def, mul_assoc].
 
 /-- The monoid algebra R[G] is an algebra over R. -/
@@ -163,7 +147,6 @@
   .. add_monoid_algebra.module }
 
 /-- The algebra of polynomials over R. -/
->>>>>>> 21e615a3
 instance polynomial (R : Type u) [comm_ring R] : algebra R (polynomial R) :=
 algebra.algebra_add_monoid_algebra
 -- FIXME revisit:

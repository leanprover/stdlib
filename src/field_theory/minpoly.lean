--- conflicted
+++ resolved
@@ -68,11 +68,7 @@
 lemma mem_range_of_degree_eq_one (hx : (minpoly A x).degree = 1) : x ∈ (algebra_map A B).range :=
 begin
   have h : is_integral A x,
-<<<<<<< HEAD
-  { by_contra,
-=======
   { by_contra h,
->>>>>>> f48ce7ec
     rw [eq_zero h, degree_zero, ←with_bot.coe_one] at hx,
     exact (ne_of_lt (show ⊥ < ↑1, from with_bot.bot_lt_coe 1) hx) },
   have key := minpoly.aeval A x,

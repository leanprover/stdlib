--- conflicted
+++ resolved
@@ -11,11 +11,7 @@
 # Minimal polynomials
 
 This file defines the minimal polynomial of an element `x` of an `A`-algebra `B`,
-<<<<<<< HEAD
-under the assumption that x is integral over `Az.
-=======
 under the assumption that x is integral over `A`.
->>>>>>> 8ab1a39d
 
 After stating the defining property we specialize to the setting of field extensions
 and derive some well-known properties, amongst which the fact that minimal polynomials
@@ -29,11 +25,7 @@
 variables {A B : Type*}
 
 section min_poly_def
-<<<<<<< HEAD
 variables (A) [comm_ring A] [ring B] [algebra A B]
-=======
-variables [comm_ring A] [ring B] [algebra A B]
->>>>>>> 8ab1a39d
 
 /-- Let `B` be an `A`-algebra, and `x` an element of `B` that is integral over `A`
 so we have some term `hx : is_integral A x`.
@@ -41,13 +33,8 @@
 that has `x` as its root.
 For instance, if `V` is a `K`-vector space for some field `K`, and `f : V →ₗ[K] V` then
 the minimal polynomial of `f` is `minpoly f.is_integral`. -/
-<<<<<<< HEAD
 noncomputable def minpoly (x : B) : polynomial A :=
 if hx : is_integral A x then well_founded.min degree_lt_wf _ hx else 0
-=======
-noncomputable def minpoly {x : B} (hx : is_integral A x) : polynomial A :=
-well_founded.min degree_lt_wf _ hx
->>>>>>> 8ab1a39d
 
 end min_poly_def
 
@@ -55,11 +42,7 @@
 
 section ring
 variables [comm_ring A] [ring B] [algebra A B]
-<<<<<<< HEAD
 variables {x : B}
-=======
-variables {x : B} (hx : is_integral A x)
->>>>>>> 8ab1a39d
 
 /--A minimal polynomial is monic.-/
 lemma monic (hx : is_integral A x) : monic (minpoly A x) :=
@@ -82,34 +65,20 @@
 /--The defining property of the minimal polynomial of an element x:
 it is the monic polynomial with smallest degree that has x as its root.-/
 lemma min {p : polynomial A} (pmonic : p.monic) (hp : polynomial.aeval x p = 0) :
-<<<<<<< HEAD
   degree (minpoly A x) ≤ degree p :=
 begin
   delta minpoly, split_ifs with hx,
   { exact le_of_not_lt (well_founded.not_lt_min degree_lt_wf _ hx ⟨pmonic, hp⟩) },
   { simp only [degree_zero, bot_le] }
 end
-=======
-  degree (minpoly hx) ≤ degree p :=
-le_of_not_lt $ well_founded.not_lt_min degree_lt_wf _ hx ⟨pmonic, hp⟩
-
-/-- A minimal polynomial is nonzero. -/
-lemma ne_zero [nontrivial A] : (minpoly hx) ≠ 0 :=
-ne_zero_of_monic (monic hx)
->>>>>>> 8ab1a39d
 
 -- TODO(Commelin, Brasca): this is a duplicate
 /-- If an element `x` is a root of a nonzero monic polynomial `p`,
 then the degree of `p` is at least the degree of the minimal polynomial of `x`. -/
 lemma degree_le_of_monic
   {p : polynomial A} (hmonic : p.monic) (hp : polynomial.aeval x p = 0) :
-<<<<<<< HEAD
   degree (minpoly A x) ≤ degree p :=
 min A x hmonic (by simp [hp])
-=======
-  degree (minpoly hx) ≤ degree p :=
-min _ hmonic (by simp [hp])
->>>>>>> 8ab1a39d
 
 end ring
 
@@ -120,17 +89,10 @@
 section ring
 
 variables [ring B] [algebra A B] [nontrivial B]
-<<<<<<< HEAD
 variables {x : B}
 
-/--The degree of a minimal polynomial is positive. -/
+/-- The degree of a minimal polynomial is positive. -/
 lemma degree_pos [nontrivial A] (hx : is_integral A x) : 0 < degree (minpoly A x) :=
-=======
-variables {x : B} (hx : is_integral A x)
-
-/-- The degree of a minimal polynomial is positive. -/
-lemma degree_pos [nontrivial A] : 0 < degree (minpoly hx) :=
->>>>>>> 8ab1a39d
 begin
   apply lt_of_le_of_ne,
   { simpa only [zero_le_degree_iff] using ne_zero hx },
@@ -144,7 +106,6 @@
   simpa only [eq_one, alg_hom.map_one, one_ne_zero] using aeval A x
 end
 
-<<<<<<< HEAD
 /-- If `B/A` is an injective ring extension, and `a` is an element of `A`,
 then the minimal polynomial of `algebra_map A B a` is `X - C a`. -/
 lemma eq_X_sub_C_of_algebra_map_inj [nontrivial A]
@@ -158,34 +119,14 @@
     refine min A (algebra_map A B a) (monic_X_sub_C a) _,
     simp only [aeval_C, aeval_X, alg_hom.map_sub, sub_self] },
   have hdeg : (minpoly A (algebra_map A B a)).degree = 1,
-=======
-/-- If `L/K` is a ring extension, and `x` is an element of `L` in the image of `K`,
-then the minimal polynomial of `x` is `X - C x`. -/
-lemma eq_X_sub_C_of_algebra_map_inj [nontrivial A] (a : A)
-  (hf : function.injective (algebra_map A B)) :
-  minpoly (@is_integral_algebra_map A B _ _ _ a) = X - C a :=
-begin
-  have hdegle : (minpoly (@is_integral_algebra_map A B _ _ _ a)).nat_degree ≤ 1,
-  { apply with_bot.coe_le_coe.1,
-    rw [←degree_eq_nat_degree (ne_zero (@is_integral_algebra_map A B _ _ _ a)),
-      with_top.coe_one, ←degree_X_sub_C a],
-    refine degree_le_of_monic (@is_integral_algebra_map A B _ _ _ a) (monic_X_sub_C a) _,
-    simp only [aeval_C, aeval_X, alg_hom.map_sub, sub_self] },
-  have hdeg : (minpoly (@is_integral_algebra_map A B _ _ _ a)).degree = 1,
->>>>>>> 8ab1a39d
   { apply (degree_eq_iff_nat_degree_eq (ne_zero (@is_integral_algebra_map A B _ _ _ a))).2,
     exact (has_le.le.antisymm hdegle (nat.succ_le_of_lt (with_bot.coe_lt_coe.1
     (lt_of_lt_of_le (degree_pos (@is_integral_algebra_map A B _ _ _ a)) degree_le_nat_degree)))) },
   have hrw := eq_X_add_C_of_degree_eq_one hdeg,
   simp only [monic (@is_integral_algebra_map A B _ _ _ a), one_mul,
     monic.leading_coeff, ring_hom.map_one] at hrw,
-<<<<<<< HEAD
   have h0 : (minpoly A (algebra_map A B a)).coeff 0 = -a,
   { have hroot := aeval A (algebra_map A B a),
-=======
-  have h0 : (minpoly (@is_integral_algebra_map A B _ _ _ a)).coeff 0 = -a,
-  { have hroot := aeval (@is_integral_algebra_map A B _ _ _ a),
->>>>>>> 8ab1a39d
     rw [hrw, add_comm] at hroot,
     simp only [aeval_C, aeval_X, aeval_add] at hroot,
     replace hroot := eq_neg_of_add_eq_zero hroot,
@@ -210,19 +151,11 @@
 section domain
 
 variables [domain B] [algebra A B]
-<<<<<<< HEAD
 variables {x : B}
 
 /-- If `a` strictly divides the minimal polynomial of `x`, then `x` cannot be a root for `a`. -/
 lemma aeval_ne_zero_of_dvd_not_unit_minpoly {a : polynomial A} (hx : is_integral A x)
   (hamonic : a.monic) (hdvd : dvd_not_unit a (minpoly A x)) :
-=======
-variables {x : B} (hx : is_integral A x)
-
-/-- If `a` strictly divides the minimal polynomial of `x`, then `x` cannot be a root for `a`. -/
-lemma aeval_ne_zero_of_dvd_not_unit_minpoly {a : polynomial A}
-  (hamonic : a.monic) (hdvd : dvd_not_unit a (minpoly hx)) :
->>>>>>> 8ab1a39d
   polynomial.aeval x a ≠ 0 :=
 begin
   intro ha,
@@ -287,44 +220,26 @@
 
 section ring
 variables [ring B] [algebra A B]
-<<<<<<< HEAD
 variables {x : B}
 
 variables (A x)
-=======
-variables {x : B} (hx : is_integral A x)
->>>>>>> 8ab1a39d
 
 /-- If an element `x` is a root of a nonzero polynomial `p`,
 then the degree of `p` is at least the degree of the minimal polynomial of `x`. -/
 lemma degree_le_of_ne_zero
   {p : polynomial A} (pnz : p ≠ 0) (hp : polynomial.aeval x p = 0) :
-<<<<<<< HEAD
   degree (minpoly A x) ≤ degree p :=
 calc degree (minpoly A x) ≤ degree (p * C (leading_coeff p)⁻¹) :
     min A x (monic_mul_leading_coeff_inv pnz) (by simp [hp])
   ... = degree p : degree_mul_leading_coeff_inv p pnz
 
-/--The minimal polynomial of an element x is uniquely characterized by its defining property:
+/-- The minimal polynomial of an element x is uniquely characterized by its defining property:
 if there is another monic polynomial of minimal degree that has x as a root,
-then this polynomial is equal to the minimal polynomial of x.-/
+then this polynomial is equal to the minimal polynomial of x. -/
 lemma unique {p : polynomial A}
   (pmonic : p.monic) (hp : polynomial.aeval x p = 0)
   (pmin : ∀ q : polynomial A, q.monic → polynomial.aeval x q = 0 → degree p ≤ degree q) :
   p = minpoly A x :=
-=======
-  degree (minpoly hx) ≤ degree p :=
-calc degree (minpoly hx) ≤ degree (p * C (leading_coeff p)⁻¹) :
-    min _ (monic_mul_leading_coeff_inv pnz) (by simp [hp])
-  ... = degree p : degree_mul_leading_coeff_inv p pnz
-
-/-- The minimal polynomial of an element `x` is uniquely characterized by its defining property:
-if there is another monic polynomial of minimal degree that has `x` as a root,
-then this polynomial is equal to the minimal polynomial of `x`. -/
-lemma unique {p : polynomial A} (pmonic : p.monic) (hp : polynomial.aeval x p = 0)
-  (pmin : ∀ q : polynomial A, q.monic → polynomial.aeval x q = 0 → degree p ≤ degree q) :
-  p = minpoly hx :=
->>>>>>> 8ab1a39d
 begin
   have hx : is_integral A x := ⟨p, pmonic, hp⟩,
   symmetry, apply eq_of_sub_eq_zero,
@@ -337,16 +252,9 @@
       (pmin (minpoly A x) (monic hx) (aeval A x)) }
 end
 
-<<<<<<< HEAD
-/--If an element x is a root of a polynomial p, then the minimal polynomial of x divides p.-/
-lemma dvd {p : polynomial A} (hp : polynomial.aeval x p = 0) :
-  minpoly A x ∣ p :=
-=======
-/-- If an element `x` is a root of a polynomial `p`, then the minimal polynomial of `x` divides `p`.
--/
-lemma dvd {p : polynomial A} (hp : polynomial.aeval x p = 0) :
-  minpoly hx ∣ p :=
->>>>>>> 8ab1a39d
+/-- If an element x is a root of a polynomial p,
+then the minimal polynomial of x divides p. -/
+lemma dvd {p : polynomial A} (hp : polynomial.aeval x p = 0) : minpoly A x ∣ p :=
 begin
   by_cases hp0 : p = 0,
   { simp only [hp0, dvd_zero] },
@@ -361,7 +269,6 @@
     simpa using hp }
 end
 
-<<<<<<< HEAD
 lemma dvd_map_of_is_scalar_tower (A K : Type*) {R : Type*} [comm_ring A] [field K] [comm_ring R]
   [algebra A K] [algebra A R] [algebra K R] [is_scalar_tower A K R] (x : R) :
   minpoly K x ∣ (minpoly A x).map (algebra_map A K) :=
@@ -373,18 +280,6 @@
   (hp1 : _root_.irreducible p) (hp2 : polynomial.aeval x p = 0) (hp3 : p.monic) :
   p = minpoly A x :=
 let ⟨q, hq⟩ := dvd A x hp2 in
-=======
-lemma dvd_map_of_is_scalar_tower {A γ : Type*} (B : Type*) [comm_ring A] [field B] [comm_ring γ]
-  [algebra A B] [algebra A γ] [algebra B γ] [is_scalar_tower A B γ] {x : γ} (hx : is_integral A x) :
-  minpoly (is_integral_of_is_scalar_tower x hx) ∣ (minpoly hx).map (algebra_map A B) :=
-by { apply minpoly.dvd, rw [← is_scalar_tower.aeval_apply, minpoly.aeval] }
-
-variables [nontrivial B]
-
-theorem unique' {p : polynomial A} (hp1 : _root_.irreducible p) (hp2 : polynomial.aeval x p = 0)
-  (hp3 : p.monic) : p = minpoly hx :=
-let ⟨q, hq⟩ := dvd hx hp2 in
->>>>>>> 8ab1a39d
 eq_of_monic_of_associated hp3 (monic hx) $
 mul_one (minpoly A x) ▸ hq.symm ▸ associated_mul_mul (associated.refl _) $
 associated_one_iff_is_unit.2 $ (hp1.is_unit_or_is_unit hq).resolve_left $ not_is_unit A x
@@ -412,21 +307,12 @@
 lemma gcd_domain_eq_field_fractions {A K R : Type*} [integral_domain A]
   [gcd_monoid A] [field K] [integral_domain R] (f : fraction_map A K) [algebra f.codomain R]
   [algebra A R] [is_scalar_tower A f.codomain R] {x : R} (hx : is_integral A x) :
-<<<<<<< HEAD
   minpoly f.codomain x = (minpoly A x).map (localization_map.to_ring_hom f) :=
-=======
-  minpoly (@is_integral_of_is_scalar_tower A f.codomain R _ _ _ _ _ _ _ x hx) =
-    ((minpoly hx).map (localization_map.to_ring_hom f)) :=
->>>>>>> 8ab1a39d
 begin
   refine (unique' (@is_integral_of_is_scalar_tower A f.codomain R _ _ _ _ _ _ _ x hx) _ _ _).symm,
   { exact (polynomial.is_primitive.irreducible_iff_irreducible_map_fraction_map f
   (polynomial.monic.is_primitive (monic hx))).1 (irreducible hx) },
-<<<<<<< HEAD
   { have htower := is_scalar_tower.aeval_apply A f.codomain R x (minpoly A x),
-=======
-  { have htower := is_scalar_tower.aeval_apply A f.codomain R x (minpoly hx),
->>>>>>> 8ab1a39d
     simp only [localization_map.algebra_map_eq, aeval] at htower,
     exact htower.symm },
   { exact monic_map _ (monic hx) }
@@ -435,25 +321,14 @@
 /-- The minimal polynomial over `ℤ` is the same as the minimal polynomial over `ℚ`. -/
 --TODO use `gcd_domain_eq_field_fractions` directly when localizations are defined
 -- in terms of algebras instead of `ring_hom`s
-<<<<<<< HEAD
 lemma over_int_eq_over_rat {A : Type*} [integral_domain A] {x : A} [hℚA : algebra ℚ A]
   (hx : is_integral ℤ x) :
   minpoly ℚ x = map (int.cast_ring_hom ℚ) (minpoly ℤ x) :=
-=======
-lemma over_int_eq_over_rat {A : Type*} [integral_domain A] {x : A} [algebra ℚ A]
-  (hx : is_integral ℤ x) :
-  minpoly (@is_integral_of_is_scalar_tower ℤ ℚ A _ _ _ _ _ _ _ x hx) =
-    map (int.cast_ring_hom ℚ) (minpoly hx) :=
->>>>>>> 8ab1a39d
 begin
   refine (unique' (@is_integral_of_is_scalar_tower ℤ ℚ A _ _ _ _ _ _ _ x hx) _ _ _).symm,
   { exact (is_primitive.int.irreducible_iff_irreducible_map_cast
   (polynomial.monic.is_primitive (monic hx))).1 (irreducible hx) },
-<<<<<<< HEAD
   { have htower := is_scalar_tower.aeval_apply ℤ ℚ A x (minpoly ℤ x),
-=======
-  { have htower := is_scalar_tower.aeval_apply ℤ ℚ A x (minpoly hx),
->>>>>>> 8ab1a39d
     simp only [localization_map.algebra_map_eq, aeval] at htower,
     exact htower.symm },
   { exact monic_map _ (monic hx) }
@@ -466,11 +341,7 @@
   (f : fraction_map A K) [algebra f.codomain R] [algebra A R] [is_scalar_tower A f.codomain R]
   {x : R} (hx : is_integral A x)
   {P : polynomial A} (hprim : is_primitive P) (hroot : polynomial.aeval x P = 0) :
-<<<<<<< HEAD
   minpoly A x ∣ P :=
-=======
-  minpoly hx ∣ P :=
->>>>>>> 8ab1a39d
 begin
   apply (is_primitive.dvd_iff_fraction_map_dvd_fraction_map f
     (monic.is_primitive (monic hx)) hprim ).2,
@@ -496,7 +367,6 @@
 
 end gcd_domain
 
-<<<<<<< HEAD
 variables (B) [nontrivial B]
 
 /-- If `B/K` is a nontrivial algebra over a field, and `x` is an element of `K`,
@@ -508,53 +378,23 @@
 
 variables (A)
 
-/--The minimal polynomial of `0` is `X`. -/
+/-- The minimal polynomial of `0` is `X`. -/
 @[simp] lemma zero : minpoly A (0:B) = X :=
 by simpa only [add_zero, C_0, sub_eq_add_neg, neg_zero, ring_hom.map_zero]
   using eq_X_sub_C B (0:A)
 
-/--The minimal polynomial of `1` is `X - 1`. -/
+/-- The minimal polynomial of `1` is `X - 1`. -/
 @[simp] lemma one : minpoly A (1:B) = X - 1 :=
 by simpa only [ring_hom.map_one, C_1, sub_eq_add_neg] using eq_X_sub_C B (1:A)
-=======
-variable (B)
-/-- If `L/K` is a field extension, and `x` is an element of `L` in the image of `K`,
-then the minimal polynomial of `x` is `X - C x`. -/
-lemma eq_X_sub_C (a : A) :
-  minpoly (@is_integral_algebra_map A B _ _ _ a) =
-  X - C a :=
-eq.symm $ unique' (@is_integral_algebra_map A B _ _ _ a) (irreducible_X_sub_C a)
-  (by rw [alg_hom.map_sub, aeval_X, aeval_C, sub_self]) (monic_X_sub_C a)
-variable {B}
-
-/-- The minimal polynomial of `0` is `X`. -/
-@[simp] lemma zero {h₀ : is_integral A (0:B)} :
-  minpoly h₀ = X :=
-by simpa only [add_zero, C_0, sub_eq_add_neg, neg_zero, ring_hom.map_zero]
-  using eq_X_sub_C B (0:A)
-
-/-- The minimal polynomial of `1` is `X - 1`. -/
-@[simp] lemma one {h₁ : is_integral A (1:B)} :
-  minpoly h₁ = X - 1 :=
-by simpa only [ring_hom.map_one, C_1, sub_eq_add_neg]
-  using eq_X_sub_C B (1:A)
->>>>>>> 8ab1a39d
 
 end ring
 
 section domain
 variables [domain B] [algebra A B]
-<<<<<<< HEAD
 variables {x : B}
 
-/--A minimal polynomial is prime. -/
+/-- A minimal polynomial is prime. -/
 lemma prime (hx : is_integral A x) : prime (minpoly A x) :=
-=======
-variables {x : B} (hx : is_integral A x)
-
-/-- A minimal polynomial is prime. -/
-lemma prime : prime (minpoly hx) :=
->>>>>>> 8ab1a39d
 begin
   refine ⟨ne_zero hx, not_is_unit A x, _⟩,
   rintros p q ⟨d, h⟩,
@@ -563,19 +403,11 @@
   exact or.imp (dvd A x) (dvd A x) this
 end
 
-<<<<<<< HEAD
-/--If L/K is a field extension and an element y of K is a root of the minimal polynomial
-of an element x ∈ L, then y maps to x under the field embedding. -/
+/-- If `L/K` is a field extension and an element `y` of `K` is a root of the minimal polynomial
+of an element `x ∈ L`, then `y` maps to `x` under the field embedding. -/
 lemma root {x : B} (hx : is_integral A x) {y : A} (h : is_root (minpoly A x) y) :
   algebra_map A B y = x :=
 have key : minpoly A x = X - C y :=
-=======
-/-- If `L/K` is a field extension and an element `y` of `K` is a root of the minimal polynomial
-of an element `x ∈ L`, then `y` maps to `x` under the field embedding. -/
-lemma root {x : B} (hx : is_integral A x) {y : A} (h : is_root (minpoly hx) y) :
-  algebra_map A B y = x :=
-have key : minpoly hx = X - C y :=
->>>>>>> 8ab1a39d
 eq_of_monic_of_associated (monic hx) (monic_X_sub_C y) (associated_of_dvd_dvd
   (dvd_symm_of_irreducible (irreducible_X_sub_C y) (irreducible hx) (dvd_iff_is_root.2 h))
   (dvd_iff_is_root.2 h)),

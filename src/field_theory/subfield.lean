/-
Copyright (c) 2020 Anne Baanen. All rights reserved.
Released under Apache 2.0 license as described in the file LICENSE.
Authors : Anne Baanen
-/
<<<<<<< HEAD
import deprecated.subring
import algebra.group_with_zero_power

variables {F : Type*} [field F] (S : set F)

class is_subfield extends is_subring S : Prop :=
(inv_mem : ∀ {x : F}, x ∈ S → x⁻¹ ∈ S)

instance is_subfield.field [is_subfield S] : field S :=
{ inv := λ x, ⟨x⁻¹, is_subfield.inv_mem x.2⟩,
  exists_pair_ne := ⟨0, 1, λ h, zero_ne_one (subtype.ext_iff_val.1 h)⟩,
  mul_inv_cancel := λ a ha, subtype.ext_iff_val.2 (mul_inv_cancel
    (λ h, ha $ subtype.ext_iff_val.2 h)),
  inv_zero := subtype.ext_iff_val.2 inv_zero,
  ..show comm_ring S, by apply_instance }

lemma is_subfield.pow_mem {a : F} {n : ℤ} {s : set F} [is_subfield s] (h : a ∈ s) :
  a ^ n ∈ s :=
begin
  cases n,
  { exact is_submonoid.pow_mem h },
  { exact is_subfield.inv_mem (is_submonoid.pow_mem h) },
end

instance univ.is_subfield : is_subfield (@set.univ F) :=
{ inv_mem := by intros; trivial }

/- note: in the next two declarations, if we let type-class inference figure out the instance
  `ring_hom.is_subring_preimage` then that instance only applies when particular instances of
  `is_add_subgroup _` and `is_submonoid _` are chosen (which are not the default ones).
  If we specify it explicitly, then it doesn't complain. -/
instance preimage.is_subfield {K : Type*} [field K]
  (f : F →+* K) (s : set K) [is_subfield s] : is_subfield (f ⁻¹' s) :=
{ inv_mem := λ a (ha : f a ∈ s), show f a⁻¹ ∈ s,
    by { rw [f.map_inv],
         exact is_subfield.inv_mem ha },
  ..f.is_subring_preimage s }

instance image.is_subfield {K : Type*} [field K]
  (f : F →+* K) (s : set F) [is_subfield s] : is_subfield (f '' s) :=
{ inv_mem := λ a ⟨x, xmem, ha⟩, ⟨x⁻¹, is_subfield.inv_mem xmem, ha ▸ f.map_inv _⟩,
  ..f.is_subring_image s }

instance range.is_subfield {K : Type*} [field K]
  (f : F →+* K) : is_subfield (set.range f) :=
by { rw ← set.image_univ, apply_instance }

namespace field

/-- `field.closure s` is the minimal subfield that includes `s`. -/
def closure : set F :=
{ x | ∃ y ∈ ring.closure S, ∃ z ∈ ring.closure S, y / z = x }

variables {S}

theorem ring_closure_subset : ring.closure S ⊆ closure S :=
λ x hx, ⟨x, hx, 1, is_submonoid.one_mem, div_one x⟩

instance closure.is_submonoid : is_submonoid (closure S) :=
{ mul_mem := by rintros _  _ ⟨p, hp, q, hq, hq0, rfl⟩ ⟨r, hr, s, hs, hs0, rfl⟩;
    exact ⟨p * r,
          is_submonoid.mul_mem hp hr,
          q * s,
          is_submonoid.mul_mem hq hs,
          (div_mul_div _ _ _ _).symm⟩,
  one_mem := ring_closure_subset $ is_submonoid.one_mem }

instance closure.is_subfield : is_subfield (closure S) :=
have h0 : (0:F) ∈ closure S, from ring_closure_subset $ is_add_submonoid.zero_mem,
{ add_mem := begin
    intros a b ha hb,
    rcases (id ha) with ⟨p, hp, q, hq, rfl⟩,
    rcases (id hb) with ⟨r, hr, s, hs, rfl⟩,
    classical, by_cases hq0 : q = 0, by simp [hb, hq0], by_cases hs0 : s = 0, by simp [ha, hs0],
    exact ⟨p * s + q * r, is_add_submonoid.add_mem (is_submonoid.mul_mem hp hs)
      (is_submonoid.mul_mem hq hr), q * s, is_submonoid.mul_mem hq hs,
      (div_add_div p r hq0 hs0).symm⟩
  end,
  zero_mem := h0,
  neg_mem := begin
    rintros _ ⟨p, hp, q, hq, rfl⟩,
    exact ⟨-p, is_add_subgroup.neg_mem hp, q, hq, neg_div q p⟩
=======

import ring_theory.subring

/-!
# Subfields

Let `K` be a field. This file defines the "bundled" subfield type `subfield K`, a type
whose terms correspond to subfields of `K`. This is the preferred way to talk
about subfields in mathlib. Unbundled subfields (`s : set K` and `is_subfield s`)
are not in this file, and they will ultimately be deprecated.

We prove that subfields are a complete lattice, and that you can `map` (pushforward) and
`comap` (pull back) them along ring homomorphisms.

We define the `closure` construction from `set R` to `subfield R`, sending a subset of `R`
to the subfield it generates, and prove that it is a Galois insertion.

## Main definitions

Notation used here:

`(K : Type u) [field K] (L : Type u) [field L] (f g : K →+* L)`
`(A : subfield K) (B : subfield L) (s : set K)`

* `subfield R` : the type of subfields of a ring `R`.

* `instance : complete_lattice (subfield R)` : the complete lattice structure on the subfields.

* `subfield.closure` : subfield closure of a set, i.e., the smallest subfield that includes the set.

* `subfield.gi` : `closure : set M → subfield M` and coercion `coe : subfield M → set M`
  form a `galois_insertion`.

* `comap f B : subfield K` : the preimage of a subfield `B` along the ring homomorphism `f`

* `map f A : subfield L` : the image of a subfield `A` along the ring homomorphism `f`.

* `prod A B : subfield (K × L)` : the product of subfields

* `f.field_range : subfield B` : the range of the ring homomorphism `f`.

* `eq_locus_field f g : subfield K` : given ring homomorphisms `f g : K →+* R`,
     the subfield of `K` where `f x = g x`

## Implementation notes

A subfield is implemented as a subring which is is closed under `⁻¹`.

Lattice inclusion (e.g. `≤` and `⊓`) is used rather than set notation (`⊆` and `∩`), although
`∈` is defined as membership of a subfield's underlying set.

## Tags
subfield, subfields
-/

open_locale big_operators
universes u v w

open group
variables {K : Type u} {L : Type v} {M : Type w} [field K] [field L] [field M]

set_option old_structure_cmd true

/-- `subfield R` is the type of subfields of `R`. A subfield of `R` is a subset `s` that is a
  multiplicative submonoid and an additive subgroup. Note in particular that it shares the
  same 0 and 1 as R. -/
structure subfield (K : Type u) [field K] extends subring K :=
(inv_mem' : ∀ x ∈ carrier, x⁻¹ ∈ carrier)

/-- Reinterpret a `subfield` as a `subring`. -/
add_decl_doc subfield.to_subring

namespace subfield

/-- The underlying `add_subgroup` of a subfield. -/
def to_add_subgroup (s : subfield K) : add_subgroup K :=
{ ..s.to_subring.to_add_subgroup }

/-- The underlying submonoid of a subfield. -/
def to_submonoid (s : subfield K) : submonoid K :=
{ ..s.to_subring.to_submonoid }

instance : has_coe (subfield K) (set K) := ⟨subfield.carrier⟩

@[simp] lemma coe_to_subring (s : subfield K) : (s.to_subring : set K) = s :=
rfl

instance : has_coe_to_sort (subfield K) := ⟨Type*, λ S, S.carrier⟩

instance : has_mem K (subfield K) := ⟨λ m S, m ∈ (S : set K)⟩

@[simp] lemma mem_mk (s : set K) (ho hm hz ha hn hi) (x : K) :
  x ∈ subfield.mk s ho hm hz ha hn hi ↔ x ∈ s := iff.rfl

@[simp] lemma mem_to_subring (s : subfield K) (x : K) :
  x ∈ s.to_subring ↔ x ∈ s := iff.rfl

end subfield

protected lemma subfield.exists {s : subfield K} {p : s → Prop} :
  (∃ x : s, p x) ↔ ∃ x ∈ s, p ⟨x, ‹x ∈ s›⟩ :=
set_coe.exists

protected lemma subfield.forall {s : subfield K} {p : s → Prop} :
  (∀ x : s, p x) ↔ ∀ x ∈ s, p ⟨x, ‹x ∈ s›⟩ :=
set_coe.forall

/-- A `subring` containing inverses is a `subfield`. -/
def subring.to_subfield (s : subring K) (hinv : ∀ x ∈ s, x⁻¹ ∈ s) : subfield K :=
{ inv_mem' := hinv
  ..s }

namespace subfield

variables (s t : subfield K)

/-- Two subfields are equal if the underlying subsets are equal. -/
theorem ext' ⦃s t : subfield K⦄ (h : (s : set K) = t) : s = t :=
by { cases s, cases t, congr' }

/-- Two subfields are equal if and only if the underlying subsets are equal. -/
protected theorem ext'_iff {s t : subfield K}  : s = t ↔ (s : set K) = t :=
⟨λ h, h ▸ rfl, λ h, ext' h⟩

/-- Two subfields are equal if they have the same elements. -/
@[ext] theorem ext {S T : subfield K} (h : ∀ x, x ∈ S ↔ x ∈ T) : S = T := ext' $ set.ext h

/-- A subfield contains the ring's 1. -/
theorem one_mem : (1 : K) ∈ s := s.one_mem'

/-- A subfield contains the ring's 0. -/
theorem zero_mem : (0 : K) ∈ s := s.zero_mem'

/-- A subfield is closed under multiplication. -/
theorem mul_mem : ∀ {x y : K}, x ∈ s → y ∈ s → x * y ∈ s := s.mul_mem'

/-- A subfield is closed under addition. -/
theorem add_mem : ∀ {x y : K}, x ∈ s → y ∈ s → x + y ∈ s := s.add_mem'

/-- A subfield is closed under negation. -/
theorem neg_mem : ∀ {x : K}, x ∈ s → -x ∈ s := s.neg_mem'

/-- A subfield is closed under inverses. -/
theorem inv_mem : ∀ {x : K}, x ∈ s → x⁻¹ ∈ s := s.inv_mem'

/-- A subfield is closed under division. -/
theorem div_mem {x y : K} (hx : x ∈ s) (hy : y ∈ s) : x / y ∈ s :=
by { rw div_eq_mul_inv, exact s.mul_mem hx (s.inv_mem hy) }

/-- Product of a list of elements in a subfield is in the subfield. -/
lemma list_prod_mem {l : list K} : (∀ x ∈ l, x ∈ s) → l.prod ∈ s :=
s.to_submonoid.list_prod_mem

/-- Sum of a list of elements in a subfield is in the subfield. -/
lemma list_sum_mem {l : list K} : (∀ x ∈ l, x ∈ s) → l.sum ∈ s :=
s.to_add_subgroup.list_sum_mem

/-- Product of a multiset of elements in a subfield is in the subfield. -/
lemma multiset_prod_mem (m : multiset K) :
  (∀ a ∈ m, a ∈ s) → m.prod ∈ s :=
s.to_submonoid.multiset_prod_mem m

/-- Sum of a multiset of elements in a `subfield` is in the `subfield`. -/
lemma multiset_sum_mem (m : multiset K) :
  (∀ a ∈ m, a ∈ s) → m.sum ∈ s :=
s.to_add_subgroup.multiset_sum_mem m

/-- Product of elements of a subfield indexed by a `finset` is in the subfield. -/
lemma prod_mem {ι : Type*} {t : finset ι} {f : ι → K} (h : ∀ c ∈ t, f c ∈ s) :
  ∏ i in t, f i ∈ s :=
s.to_submonoid.prod_mem h

/-- Sum of elements in a `subfield` indexed by a `finset` is in the `subfield`. -/
lemma sum_mem {ι : Type*} {t : finset ι} {f : ι → K} (h : ∀ c ∈ t, f c ∈ s) :
  ∑ i in t, f i ∈ s :=
s.to_add_subgroup.sum_mem h

lemma pow_mem {x : K} (hx : x ∈ s) (n : ℕ) : x^n ∈ s := s.to_submonoid.pow_mem hx n

lemma gsmul_mem {x : K} (hx : x ∈ s) (n : ℤ) :
  n •ℤ x ∈ s := s.to_add_subgroup.gsmul_mem hx n

lemma coe_int_mem (n : ℤ) : (n : K) ∈ s :=
by simp only [← gsmul_one, gsmul_mem, one_mem]

/-- A subfield inherits a field structure -/
instance to_field : field s :=
{ inv := λ x, ⟨x⁻¹, s.inv_mem x.2⟩,
  inv_zero := subtype.ext inv_zero,
  mul_inv_cancel := λ x hx, subtype.ext (mul_inv_cancel (mt s.to_subring.coe_eq_zero_iff.mp hx)),
  exists_pair_ne := ⟨⟨0, s.zero_mem⟩, ⟨1, s.one_mem⟩, mt subtype.mk_eq_mk.mp zero_ne_one⟩,
  ..subring.subring.domain s.to_subring }

@[simp, norm_cast] lemma coe_add (x y : s) : (↑(x + y) : K) = ↑x + ↑y := rfl
@[simp, norm_cast] lemma coe_neg (x : s) : (↑(-x) : K) = -↑x := rfl
@[simp, norm_cast] lemma coe_mul (x y : s) : (↑(x * y) : K) = ↑x * ↑y := rfl
@[simp, norm_cast] lemma coe_inv (x : s) : (↑(x⁻¹) : K) = (↑x)⁻¹ := rfl
@[simp, norm_cast] lemma coe_zero : ((0 : s) : K) = 0 := rfl
@[simp, norm_cast] lemma coe_one : ((1 : s) : K) = 1 := rfl

/-- The embedding from a subfield of the field `K` to `K`. -/
def subtype (s : subfield K) : s →+* K :=
{ to_fun := coe,
 .. s.to_submonoid.subtype, .. s.to_add_subgroup.subtype }

@[simp] theorem coe_subtype : ⇑s.subtype = coe := rfl

/-! # Partial order -/

instance : partial_order (subfield K) :=
{ le := λ s t, ∀ ⦃x⦄, x ∈ s → x ∈ t,
  .. partial_order.lift (coe : subfield K → set K) ext' }

variables {s t}

lemma le_def : s ≤ t ↔ ∀ ⦃x : K⦄, x ∈ s → x ∈ t := iff.rfl

@[simp, norm_cast] lemma coe_subset_coe : (s : set K) ⊆ t ↔ s ≤ t := iff.rfl

@[simp, norm_cast] lemma coe_ssubset_coe : (s : set K) ⊂ t ↔ s < t := iff.rfl

@[simp, norm_cast]
lemma mem_coe {m : K} : m ∈ (s : set K) ↔ m ∈ s := iff.rfl

variables (s t)

@[simp, norm_cast]
lemma coe_coe (s : subfield K) : ↥(s : set K) = s := rfl

@[simp] lemma mem_to_submonoid {s : subfield K} {x : K} : x ∈ s.to_submonoid ↔ x ∈ s := iff.rfl
@[simp] lemma coe_to_submonoid : (s.to_submonoid : set K) = s := rfl
@[simp] lemma mem_to_add_subgroup {s : subfield K} {x : K} :
  x ∈ s.to_add_subgroup ↔ x ∈ s := iff.rfl
@[simp] lemma coe_to_add_subgroup : (s.to_add_subgroup : set K) = s := rfl

/-! # top -/

/-- The subfield of `K` containing all elements of `K`. -/
instance : has_top (subfield K) :=
⟨{ inv_mem' := λ x _, subring.mem_top x, .. (⊤ : subring K)}⟩

instance : inhabited (subfield K) := ⟨⊤⟩

@[simp] lemma mem_top (x : K) : x ∈ (⊤ : subfield K) := set.mem_univ x

@[simp] lemma coe_top : ((⊤ : subfield K) : set K) = set.univ := rfl

/-! # comap -/

variables (f : K →+* L)

/-- The preimage of a subfield along a ring homomorphism is a subfield. -/
def comap (s : subfield L) : subfield K :=
{ inv_mem' := λ x hx, show f (x⁻¹) ∈ s, by { rw f.map_inv, exact s.inv_mem hx },
  .. s.to_subring.comap f }

@[simp] lemma coe_comap (s : subfield L) : (s.comap f : set K) = f ⁻¹' s := rfl

@[simp]
lemma mem_comap {s : subfield L} {f : K →+* L} {x : K} : x ∈ s.comap f ↔ f x ∈ s := iff.rfl

lemma comap_comap (s : subfield M) (g : L →+* M) (f : K →+* L) :
  (s.comap g).comap f = s.comap (g.comp f) :=
rfl

/-! # map -/

/-- The image of a subfield along a ring homomorphism is a subfield. -/
def map (s : subfield K) : subfield L :=
{ inv_mem' := by { rintros _ ⟨x, hx, rfl⟩, exact ⟨x⁻¹, s.inv_mem hx, f.map_inv x⟩ },
  .. s.to_subring.map f }

@[simp] lemma coe_map : (s.map f : set L) = f '' s := rfl

@[simp] lemma mem_map {f : K →+* L} {s : subfield K} {y : L} :
  y ∈ s.map f ↔ ∃ x ∈ s, f x = y :=
set.mem_image_iff_bex

lemma map_map (g : L →+* M) (f : K →+* L) : (s.map f).map g = s.map (g.comp f) :=
ext' $ set.image_image _ _ _

lemma map_le_iff_le_comap {f : K →+* L} {s : subfield K} {t : subfield L} :
  s.map f ≤ t ↔ s ≤ t.comap f :=
set.image_subset_iff

lemma gc_map_comap (f : K →+* L) : galois_connection (map f) (comap f) :=
λ S T, map_le_iff_le_comap

end subfield

namespace ring_hom

variables (g : L →+* M) (f : K →+* L)

/-! # range -/

/-- The range of a ring homomorphism, as a subfield of the target. -/
def field_range : subfield L := (⊤ : subfield K).map f

@[simp] lemma coe_field_range : (f.field_range : set L) = set.range f := set.image_univ

@[simp] lemma mem_field_range {f : K →+* L} {y : L} : y ∈ f.range ↔ ∃ x, f x = y :=
by simp [range]

lemma map_field_range : f.field_range.map g = (g.comp f).field_range :=
(⊤ : subfield K).map_map g f

end ring_hom

namespace subfield

/-! # inf -/

/-- The inf of two subfields is their intersection. -/
instance : has_inf (subfield K) :=
⟨λ s t,
  { inv_mem' := λ x hx, subring.mem_inf.mpr
      ⟨s.inv_mem (subring.mem_inf.mp hx).1,
       t.inv_mem (subring.mem_inf.mp hx).2⟩,
    .. s.to_subring ⊓ t.to_subring }⟩

@[simp] lemma coe_inf (p p' : subfield K) : ((p ⊓ p' : subfield K) : set K) = p ∩ p' := rfl

@[simp] lemma mem_inf {p p' : subfield K} {x : K} : x ∈ p ⊓ p' ↔ x ∈ p ∧ x ∈ p' := iff.rfl

instance : has_Inf (subfield K) :=
⟨λ S,
  { inv_mem' := begin
      rintros x hx,
      apply subring.mem_Inf.mpr,
      rintro _ ⟨p, p_mem, rfl⟩,
      exact p.inv_mem (subring.mem_Inf.mp hx p.to_subring ⟨p, p_mem, rfl⟩),
    end,
    .. Inf (subfield.to_subring '' S) }⟩

@[simp, norm_cast] lemma coe_Inf (S : set (subfield K)) :
  ((Inf S : subfield K) : set K) = ⋂ s ∈ S, ↑s :=
show ((Inf (subfield.to_subring '' S) : subring K) : set K) = ⋂ s ∈ S, ↑s,
begin
  ext x,
  rw [subring.coe_Inf, set.mem_Inter, set.mem_Inter],
  exact ⟨λ h s s' ⟨s_mem, s'_eq⟩, h s.to_subring _ ⟨⟨s, s_mem, rfl⟩, s'_eq⟩,
         λ h s s' ⟨⟨s'', s''_mem, s_eq⟩, (s'_eq : ↑s = s')⟩,
           h s'' _ ⟨s''_mem, by simp [←s_eq, ← s'_eq]⟩⟩
end

lemma mem_Inf {S : set (subfield K)} {x : K} : x ∈ Inf S ↔ ∀ p ∈ S, x ∈ p :=
subring.mem_Inf.trans
  ⟨λ h p hp, h p.to_subring ⟨p, hp, rfl⟩,
   λ h p ⟨p', hp', p_eq⟩, p_eq ▸ h p' hp'⟩

@[simp] lemma Inf_to_subring (s : set (subfield K)) :
  (Inf s).to_subring = ⨅ t ∈ s, subfield.to_subring t :=
begin
  ext x,
  rw [mem_to_subring, mem_Inf],
  erw subring.mem_Inf,
  exact ⟨λ h p ⟨p', hp⟩, hp ▸ subring.mem_Inf.mpr (λ p ⟨hp', hp⟩, hp ▸ h _ hp'),
         λ h p hp, h p.to_subring ⟨p, subring.ext (λ x,
           ⟨λ hx, subring.mem_Inf.mp hx _ ⟨hp, rfl⟩,
            λ hx, subring.mem_Inf.mpr (λ p' ⟨hp, p'_eq⟩, p'_eq ▸ hx)⟩)⟩⟩
end

lemma is_glb_Inf (S : set (subfield K)) : is_glb S (Inf S) :=
begin
  refine is_glb.of_image (λ s t, show (s : set K) ≤ t ↔ s ≤ t, from coe_subset_coe) _,
  convert is_glb_binfi,
  exact coe_Inf _
end

/-- Subfields of a ring form a complete lattice. -/
instance : complete_lattice (subfield K) :=
{ top := ⊤,
  le_top := λ s x hx, trivial,
  inf := (⊓),
  inf_le_left := λ s t x, and.left,
  inf_le_right := λ s t x, and.right,
  le_inf := λ s t₁ t₂ h₁ h₂ x hx, ⟨h₁ hx, h₂ hx⟩,
  .. complete_lattice_of_Inf (subfield K) is_glb_Inf }

/-! # subfield closure of a subset -/

/-- The `subfield` generated by a set. -/
def closure (s : set K) : subfield K :=
{ carrier := { (x / y) | (x ∈ subring.closure s) (y ∈ subring.closure s) },
  zero_mem' := ⟨0, subring.zero_mem _, 1, subring.one_mem _, div_one _⟩,
  one_mem' := ⟨1, subring.one_mem _, 1, subring.one_mem _, div_one _⟩,
  neg_mem' := λ x ⟨y, hy, z, hz, x_eq⟩, ⟨-y, subring.neg_mem _ hy, z, hz, x_eq ▸ neg_div _ _⟩,
  inv_mem' := λ x ⟨y, hy, z, hz, x_eq⟩, ⟨z, hz, y, hy, x_eq ▸ inv_div.symm⟩,
  add_mem' := λ x y x_mem y_mem, begin
    obtain ⟨nx, hnx, dx, hdx, rfl⟩ := id x_mem,
    obtain ⟨ny, hny, dy, hdy, rfl⟩ := id y_mem,
    by_cases hx0 : dx = 0, { rwa [hx0, div_zero, zero_add] },
    by_cases hy0 : dy = 0, { rwa [hy0, div_zero, add_zero] },
    exact ⟨nx * dy + dx * ny,
          subring.add_mem _ (subring.mul_mem _ hnx hdy) (subring.mul_mem _ hdx hny),
          dx * dy, subring.mul_mem _ hdx hdy,
          (div_add_div nx ny hx0 hy0).symm⟩
>>>>>>> 5a2e7d7b
  end,
  mul_mem' := λ x y x_mem y_mem, begin
    obtain ⟨nx, hnx, dx, hdx, rfl⟩ := id x_mem,
    obtain ⟨ny, hny, dy, hdy, rfl⟩ := id y_mem,
    exact ⟨nx * ny, subring.mul_mem _ hnx hny,
           dx * dy, subring.mul_mem _ hdx hdy,
           (div_mul_div _ _ _ _).symm⟩
  end }

lemma mem_closure_iff {s : set K} {x} :
  x ∈ closure s ↔ ∃ (y ∈ subring.closure s) (z ∈ subring.closure s), y / z = x := iff.rfl

lemma subring_closure_le (s : set K) : subring.closure s ≤ (closure s).to_subring :=
λ x hx, ⟨x, hx, 1, subring.one_mem _, div_one x⟩

/-- The subfield generated by a set includes the set. -/
@[simp] lemma subset_closure {s : set K} : s ⊆ closure s :=
set.subset.trans subring.subset_closure (subring_closure_le s)

lemma mem_closure {x : K} {s : set K} : x ∈ closure s ↔ ∀ S : subfield K, s ⊆ S → x ∈ S :=
⟨λ ⟨y, hy, z, hz, x_eq⟩ t le, x_eq ▸
  t.div_mem
    (subring.mem_closure.mp hy t.to_subring le)
    (subring.mem_closure.mp hz t.to_subring le),
  λ h, h (closure s) subset_closure⟩

/-- A subfield `t` includes `closure s` if and only if it includes `s`. -/
@[simp]
lemma closure_le {s : set K} {t : subfield K} : closure s ≤ t ↔ s ⊆ t :=
⟨set.subset.trans subset_closure, λ h x hx, mem_closure.mp hx t h⟩

/-- Subfield closure of a set is monotone in its argument: if `s ⊆ t`,
then `closure s ≤ closure t`. -/
lemma closure_mono ⦃s t : set K⦄ (h : s ⊆ t) : closure s ≤ closure t :=
closure_le.2 $ set.subset.trans h subset_closure

lemma closure_eq_of_le {s : set K} {t : subfield K} (h₁ : s ⊆ t) (h₂ : t ≤ closure s) :
  closure s = t :=
le_antisymm (closure_le.2 h₁) h₂

/-- An induction principle for closure membership. If `p` holds for `1`, and all elements
of `s`, and is preserved under addition, negation, and multiplication, then `p` holds for all elements
of the closure of `s`. -/
@[elab_as_eliminator]
lemma closure_induction {s : set K} {p : K → Prop} {x} (h : x ∈ closure s)
  (Hs : ∀ x ∈ s, p x) (H1 : p 1)
  (Hadd : ∀ x y, p x → p y → p (x + y))
  (Hneg : ∀ x, p x → p (-x))
  (Hinv : ∀ x, p x → p (x⁻¹))
  (Hmul : ∀ x y, p x → p y → p (x * y)) : p x :=
(@closure_le _ _ _ ⟨p, H1, Hmul,
  @add_neg_self K _ 1 ▸ Hadd _ _ H1 (Hneg _ H1), Hadd, Hneg, Hinv⟩).2 Hs h

variable (K)
/-- `closure` forms a Galois insertion with the coercion to set. -/
protected def gi : galois_insertion (@closure K _) coe :=
{ choice := λ s _, closure s,
  gc := λ s t, closure_le,
  le_l_u := λ s, subset_closure,
  choice_eq := λ s h, rfl }

variable {K}

/-- Closure of a subfield `S` equals `S`. -/
lemma closure_eq (s : subfield K) : closure (s : set K) = s := (subfield.gi K).l_u_eq s

@[simp] lemma closure_empty : closure (∅ : set K) = ⊥ := (subfield.gi K).gc.l_bot

@[simp] lemma closure_univ : closure (set.univ : set K) = ⊤ := @coe_top K _ ▸ closure_eq ⊤

lemma closure_union (s t : set K) : closure (s ∪ t) = closure s ⊔ closure t :=
(subfield.gi K).gc.l_sup

lemma closure_Union {ι} (s : ι → set K) : closure (⋃ i, s i) = ⨆ i, closure (s i) :=
(subfield.gi K).gc.l_supr

lemma closure_sUnion (s : set (set K)) : closure (⋃₀ s) = ⨆ t ∈ s, closure t :=
(subfield.gi K).gc.l_Sup

lemma map_sup (s t : subfield K) (f : K →+* L) : (s ⊔ t).map f = s.map f ⊔ t.map f :=
(gc_map_comap f).l_sup

lemma map_supr {ι : Sort*} (f : K →+* L) (s : ι → subfield K) :
  (supr s).map f = ⨆ i, (s i).map f :=
(gc_map_comap f).l_supr

lemma comap_inf (s t : subfield L) (f : K →+* L) : (s ⊓ t).comap f = s.comap f ⊓ t.comap f :=
(gc_map_comap f).u_inf

lemma comap_infi {ι : Sort*} (f : K →+* L) (s : ι → subfield L) :
  (infi s).comap f = ⨅ i, (s i).comap f :=
(gc_map_comap f).u_infi

@[simp] lemma map_bot (f : K →+* L) : (⊥ : subfield K).map f = ⊥ :=
(gc_map_comap f).l_bot

@[simp] lemma comap_top (f : K →+* L) : (⊤ : subfield L).comap f = ⊤ :=
(gc_map_comap f).u_top

/-- The underlying set of a non-empty directed Sup of subfields is just a union of the subfields.
  Note that this fails without the directedness assumption (the union of two subfields is
  typically not a subfield) -/
lemma mem_supr_of_directed {ι} [hι : nonempty ι] {S : ι → subfield K} (hS : directed (≤) S)
  {x : K} : x ∈ (⨆ i, S i) ↔ ∃ i, x ∈ S i :=
begin
  refine ⟨_, λ ⟨i, hi⟩, (le_def.1 $ le_supr S i) hi⟩,
  suffices : x ∈ closure (⋃ i, (S i : set K)) → ∃ i, x ∈ S i,
  by simpa only [closure_Union, closure_eq],
  refine λ hx, closure_induction hx (λ x, set.mem_Union.mp) _ _ _ _ _,
  { exact hι.elim (λ i, ⟨i, (S i).one_mem⟩) },
  { rintros x y ⟨i, hi⟩ ⟨j, hj⟩,
    obtain ⟨k, hki, hkj⟩ := hS i j,
    exact ⟨k, (S k).add_mem (hki hi) (hkj hj)⟩ },
  { rintros x ⟨i, hi⟩,
    exact ⟨i, (S i).neg_mem hi⟩ },
  { rintros x ⟨i, hi⟩,
    exact ⟨i, (S i).inv_mem hi⟩ },
  { rintros x y ⟨i, hi⟩ ⟨j, hj⟩,
    obtain ⟨k, hki, hkj⟩ := hS i j,
    exact ⟨k, (S k).mul_mem (hki hi) (hkj hj)⟩ }
end

lemma coe_supr_of_directed {ι} [hι : nonempty ι] {S : ι → subfield K} (hS : directed (≤) S) :
  ((⨆ i, S i : subfield K) : set K) = ⋃ i, ↑(S i) :=
set.ext $ λ x, by simp [mem_supr_of_directed hS]

lemma mem_Sup_of_directed_on {S : set (subfield K)} (Sne : S.nonempty)
  (hS : directed_on (≤) S) {x : K} :
  x ∈ Sup S ↔ ∃ s ∈ S, x ∈ s :=
begin
  haveI : nonempty S := Sne.to_subtype,
  simp only [Sup_eq_supr', mem_supr_of_directed hS.directed_coe, set_coe.exists, subtype.coe_mk]
end

lemma coe_Sup_of_directed_on {S : set (subfield K)} (Sne : S.nonempty) (hS : directed_on (≤) S) :
  (↑(Sup S) : set K) = ⋃ s ∈ S, ↑s :=
set.ext $ λ x, by simp [mem_Sup_of_directed_on Sne hS]

end subfield

namespace ring_hom

variables {s : subfield K}

open subfield

/-- Restrict the codomain of a ring homomorphism to a subfield that includes the range. -/
def cod_restrict_field (f : K →+* L)
  (s : subfield L) (h : ∀ x, f x ∈ s) : K →+* s :=
{ to_fun := λ x, ⟨f x, h x⟩,
  map_add' := λ x y, subtype.eq $ f.map_add x y,
  map_zero' := subtype.eq f.map_zero,
  map_mul' := λ x y, subtype.eq $ f.map_mul x y,
  map_one' := subtype.eq f.map_one }

/-- Restriction of a ring homomorphism to a subfield of the domain. -/
def restrict_field (f : K →+* L) (s : subfield K) : s →+* L := f.comp s.subtype

@[simp] lemma restrict_field_apply (f : K →+* L) (x : s) : f.restrict_field s x = f x := rfl

/-- Restriction of a ring homomorphism to its range interpreted as a subfield. -/
def range_restrict_field (f : K →+* L) : K →+* f.range :=
f.cod_restrict' f.range $ λ x, ⟨x, subfield.mem_top x, rfl⟩

@[simp] lemma coe_range_restrict_field (f : K →+* L) (x : K) :
  (f.range_restrict_field x : L) = f x := rfl

/-- The subfield of elements `x : R` such that `f x = g x`, i.e.,
the equalizer of f and g as a subfield of R -/
def eq_locus_field (f g : K →+* L) : subfield K :=
{ inv_mem' := λ x (hx : f x = g x), show f x⁻¹ = g x⁻¹, by rw [f.map_inv, g.map_inv, hx],
  carrier := {x | f x = g x}, .. (f : K →+* L).eq_locus g }

/-- If two ring homomorphisms are equal on a set, then they are equal on its subfield closure. -/
lemma eq_on_field_closure {f g : K →+* L} {s : set K} (h : set.eq_on f g s) :
  set.eq_on f g (closure s) :=
show closure s ≤ f.eq_locus_field g, from closure_le.2 h

lemma eq_of_eq_on_subfield_top {f g : K →+* L} (h : set.eq_on f g (⊤ : subfield K)) :
  f = g :=
ext $ λ x, h trivial

lemma eq_of_eq_on_of_field_closure_eq_top {s : set K} (hs : closure s = ⊤) {f g : K →+* L}
  (h : s.eq_on f g) : f = g :=
eq_of_eq_on_subfield_top $ hs ▸ eq_on_field_closure h

lemma field_closure_preimage_le (f : K →+* L) (s : set L) :
  closure (f ⁻¹' s) ≤ (closure s).comap f :=
closure_le.2 $ λ x hx, mem_coe.2 $ mem_comap.2 $ subset_closure hx

/-- The image under a ring homomorphism of the subfield generated by a set equals
the subfield generated by the image of the set. -/
lemma map_field_closure (f : K →+* L) (s : set K) :
  (closure s).map f = closure (f '' s) :=
le_antisymm
  (map_le_iff_le_comap.2 $ le_trans (closure_mono $ set.subset_preimage_image _ _)
    (field_closure_preimage_le _ _))
  (closure_le.2 $ set.image_subset _ subset_closure)

end ring_hom

namespace subfield

open ring_hom

/-- The ring homomorphism associated to an inclusion of subfields. -/
def inclusion {S T : subfield K} (h : S ≤ T) : S →+* T :=
S.subtype.cod_restrict_field _ (λ x, h x.2)

@[simp] lemma field_range_subtype (s : subfield K) : s.subtype.field_range = s :=
ext' $ (coe_srange _).trans subtype.range_coe

end subfield

namespace ring_equiv

variables {s t : subfield K}

/-- Makes the identity isomorphism from a proof two subfields of a multiplicative
    monoid are equal. -/
def subfield_congr (h : s = t) : s ≃+* t :=
{ map_mul' :=  λ _ _, rfl, map_add' := λ _ _, rfl, ..equiv.set_congr $ subfield.ext'_iff.1 h }

end ring_equiv

namespace subfield

variables {s : set K}

lemma closure_preimage_le (f : K →+* L) (s : set L) :
  closure (f ⁻¹' s) ≤ (closure s).comap f :=
closure_le.2 $ λ x hx, mem_coe.2 $ mem_comap.2 $ subset_closure hx

end subfield<|MERGE_RESOLUTION|>--- conflicted
+++ resolved
@@ -3,90 +3,6 @@
 Released under Apache 2.0 license as described in the file LICENSE.
 Authors : Anne Baanen
 -/
-<<<<<<< HEAD
-import deprecated.subring
-import algebra.group_with_zero_power
-
-variables {F : Type*} [field F] (S : set F)
-
-class is_subfield extends is_subring S : Prop :=
-(inv_mem : ∀ {x : F}, x ∈ S → x⁻¹ ∈ S)
-
-instance is_subfield.field [is_subfield S] : field S :=
-{ inv := λ x, ⟨x⁻¹, is_subfield.inv_mem x.2⟩,
-  exists_pair_ne := ⟨0, 1, λ h, zero_ne_one (subtype.ext_iff_val.1 h)⟩,
-  mul_inv_cancel := λ a ha, subtype.ext_iff_val.2 (mul_inv_cancel
-    (λ h, ha $ subtype.ext_iff_val.2 h)),
-  inv_zero := subtype.ext_iff_val.2 inv_zero,
-  ..show comm_ring S, by apply_instance }
-
-lemma is_subfield.pow_mem {a : F} {n : ℤ} {s : set F} [is_subfield s] (h : a ∈ s) :
-  a ^ n ∈ s :=
-begin
-  cases n,
-  { exact is_submonoid.pow_mem h },
-  { exact is_subfield.inv_mem (is_submonoid.pow_mem h) },
-end
-
-instance univ.is_subfield : is_subfield (@set.univ F) :=
-{ inv_mem := by intros; trivial }
-
-/- note: in the next two declarations, if we let type-class inference figure out the instance
-  `ring_hom.is_subring_preimage` then that instance only applies when particular instances of
-  `is_add_subgroup _` and `is_submonoid _` are chosen (which are not the default ones).
-  If we specify it explicitly, then it doesn't complain. -/
-instance preimage.is_subfield {K : Type*} [field K]
-  (f : F →+* K) (s : set K) [is_subfield s] : is_subfield (f ⁻¹' s) :=
-{ inv_mem := λ a (ha : f a ∈ s), show f a⁻¹ ∈ s,
-    by { rw [f.map_inv],
-         exact is_subfield.inv_mem ha },
-  ..f.is_subring_preimage s }
-
-instance image.is_subfield {K : Type*} [field K]
-  (f : F →+* K) (s : set F) [is_subfield s] : is_subfield (f '' s) :=
-{ inv_mem := λ a ⟨x, xmem, ha⟩, ⟨x⁻¹, is_subfield.inv_mem xmem, ha ▸ f.map_inv _⟩,
-  ..f.is_subring_image s }
-
-instance range.is_subfield {K : Type*} [field K]
-  (f : F →+* K) : is_subfield (set.range f) :=
-by { rw ← set.image_univ, apply_instance }
-
-namespace field
-
-/-- `field.closure s` is the minimal subfield that includes `s`. -/
-def closure : set F :=
-{ x | ∃ y ∈ ring.closure S, ∃ z ∈ ring.closure S, y / z = x }
-
-variables {S}
-
-theorem ring_closure_subset : ring.closure S ⊆ closure S :=
-λ x hx, ⟨x, hx, 1, is_submonoid.one_mem, div_one x⟩
-
-instance closure.is_submonoid : is_submonoid (closure S) :=
-{ mul_mem := by rintros _  _ ⟨p, hp, q, hq, hq0, rfl⟩ ⟨r, hr, s, hs, hs0, rfl⟩;
-    exact ⟨p * r,
-          is_submonoid.mul_mem hp hr,
-          q * s,
-          is_submonoid.mul_mem hq hs,
-          (div_mul_div _ _ _ _).symm⟩,
-  one_mem := ring_closure_subset $ is_submonoid.one_mem }
-
-instance closure.is_subfield : is_subfield (closure S) :=
-have h0 : (0:F) ∈ closure S, from ring_closure_subset $ is_add_submonoid.zero_mem,
-{ add_mem := begin
-    intros a b ha hb,
-    rcases (id ha) with ⟨p, hp, q, hq, rfl⟩,
-    rcases (id hb) with ⟨r, hr, s, hs, rfl⟩,
-    classical, by_cases hq0 : q = 0, by simp [hb, hq0], by_cases hs0 : s = 0, by simp [ha, hs0],
-    exact ⟨p * s + q * r, is_add_submonoid.add_mem (is_submonoid.mul_mem hp hs)
-      (is_submonoid.mul_mem hq hr), q * s, is_submonoid.mul_mem hq hs,
-      (div_add_div p r hq0 hs0).symm⟩
-  end,
-  zero_mem := h0,
-  neg_mem := begin
-    rintros _ ⟨p, hp, q, hq, rfl⟩,
-    exact ⟨-p, is_add_subgroup.neg_mem hp, q, hq, neg_div q p⟩
-=======
 
 import ring_theory.subring
 
@@ -485,7 +401,6 @@
           subring.add_mem _ (subring.mul_mem _ hnx hdy) (subring.mul_mem _ hdx hny),
           dx * dy, subring.mul_mem _ hdx hdy,
           (div_add_div nx ny hx0 hy0).symm⟩
->>>>>>> 5a2e7d7b
   end,
   mul_mem' := λ x y x_mem y_mem, begin
     obtain ⟨nx, hnx, dx, hdx, rfl⟩ := id x_mem,

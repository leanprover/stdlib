/-
Copyright (c) 2018 Chris Hughes. All rights reserved.
Released under Apache 2.0 license as described in the file LICENSE.
Authors: Chris Hughes, Joey van Langen, Casper Putz
-/

import data.equiv.ring
import data.zmod.basic
import linear_algebra.basis
import ring_theory.integral_domain

/-!
# Finite fields

This file contains basic results about finite fields.
<<<<<<< HEAD
Throughout most of this file, `K` denotes a finite field with `q` elements.

## Main results

1. Every finite integral domain is a field (`field_of_integral_domain`).
2. The unit group of a finite field is a cyclic group of order `q - 1`.
   (`finite_field.is_cyclic` and `card_units`)
3. `sum_pow_units`: The sum of `x^i`, where `x` ranges over the units of `K`, is
   - `q-1` if `q-1 ∣ i`
   - `0`   otherwise
4. `finite_field.card`: The cardinality `q` is a power of the characteristic of `K`.
   See `card'` for a variant.
-/

variables {K : Type*} [field K] [fintype K]
variables {R : Type*} [integral_domain R]
local notation `q` := fintype.card K

open_locale big_operators

namespace finite_field
open function finset polynomial

/-- The unit group of a finite integral domain is cyclic. -/
instance [fintype R] : is_cyclic (units R) :=
let φ : units R →* R := { to_fun := coe, map_one' := units.coe_one, map_mul' := units.coe_mul } in
is_cyclic_of_subgroup_integral_domain φ $ units.ext

/-- Every finite integral domain is a field. -/
def field_of_integral_domain [fintype R] [decidable_eq R] : field R :=
{ inv := λ a, if h : a = 0 then 0
    else fintype.bij_inv (show function.bijective (* a),
      from fintype.injective_iff_bijective.1 $ λ _ _, (domain.mul_left_inj h).1) 1,
  mul_inv_cancel := λ a ha, show a * dite _ _ _ = _, by rw [dif_neg ha, mul_comm];
    exact fintype.right_inverse_bij_inv (show function.bijective (* a), from _) 1,
  inv_zero := dif_pos rfl,
  ..show integral_domain R, by apply_instance }
=======
Throughout most of this file, `K` denotes a finite field
and `q` is notation for the cardinality of `K`.

## Main results

1. Every finite integral domain is a field (`field_of_integral_domain`).
2. The unit group of a finite field is a cyclic group of order `q - 1`.
   (`finite_field.is_cyclic` and `card_units`)
3. `sum_pow_units`: The sum of `x^i`, where `x` ranges over the units of `K`, is
   - `q-1` if `q-1 ∣ i`
   - `0`   otherwise
4. `finite_field.card`: The cardinality `q` is a power of the characteristic of `K`.
   See `card'` for a variant.
>>>>>>> 93119dd6

## Notation

Throughout most of this file, `K` denotes a finite field
and `q` is notation for the cardinality of `K`.

-/

<<<<<<< HEAD
open finset polynomial

=======
variables {K : Type*} [field K] [fintype K]
variables {R : Type*} [integral_domain R]
local notation `q` := fintype.card K

open_locale big_operators

namespace finite_field
open finset function

section polynomial

open polynomial

>>>>>>> 93119dd6
/-- The cardinality of a field is at most `n` times the cardinality of the image of a degree `n`
  polynomial -/
lemma card_image_polynomial_eval [fintype R] [decidable_eq R] {p : polynomial R} (hp : 0 < p.degree) :
  fintype.card R ≤ nat_degree p * (univ.image (λ x, eval x p)).card :=
finset.card_le_mul_card_image _ _
  (λ a _, calc _ = (p - C a).roots.card : congr_arg card
    (by simp [finset.ext, mem_roots_sub_C hp, -sub_eq_add_neg])
    ... ≤ _ : card_roots_sub_C' hp)

/-- If `f` and `g` are quadratic polynomials, then the `f.eval a + g.eval b = 0` has a solution. -/
lemma exists_root_sum_quadratic [fintype R] {f g : polynomial R} (hf2 : degree f = 2)
  (hg2 : degree g = 2) (hR : fintype.card R % 2 = 1) : ∃ a b, f.eval a + g.eval b = 0 :=
by letI := classical.dec_eq R; exact
suffices ¬ disjoint (univ.image (λ x : R, eval x f)) (univ.image (λ x : R, eval x (-g))),
begin
  simp only [disjoint_left, mem_image] at this,
  push_neg at this,
  rcases this with ⟨x, ⟨a, _, ha⟩, ⟨b, _, hb⟩⟩,
  exact ⟨a, b, by rw [ha, ← hb, eval_neg, neg_add_self]⟩
end,
assume hd : disjoint _ _,
lt_irrefl (2 * ((univ.image (λ x : R, eval x f)) ∪ (univ.image (λ x : R, eval x (-g)))).card) $
calc 2 * ((univ.image (λ x : R, eval x f)) ∪ (univ.image (λ x : R, eval x (-g)))).card
    ≤ 2 * fintype.card R : nat.mul_le_mul_left _ (finset.card_le_of_subset (subset_univ _))
... = fintype.card R + fintype.card R : two_mul _
... < nat_degree f * (univ.image (λ x : R, eval x f)).card +
      nat_degree (-g) * (univ.image (λ x : R, eval x (-g))).card :
    add_lt_add_of_lt_of_le
      (lt_of_le_of_ne
        (card_image_polynomial_eval (by rw hf2; exact dec_trivial))
        (mt (congr_arg (%2)) (by simp [nat_degree_eq_of_degree_eq_some hf2, hR])))
      (card_image_polynomial_eval (by rw [degree_neg, hg2]; exact dec_trivial))
... = 2 * (univ.image (λ x : R, eval x f) ∪ univ.image (λ x : R, eval x (-g))).card :
  by rw [card_disjoint_union hd]; simp [nat_degree_eq_of_degree_eq_some hf2,
    nat_degree_eq_of_degree_eq_some hg2, bit0, mul_add]

end polynomial

lemma card_units : fintype.card (units K) = fintype.card K - 1 :=
begin
  classical,
  rw [eq_comm, nat.sub_eq_iff_eq_add (fintype.card_pos_iff.2 ⟨(0 : K)⟩)],
  haveI := set_fintype {a : K | a ≠ 0},
  haveI := set_fintype (@set.univ K),
  rw [fintype.card_congr (equiv.units_equiv_ne_zero _),
    ← @set.card_insert _ _ {a : K | a ≠ 0} _ (not_not.2 (eq.refl (0 : K)))
    (set.fintype_insert _ _), fintype.card_congr (equiv.set.univ K).symm],
  congr; simp [set.ext_iff, classical.em]
end

lemma prod_univ_units_id_eq_neg_one :
  univ.prod (λ x, x) = (-1 : units K) :=
begin
  classical,
  have : ((@univ (units K) _).erase (-1)).prod (λ x, x) = 1,
  from prod_involution (λ x _, x⁻¹) (by simp)
    (λ a, by simp [units.inv_eq_self_iff] {contextual := tt})
    (λ a, by simp [@inv_eq_iff_inv_eq _ _ a, eq_comm] {contextual := tt})
    (by simp),
  rw [← insert_erase (mem_univ (-1 : units K)), prod_insert (not_mem_erase _ _),
      this, mul_one]
end

lemma pow_card_sub_one_eq_one (a : K) (ha : a ≠ 0) :
  a ^ (fintype.card K - 1) = 1 :=
calc a ^ (fintype.card K - 1) = (units.mk0 a ha ^ (fintype.card K - 1) : units K) :
    by rw [units.coe_pow, units.coe_mk0]
  ... = 1 : by { classical, rw [← card_units, pow_card_eq_one], refl }

variable (K)

theorem card (p : ℕ) [char_p K p] : ∃ (n : ℕ+), nat.prime p ∧ q = p^(n : ℕ) :=
begin
  haveI hp : fact p.prime := char_p.char_is_prime K p,
  have V : vector_space (zmod p) K, from { .. (zmod.cast_hom p K).to_module },
  obtain ⟨n, h⟩ := @vector_space.card_fintype _ _ _ _ V _ _,
  rw zmod.card at h,
  refine ⟨⟨n, _⟩, hp, h⟩,
  apply or.resolve_left (nat.eq_zero_or_pos n),
  rintro rfl,
  rw nat.pow_zero at h,
  have : (0 : K) = 1, { apply fintype.card_le_one_iff.mp (le_of_eq h) },
  exact absurd this zero_ne_one,
end

theorem card' : ∃ (p : ℕ) (n : ℕ+), nat.prime p ∧ q = p^(n : ℕ) :=
let ⟨p, hc⟩ := char_p.exists K in ⟨p, @finite_field.card K _ _ p hc⟩

@[simp] lemma cast_card_eq_zero : (q : K) = 0 :=
begin
  rcases char_p.exists K with ⟨p, _char_p⟩, resetI,
  rcases card K p with ⟨n, hp, hn⟩,
  simp only [char_p.cast_eq_zero_iff K p, hn],
  conv { congr, rw [← nat.pow_one p] },
  exact nat.pow_dvd_pow _ n.2,
end

lemma forall_pow_eq_one_iff (i : ℕ) :
  (∀ x : units K, x ^ i = 1) ↔ q - 1 ∣ i :=
begin
  obtain ⟨x, hx⟩ := is_cyclic.exists_generator (units K),
  classical,
  rw [← card_units, ← order_of_eq_card_of_forall_mem_gpowers hx, order_of_dvd_iff_pow_eq_one],
  split,
  { intro h, apply h },
  { intros h y,
    rw ← powers_eq_gpowers at hx,
    rcases hx y with ⟨j, rfl⟩,
    rw [← pow_mul, mul_comm, pow_mul, h, one_pow], }
end

/-- The sum of `x ^ i` as `x` ranges over the units of a finite field of cardinality `q`
is equal to `0` unless `(q - 1) ∣ i`, in which case the sum is `q - 1`. -/
lemma sum_pow_units (i : ℕ) :
  ∑ x : units K, (x ^ i : K) = if (q - 1) ∣ i then -1 else 0 :=
begin
  let φ : units K →* K :=
  { to_fun   := λ x, x ^ i,
    map_one' := by rw [units.coe_one, one_pow],
    map_mul' := by { intros, rw [units.coe_mul, mul_pow] } },
  haveI : decidable (φ = 1) := by { classical, apply_instance },
  calc ∑ x : units K, φ x = if φ = 1 then fintype.card (units K) else 0 : sum_hom_units φ
                      ... = if (q - 1) ∣ i then -1 else 0 : _,
  suffices : (q - 1) ∣ i ↔ φ = 1,
  { simp only [this],
    split_ifs with h h, swap, refl,
    rw [card_units, nat.cast_sub, cast_card_eq_zero, nat.cast_one, zero_sub],
    show 1 ≤ q, from fintype.card_pos_iff.mpr ⟨0⟩ },
  rw [← forall_pow_eq_one_iff, monoid_hom.ext_iff],
  apply forall_congr, intro x,
  rw [units.ext_iff, units.coe_pow, units.coe_one, monoid_hom.one_apply],
  refl,
end

/-- The sum of `x ^ i` as `x` ranges over a finite field of cardinality `q`
is equal to `0` if `i < q - 1`. -/
lemma sum_pow_lt_card_sub_one (i : ℕ) (h : i < q - 1) :
  ∑ x : K, x ^ i = 0 :=
begin
  by_cases hi : i = 0,
  { simp only [hi, add_monoid.smul_one, sum_const, pow_zero, card_univ, cast_card_eq_zero], },
  classical,
  have hiq : ¬ (q - 1) ∣ i, { contrapose! h,  exact nat.le_of_dvd (nat.pos_of_ne_zero hi) h },
  let φ : units K ↪ K := ⟨coe, units.ext⟩,
<<<<<<< HEAD
  have : univ.map φ = univ \ finset.singleton 0,
  { ext x,
    simp only [true_and, embedding.coe_fn_mk, mem_sdiff, units.exists_iff_ne_zero,
               mem_univ, mem_map, exists_prop_of_true, mem_singleton] },
  calc ∑ x : K, x ^ i = ∑ x in univ \ finset.singleton 0, x ^ i :
    by rw [← sum_sdiff (subset_univ (finset.singleton (0:K))), sum_singleton,
=======
  have : univ.map φ = univ \ {0},
  { ext x,
    simp only [true_and, embedding.coe_fn_mk, mem_sdiff, units.exists_iff_ne_zero,
               mem_univ, mem_map, exists_prop_of_true, mem_singleton] },
  calc ∑ x : K, x ^ i = ∑ x in univ \ {(0 : K)}, x ^ i :
    by rw [← sum_sdiff ({0} : finset K).subset_univ, sum_singleton,
>>>>>>> 93119dd6
           zero_pow (nat.pos_of_ne_zero hi), add_zero]
    ... = ∑ x : units K, x ^ i : by { rw [← this, univ.sum_map φ], refl }
    ... = 0 : by { rw [sum_pow_units K i, if_neg], exact hiq, }
end

end finite_field

namespace zmod

open finite_field polynomial

lemma sum_two_squares (p : ℕ) [hp : fact p.prime] (x : zmod p) :
  ∃ a b : zmod p, a^2 + b^2 = x :=
begin
  cases hp.eq_two_or_odd with hp2 hp_odd,
  { unfreezeI, subst p, revert x, exact dec_trivial },
  let f : polynomial (zmod p) := X^2,
  let g : polynomial (zmod p) := X^2 - C x,
  obtain ⟨a, b, hab⟩ : ∃ a b, f.eval a + g.eval b = 0 :=
    @exists_root_sum_quadratic _ _ _ f g
      (degree_X_pow 2) (degree_X_pow_sub_C dec_trivial _) (by rw [zmod.card, hp_odd]),
  refine ⟨a, b, _⟩,
  rw ← sub_eq_zero,
  simpa only [eval_C, eval_X, eval_pow, eval_sub, ← add_sub_assoc] using hab,
end

end zmod

namespace char_p

lemma sum_two_squares (R : Type*) [integral_domain R] (p : ℕ) [fact (0 < p)] [char_p R p] (x : ℤ) :
  ∃ a b : ℕ, (a^2 + b^2 : R) = x :=
begin
  haveI := char_is_prime_of_pos R p,
  obtain ⟨a, b, hab⟩ := zmod.sum_two_squares p x,
  refine ⟨a.val, b.val, _⟩,
  have := congr_arg (zmod.cast_hom p R) hab,
  simpa only [zmod.cast_int_cast, zmod.cast_hom_apply, zmod.cast_add,
    zmod.nat_cast_val, _root_.pow_two, zmod.cast_mul]
end

end char_p

open_locale nat
open zmod nat

/-- The Fermat-Euler totient theorem. `nat.modeq.pow_totient` is an alternative statement
  of the same theorem. -/
@[simp] lemma zmod.pow_totient {n : ℕ} [fact (0 < n)] (x : units (zmod n)) : x ^ φ n = 1 :=
by rw [← card_units_eq_totient, pow_card_eq_one]

/-- The Fermat-Euler totient theorem. `zmod.pow_totient` is an alternative statement
  of the same theorem. -/
lemma nat.modeq.pow_totient {x n : ℕ} (h : nat.coprime x n) : x ^ φ n ≡ 1 [MOD n] :=
begin
  cases n, {simp},
  rw ← zmod.eq_iff_modeq_nat,
  let x' : units (zmod (n+1)) := zmod.unit_of_coprime _ h,
  have := zmod.pow_totient x',
  apply_fun (coe : units (zmod (n+1)) → zmod (n+1)) at this,
  simpa only [-zmod.pow_totient, nat.succ_eq_add_one, nat.cast_pow, units.coe_one,
    nat.cast_one, cast_unit_of_coprime, units.coe_pow],
end<|MERGE_RESOLUTION|>--- conflicted
+++ resolved
@@ -13,8 +13,8 @@
 # Finite fields
 
 This file contains basic results about finite fields.
-<<<<<<< HEAD
-Throughout most of this file, `K` denotes a finite field with `q` elements.
+Throughout most of this file, `K` denotes a finite field
+and `q` is notation for the cardinality of `K`.
 
 ## Main results
 
@@ -26,6 +26,12 @@
    - `0`   otherwise
 4. `finite_field.card`: The cardinality `q` is a power of the characteristic of `K`.
    See `card'` for a variant.
+
+## Notation
+
+Throughout most of this file, `K` denotes a finite field
+and `q` is notation for the cardinality of `K`.
+
 -/
 
 variables {K : Type*} [field K] [fintype K]
@@ -35,63 +41,12 @@
 open_locale big_operators
 
 namespace finite_field
-open function finset polynomial
-
-/-- The unit group of a finite integral domain is cyclic. -/
-instance [fintype R] : is_cyclic (units R) :=
-let φ : units R →* R := { to_fun := coe, map_one' := units.coe_one, map_mul' := units.coe_mul } in
-is_cyclic_of_subgroup_integral_domain φ $ units.ext
-
-/-- Every finite integral domain is a field. -/
-def field_of_integral_domain [fintype R] [decidable_eq R] : field R :=
-{ inv := λ a, if h : a = 0 then 0
-    else fintype.bij_inv (show function.bijective (* a),
-      from fintype.injective_iff_bijective.1 $ λ _ _, (domain.mul_left_inj h).1) 1,
-  mul_inv_cancel := λ a ha, show a * dite _ _ _ = _, by rw [dif_neg ha, mul_comm];
-    exact fintype.right_inverse_bij_inv (show function.bijective (* a), from _) 1,
-  inv_zero := dif_pos rfl,
-  ..show integral_domain R, by apply_instance }
-=======
-Throughout most of this file, `K` denotes a finite field
-and `q` is notation for the cardinality of `K`.
-
-## Main results
-
-1. Every finite integral domain is a field (`field_of_integral_domain`).
-2. The unit group of a finite field is a cyclic group of order `q - 1`.
-   (`finite_field.is_cyclic` and `card_units`)
-3. `sum_pow_units`: The sum of `x^i`, where `x` ranges over the units of `K`, is
-   - `q-1` if `q-1 ∣ i`
-   - `0`   otherwise
-4. `finite_field.card`: The cardinality `q` is a power of the characteristic of `K`.
-   See `card'` for a variant.
->>>>>>> 93119dd6
-
-## Notation
-
-Throughout most of this file, `K` denotes a finite field
-and `q` is notation for the cardinality of `K`.
-
--/
-
-<<<<<<< HEAD
-open finset polynomial
-
-=======
-variables {K : Type*} [field K] [fintype K]
-variables {R : Type*} [integral_domain R]
-local notation `q` := fintype.card K
-
-open_locale big_operators
-
-namespace finite_field
 open finset function
 
 section polynomial
 
 open polynomial
 
->>>>>>> 93119dd6
 /-- The cardinality of a field is at most `n` times the cardinality of the image of a degree `n`
   polynomial -/
 lemma card_image_polynomial_eval [fintype R] [decidable_eq R] {p : polynomial R} (hp : 0 < p.degree) :
@@ -236,21 +191,12 @@
   classical,
   have hiq : ¬ (q - 1) ∣ i, { contrapose! h,  exact nat.le_of_dvd (nat.pos_of_ne_zero hi) h },
   let φ : units K ↪ K := ⟨coe, units.ext⟩,
-<<<<<<< HEAD
-  have : univ.map φ = univ \ finset.singleton 0,
-  { ext x,
-    simp only [true_and, embedding.coe_fn_mk, mem_sdiff, units.exists_iff_ne_zero,
-               mem_univ, mem_map, exists_prop_of_true, mem_singleton] },
-  calc ∑ x : K, x ^ i = ∑ x in univ \ finset.singleton 0, x ^ i :
-    by rw [← sum_sdiff (subset_univ (finset.singleton (0:K))), sum_singleton,
-=======
   have : univ.map φ = univ \ {0},
   { ext x,
     simp only [true_and, embedding.coe_fn_mk, mem_sdiff, units.exists_iff_ne_zero,
                mem_univ, mem_map, exists_prop_of_true, mem_singleton] },
   calc ∑ x : K, x ^ i = ∑ x in univ \ {(0 : K)}, x ^ i :
     by rw [← sum_sdiff ({0} : finset K).subset_univ, sum_singleton,
->>>>>>> 93119dd6
            zero_pow (nat.pos_of_ne_zero hi), add_zero]
     ... = ∑ x : units K, x ^ i : by { rw [← this, univ.sum_map φ], refl }
     ... = 0 : by { rw [sum_pow_units K i, if_neg], exact hiq, }

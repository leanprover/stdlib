/-
Copyright (c) 2020 Thomas Browning and Patrick Lutz. All rights reserved.
Released under Apache 2.0 license as described in the file LICENSE.
Authors: Thomas Browning and Patrick Lutz
-/

import field_theory.intermediate_field
import field_theory.splitting_field
import field_theory.separable

/-!
# Adjoining Elements to Fields

In this file we introduce the notion of adjoining elements to fields.
This isn't quite the same as adjoining elements to rings.
For example, `algebra.adjoin K {x}` might not include `x⁻¹`.

## Main results

- `adjoin_adjoin_left`: adjoining S and then T is the same as adjoining `S ∪ T`.
- `bot_eq_top_of_dim_adjoin_eq_one`: if `F⟮x⟯` has dimension `1` over `F` for every `x`
  in `E` then `F = E`

## Notation

 - `F⟮α⟯`: adjoin a single element `α` to `F`.
-/

open finite_dimensional polynomial
open_locale classical

namespace intermediate_field

section adjoin_def
variables (F : Type*) [field F] {E : Type*} [field E] [algebra F E] (S : set E)

/-- `adjoin F S` extends a field `F` by adjoining a set `S ⊆ E`. -/
def adjoin : intermediate_field F E :=
{ algebra_map_mem' := λ x, subfield.subset_closure (or.inl (set.mem_range_self x)),
  ..subfield.closure (set.range (algebra_map F E) ∪ S) }

end adjoin_def

section lattice
variables {F : Type*} [field F] {E : Type*} [field E] [algebra F E]

@[simp] lemma adjoin_le_iff {S : set E} {T : intermediate_field F E} : adjoin F S ≤ T ↔ S ≤ T :=
⟨λ H, le_trans (le_trans (set.subset_union_right _ _) subfield.subset_closure) H,
  λ H, (@subfield.closure_le E _ (set.range (algebra_map F E) ∪ S) T.to_subfield).mpr
  (set.union_subset (intermediate_field.set_range_subset T) H)⟩

lemma gc : galois_connection (adjoin F : set E → intermediate_field F E) coe := λ _ _, adjoin_le_iff

/-- Galois insertion between `adjoin` and `coe`. -/
def gi : galois_insertion (adjoin F : set E → intermediate_field F E) coe :=
{ choice := λ S _, adjoin F S,
  gc := intermediate_field.gc,
  le_l_u := λ S, (intermediate_field.gc (S : set E) (adjoin F S)).1 $ le_refl _,
  choice_eq := λ _ _, rfl }

instance : complete_lattice (intermediate_field F E) :=
galois_insertion.lift_complete_lattice intermediate_field.gi

instance : inhabited (intermediate_field F E) := ⟨⊤⟩

lemma mem_bot {x : E} : x ∈ (⊥ : intermediate_field F E) ↔ x ∈ set.range (algebra_map F E) :=
begin
  suffices : set.range (algebra_map F E) = (⊥ : intermediate_field F E),
  { rw this, refl },
  { change set.range (algebra_map F E) = subfield.closure (set.range (algebra_map F E) ∪ ∅),
    simp [←set.image_univ, ←ring_hom.map_field_closure] }
end

lemma mem_top {x : E} : x ∈ (⊤ : intermediate_field F E) :=
subfield.subset_closure $ or.inr trivial

@[simp] lemma bot_to_subalgebra : (⊥ : intermediate_field F E).to_subalgebra = ⊥ :=
by { ext, rw [mem_to_subalgebra, algebra.mem_bot, mem_bot] }

@[simp] lemma top_to_subalgebra : (⊤ : intermediate_field F E).to_subalgebra = ⊤ :=
by { ext, rw [mem_to_subalgebra, iff_true_right algebra.mem_top], exact mem_top }

/--  Construct an algebra isomorphism from an equality of subalgebras -/
def subalgebra.equiv_of_eq {X Y : subalgebra F E} (h : X = Y) : X ≃ₐ[F] Y :=
by refine { to_fun := λ x, ⟨x, _⟩, inv_fun := λ x, ⟨x, _⟩, .. }; tidy

/-- The bottom intermediate_field is isomorphic to the field. -/
noncomputable def bot_equiv : (⊥ : intermediate_field F E) ≃ₐ[F] F :=
(subalgebra.equiv_of_eq bot_to_subalgebra).trans (algebra.bot_equiv F E)

@[simp] lemma bot_equiv_def (x : F) :
  bot_equiv (algebra_map F (⊥ : intermediate_field F E) x) = x :=
alg_equiv.commutes bot_equiv x

noncomputable instance algebra_over_bot : algebra (⊥ : intermediate_field F E) F :=
  ring_hom.to_algebra intermediate_field.bot_equiv.to_alg_hom.to_ring_hom

instance is_scalar_tower_over_bot : is_scalar_tower (⊥ : intermediate_field F E) F E :=
is_scalar_tower.of_algebra_map_eq
begin
  intro x,
  let ϕ := algebra.of_id F (⊥ : subalgebra F E),
  let ψ := alg_equiv.of_bijective ϕ ((algebra.bot_equiv F E).symm.bijective),
  change (↑x : E) = ↑(ψ (ψ.symm ⟨x, _⟩)),
  rw alg_equiv.apply_symm_apply ψ ⟨x, _⟩,
  refl
end

/-- The top intermediate_field is isomorphic to the field. -/
noncomputable def top_equiv : (⊤ : intermediate_field F E) ≃ₐ[F] E :=
(subalgebra.equiv_of_eq top_to_subalgebra).trans algebra.top_equiv

@[simp] lemma top_equiv_def (x : (⊤ : intermediate_field F E)) : top_equiv x = ↑x :=
begin
  suffices : algebra.to_top (top_equiv x) = algebra.to_top (x : E),
  { rwa subtype.ext_iff at this },
  exact alg_equiv.apply_symm_apply (alg_equiv.of_bijective algebra.to_top
    ⟨λ _ _, subtype.mk.inj, λ x, ⟨x.val, by { ext, refl }⟩⟩ : E ≃ₐ[F] (⊤ : subalgebra F E))
    (subalgebra.equiv_of_eq top_to_subalgebra x),
end

@[simp] lemma coe_bot_eq_self (K : intermediate_field F E) : ↑(⊥ : intermediate_field K E) = K :=
by { ext, rw [mem_lift2, mem_bot], exact set.ext_iff.mp subtype.range_coe x }

@[simp] lemma coe_top_eq_top (K : intermediate_field F E) :
  ↑(⊤ : intermediate_field K E) = (⊤ : intermediate_field F E) :=
intermediate_field.ext'_iff.mpr (set.ext_iff.mpr (λ _, iff_of_true mem_top mem_top))

end lattice

section adjoin_def
variables (F : Type*) [field F] {E : Type*} [field E] [algebra F E] (S : set E)

lemma adjoin_eq_range_algebra_map_adjoin :
  (adjoin F S : set E) = set.range (algebra_map (adjoin F S) E) := (subtype.range_coe).symm

lemma adjoin.algebra_map_mem (x : F) : algebra_map F E x ∈ adjoin F S :=
intermediate_field.algebra_map_mem (adjoin F S) x

lemma adjoin.range_algebra_map_subset : set.range (algebra_map F E) ⊆ adjoin F S :=
begin
  intros x hx,
  cases hx with f hf,
  rw ← hf,
  exact adjoin.algebra_map_mem F S f,
end

instance adjoin.field_coe : has_coe_t F (adjoin F S) :=
{coe := λ x, ⟨algebra_map F E x, adjoin.algebra_map_mem F S x⟩}

lemma subset_adjoin : S ⊆ adjoin F S :=
λ x hx, subfield.subset_closure (or.inr hx)

instance adjoin.set_coe : has_coe_t S (adjoin F S) :=
{coe := λ x, ⟨x,subset_adjoin F S (subtype.mem x)⟩}

@[mono] lemma adjoin.mono (T : set E) (h : S ⊆ T) : adjoin F S ≤ adjoin F T :=
galois_connection.monotone_l gc h

lemma adjoin_contains_field_as_subfield (F : subfield E) : (F : set E) ⊆ adjoin F S :=
λ x hx, adjoin.algebra_map_mem F S ⟨x, hx⟩

lemma subset_adjoin_of_subset_left {F : subfield E} {T : set E} (HT : T ⊆ F) : T ⊆ adjoin F S :=
λ x hx, (adjoin F S).algebra_map_mem ⟨x, HT hx⟩

lemma subset_adjoin_of_subset_right {T : set E} (H : T ⊆ S) : T ⊆ adjoin F S :=
λ x hx, subset_adjoin F S (H hx)

@[simp] lemma adjoin_empty (F E : Type*) [field F] [field E] [algebra F E] :
  adjoin F (∅ : set E) = ⊥ :=
eq_bot_iff.mpr (adjoin_le_iff.mpr (set.empty_subset _))

/-- If `K` is a field with `F ⊆ K` and `S ⊆ K` then `adjoin F S ≤ K`. -/
lemma adjoin_le_subfield {K : subfield E} (HF : set.range (algebra_map F E) ⊆ K)
  (HS : S ⊆ K) : (adjoin F S).to_subfield ≤ K :=
begin
  apply subfield.closure_le.mpr,
  rw set.union_subset_iff,
  exact ⟨HF, HS⟩,
end

lemma adjoin_subset_adjoin_iff {F' : Type*} [field F'] [algebra F' E]
  {S S' : set E} : (adjoin F S : set E) ⊆ adjoin F' S' ↔
  set.range (algebra_map F E) ⊆ adjoin F' S' ∧ S ⊆ adjoin F' S' :=
⟨λ h, ⟨trans (adjoin.range_algebra_map_subset _ _) h, trans (subset_adjoin _ _) h⟩,
  λ ⟨hF, hS⟩, subfield.closure_le.mpr (set.union_subset hF hS)⟩

/-- `F[S][T] = F[S ∪ T]` -/
lemma adjoin_adjoin_left (T : set E) : ↑(adjoin (adjoin F S) T) = adjoin F (S ∪ T) :=
begin
  rw intermediate_field.ext'_iff,
  change ↑(adjoin (adjoin F S) T) = _,
  apply set.eq_of_subset_of_subset; rw adjoin_subset_adjoin_iff; split,
  { rintros _ ⟨⟨x, hx⟩, rfl⟩, exact adjoin.mono _ _ _ (set.subset_union_left _ _) hx },
  { exact subset_adjoin_of_subset_right _ _ (set.subset_union_right _ _) },
  { exact subset_adjoin_of_subset_left _ (adjoin.range_algebra_map_subset _ _) },
  { exact set.union_subset
            (subset_adjoin_of_subset_left _ (subset_adjoin _ _))
            (subset_adjoin _ _) },
end

@[simp] lemma adjoin_insert_adjoin (x : E) :
  adjoin F (insert x (adjoin F S : set E)) = adjoin F (insert x S) :=
le_antisymm
  (adjoin_le_iff.mpr (set.insert_subset.mpr ⟨subset_adjoin _ _ (set.mem_insert _ _),
   adjoin_le_iff.mpr (subset_adjoin_of_subset_right _ _ (set.subset_insert _ _))⟩))
  (adjoin.mono _ _ _ (set.insert_subset_insert (subset_adjoin _ _)))

/-- `F[S][T] = F[T][S]` -/
lemma adjoin_adjoin_comm (T : set E) :
  ↑(adjoin (adjoin F S) T) = (↑(adjoin (adjoin F T) S) : (intermediate_field F E)) :=
by rw [adjoin_adjoin_left, adjoin_adjoin_left, set.union_comm]

lemma adjoin_map {E' : Type*} [field E'] [algebra F E'] (f : E →ₐ[F] E') :
  (adjoin F S).map f = adjoin F (f '' S) :=
begin
  ext x,
  show x ∈ (subfield.closure (set.range (algebra_map F E) ∪ S)).map (f : E →+* E') ↔
       x ∈ subfield.closure (set.range (algebra_map F E') ∪ f '' S),
  rw [ring_hom.map_field_closure, set.image_union, ← set.range_comp, ← ring_hom.coe_comp,
      f.comp_algebra_map],
  refl,
end

lemma algebra_adjoin_le_adjoin : algebra.adjoin F S ≤ (adjoin F S).to_subalgebra :=
algebra.adjoin_le (subset_adjoin _ _)

lemma adjoin_eq_algebra_adjoin (inv_mem : ∀ x ∈ algebra.adjoin F S, x⁻¹ ∈ algebra.adjoin F S) :
  (adjoin F S).to_subalgebra = algebra.adjoin F S :=
le_antisymm
  (show adjoin F S ≤
      { neg_mem' := λ x, (algebra.adjoin F S).neg_mem, inv_mem' := inv_mem, .. algebra.adjoin F S},
    from adjoin_le_iff.mpr (algebra.subset_adjoin))
  (algebra_adjoin_le_adjoin _ _)

lemma eq_adjoin_of_eq_algebra_adjoin (K : intermediate_field F E)
  (h : K.to_subalgebra = algebra.adjoin F S) : K = adjoin F S :=
begin
  apply to_subalgebra_injective,
  rw h,
  refine (adjoin_eq_algebra_adjoin _ _ _).symm,
  intros x,
  convert K.inv_mem,
  rw ← h,
  refl
end

@[elab_as_eliminator]
lemma adjoin_induction {s : set E} {p : E → Prop} {x} (h : x ∈ adjoin F s)
  (Hs : ∀ x ∈ s, p x) (Hmap : ∀ x, p (algebra_map F E x))
  (Hadd : ∀ x y, p x → p y → p (x + y))
  (Hneg : ∀ x, p x → p (-x))
  (Hinv : ∀ x, p x → p x⁻¹)
  (Hmul : ∀ x y, p x → p y → p (x * y)) : p x :=
subfield.closure_induction h (λ x hx, or.cases_on hx (λ ⟨x, hx⟩, hx ▸ Hmap x) (Hs x))
  ((algebra_map F E).map_one ▸ Hmap 1)
  Hadd Hneg Hinv Hmul

/--
Variation on `set.insert` to enable good notation for adjoining elements to fields.
Used to preferentially use `singleton` rather than `insert` when adjoining one element.
-/
--this definition of notation is courtesy of Kyle Miller on zulip
class insert {α : Type*} (s : set α) :=
(insert : α → set α)

@[priority 1000]
instance insert_empty {α : Type*} : insert (∅ : set α) :=
{ insert := λ x, @singleton _ _ set.has_singleton x }

@[priority 900]
instance insert_nonempty {α : Type*} (s : set α) : insert s :=
{ insert := λ x, set.insert x s }

notation K`⟮`:std.prec.max_plus l:(foldr `, ` (h t, insert.insert t h) ∅) `⟯` := adjoin K l

section adjoin_simple
variables (α : E)

lemma mem_adjoin_simple_self : α ∈ F⟮α⟯ :=
subset_adjoin F {α} (set.mem_singleton α)

/-- generator of `F⟮α⟯` -/
def adjoin_simple.gen : F⟮α⟯ := ⟨α, mem_adjoin_simple_self F α⟩

@[simp] lemma adjoin_simple.algebra_map_gen : algebra_map F⟮α⟯ E (adjoin_simple.gen F α) = α := rfl

lemma adjoin_simple_adjoin_simple (β : E) : ↑F⟮α⟯⟮β⟯ = F⟮α, β⟯ :=
adjoin_adjoin_left _ _ _

lemma adjoin_simple_comm (β : E) : ↑F⟮α⟯⟮β⟯ = (↑F⟮β⟯⟮α⟯ : intermediate_field F E) :=
adjoin_adjoin_comm _ _ _

-- TODO: develop the API for `subalgebra.is_field_of_algebraic` so it can be used here
lemma adjoin_simple_to_subalgebra_of_integral (hα : is_integral F α) :
  (F⟮α⟯).to_subalgebra = algebra.adjoin F {α} :=
begin
  apply adjoin_eq_algebra_adjoin,
  intros x hx,
  by_cases x = 0,
  { rw [h, inv_zero], exact subalgebra.zero_mem (algebra.adjoin F {α}) },

  let ϕ := alg_equiv.adjoin_singleton_equiv_adjoin_root_minimal_polynomial F α hα,
  haveI := minimal_polynomial.irreducible hα,
  suffices : ϕ ⟨x, hx⟩ * (ϕ ⟨x, hx⟩)⁻¹ = 1,
  { convert subtype.mem (ϕ.symm (ϕ ⟨x, hx⟩)⁻¹),
    refine (eq_inv_of_mul_right_eq_one _).symm,
    apply_fun ϕ.symm at this,
    rw [alg_equiv.map_one, alg_equiv.map_mul, alg_equiv.symm_apply_apply] at this,
    rw [←subsemiring.coe_one, ←this, subsemiring.coe_mul, subtype.coe_mk] },

  rw mul_inv_cancel (mt (λ key, _) h),
  rw ← ϕ.map_zero at key,
  change ↑(⟨x, hx⟩ : algebra.adjoin F {α}) = _,
  rw [ϕ.injective key, submodule.coe_zero]
end

end adjoin_simple
end adjoin_def

section adjoin_intermediate_field_lattice
variables {F : Type*} [field F] {E : Type*} [field E] [algebra F E] {α : E} {S : set E}

@[simp] lemma adjoin_eq_bot_iff : adjoin F S = ⊥ ↔ S ⊆ (⊥ : intermediate_field F E) :=
by { rw [eq_bot_iff, adjoin_le_iff], refl, }

@[simp] lemma adjoin_simple_eq_bot_iff : F⟮α⟯ = ⊥ ↔ α ∈ (⊥ : intermediate_field F E) :=
by { rw adjoin_eq_bot_iff, exact set.singleton_subset_iff }

@[simp] lemma adjoin_zero : F⟮(0 : E)⟯ = ⊥ :=
adjoin_simple_eq_bot_iff.mpr (zero_mem ⊥)

@[simp] lemma adjoin_one : F⟮(1 : E)⟯ = ⊥ :=
adjoin_simple_eq_bot_iff.mpr (one_mem ⊥)

@[simp] lemma adjoin_int (n : ℤ) : F⟮(n : E)⟯ = ⊥ :=
adjoin_simple_eq_bot_iff.mpr (coe_int_mem ⊥ n)

@[simp] lemma adjoin_nat (n : ℕ) : F⟮(n : E)⟯ = ⊥ :=
adjoin_simple_eq_bot_iff.mpr (coe_int_mem ⊥ n)

section adjoin_dim
open finite_dimensional vector_space

variables {K L : intermediate_field F E}

@[simp] lemma dim_eq_one_iff : dim F K = 1 ↔ K = ⊥ :=
by rw [← to_subalgebra_eq_iff, ← dim_eq_dim_subalgebra,
  subalgebra.dim_eq_one_iff, bot_to_subalgebra]

@[simp] lemma findim_eq_one_iff : findim F K = 1 ↔ K = ⊥ :=
by rw [← to_subalgebra_eq_iff, ← findim_eq_findim_subalgebra,
  subalgebra.findim_eq_one_iff, bot_to_subalgebra]

lemma dim_adjoin_eq_one_iff : dim F (adjoin F S) = 1 ↔ S ⊆ (⊥ : intermediate_field F E) :=
iff.trans dim_eq_one_iff adjoin_eq_bot_iff

lemma dim_adjoin_simple_eq_one_iff : dim F F⟮α⟯ = 1 ↔ α ∈ (⊥ : intermediate_field F E) :=
by { rw dim_adjoin_eq_one_iff, exact set.singleton_subset_iff }

lemma findim_adjoin_eq_one_iff : findim F (adjoin F S) = 1 ↔ S ⊆ (⊥ : intermediate_field F E) :=
iff.trans findim_eq_one_iff adjoin_eq_bot_iff

lemma findim_adjoin_simple_eq_one_iff : findim F F⟮α⟯ = 1 ↔ α ∈ (⊥ : intermediate_field F E) :=
by { rw [findim_adjoin_eq_one_iff], exact set.singleton_subset_iff }

/-- If `F⟮x⟯` has dimension `1` over `F` for every `x ∈ E` then `F = E`. -/
lemma bot_eq_top_of_dim_adjoin_eq_one (h : ∀ x : E, dim F F⟮x⟯ = 1) :
  (⊥ : intermediate_field F E) = ⊤ :=
begin
  ext,
  rw iff_true_right intermediate_field.mem_top,
  exact dim_adjoin_simple_eq_one_iff.mp (h x),
end

lemma bot_eq_top_of_findim_adjoin_eq_one (h : ∀ x : E, findim F F⟮x⟯ = 1) :
  (⊥ : intermediate_field F E) = ⊤ :=
begin
  ext,
  rw iff_true_right intermediate_field.mem_top,
  exact findim_adjoin_simple_eq_one_iff.mp (h x),
end

lemma subsingleton_of_dim_adjoin_eq_one (h : ∀ x : E, dim F F⟮x⟯ = 1) :
  subsingleton (intermediate_field F E) :=
subsingleton_of_bot_eq_top (bot_eq_top_of_dim_adjoin_eq_one h)

lemma subsingleton_of_findim_adjoin_eq_one (h : ∀ x : E, findim F F⟮x⟯ = 1) :
  subsingleton (intermediate_field F E) :=
subsingleton_of_bot_eq_top (bot_eq_top_of_findim_adjoin_eq_one h)

/-- If `F⟮x⟯` has dimension `≤1` over `F` for every `x ∈ E` then `F = E`. -/
lemma bot_eq_top_of_findim_adjoin_le_one [finite_dimensional F E]
  (h : ∀ x : E, findim F F⟮x⟯ ≤ 1) : (⊥ : intermediate_field F E) = ⊤ :=
begin
  apply bot_eq_top_of_findim_adjoin_eq_one,
  exact λ x, by linarith [h x, show 0 < findim F F⟮x⟯, from findim_pos],
end

lemma subsingleton_of_findim_adjoin_le_one [finite_dimensional F E]
  (h : ∀ x : E, findim F F⟮x⟯ ≤ 1) : subsingleton (intermediate_field F E) :=
subsingleton_of_bot_eq_top (bot_eq_top_of_findim_adjoin_le_one h)

end adjoin_dim
end adjoin_intermediate_field_lattice

section adjoin_integral_element

variables (F : Type*) [field F] {E : Type*} [field E] [algebra F E] {α : E}
variables {K : Type*} [field K] [algebra F K]

lemma aeval_gen_minimal_polynomial (h : is_integral F α) :
<<<<<<< HEAD
  aeval (adjoin_simple.gen F α) (minimal_polynomial h)  = 0 :=
=======
  aeval (adjoin_simple.gen F α) (minimal_polynomial h) = 0 :=
>>>>>>> e076a9c1
begin
  ext,
  convert minimal_polynomial.aeval h,
  conv in (aeval α) { rw [← adjoin_simple.algebra_map_gen F α] },
  exact is_scalar_tower.algebra_map_aeval F F⟮α⟯ E _ _
end

/-- algebra isomorphism between `adjoin_root` and `F⟮α⟯` -/
noncomputable def adjoin_root_equiv_adjoin (h : is_integral F α) :
  adjoin_root (minimal_polynomial h) ≃ₐ[F] F⟮α⟯ :=
alg_equiv.of_bijective (alg_hom.mk (adjoin_root.lift (algebra_map F F⟮α⟯)
  (adjoin_simple.gen F α) (aeval_gen_minimal_polynomial F h)) (ring_hom.map_one _)
  (λ x y, ring_hom.map_mul _ x y) (ring_hom.map_zero _) (λ x y, ring_hom.map_add _ x y)
  (by { exact λ _, adjoin_root.lift_of })) (begin
    set f := adjoin_root.lift _ _ (aeval_gen_minimal_polynomial F h),
    haveI := minimal_polynomial.irreducible h,
    split,
    { exact ring_hom.injective f },
    { suffices : F⟮α⟯.to_subfield ≤ ring_hom.field_range ((F⟮α⟯.to_subfield.subtype).comp f),
      { exact λ x, Exists.cases_on (this (subtype.mem x)) (λ y hy, ⟨y, subtype.ext hy.2⟩) },
      exact subfield.closure_le.mpr (set.union_subset (λ x hx, Exists.cases_on hx (λ y hy, ⟨y,
        ⟨subfield.mem_top y, by { rw [ring_hom.comp_apply, adjoin_root.lift_of], exact hy }⟩⟩))
        (set.singleton_subset_iff.mpr ⟨adjoin_root.root (minimal_polynomial h),
        ⟨subfield.mem_top (adjoin_root.root (minimal_polynomial h)),
        by { rw [ring_hom.comp_apply, adjoin_root.lift_root], refl }⟩⟩)) } end)

lemma adjoin_root_equiv_adjoin_apply_root (h : is_integral F α) :
  adjoin_root_equiv_adjoin F h (adjoin_root.root (minimal_polynomial h)) =
    adjoin_simple.gen F α :=
begin
  refine adjoin_root.lift_root,
  { exact minimal_polynomial h },
  { exact aeval_gen_minimal_polynomial F h }
end

/-- Algebra homomorphism `F⟮α⟯ →ₐ[F] K` are in bijection with the set of roots
of `minimal_polynomial α` in `K`. -/
noncomputable def alg_hom_adjoin_integral_equiv (h : is_integral F α) :
  (F⟮α⟯ →ₐ[F] K) ≃ {x // x ∈ ((minimal_polynomial h).map (algebra_map F K)).roots} :=
let ϕ := adjoin_root_equiv_adjoin F h,
  swap1 : (F⟮α⟯ →ₐ[F] K) ≃ (adjoin_root (minimal_polynomial h) →ₐ[F] K) :=
  { to_fun := λ f, f.comp ϕ.to_alg_hom,
    inv_fun := λ f, f.comp ϕ.symm.to_alg_hom,
    left_inv := λ _, by { ext, simp only [alg_equiv.coe_alg_hom,
      alg_equiv.to_alg_hom_eq_coe, alg_hom.comp_apply, alg_equiv.apply_symm_apply]},
    right_inv := λ _, by { ext, simp only [alg_equiv.symm_apply_apply,
      alg_equiv.coe_alg_hom, alg_equiv.to_alg_hom_eq_coe, alg_hom.comp_apply] } },
  swap2 := adjoin_root.equiv F K (minimal_polynomial h) (minimal_polynomial.ne_zero h) in
swap1.trans swap2

/-- Fintype of algebra homomorphism `F⟮α⟯ →ₐ[F] K` -/
noncomputable def fintype_of_alg_hom_adjoin_integral (h : is_integral F α) :
  fintype (F⟮α⟯ →ₐ[F] K) :=
fintype.of_equiv _ (alg_hom_adjoin_integral_equiv F h).symm

lemma card_alg_hom_adjoin_integral (h : is_integral F α) (h_sep : (minimal_polynomial h).separable)
  (h_splits : (minimal_polynomial h).splits (algebra_map F K)) :
  @fintype.card (F⟮α⟯ →ₐ[F] K) (fintype_of_alg_hom_adjoin_integral F h) =
    (minimal_polynomial h).nat_degree :=
begin
  let s := ((minimal_polynomial h).map (algebra_map F K)).roots.to_finset,
  have H := λ x, multiset.mem_to_finset,
  rw [fintype.card_congr (alg_hom_adjoin_integral_equiv F h), fintype.card_of_subtype s H,
      nat_degree_eq_card_roots h_splits, multiset.to_finset_card_of_nodup],
  exact nodup_roots ((separable_map (algebra_map F K)).mpr h_sep),
end

end adjoin_integral_element

section induction

variables {F : Type*} [field F] {E : Type*} [field E] [algebra F E]

/-- An intermediate field `S` is finitely generated if there exists `t : finset E` such that
`intermediate_field.adjoin F t = S`. -/
def fg (S : intermediate_field F E) : Prop := ∃ (t : finset E), adjoin F ↑t = S

lemma fg_adjoin_finset (t : finset E) : (adjoin F (↑t : set E)).fg :=
⟨t, rfl⟩

theorem fg_def {S : intermediate_field F E} : S.fg ↔ ∃ t : set E, set.finite t ∧ adjoin F t = S :=
⟨λ ⟨t, ht⟩, ⟨↑t, set.finite_mem_finset t, ht⟩,
 λ ⟨t, ht1, ht2⟩, ⟨ht1.to_finset, by rwa set.finite.coe_to_finset⟩⟩

theorem fg_bot : (⊥ : intermediate_field F E).fg :=
⟨∅, adjoin_empty F E⟩

lemma fg_of_fg_to_subalgebra (S : intermediate_field F E)
  (h : S.to_subalgebra.fg) : S.fg :=
begin
  cases h with t ht,
  exact ⟨t, (eq_adjoin_of_eq_algebra_adjoin _ _ _ ht.symm).symm⟩
end

lemma fg_of_noetherian (S : intermediate_field F E)
  [is_noetherian F E] : S.fg :=
S.fg_of_fg_to_subalgebra S.to_subalgebra.fg_of_noetherian

lemma induction_on_adjoin_finset (S : finset E) (P : intermediate_field F E → Prop) (base : P ⊥)
  (ih : ∀ (K : intermediate_field F E) (x ∈ S), P K → P ↑K⟮x⟯) : P (adjoin F ↑S) :=
begin
  apply finset.induction_on' S,
  { exact base },
  { intros a s h1 _ _ h4,
    rw [finset.coe_insert, set.insert_eq, set.union_comm, ←adjoin_adjoin_left],
    exact ih (adjoin F s) a h1 h4 }
end

lemma induction_on_adjoin_fg (P : intermediate_field F E → Prop)
  (base : P ⊥) (ih : ∀ (K : intermediate_field F E) (x : E), P K → P ↑K⟮x⟯)
  (K : intermediate_field F E) (hK : K.fg) : P K :=
begin
  obtain ⟨S, rfl⟩ := hK,
  exact induction_on_adjoin_finset S P base (λ K x _ hK, ih K x hK),
end

lemma induction_on_adjoin [fd : finite_dimensional F E] (P : intermediate_field F E → Prop)
  (base : P ⊥) (ih : ∀ (K : intermediate_field F E) (x : E), P K → P ↑K⟮x⟯)
  (K : intermediate_field F E) : P K :=
induction_on_adjoin_fg P base ih K K.fg_of_noetherian

end induction

section alg_hom_mk_adjoin_splits

variables {F E K : Type*} [field F] [field E] [field K] [algebra F E] [algebra F K] {S : finset E}

lemma alg_hom_mk_adjoin_splits
<<<<<<< HEAD
(hK : ∀ x ∈ S, ∃ H : is_integral F (x : E), (minimal_polynomial H).splits (algebra_map F K)) :
nonempty ((adjoin F (S : set E)) →ₐ[F] K) :=
=======
  (hK : ∀ x ∈ S, ∃ H : is_integral F (x : E), (minimal_polynomial H).splits (algebra_map F K)) :
  nonempty ((adjoin F (S : set E)) →ₐ[F] K) :=
>>>>>>> e076a9c1
begin
  let P : intermediate_field F E → Prop := λ L, nonempty (L →ₐ[F] K),
  change P (adjoin F ↑S),
  apply induction_on_adjoin_finset,
  { exact ⟨(algebra.of_id F K).comp bot_equiv.to_alg_hom⟩ },
  { rintros L x hx ⟨f⟩,
    cases hK x hx with H hH,
    have H' : is_integral L x := is_integral_of_is_scalar_tower x H,
    letI : algebra L K := f.to_ring_hom.to_algebra,
    have key : (minimal_polynomial H').splits (algebra_map L K),
    { refine splits_of_splits_of_dvd _ (map_ne_zero (minimal_polynomial.ne_zero H)) _
        (minimal_polynomial.dvd_map_of_is_scalar_tower L H),
      rwa [splits_map_iff, ←is_scalar_tower.algebra_map_eq F L K] },
    apply nonempty.intro,
    apply alg_hom_equiv_sigma.inv_fun,
    use f,
    apply (alg_hom_adjoin_integral_equiv L H').inv_fun,
    use root_of_splits (algebra_map L K) key (ne_of_gt (minimal_polynomial.degree_pos H')),
    simp_rw [mem_roots (map_ne_zero (minimal_polynomial.ne_zero H')), is_root, ←eval₂_eq_eval_map],
    exact map_root_of_splits (algebra_map L K) key (ne_of_gt (minimal_polynomial.degree_pos H')),
    exact is_scalar_tower.of_algebra_map_eq (λ x, rfl) },
end

lemma alg_hom_mk_adjoin_splits' (hS : adjoin F (S : set E) = ⊤)
<<<<<<< HEAD
(hK : ∀ x ∈ S, ∃ H : is_integral F (x : E), (minimal_polynomial H).splits (algebra_map F K)) :
nonempty (E →ₐ[F] K) :=
=======
  (hK : ∀ x ∈ S, ∃ H : is_integral F (x : E), (minimal_polynomial H).splits (algebra_map F K)) :
  nonempty (E →ₐ[F] K) :=
>>>>>>> e076a9c1
begin
  cases alg_hom_mk_adjoin_splits hK with ϕ,
  rw hS at ϕ,
  exact ⟨ϕ.comp top_equiv.symm.to_alg_hom⟩,
end

end alg_hom_mk_adjoin_splits

end intermediate_field<|MERGE_RESOLUTION|>--- conflicted
+++ resolved
@@ -410,11 +410,7 @@
 variables {K : Type*} [field K] [algebra F K]
 
 lemma aeval_gen_minimal_polynomial (h : is_integral F α) :
-<<<<<<< HEAD
-  aeval (adjoin_simple.gen F α) (minimal_polynomial h)  = 0 :=
-=======
   aeval (adjoin_simple.gen F α) (minimal_polynomial h) = 0 :=
->>>>>>> e076a9c1
 begin
   ext,
   convert minimal_polynomial.aeval h,
@@ -543,13 +539,8 @@
 variables {F E K : Type*} [field F] [field E] [field K] [algebra F E] [algebra F K] {S : finset E}
 
 lemma alg_hom_mk_adjoin_splits
-<<<<<<< HEAD
-(hK : ∀ x ∈ S, ∃ H : is_integral F (x : E), (minimal_polynomial H).splits (algebra_map F K)) :
-nonempty ((adjoin F (S : set E)) →ₐ[F] K) :=
-=======
   (hK : ∀ x ∈ S, ∃ H : is_integral F (x : E), (minimal_polynomial H).splits (algebra_map F K)) :
   nonempty ((adjoin F (S : set E)) →ₐ[F] K) :=
->>>>>>> e076a9c1
 begin
   let P : intermediate_field F E → Prop := λ L, nonempty (L →ₐ[F] K),
   change P (adjoin F ↑S),
@@ -574,13 +565,8 @@
 end
 
 lemma alg_hom_mk_adjoin_splits' (hS : adjoin F (S : set E) = ⊤)
-<<<<<<< HEAD
-(hK : ∀ x ∈ S, ∃ H : is_integral F (x : E), (minimal_polynomial H).splits (algebra_map F K)) :
-nonempty (E →ₐ[F] K) :=
-=======
   (hK : ∀ x ∈ S, ∃ H : is_integral F (x : E), (minimal_polynomial H).splits (algebra_map F K)) :
   nonempty (E →ₐ[F] K) :=
->>>>>>> e076a9c1
 begin
   cases alg_hom_mk_adjoin_splits hK with ϕ,
   rw hS at ϕ,

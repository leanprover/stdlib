/-
Copyright (c) 2020 Kenny Lau. All rights reserved.
Released under Apache 2.0 license as described in the file LICENSE.
Authors: Kenny Lau
-/

import field_theory.minpoly
import field_theory.splitting_field
import field_theory.tower
import ring_theory.power_basis

/-!
# Normal field extensions

In this file we define normal field extensions and prove that for a finite extension, being normal
is the same as being a splitting field (`normal.of_is_splitting_field` and
`normal.exists_is_splitting_field`).

## Main Definitions

- `normal F K` where `K` is a field extension of `F`.
-/

noncomputable theory
open_locale classical
open polynomial is_scalar_tower

variables (F K : Type*) [field F] [field K] [algebra F K]

--TODO(Commelin): refactor normal to extend `is_algebraic`??

/-- Typeclass for normal field extension: `K` is a normal extension of `F` iff the minimal
polynomial of every element `x` in `K` splits in `K`, i.e. every conjugate of `x` is in `K`. -/
@[class] def normal : Prop :=
∀ x : K, is_integral F x ∧ splits (algebra_map F K) (minpoly F x)

instance normal_self : normal F F :=
λ x, ⟨is_integral_algebra_map, by { rw minpoly.eq_X_sub_C', exact splits_X_sub_C _ }⟩

variables {K}

theorem normal.is_integral [h : normal F K] (x : K) : is_integral F x := (h x).1

theorem normal.splits [h : normal F K] (x : K) : splits (algebra_map F K) (minpoly F x) := (h x).2

variables (K)

theorem normal.exists_is_splitting_field [normal F K] [finite_dimensional F K] :
  ∃ p : polynomial F, is_splitting_field F K p :=
begin
  obtain ⟨s, hs⟩ := finite_dimensional.exists_is_basis_finset F K,
  refine ⟨s.prod $ λ x, minpoly F x,
    splits_prod _ $ λ x hx, normal.splits F x,
    subalgebra.to_submodule_injective _⟩,
  rw [algebra.coe_top, eq_top_iff, ← hs.2, submodule.span_le, set.range_subset_iff],
  refine λ x, algebra.subset_adjoin (multiset.mem_to_finset.mpr $
    (mem_roots $ mt (map_eq_zero $ algebra_map F K).1 $
    finset.prod_ne_zero_iff.2 $ λ x hx, _).2 _),
  { exact minpoly.ne_zero (normal.is_integral F x) },
  rw [is_root.def, eval_map, ← aeval_def, alg_hom.map_prod],
  exact finset.prod_eq_zero x.2 (minpoly.aeval _ _)
end

section normal_tower

variables (E : Type*) [field E] [algebra F E] [algebra K E] [is_scalar_tower F K E]

lemma normal.tower_top_of_normal [h : normal F E] : normal K E :=
begin
  intros x,
  cases h x with hx hhx,
  rw algebra_map_eq F K E at hhx,
  exact ⟨is_integral_of_is_scalar_tower x hx, polynomial.splits_of_splits_of_dvd (algebra_map K E)
    (polynomial.map_ne_zero (minpoly.ne_zero hx))
    ((polynomial.splits_map_iff (algebra_map F K) (algebra_map K E)).mpr hhx)
    (minpoly.dvd_map_of_is_scalar_tower F K x)⟩,
end

lemma alg_hom.normal_bijective [h : normal F E] (ϕ : E →ₐ[F] K) : function.bijective ϕ :=
⟨ϕ.to_ring_hom.injective, λ x, by
{ letI : algebra E K := ϕ.to_ring_hom.to_algebra,
  obtain ⟨h1, h2⟩ := h (algebra_map K E x),
  cases minpoly.mem_range_of_degree_eq_one E x (or.resolve_left h2 (minpoly.ne_zero h1)
    (minpoly.irreducible (is_integral_of_is_scalar_tower x
      ((is_integral_algebra_map_iff (algebra_map K E).injective).mp h1)))
    (minpoly.dvd E x ((algebra_map K E).injective (by
    { rw [ring_hom.map_zero, aeval_map, ←is_scalar_tower.to_alg_hom_apply F K E,
          ←alg_hom.comp_apply, ←aeval_alg_hom],
      exact minpoly.aeval F (algebra_map K E x) })))) with y hy,
  exact ⟨y, hy.2⟩ }⟩

variables {F} {E} {E' : Type*} [field E'] [algebra F E']

lemma normal.of_alg_equiv [h : normal F E] (f : E ≃ₐ[F] E') : normal F E' :=
begin
  intro x,
  cases h (f.symm x) with hx hhx,
  have H := is_integral_alg_hom f.to_alg_hom hx,
  rw [alg_equiv.to_alg_hom_eq_coe, alg_equiv.coe_alg_hom, alg_equiv.apply_symm_apply] at H,
  use H,
  apply polynomial.splits_of_splits_of_dvd (algebra_map F E') (minpoly.ne_zero hx),
  { rw ← alg_hom.comp_algebra_map f.to_alg_hom,
    exact polynomial.splits_comp_of_splits (algebra_map F E) f.to_alg_hom.to_ring_hom hhx },
  { apply minpoly.dvd _ _,
    rw ← add_equiv.map_eq_zero_iff f.symm.to_add_equiv,
    exact eq.trans (polynomial.aeval_alg_hom_apply f.symm.to_alg_hom x
      (minpoly F (f.symm x))).symm (minpoly.aeval _ _) },
end

lemma alg_equiv.transfer_normal (f : E ≃ₐ[F] E') : normal F E ↔ normal F E' :=
⟨λ h, by exactI normal.of_alg_equiv f, λ h, by exactI normal.of_alg_equiv f.symm⟩

lemma normal.of_is_splitting_field (p : polynomial F) [hFEp : is_splitting_field F E p] :
  normal F E :=
begin
  by_cases hp : p = 0,
  { haveI : is_splitting_field F F p := by { rw hp, exact ⟨splits_zero _, subsingleton.elim _ _⟩ },
    exactI (alg_equiv.transfer_normal ((is_splitting_field.alg_equiv F p).trans
      (is_splitting_field.alg_equiv E p).symm)).mp (normal_self F) },
  intro x,
  haveI hFE : finite_dimensional F E := is_splitting_field.finite_dimensional E p,
  have Hx : is_integral F x := is_integral_of_noetherian hFE x,
  refine ⟨Hx, or.inr _⟩,
  rintros q q_irred ⟨r, hr⟩,
  let D := adjoin_root q,
  let pbED := adjoin_root.power_basis q_irred.ne_zero,
  haveI : finite_dimensional E D := power_basis.finite_dimensional pbED,
  have findimED : finite_dimensional.findim E D = q.nat_degree := power_basis.findim pbED,
  letI : algebra F D := ring_hom.to_algebra ((algebra_map E D).comp (algebra_map F E)),
  haveI : is_scalar_tower F E D := of_algebra_map_eq (λ _, rfl),
  haveI : finite_dimensional F D := finite_dimensional.trans F E D,
  suffices : nonempty (D →ₐ[F] E),
  { cases this with ϕ,
    rw [←with_bot.coe_one, degree_eq_iff_nat_degree_eq q_irred.ne_zero, ←findimED],
    have nat_lemma : ∀ a b c : ℕ, a * b = c → c ≤ a → 0 < c → b = 1,
    { intros a b c h1 h2 h3, nlinarith },
    exact nat_lemma _ _ _ (finite_dimensional.findim_mul_findim F E D)
      (linear_map.findim_le_findim_of_injective (show function.injective ϕ.to_linear_map,
        from ϕ.to_ring_hom.injective)) finite_dimensional.findim_pos, },
  let C := adjoin_root (minpoly F x),
  have Hx_irred := minpoly.irreducible Hx,
  letI : algebra C D := ring_hom.to_algebra (adjoin_root.lift
    (algebra_map F D) (adjoin_root.root q) (by rw [algebra_map_eq F E D, ←eval₂_map, hr,
      adjoin_root.algebra_map_eq, eval₂_mul, adjoin_root.eval₂_root, zero_mul])),
  letI : algebra C E := ring_hom.to_algebra (adjoin_root.lift
    (algebra_map F E) x (minpoly.aeval F x)),
  haveI : is_scalar_tower F C D := of_algebra_map_eq (λ x, adjoin_root.lift_of.symm),
  haveI : is_scalar_tower F C E := of_algebra_map_eq (λ x, adjoin_root.lift_of.symm),
  suffices : nonempty (D →ₐ[C] E),
  { exact nonempty.map (restrict_base F) this },
  let S : set D := ((p.map (algebra_map F E)).roots.map (algebra_map E D)).to_finset,
  suffices : ⊤ ≤ intermediate_field.adjoin C S,
  { refine intermediate_field.alg_hom_mk_adjoin_splits' (top_le_iff.mp this) (λ y hy, _),
    rcases multiset.mem_map.mp (multiset.mem_to_finset.mp hy) with ⟨z, hz1, hz2⟩,
    have Hz : is_integral F z := is_integral_of_noetherian hFE z,
    use (show is_integral C y, from is_integral_of_noetherian (finite_dimensional.right F C D) y),
    apply splits_of_splits_of_dvd (algebra_map C E) (map_ne_zero (minpoly.ne_zero Hz)),
    { rw [splits_map_iff, ←algebra_map_eq F C E],
      exact splits_of_splits_of_dvd _ hp hFEp.splits (minpoly.dvd F z
        (eq.trans (eval₂_eq_eval_map _) ((mem_roots (map_ne_zero hp)).mp hz1))) },
    { apply minpoly.dvd,
      rw [←hz2, aeval_def, eval₂_map, ←algebra_map_eq F C D, algebra_map_eq F E D, ←hom_eval₂,
          ←aeval_def, minpoly.aeval F z, ring_hom.map_zero] } },
  rw [←intermediate_field.to_subalgebra_le_to_subalgebra, intermediate_field.top_to_subalgebra],
  apply ge_trans (intermediate_field.algebra_adjoin_le_adjoin C S),
  suffices : (algebra.adjoin C S).res F = (algebra.adjoin E {adjoin_root.root q}).res F,
  { rw [adjoin_root.adjoin_root_eq_top, subalgebra.res_top, ←@subalgebra.res_top F C] at this,
    exact top_le_iff.mpr (subalgebra.res_inj F this) },
  dsimp only [S],
  rw [←finset.image_to_finset, finset.coe_image],
  apply eq.trans (algebra.adjoin_res_eq_adjoin_res F E C D
    hFEp.adjoin_roots adjoin_root.adjoin_root_eq_top),
  rw [set.image_singleton, ring_hom.algebra_map_to_algebra, adjoin_root.lift_root]
end

instance (p : polynomial F) : normal F p.splitting_field := normal.of_is_splitting_field p

end normal_tower

variables {F} {K} (ϕ ψ : K →ₐ[F] K) (χ ω : K ≃ₐ[F] K)

section restrict

variables (E : Type*) [field E] [algebra F E] [algebra E K] [is_scalar_tower F E K]

/-- Restrict algebra homomorphism to image of normal subfield -/
def alg_hom.restrict_normal_aux [h : normal F E] :
  (to_alg_hom F E K).range →ₐ[F] (to_alg_hom F E K).range :=
{ to_fun := λ x, ⟨ϕ x, by
  { suffices : (to_alg_hom F E K).range.map ϕ ≤ _,
    { exact this ⟨x, subtype.mem x, rfl⟩ },
    rintros x ⟨y, ⟨z, -, hy⟩, hx⟩,
    rw [←hx, ←hy],
    exact minpoly.mem_range_of_degree_eq_one E _ (or.resolve_left (h z).2 (minpoly.ne_zero (h z).1)
      (minpoly.irreducible (is_integral_of_is_scalar_tower _
        (is_integral_alg_hom ϕ (is_integral_alg_hom _ (h z).1))))
      (minpoly.dvd E _ (by rw [aeval_map, aeval_alg_hom, aeval_alg_hom, alg_hom.comp_apply,
        alg_hom.comp_apply, minpoly.aeval, alg_hom.map_zero, alg_hom.map_zero]))) }⟩,
  map_zero' := subtype.ext ϕ.map_zero,
  map_one' := subtype.ext ϕ.map_one,
  map_add' := λ x y, subtype.ext (ϕ.map_add x y),
  map_mul' := λ x y, subtype.ext (ϕ.map_mul x y),
  commutes' := λ x, subtype.ext (ϕ.commutes x) }

/-- Restrict algebra homomorphism to normal subfield -/
def alg_hom.restrict_normal [normal F E] : E →ₐ[F] E :=
((alg_hom.alg_equiv.of_injective_field (is_scalar_tower.to_alg_hom F E K)).symm.to_alg_hom.comp
  (ϕ.restrict_normal_aux E)).comp
    (alg_hom.alg_equiv.of_injective_field (is_scalar_tower.to_alg_hom F E K)).to_alg_hom

@[simp] lemma alg_hom.restrict_normal_commutes [normal F E] (x : E) :
  algebra_map E K (ϕ.restrict_normal E x) = ϕ (algebra_map E K x) :=
subtype.ext_iff.mp (alg_equiv.apply_symm_apply (alg_hom.alg_equiv.of_injective_field
  (is_scalar_tower.to_alg_hom F E K)) (ϕ.restrict_normal_aux E
    ⟨is_scalar_tower.to_alg_hom F E K x, ⟨x, ⟨subsemiring.mem_top x, rfl⟩⟩⟩))

lemma alg_hom.restrict_normal_comp [normal F E] :
  (ϕ.restrict_normal E).comp (ψ.restrict_normal E) = (ϕ.comp ψ).restrict_normal E :=
alg_hom.ext (λ _, (algebra_map E K).injective
  (by simp only [alg_hom.comp_apply, alg_hom.restrict_normal_commutes]))

/-- Restrict algebra isomorphism to a normal subfield -/
def alg_equiv.restrict_normal [h : normal F E] : E ≃ₐ[F] E :=
alg_equiv.of_bijective (χ.to_alg_hom.restrict_normal E) (alg_hom.normal_bijective F E E _)

<<<<<<< HEAD
lemma alg_equiv.restrict_normal_commutes [normal F E] (x : E) :
=======
@[simp] lemma alg_equiv.restrict_normal_commutes [normal F E] (x : E) :
>>>>>>> 65924cbe
  algebra_map E K (χ.restrict_normal E x) = χ (algebra_map E K x) :=
χ.to_alg_hom.restrict_normal_commutes E x

lemma alg_equiv.restrict_normal_trans [normal F E] :
  (χ.trans ω).restrict_normal E = (χ.restrict_normal E).trans (ω.restrict_normal E) :=
alg_equiv.ext (λ _, (algebra_map E K).injective
(by simp only [alg_equiv.trans_apply, alg_equiv.restrict_normal_commutes]))

/-- Restriction to an normal subfield as a group homomorphism -/
def alg_equiv.restrict_normal_hom [normal F E] : (K ≃ₐ[F] K) →* (E ≃ₐ[F] E) :=
monoid_hom.mk' (λ χ, χ.restrict_normal E) (λ ω χ, (χ.restrict_normal_trans ω E))

end restrict

section lift

variables {F} {K} (E : Type*) [field E] [algebra F E] [algebra K E] [is_scalar_tower F K E]

<<<<<<< HEAD
/-- Lift algebra homomorphism to a normal subfield -/
=======
/-- If `E/K/F` is a tower of fields with `E/F` normal then we can lift
  an algebra homomorphism `ϕ : K →ₐ[F] K` to `ϕ.lift_normal E : E →ₐ[F] E`. -/
>>>>>>> 65924cbe
noncomputable def alg_hom.lift_normal [h : normal F E] : E →ₐ[F] E :=
@restrict_base F K E E _ _ _ _ _ _
  ((is_scalar_tower.to_alg_hom F K E).comp ϕ).to_ring_hom.to_algebra _ _ _ _
  (nonempty.some (@intermediate_field.alg_hom_mk_adjoin_splits' K E E _ _ _ _
  ((is_scalar_tower.to_alg_hom F K E).comp ϕ).to_ring_hom.to_algebra ⊤ rfl
  (λ x hx, ⟨is_integral_of_is_scalar_tower x (h x).1,
  splits_of_splits_of_dvd _ (map_ne_zero (minpoly.ne_zero (h x).1))
  (by { rw [splits_map_iff, ←is_scalar_tower.algebra_map_eq], exact (h x).2 })
  (minpoly.dvd_map_of_is_scalar_tower F K x)⟩)))

<<<<<<< HEAD
lemma alg_hom.lift_normal_commutes [normal F E] (x : K) :
=======
@[simp] lemma alg_hom.lift_normal_commutes [normal F E] (x : K) :
>>>>>>> 65924cbe
  ϕ.lift_normal E (algebra_map K E x) = algebra_map K E (ϕ x) :=
@alg_hom.commutes K E E _ _ _ _
  ((is_scalar_tower.to_alg_hom F K E).comp ϕ).to_ring_hom.to_algebra _ x

<<<<<<< HEAD
lemma alg_hom.restrict_lift_normal [normal F K] [normal F E] :
=======
@[simp] lemma alg_hom.restrict_lift_normal [normal F K] [normal F E] :
>>>>>>> 65924cbe
  (ϕ.lift_normal E).restrict_normal K = ϕ :=
alg_hom.ext (λ x, (algebra_map K E).injective
  (eq.trans (alg_hom.restrict_normal_commutes _ K x) (ϕ.lift_normal_commutes E x)))

<<<<<<< HEAD
/-- Lift algebra isomorphism to normal subfield -/
noncomputable def alg_equiv.lift_normal [normal F E] : E ≃ₐ[F] E :=
alg_equiv.of_bijective (χ.to_alg_hom.lift_normal E) (alg_hom.normal_bijective F E E _)

lemma alg_equiv.lift_normal_commutes [normal F E] (x : K) :
  χ.lift_normal E (algebra_map K E x) = algebra_map K E (χ x) :=
χ.to_alg_hom.lift_normal_commutes E x

lemma alg_equiv.restrict_lift_normal [normal F K] [normal F E] :
=======
/-- If `E/K/F` is a tower of fields with `E/F` normal then we can lift
  an algebra isomorphism `ϕ : K ≃ₐ[F] K` to `ϕ.lift_normal E : E ≃ₐ[F] E`. -/
noncomputable def alg_equiv.lift_normal [normal F E] : E ≃ₐ[F] E :=
alg_equiv.of_bijective (χ.to_alg_hom.lift_normal E) (alg_hom.normal_bijective F E E _)

@[simp] lemma alg_equiv.lift_normal_commutes [normal F E] (x : K) :
  χ.lift_normal E (algebra_map K E x) = algebra_map K E (χ x) :=
χ.to_alg_hom.lift_normal_commutes E x

@[simp] lemma alg_equiv.restrict_lift_normal [normal F K] [normal F E] :
>>>>>>> 65924cbe
  (χ.lift_normal E).restrict_normal K = χ :=
alg_equiv.ext (λ x, (algebra_map K E).injective
  (eq.trans (alg_equiv.restrict_normal_commutes _ K x) (χ.lift_normal_commutes E x)))

lemma alg_equiv.restrict_normal_hom_surjective [normal F K] [normal F E] :
  function.surjective (alg_equiv.restrict_normal_hom K : (E ≃ₐ[F] E) → (K ≃ₐ[F] K)) :=
λ χ, ⟨χ.lift_normal E, χ.restrict_lift_normal E⟩

end lift<|MERGE_RESOLUTION|>--- conflicted
+++ resolved
@@ -223,11 +223,7 @@
 def alg_equiv.restrict_normal [h : normal F E] : E ≃ₐ[F] E :=
 alg_equiv.of_bijective (χ.to_alg_hom.restrict_normal E) (alg_hom.normal_bijective F E E _)
 
-<<<<<<< HEAD
-lemma alg_equiv.restrict_normal_commutes [normal F E] (x : E) :
-=======
 @[simp] lemma alg_equiv.restrict_normal_commutes [normal F E] (x : E) :
->>>>>>> 65924cbe
   algebra_map E K (χ.restrict_normal E x) = χ (algebra_map E K x) :=
 χ.to_alg_hom.restrict_normal_commutes E x
 
@@ -246,12 +242,8 @@
 
 variables {F} {K} (E : Type*) [field E] [algebra F E] [algebra K E] [is_scalar_tower F K E]
 
-<<<<<<< HEAD
-/-- Lift algebra homomorphism to a normal subfield -/
-=======
 /-- If `E/K/F` is a tower of fields with `E/F` normal then we can lift
   an algebra homomorphism `ϕ : K →ₐ[F] K` to `ϕ.lift_normal E : E →ₐ[F] E`. -/
->>>>>>> 65924cbe
 noncomputable def alg_hom.lift_normal [h : normal F E] : E →ₐ[F] E :=
 @restrict_base F K E E _ _ _ _ _ _
   ((is_scalar_tower.to_alg_hom F K E).comp ϕ).to_ring_hom.to_algebra _ _ _ _
@@ -262,35 +254,16 @@
   (by { rw [splits_map_iff, ←is_scalar_tower.algebra_map_eq], exact (h x).2 })
   (minpoly.dvd_map_of_is_scalar_tower F K x)⟩)))
 
-<<<<<<< HEAD
-lemma alg_hom.lift_normal_commutes [normal F E] (x : K) :
-=======
 @[simp] lemma alg_hom.lift_normal_commutes [normal F E] (x : K) :
->>>>>>> 65924cbe
   ϕ.lift_normal E (algebra_map K E x) = algebra_map K E (ϕ x) :=
 @alg_hom.commutes K E E _ _ _ _
   ((is_scalar_tower.to_alg_hom F K E).comp ϕ).to_ring_hom.to_algebra _ x
 
-<<<<<<< HEAD
-lemma alg_hom.restrict_lift_normal [normal F K] [normal F E] :
-=======
 @[simp] lemma alg_hom.restrict_lift_normal [normal F K] [normal F E] :
->>>>>>> 65924cbe
   (ϕ.lift_normal E).restrict_normal K = ϕ :=
 alg_hom.ext (λ x, (algebra_map K E).injective
   (eq.trans (alg_hom.restrict_normal_commutes _ K x) (ϕ.lift_normal_commutes E x)))
 
-<<<<<<< HEAD
-/-- Lift algebra isomorphism to normal subfield -/
-noncomputable def alg_equiv.lift_normal [normal F E] : E ≃ₐ[F] E :=
-alg_equiv.of_bijective (χ.to_alg_hom.lift_normal E) (alg_hom.normal_bijective F E E _)
-
-lemma alg_equiv.lift_normal_commutes [normal F E] (x : K) :
-  χ.lift_normal E (algebra_map K E x) = algebra_map K E (χ x) :=
-χ.to_alg_hom.lift_normal_commutes E x
-
-lemma alg_equiv.restrict_lift_normal [normal F K] [normal F E] :
-=======
 /-- If `E/K/F` is a tower of fields with `E/F` normal then we can lift
   an algebra isomorphism `ϕ : K ≃ₐ[F] K` to `ϕ.lift_normal E : E ≃ₐ[F] E`. -/
 noncomputable def alg_equiv.lift_normal [normal F E] : E ≃ₐ[F] E :=
@@ -301,7 +274,6 @@
 χ.to_alg_hom.lift_normal_commutes E x
 
 @[simp] lemma alg_equiv.restrict_lift_normal [normal F K] [normal F E] :
->>>>>>> 65924cbe
   (χ.lift_normal E).restrict_normal K = χ :=
 alg_equiv.ext (λ x, (algebra_map K E).injective
   (eq.trans (alg_equiv.restrict_normal_commutes _ K x) (χ.lift_normal_commutes E x)))

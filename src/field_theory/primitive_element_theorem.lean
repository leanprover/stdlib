--- conflicted
+++ resolved
@@ -424,15 +424,9 @@
         rcases this with ⟨α, hα⟩,
         by_cases h : F⟮α⟯ = ⊤,
         {   exact ⟨α, h⟩,   },
-<<<<<<< HEAD
         {   have Fα_findim : finite_dimensional F⟮α⟯ E := field.adjoin_findim_of_findim F α,
             have Fα_le_n : findim F⟮α⟯ E < n := by rw ← hn; exact field.adjoin_dim_lt F hα,
             have Fα_inf : infinite F⟮α⟯ := field.adjoin_inf_of_inf F {α} F_inf,
-=======
-        {   have Fα_findim : finite_dimensional F⟮α⟯ E := sorry, --adjoin_findim_of_findim F α,
-            have Fα_le_n : findim F⟮α⟯ E < n := sorry, --by rw ← hn; exact adjoin_dim_lt F hα,
-            have Fα_inf : infinite F⟮α⟯ := infinite_lemma F_inf,
->>>>>>> 545b9ca9
             have Fα_sep : is_separable F⟮α⟯ E := sorry, --adjoin.separable F (set.insert α ∅),
             obtain ⟨β, hβ⟩ := ih (findim F⟮α⟯ E) Fα_le_n F⟮α⟯ Fα_sep Fα_findim Fα_inf rfl,
             obtain ⟨γ, hγ⟩ := primitive_element_two_inf α β F_sep F_inf,

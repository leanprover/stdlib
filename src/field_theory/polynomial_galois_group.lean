/-
Copyright (c) 2020 Thomas Browning, Patrick Lutz. All rights reserved.
Released under Apache 2.0 license as described in the file LICENSE.
Authors: Thomas Browning, Patrick Lutz
-/

import field_theory.galois

/-!
# Galois Groups of Polynomials

In this file we introduce the Galois group of a polynomial, defined as
the automorphism group of the splitting field.

## Main definitions

- `gal p`: the Galois group of a polynomial p.
- `restrict p E`: the restriction homomorphism `(E ≃ₐ[F] E) → gal p`.
- `gal_action p E`: the action of `gal p` on the roots of `p` in `E`.

## Main results

- `restrict_smul`: `restrict p E` is compatible with `gal_action p E`.
- `gal_action_hom_injective`: the action of `gal p` on the roots of `p` in `E` is faithful.
- `restrict_prod_inj`: `gal (p * q)` embeds as a subgroup of `gal p × gal q`.
-/

noncomputable theory
open_locale classical

open finite_dimensional

namespace polynomial

variables {F : Type*} [field F] (p q : polynomial F) (E : Type*) [field E] [algebra F E]

/-- The Galois group of a polynomial -/
@[derive [has_coe_to_fun, group, fintype]]
def gal := p.splitting_field ≃ₐ[F] p.splitting_field

namespace gal

@[ext] lemma ext {σ τ : p.gal} (h : ∀ x ∈ p.root_set p.splitting_field, σ x = τ x) : σ = τ :=
begin
  refine alg_equiv.ext (λ x, (alg_hom.mem_equalizer σ.to_alg_hom τ.to_alg_hom x).mp
      ((subalgebra.ext_iff.mp _ x).mpr algebra.mem_top)),
  rwa [eq_top_iff, ←splitting_field.adjoin_roots, algebra.adjoin_le_iff],
end

instance [h : fact (p.splits (ring_hom.id F))] : unique p.gal :=
{ default := 1,
  uniq := λ f, alg_equiv.ext (λ x, by { obtain ⟨y, rfl⟩ := algebra.mem_bot.mp
    ((subalgebra.ext_iff.mp ((is_splitting_field.splits_iff _ p).mp h.1) x).mp algebra.mem_top),
    rw [alg_equiv.commutes, alg_equiv.commutes] }) }

<<<<<<< HEAD
instance : unique (0 : polynomial F).gal :=
begin
  haveI : fact ((0 : polynomial F).splits (ring_hom.id F)) := ⟨splits_zero _⟩,
  apply_instance,
end
=======
/-- If `p` splits in `F` then the `p.gal` is trivial. -/
def unique_gal_of_splits (h : p.splits (ring_hom.id F)) : unique p.gal :=
{ default := 1,
  uniq := λ f, alg_equiv.ext (λ x, by { obtain ⟨y, rfl⟩ := algebra.mem_bot.mp
    ((subalgebra.ext_iff.mp ((is_splitting_field.splits_iff _ p).mp h) x).mp algebra.mem_top),
    rw [alg_equiv.commutes, alg_equiv.commutes] }) }

instance unique_gal_zero : unique (0 : polynomial F).gal :=
unique_gal_of_splits _ (splits_zero _)

instance unique_gal_one : unique (1 : polynomial F).gal :=
unique_gal_of_splits _ (splits_one _)

instance unique_gal_C (x : F) : unique (C x).gal :=
unique_gal_of_splits _ (splits_C _ _)

instance unique_gal_X : unique (X : polynomial F).gal :=
unique_gal_of_splits _ (splits_X _)

instance unique_gal_X_sub_C (x : F) : unique (X - C x).gal :=
unique_gal_of_splits _ (splits_X_sub_C _)

instance unique_gal_X_pow (n : ℕ) : unique (X ^ n : polynomial F).gal :=
unique_gal_of_splits _ (splits_X_pow _ _)
>>>>>>> 31531531

instance [h : fact (p.splits (algebra_map F E))] : algebra p.splitting_field E :=
(is_splitting_field.lift p.splitting_field p h.1).to_ring_hom.to_algebra

instance [h : fact (p.splits (algebra_map F E))] : is_scalar_tower F p.splitting_field E :=
is_scalar_tower.of_algebra_map_eq
  (λ x, ((is_splitting_field.lift p.splitting_field p h.1).commutes x).symm)

/-- The restriction homomorphism -/
def restrict [fact (p.splits (algebra_map F E))] : (E ≃ₐ[F] E) →* p.gal :=
alg_equiv.restrict_normal_hom p.splitting_field

lemma restrict_surjective [fact (p.splits (algebra_map F E))] [normal F E] :
  function.surjective (restrict p E) :=
alg_equiv.restrict_normal_hom_surjective E

section roots_action

/-- The function from `roots p p.splitting_field` to `roots p E` -/
def map_roots [fact (p.splits (algebra_map F E))] :
  root_set p p.splitting_field → root_set p E :=
λ x, ⟨is_scalar_tower.to_alg_hom F p.splitting_field E x, begin
  have key := subtype.mem x,
  by_cases p = 0,
  { simp only [h, root_set_zero] at key,
    exact false.rec _ key },
  { rw [mem_root_set h, aeval_alg_hom_apply, (mem_root_set h).mp key, alg_hom.map_zero] } end⟩

lemma map_roots_bijective [h : fact (p.splits (algebra_map F E))] :
  function.bijective (map_roots p E) :=
begin
  split,
  { exact λ _ _ h, subtype.ext (ring_hom.injective _ (subtype.ext_iff.mp h)) },
  { intro y,
    have key := roots_map
      (is_scalar_tower.to_alg_hom F p.splitting_field E : p.splitting_field →+* E)
      ((splits_id_iff_splits _).mpr (is_splitting_field.splits p.splitting_field p)),
    rw [map_map, alg_hom.comp_algebra_map] at key,
    have hy := subtype.mem y,
    simp only [root_set, finset.mem_coe, multiset.mem_to_finset, key, multiset.mem_map] at hy,
    rcases hy with ⟨x, hx1, hx2⟩,
    exact ⟨⟨x, multiset.mem_to_finset.mpr hx1⟩, subtype.ext hx2⟩ }
end

/-- The bijection between `root_set p p.splitting_field` and `root_set p E` -/
def roots_equiv_roots [fact (p.splits (algebra_map F E))] :
  (root_set p p.splitting_field) ≃ (root_set p E) :=
equiv.of_bijective (map_roots p E) (map_roots_bijective p E)

instance gal_action_aux : mul_action p.gal (root_set p p.splitting_field) :=
{ smul := λ ϕ x, ⟨ϕ x, begin
    have key := subtype.mem x,
    --simp only [root_set, finset.mem_coe, multiset.mem_to_finset] at *,
    by_cases p = 0,
    { simp only [h, root_set_zero] at key,
      exact false.rec _ key },
    { rw mem_root_set h,
      change aeval (ϕ.to_alg_hom x) p = 0,
      rw [aeval_alg_hom_apply, (mem_root_set h).mp key, alg_hom.map_zero] } end⟩,
  one_smul := λ _, by { ext, refl },
  mul_smul := λ _ _ _, by { ext, refl } }

instance gal_action [fact (p.splits (algebra_map F E))] : mul_action p.gal (root_set p E) :=
{ smul := λ ϕ x, roots_equiv_roots p E (ϕ • ((roots_equiv_roots p E).symm x)),
  one_smul := λ _, by simp only [equiv.apply_symm_apply, one_smul],
  mul_smul := λ _ _ _, by simp only [equiv.apply_symm_apply, equiv.symm_apply_apply, mul_smul] }

variables {p E}

@[simp] lemma restrict_smul [fact (p.splits (algebra_map F E))]
  (ϕ : E ≃ₐ[F] E) (x : root_set p E) : ↑((restrict p E ϕ) • x) = ϕ x :=
begin
  let ψ := alg_equiv.of_injective_field (is_scalar_tower.to_alg_hom F p.splitting_field E),
  change ↑(ψ (ψ.symm _)) = ϕ x,
  rw alg_equiv.apply_symm_apply ψ,
  change ϕ (roots_equiv_roots p E ((roots_equiv_roots p E).symm x)) = ϕ x,
  rw equiv.apply_symm_apply (roots_equiv_roots p E),
end

variables (p E)

/-- `gal_action` as a permutation representation -/
def gal_action_hom [fact (p.splits (algebra_map F E))] : p.gal →* equiv.perm (root_set p E) :=
{ to_fun := λ ϕ, equiv.mk (λ x, ϕ • x) (λ x, ϕ⁻¹ • x)
  (λ x, inv_smul_smul ϕ x) (λ x, smul_inv_smul ϕ x),
  map_one' := by { ext1 x, exact mul_action.one_smul x },
  map_mul' := λ x y, by { ext1 z, exact mul_action.mul_smul x y z } }

lemma gal_action_hom_injective [fact (p.splits (algebra_map F E))] :
  function.injective (gal_action_hom p E) :=
begin
  rw monoid_hom.injective_iff,
  intros ϕ hϕ,
  let equalizer := alg_hom.equalizer ϕ.to_alg_hom (alg_hom.id F p.splitting_field),
  suffices : equalizer = ⊤,
  { exact alg_equiv.ext (λ x, (subalgebra.ext_iff.mp this x).mpr algebra.mem_top) },
  rw [eq_top_iff, ←splitting_field.adjoin_roots, algebra.adjoin_le_iff],
  intros x hx,
  have key := equiv.perm.ext_iff.mp hϕ (roots_equiv_roots p E ⟨x, hx⟩),
  change roots_equiv_roots p E (ϕ • (roots_equiv_roots p E).symm
    (roots_equiv_roots p E ⟨x, hx⟩)) = roots_equiv_roots p E ⟨x, hx⟩ at key,
  rw equiv.symm_apply_apply at key,
  exact subtype.ext_iff.mp (equiv.injective (roots_equiv_roots p E) key),
end

end roots_action

variables {p q}

/-- The restriction homomorphism between Galois groups -/
def restrict_dvd (hpq : p ∣ q) : q.gal →* p.gal :=
if hq : q = 0 then 1 else @restrict F _ p _ _ _
  ⟨splits_of_splits_of_dvd (algebra_map F q.splitting_field) hq (splitting_field.splits q) hpq⟩

lemma restrict_dvd_surjective (hpq : p ∣ q) (hq : q ≠ 0) :
  function.surjective (restrict_dvd hpq) :=
by simp only [restrict_dvd, dif_neg hq, restrict_surjective]

variables (p q)

/-- The Galois group of a product embeds into the product of the Galois groups  -/
def restrict_prod : (p * q).gal →* p.gal × q.gal :=
monoid_hom.prod (restrict_dvd (dvd_mul_right p q)) (restrict_dvd (dvd_mul_left q p))

lemma restrict_prod_injective : function.injective (restrict_prod p q) :=
begin
  by_cases hpq : (p * q) = 0,
  { haveI : unique (p * q).gal := by { rw hpq, apply_instance },
    exact λ f g h, eq.trans (unique.eq_default f) (unique.eq_default g).symm },
  intros f g hfg,
  dsimp only [restrict_prod, restrict_dvd] at hfg,
  simp only [dif_neg hpq, monoid_hom.prod_apply, prod.mk.inj_iff] at hfg,
  suffices : alg_hom.equalizer f.to_alg_hom g.to_alg_hom = ⊤,
  { exact alg_equiv.ext (λ x, (subalgebra.ext_iff.mp this x).mpr algebra.mem_top) },
  rw [eq_top_iff, ←splitting_field.adjoin_roots, algebra.adjoin_le_iff],
  intros x hx,
  rw [map_mul, polynomial.roots_mul] at hx,
  cases multiset.mem_add.mp (multiset.mem_to_finset.mp hx) with h h,
  { change f x = g x,
    haveI : fact (p.splits (algebra_map F (p * q).splitting_field)) :=
      ⟨splits_of_splits_of_dvd _ hpq (splitting_field.splits (p * q)) (dvd_mul_right p q)⟩,
    have key : x = algebra_map (p.splitting_field) (p * q).splitting_field
      ((roots_equiv_roots p _).inv_fun ⟨x, multiset.mem_to_finset.mpr h⟩) :=
      subtype.ext_iff.mp (equiv.apply_symm_apply (roots_equiv_roots p _) ⟨x, _⟩).symm,
    rw [key, ←alg_equiv.restrict_normal_commutes, ←alg_equiv.restrict_normal_commutes],
    exact congr_arg _ (alg_equiv.ext_iff.mp hfg.1 _) },
  { change f x = g x,
    haveI : fact (q.splits (algebra_map F (p * q).splitting_field)) :=
      ⟨splits_of_splits_of_dvd _ hpq (splitting_field.splits (p * q)) (dvd_mul_left q p)⟩,
    have key : x = algebra_map (q.splitting_field) (p * q).splitting_field
      ((roots_equiv_roots q _).inv_fun ⟨x, multiset.mem_to_finset.mpr h⟩) :=
      subtype.ext_iff.mp (equiv.apply_symm_apply (roots_equiv_roots q _) ⟨x, _⟩).symm,
    rw [key, ←alg_equiv.restrict_normal_commutes, ←alg_equiv.restrict_normal_commutes],
    exact congr_arg _ (alg_equiv.ext_iff.mp hfg.2 _) },
  { rwa [ne.def, mul_eq_zero, map_eq_zero, map_eq_zero, ←mul_eq_zero] }
end

lemma mul_splits_in_splitting_field_of_mul {p₁ q₁ p₂ q₂ : polynomial F}
  (hq₁ : q₁ ≠ 0) (hq₂ : q₂ ≠ 0) (h₁ : p₁.splits (algebra_map F q₁.splitting_field))
  (h₂ : p₂.splits (algebra_map F q₂.splitting_field)) :
  (p₁ * p₂).splits (algebra_map F (q₁ * q₂).splitting_field) :=
begin
  apply splits_mul,
  { rw ← (splitting_field.lift q₁ (splits_of_splits_of_dvd _
      (mul_ne_zero hq₁ hq₂) (splitting_field.splits _) (dvd_mul_right q₁ q₂))).comp_algebra_map,
    exact splits_comp_of_splits _ _ h₁, },
  { rw ← (splitting_field.lift q₂ (splits_of_splits_of_dvd _
      (mul_ne_zero hq₁ hq₂) (splitting_field.splits _) (dvd_mul_left q₂ q₁))).comp_algebra_map,
    exact splits_comp_of_splits _ _ h₂, },
end

lemma splits_in_splitting_field_of_comp (hq : q.nat_degree ≠ 0) :
  p.splits (algebra_map F (p.comp q).splitting_field) :=
begin
  let P : polynomial F → Prop := λ r, r.splits (algebra_map F (r.comp q).splitting_field),
  have key1 : ∀ {r : polynomial F}, irreducible r → P r,
  { intros r hr,
    by_cases hr' : nat_degree r = 0,
    { exact splits_of_nat_degree_le_one _ (le_trans (le_of_eq hr') zero_le_one) },
    obtain ⟨x, hx⟩ := exists_root_of_splits _ (splitting_field.splits (r.comp q))
      (λ h, hr' ((mul_eq_zero.mp (nat_degree_comp.symm.trans
        (nat_degree_eq_of_degree_eq_some h))).resolve_right hq)),
    rw [←aeval_def, aeval_comp] at hx,
    have h_normal : normal F (r.comp q).splitting_field := splitting_field.normal (r.comp q),
    have qx_int := normal.is_integral h_normal (aeval x q),
    exact splits_of_splits_of_dvd _
      (minpoly.ne_zero qx_int)
      (normal.splits h_normal _)
      (dvd_symm_of_irreducible (minpoly.irreducible qx_int) hr (minpoly.dvd F _ hx)) },
  have key2 : ∀ {p₁ p₂ : polynomial F}, P p₁ → P p₂ → P (p₁ * p₂),
  { intros p₁ p₂ hp₁ hp₂,
    by_cases h₁ : p₁.comp q = 0,
    { cases comp_eq_zero_iff.mp h₁ with h h,
      { rw [h, zero_mul],
        exact splits_zero _ },
      { exact false.rec _ (hq (by rw [h.2, nat_degree_C])) } },
    by_cases h₂ : p₂.comp q = 0,
    { cases comp_eq_zero_iff.mp h₂ with h h,
      { rw [h, mul_zero],
        exact splits_zero _ },
      { exact false.rec _ (hq (by rw [h.2, nat_degree_C])) } },
    have key := mul_splits_in_splitting_field_of_mul h₁ h₂ hp₁ hp₂,
    rwa ← mul_comp at key },
  exact wf_dvd_monoid.induction_on_irreducible p (splits_zero _)
    (λ _, splits_of_is_unit _) (λ _ _ _ h, key2 (key1 h)),
end

/-- The restriction homomorphism from the Galois group of a homomorphism -/
def restrict_comp (hq : q.nat_degree ≠ 0) : (p.comp q).gal →* p.gal :=
@restrict F _ p _ _ _ (splits_in_splitting_field_of_comp p q hq)

lemma restrict_comp_surjective (hq : q.nat_degree ≠ 0) :
  function.surjective (restrict_comp p q hq) :=
by simp only [restrict_comp, restrict_surjective]

variables {p q}

lemma card_of_separable (hp : p.separable) :
  fintype.card p.gal = findim F p.splitting_field :=
begin
  haveI : is_galois F p.splitting_field := is_galois.of_separable_splitting_field hp,
  exact is_galois.card_aut_eq_findim F p.splitting_field,
end

lemma prime_degree_dvd_card [char_zero F] (p_irr : irreducible p) (p_deg : p.nat_degree.prime) :
  p.nat_degree ∣ fintype.card p.gal :=
begin
  rw gal.card_of_separable p_irr.separable,
  have hp : p.degree ≠ 0 :=
    λ h, nat.prime.ne_zero p_deg (nat_degree_eq_zero_iff_degree_le_zero.mpr (le_of_eq h)),
  let α : p.splitting_field := root_of_splits (algebra_map F p.splitting_field)
    (splitting_field.splits p) hp,
  have hα : is_integral F α :=
    (is_algebraic_iff_is_integral F).mp (algebra.is_algebraic_of_finite α),
  use finite_dimensional.findim F⟮α⟯ p.splitting_field,
  suffices : (minpoly F α).nat_degree = p.nat_degree,
  { rw [←finite_dimensional.findim_mul_findim F F⟮α⟯ p.splitting_field,
        intermediate_field.adjoin.findim hα, this] },
  suffices : minpoly F α ∣ p,
  { have key := dvd_symm_of_irreducible (minpoly.irreducible hα) p_irr this,
    apply le_antisymm,
    { exact nat_degree_le_of_dvd this p_irr.ne_zero },
    { exact nat_degree_le_of_dvd key (minpoly.ne_zero hα) } },
  apply minpoly.dvd F α,
  rw [aeval_def, map_root_of_splits _ (splitting_field.splits p) hp],
end

end gal

end polynomial<|MERGE_RESOLUTION|>--- conflicted
+++ resolved
@@ -53,13 +53,6 @@
     ((subalgebra.ext_iff.mp ((is_splitting_field.splits_iff _ p).mp h.1) x).mp algebra.mem_top),
     rw [alg_equiv.commutes, alg_equiv.commutes] }) }
 
-<<<<<<< HEAD
-instance : unique (0 : polynomial F).gal :=
-begin
-  haveI : fact ((0 : polynomial F).splits (ring_hom.id F)) := ⟨splits_zero _⟩,
-  apply_instance,
-end
-=======
 /-- If `p` splits in `F` then the `p.gal` is trivial. -/
 def unique_gal_of_splits (h : p.splits (ring_hom.id F)) : unique p.gal :=
 { default := 1,
@@ -84,7 +77,6 @@
 
 instance unique_gal_X_pow (n : ℕ) : unique (X ^ n : polynomial F).gal :=
 unique_gal_of_splits _ (splits_X_pow _ _)
->>>>>>> 31531531
 
 instance [h : fact (p.splits (algebra_map F E))] : algebra p.splitting_field E :=
 (is_splitting_field.lift p.splitting_field p h.1).to_ring_hom.to_algebra

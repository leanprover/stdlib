/-
Copyright (c) 2021 Scott Morrison. All rights reserved.
Released under Apache 2.0 license as described in the file LICENSE.
Authors: Scott Morrison, Heather Macbeth
-/
import topology.continuous_function.weierstrass
import analysis.complex.basic

/-!
# The Stone-Weierstrass theorem

If a subalgebra `A` of `C(X, ℝ)`, where `X` is a compact topological space,
separates points, then it is dense.

We argue as follows.

* In any subalgebra `A` of `C(X, ℝ)`, if `f ∈ A`, then `abs f ∈ A.topological_closure`.
  This follows from the Weierstrass approximation theorem on `[-∥f∥, ∥f∥]` by
  approximating `abs` uniformly thereon by polynomials.
* This ensures that `A.topological_closure` is actually a sublattice:
  if it contains `f` and `g`, then it contains the pointwise supremum `f ⊔ g`
  and the pointwise infimum `f ⊓ g`.
* Any nonempty sublattice `L` of `C(X, ℝ)` which separates points is dense,
  by a nice argument approximating a given `f` above and below using separating functions.
  For each `x y : X`, we pick a function `g x y ∈ L` so `g x y x = f x` and `g x y y = f y`.
  By continuity these functions remain close to `f` on small patches around `x` and `y`.
  We use compactness to identify a certain finitely indexed infimum of finitely indexed supremums
  which is then close to `f` everywhere, obtaining the desired approximation.
* Finally we put these pieces together. `L = A.topological_closure` is a nonempty sublattice
  which separates points since `A` does, and so is dense (in fact equal to `⊤`).

We then prove the complex version for self-adjoint subalgebras `A`, by separately approximating
the real and imaginary parts using the real subalgebra of real-valued functions in `A`
(which still separates points, by taking the norm-square of a separating function).

## Future work

Extend to cover the case of subalgebras of the continuous functions vanishing at infinity,
on non-compact spaces.

-/

noncomputable theory

namespace continuous_map

variables {X : Type*} [topological_space X] [compact_space X]

/--
Turn a function `f : C(X, ℝ)` into a continuous map into `set.Icc (-∥f∥) (∥f∥)`,
thereby explicitly attaching bounds.
-/
def attach_bound (f : C(X, ℝ)) : C(X, set.Icc (-∥f∥) (∥f∥)) :=
{ to_fun := λ x, ⟨f x, ⟨neg_norm_le_apply f x, apply_le_norm f x⟩⟩ }

@[simp] lemma attach_bound_apply_coe (f : C(X, ℝ)) (x : X) : ((attach_bound f) x : ℝ) = f x := rfl

lemma polynomial_comp_attach_bound (A : subalgebra ℝ C(X, ℝ)) (f : A) (g : polynomial ℝ) :
  (g.to_continuous_map_on (set.Icc (-∥f∥) ∥f∥)).comp (f : C(X, ℝ)).attach_bound =
    polynomial.aeval f g :=
begin
  ext,
  simp only [continuous_map.comp_coe, function.comp_app,
    continuous_map.attach_bound_apply_coe,
    polynomial.to_continuous_map_on_to_fun,
    polynomial.aeval_subalgebra_coe,
    polynomial.aeval_continuous_map_apply,
    polynomial.to_continuous_map_to_fun],
end

/--
Given a continuous function `f` in a subalgebra of `C(X, ℝ)`, postcomposing by a polynomial
gives another function in `A`.

This lemma proves something slightly more subtle than this:
we take `f`, and think of it as a function into the restricted target `set.Icc (-∥f∥) ∥f∥)`,
and then postcompose with a polynomial function on that interval.
This is in fact the same situation as above, and so also gives a function in `A`.
-/
lemma polynomial_comp_attach_bound_mem (A : subalgebra ℝ C(X, ℝ)) (f : A) (g : polynomial ℝ) :
  (g.to_continuous_map_on (set.Icc (-∥f∥) ∥f∥)).comp (f : C(X, ℝ)).attach_bound ∈ A :=
begin
  rw polynomial_comp_attach_bound,
  apply set_like.coe_mem,
end

theorem comp_attach_bound_mem_closure
  (A : subalgebra ℝ C(X, ℝ)) (f : A) (p : C(set.Icc (-∥f∥) (∥f∥), ℝ)) :
  p.comp (attach_bound f) ∈ A.topological_closure :=
begin
  -- `p` itself is in the closure of polynomials, by the Weierstrass theorem,
  have mem_closure : p ∈ (polynomial_functions (set.Icc (-∥f∥) (∥f∥))).topological_closure :=
    continuous_map_mem_polynomial_functions_closure _ _ p,
  -- and so there are polynomials arbitrarily close.
  have frequently_mem_polynomials := mem_closure_iff_frequently.mp mem_closure,
  -- To prove `p.comp (attached_bound f)` is in the closure of `A`,
  -- we show there are elements of `A` arbitrarily close.
  apply mem_closure_iff_frequently.mpr,
  -- To show that, we pull back the polynomials close to `p`,
  refine ((comp_right_continuous_map ℝ (attach_bound (f : C(X, ℝ)))).continuous_at p).tendsto
    .frequently_map _ _ frequently_mem_polynomials,
  -- but need to show that those pullbacks are actually in `A`.
  rintros _ ⟨g, ⟨-,rfl⟩⟩,
  simp only [set_like.mem_coe, alg_hom.coe_to_ring_hom, comp_right_continuous_map_apply,
    polynomial.to_continuous_map_on_alg_hom_apply],
  apply polynomial_comp_attach_bound_mem,
end

theorem abs_mem_subalgebra_closure (A : subalgebra ℝ C(X, ℝ)) (f : A) :
  (f : C(X, ℝ)).abs ∈ A.topological_closure :=
begin
  let M := ∥f∥,
  let f' := attach_bound (f : C(X, ℝ)),
  let abs : C(set.Icc (-∥f∥) (∥f∥), ℝ) :=
  { to_fun := λ x : set.Icc (-∥f∥) (∥f∥), _root_.abs (x : ℝ) },
  change (abs.comp f') ∈ A.topological_closure,
  apply comp_attach_bound_mem_closure,
end

theorem inf_mem_subalgebra_closure (A : subalgebra ℝ C(X, ℝ)) (f g : A) :
  (f : C(X, ℝ)) ⊓ (g : C(X, ℝ)) ∈ A.topological_closure :=
begin
  rw inf_eq,
  refine A.topological_closure.smul_mem
    (A.topological_closure.sub_mem
      (A.topological_closure.add_mem (A.subalgebra_topological_closure f.property)
          (A.subalgebra_topological_closure g.property)) _) _,
  exact_mod_cast abs_mem_subalgebra_closure A _,
end

theorem inf_mem_closed_subalgebra (A : subalgebra ℝ C(X, ℝ)) (h : is_closed (A : set C(X, ℝ)))
  (f g : A) : (f : C(X, ℝ)) ⊓ (g : C(X, ℝ)) ∈ A :=
begin
  convert inf_mem_subalgebra_closure A f g,
  apply set_like.ext',
  symmetry,
  erw closure_eq_iff_is_closed,
  exact h,
end

theorem sup_mem_subalgebra_closure (A : subalgebra ℝ C(X, ℝ)) (f g : A) :
  (f : C(X, ℝ)) ⊔ (g : C(X, ℝ)) ∈ A.topological_closure :=
begin
  rw sup_eq,
  refine A.topological_closure.smul_mem
    (A.topological_closure.add_mem
      (A.topological_closure.add_mem (A.subalgebra_topological_closure f.property)
          (A.subalgebra_topological_closure g.property)) _) _,
  exact_mod_cast abs_mem_subalgebra_closure A _,
end

theorem sup_mem_closed_subalgebra (A : subalgebra ℝ C(X, ℝ)) (h : is_closed (A : set C(X, ℝ)))
  (f g : A) : (f : C(X, ℝ)) ⊔ (g : C(X, ℝ)) ∈ A :=
begin
  convert sup_mem_subalgebra_closure A f g,
  apply set_like.ext',
  symmetry,
  erw closure_eq_iff_is_closed,
  exact h,
end

open_locale topological_space

-- Here's the fun part of Stone-Weierstrass!
theorem sublattice_closure_eq_top
  (L : set C(X, ℝ)) (nA : L.nonempty)
  (inf_mem : ∀ f g ∈ L, f ⊓ g ∈ L) (sup_mem : ∀ f g ∈ L, f ⊔ g ∈ L)
  (sep : L.separates_points_strongly) :
  closure L = ⊤ :=
begin
  -- We start by boiling down to a statement about close approximation.
  apply eq_top_iff.mpr,
  rintros f -,
  refine filter.frequently.mem_closure
    ((filter.has_basis.frequently_iff metric.nhds_basis_ball).mpr (λ ε pos, _)),
  simp only [exists_prop, metric.mem_ball],

  -- It will be helpful to assume `X` is nonempty later,
  -- so we get that out of the way here.
  by_cases nX : nonempty X,
  swap,
  exact ⟨nA.some, (dist_lt_iff _ _ pos).mpr (λ x, false.elim (nX ⟨x⟩)), nA.some_spec⟩,

  /-
  The strategy now is to pick a family of continuous functions `g x y` in `A`
  with the property that `g x y x = f x` and `g x y y = f y`
  (this is immediate from `h : separates_points_strongly`)
  then use continuity to see that `g x y` is close to `f` near both `x` and `y`,
  and finally using compactness to produce the desired function `h`
  as a maximum over finitely many `x` of a minimum over finitely many `y` of the `g x y`.
  -/
  dsimp [set.separates_points_strongly] at sep,

  let g : X → X → L := λ x y, (sep f x y).some,
  have w₁ : ∀ x y, g x y x = f x := λ x y, (sep f x y).some_spec.1,
  have w₂ : ∀ x y, g x y y = f y := λ x y, (sep f x y).some_spec.2,

  -- For each `x y`, we define `U x y` to be `{z | f z - ε < g x y z}`,
  -- and observe this is a neighbourhood of `y`.
  let U : X → X → set X := λ x y, {z | f z - ε < g x y z},
  have U_nhd_y : ∀ x y, U x y ∈ 𝓝 y,
  { intros x y,
    refine is_open.mem_nhds _ _,
    { apply is_open_lt; continuity, },
    { rw [set.mem_set_of_eq, w₂],
      exact sub_lt_self _ pos, }, },

  -- Fixing `x` for a moment, we have a family of functions `λ y, g x y`
  -- which on different patches (the `U x y`) are greater than `f z - ε`.
  -- Taking the supremum of these functions
  -- indexed by a finite collection of patches which cover `X`
  -- will give us an element of `A` that is globally greater than `f z - ε`
  -- and still equal to `f x` at `x`.

  -- Since `X` is compact, for every `x` there is some finset `ys t`
  -- so the union of the `U x y` for `y ∈ ys x` still covers everything.
  let ys : Π x, finset X := λ x, (compact_space.elim_nhds_subcover (U x) (U_nhd_y x)).some,
  let ys_w : ∀ x, (⋃ y ∈ ys x, U x y) = ⊤ :=
    λ x, (compact_space.elim_nhds_subcover (U x) (U_nhd_y x)).some_spec,

  have ys_nonempty : ∀ x, (ys x).nonempty :=
    λ x, set.nonempty_of_union_eq_top_of_nonempty _ _ nX (ys_w x),

  -- Thus for each `x` we have the desired `h x : A` so `f z - ε < h x z` everywhere
  -- and `h x x = f x`.
  let h : Π x, L := λ x,
    ⟨(ys x).sup' (ys_nonempty x) (λ y, (g x y : C(X, ℝ))),
      finset.sup'_mem _ sup_mem _ _ _ (λ y _, (g x y).2)⟩,
  have lt_h : ∀ x z, f z - ε < h x z,
  { intros x z,
    obtain ⟨y, ym, zm⟩ := set.exists_set_mem_of_union_eq_top _ _ (ys_w x) z,
    dsimp [h],
    simp only [finset.lt_sup'_iff, continuous_map.sup'_apply],
    exact ⟨y, ym, zm⟩, },
  have h_eq : ∀ x, h x x = f x, by { intro x, simp only [coe_fn_coe_base] at w₁, simp [w₁], },

  -- For each `x`, we define `W x` to be `{z | h x z < f z + ε}`,
  let W : Π x, set X := λ x, {z | h x z < f z + ε},
  -- This is still a neighbourhood of `x`.
  have W_nhd : ∀ x, W x ∈ 𝓝 x,
  { intros x,
    refine is_open.mem_nhds _ _,
    { apply is_open_lt; continuity, },
    { dsimp only [W, set.mem_set_of_eq],
      rw h_eq,
      exact lt_add_of_pos_right _ pos}, },

  -- Since `X` is compact, there is some finset `ys t`
  -- so the union of the `W x` for `x ∈ xs` still covers everything.
  let xs : finset X := (compact_space.elim_nhds_subcover W W_nhd).some,
  let xs_w : (⋃ x ∈ xs, W x) = ⊤ :=
    (compact_space.elim_nhds_subcover W W_nhd).some_spec,
  have xs_nonempty : xs.nonempty := set.nonempty_of_union_eq_top_of_nonempty _ _ nX xs_w,

  -- Finally our candidate function is the infimum over `x ∈ xs` of the `h x`.
  -- This function is then globally less than `f z + ε`.
  let k : (L : Type*) :=
    ⟨xs.inf' xs_nonempty (λ x, (h x : C(X, ℝ))),
      finset.inf'_mem _ inf_mem _ _ _ (λ x _, (h x).2)⟩,

  refine ⟨k.1, _, k.2⟩,

  -- We just need to verify the bound, which we do pointwise.
  rw dist_lt_iff _ _ pos,
  intro z,

  -- We rewrite into this particular form,
  -- so that simp lemmas about inequalities involving `finset.inf'` can fire.
  rw [(show ∀ a b ε : ℝ, dist a b < ε ↔ a < b + ε ∧ b - ε < a,
    by { intros, simp only [← metric.mem_ball, real.ball_eq_Ioo, set.mem_Ioo, and_comm], })],

  fsplit,
  { dsimp [k],
    simp only [finset.inf'_lt_iff, continuous_map.inf'_apply],
    exact set.exists_set_mem_of_union_eq_top _ _ xs_w z, },
  { dsimp [k],
    simp only [finset.lt_inf'_iff, continuous_map.inf'_apply],
    intros x xm,
    apply lt_h, },
end

/--
The Stone-Weierstrass approximation theorem,
that a subalgebra `A` of `C(X, ℝ)`, where `X` is a compact topological space,
is dense if it separates points.
-/
theorem subalgebra_topological_closure_eq_top_of_separates_points
  (A : subalgebra ℝ C(X, ℝ)) (w : A.separates_points) :
  A.topological_closure = ⊤ :=
begin
  -- The closure of `A` is closed under taking `sup` and `inf`,
  -- and separates points strongly (since `A` does),
  -- so we can apply `sublattice_closure_eq_top`.
  apply set_like.ext',
  let L := A.topological_closure,
  have n : set.nonempty (L : set C(X, ℝ)) :=
    ⟨(1 : C(X, ℝ)), A.subalgebra_topological_closure A.one_mem⟩,
  convert sublattice_closure_eq_top
    (L : set C(X, ℝ)) n
    (λ f g fm gm, inf_mem_closed_subalgebra L A.is_closed_topological_closure ⟨f, fm⟩ ⟨g, gm⟩)
    (λ f g fm gm, sup_mem_closed_subalgebra L A.is_closed_topological_closure ⟨f, fm⟩ ⟨g, gm⟩)
    (subalgebra.separates_points.strongly
      (subalgebra.separates_points_monotone (A.subalgebra_topological_closure) w)),
  { simp, },
end

/--
An alternative statement of the Stone-Weierstrass theorem.

If `A` is a subalgebra of `C(X, ℝ)` which separates points (and `X` is compact),
every real-valued continuous function on `X` is a uniform limit of elements of `A`.
-/
theorem continuous_map_mem_subalgebra_closure_of_separates_points
  (A : subalgebra ℝ C(X, ℝ)) (w : A.separates_points)
  (f : C(X, ℝ)) :
  f ∈ A.topological_closure :=
begin
  rw subalgebra_topological_closure_eq_top_of_separates_points A w,
  simp,
end

/--
An alternative statement of the Stone-Weierstrass theorem,
for those who like their epsilons.

If `A` is a subalgebra of `C(X, ℝ)` which separates points (and `X` is compact),
every real-valued continuous function on `X` is within any `ε > 0` of some element of `A`.
-/
theorem exists_mem_subalgebra_near_continuous_map_of_separates_points
  (A : subalgebra ℝ C(X, ℝ)) (w : A.separates_points)
  (f : C(X, ℝ)) (ε : ℝ) (pos : 0 < ε) :
  ∃ (g : A), ∥(g : C(X, ℝ)) - f∥ < ε :=
begin
  have w := mem_closure_iff_frequently.mp
    (continuous_map_mem_subalgebra_closure_of_separates_points A w f),
  rw metric.nhds_basis_ball.frequently_iff at w,
  obtain ⟨g, H, m⟩ := w ε pos,
  rw [metric.mem_ball, dist_eq_norm] at H,
  exact ⟨⟨g, m⟩, H⟩,
end

/--
An alternative statement of the Stone-Weierstrass theorem,
for those who like their epsilons and don't like bundled continuous functions.

If `A` is a subalgebra of `C(X, ℝ)` which separates points (and `X` is compact),
every real-valued continuous function on `X` is within any `ε > 0` of some element of `A`.
-/
theorem exists_mem_subalgebra_near_continuous_of_separates_points
  (A : subalgebra ℝ C(X, ℝ)) (w : A.separates_points)
  (f : X → ℝ) (c : continuous f) (ε : ℝ) (pos : 0 < ε) :
  ∃ (g : A), ∀ x, ∥g x - f x∥ < ε :=
begin
  obtain ⟨g, b⟩ := exists_mem_subalgebra_near_continuous_map_of_separates_points A w ⟨f, c⟩ ε pos,
  use g,
  rwa norm_lt_iff _ pos at b,
end

end continuous_map

section complex
open complex

-- Redefine `X`, since for the next few lemmas it need not be compact
variables {X : Type*} [topological_space X]

namespace continuous_map

/-- A real subalgebra of `C(X, ℂ)` is `conj_invariant`, if it contains all its conjugates. -/
def conj_invariant_subalgebra (A : subalgebra ℝ C(X, ℂ)) : Prop :=
A.map (conj_ae.to_alg_hom.comp_left_continuous ℝ conj_cle.continuous) ≤ A

lemma mem_conj_invariant_subalgebra {A : subalgebra ℝ C(X, ℂ)} (hA : conj_invariant_subalgebra A)
  {f : C(X, ℂ)} (hf : f ∈ A) :
  (conj_ae.to_alg_hom.comp_left_continuous ℝ conj_cle.continuous) f ∈ A :=
hA ⟨f, hf, rfl⟩

end continuous_map

open continuous_map

/-- If a conjugation-invariant subalgebra of `C(X, ℂ)` separates points, then the real subalgebra
of its purely real-valued elements also separates points. -/
lemma subalgebra.separates_points.complex_to_real {A : subalgebra ℂ C(X, ℂ)}
  (hA : A.separates_points) (hA' : conj_invariant_subalgebra (A.restrict_scalars ℝ)) :
  ((A.restrict_scalars ℝ).comap'
<<<<<<< HEAD
    ((algebra.of_id ℝ ℂ).comp_left_continuous ℝ of_real_clm.continuous)).separates_points :=
=======
    (of_real_am.comp_left_continuous ℝ continuous_of_real)).separates_points :=
>>>>>>> 5ecd078d
begin
  intros x₁ x₂ hx,
  -- Let `f` in the subalgebra `A` separate the points `x₁`, `x₂`
  obtain ⟨_, ⟨f, hfA, rfl⟩, hf⟩ := hA hx,
  let F : C(X, ℂ) := f - const (f x₂),
  -- Subtract the constant `f x₂` from `f`; this is still an element of the subalgebra
  have hFA : F ∈ A,
  { refine A.sub_mem hfA _,
    convert A.smul_mem A.one_mem (f x₂),
    ext1,
    simp },
  -- Consider now the function `λ x, |f x - f x₂| ^ 2`
  refine ⟨_, ⟨(⟨complex.norm_sq, continuous_norm_sq⟩ : C(ℂ, ℝ)).comp F, _, rfl⟩, _⟩,
  { -- This is also an element of the subalgebra, and takes only real values
    rw [set_like.mem_coe, subalgebra.mem_comap],
    convert (A.restrict_scalars ℝ).mul_mem (mem_conj_invariant_subalgebra hA' hFA) hFA,
    ext1,
    exact complex.norm_sq_eq_conj_mul_self },
<<<<<<< HEAD
  { -- And it also separates the points `x₁`, `x_₂`
=======
  { -- And it also separates the points `x₁`, `x₂`
>>>>>>> 5ecd078d
    have : f x₁ - f x₂ ≠ 0 := sub_ne_zero.mpr hf,
    simpa using this },
end

variables [compact_space X]

/--
The Stone-Weierstrass approximation theorem, complex version,
that a subalgebra `A` of `C(X, ℂ)`, where `X` is a compact topological space,
is dense if it is conjugation-invariant and separates points.
-/
theorem continuous_map.subalgebra_complex_topological_closure_eq_top_of_separates_points
  (A : subalgebra ℂ C(X, ℂ)) (hA : A.separates_points)
  (hA' : conj_invariant_subalgebra (A.restrict_scalars ℝ)) :
  A.topological_closure = ⊤ :=
begin
  rw algebra.eq_top_iff,
<<<<<<< HEAD
  intros f,
=======
>>>>>>> 5ecd078d
  -- Let `I` be the natural inclusion of `C(X, ℝ)` into `C(X, ℂ)`
  let I : C(X, ℝ) →ₗ[ℝ] C(X, ℂ) := of_real_clm.comp_left_continuous ℝ X,
  -- The main point of the proof is that its range (i.e., every real-valued function) is contained
  -- in the closure of `A`
  have key : I.range ≤ (A.to_submodule.restrict_scalars ℝ).topological_closure,
  { -- Let `A₀` be the subalgebra of `C(X, ℝ)` consisting of `A`'s purely real elements; it is the
    -- preimage of `A` under `I`.  In this argument we only need its submodule structure.
    let A₀ : submodule ℝ C(X, ℝ) := (A.to_submodule.restrict_scalars ℝ).comap I,
    -- By `subalgebra.separates_points.complex_to_real`, this subalgebra also separates points, so
    -- we may apply the real Stone-Weierstrass result to it.
    have SW : A₀.topological_closure = ⊤,
    { have := subalgebra_topological_closure_eq_top_of_separates_points _ (hA.complex_to_real hA'),
      exact congr_arg subalgebra.to_submodule this },
    rw [← submodule.map_top, ← SW],
    -- So it suffices to prove that the image under `I` of the closure of `A₀` is contained in the
    -- closure of `A`, which follows by abstract nonsense
    have h₁ := A₀.topological_closure_map (of_real_clm.comp_left_continuous_compact X),
    have h₂ := (A.to_submodule.restrict_scalars ℝ).map_comap_le I,
    exact h₁.trans (submodule.topological_closure_mono h₂) },
<<<<<<< HEAD
  -- In particular, the real and imaginary parts of the function `f` are in the closure of `A`
=======
  -- In particular, for a function `f` in `C(X, ℂ)`, the real and imaginary parts of `f` are in the
  -- closure of `A`
  intros f,
>>>>>>> 5ecd078d
  let f_re : C(X, ℝ) := (⟨complex.re, complex.re_clm.continuous⟩ : C(ℂ, ℝ)).comp f,
  let f_im : C(X, ℝ) := (⟨complex.im, complex.im_clm.continuous⟩ : C(ℂ, ℝ)).comp f,
  have h_f_re : I f_re ∈ A.topological_closure := key ⟨f_re, rfl⟩,
  have h_f_im : I f_im ∈ A.topological_closure := key ⟨f_im, rfl⟩,
  -- So `f_re + complex.I • f_im` is in the closure of `A`
  convert A.topological_closure.add_mem h_f_re (A.topological_closure.smul_mem h_f_im complex.I),
  -- And this, of course, is just `f`
  ext; simp [I]
end

end complex<|MERGE_RESOLUTION|>--- conflicted
+++ resolved
@@ -384,11 +384,7 @@
 lemma subalgebra.separates_points.complex_to_real {A : subalgebra ℂ C(X, ℂ)}
   (hA : A.separates_points) (hA' : conj_invariant_subalgebra (A.restrict_scalars ℝ)) :
   ((A.restrict_scalars ℝ).comap'
-<<<<<<< HEAD
-    ((algebra.of_id ℝ ℂ).comp_left_continuous ℝ of_real_clm.continuous)).separates_points :=
-=======
     (of_real_am.comp_left_continuous ℝ continuous_of_real)).separates_points :=
->>>>>>> 5ecd078d
 begin
   intros x₁ x₂ hx,
   -- Let `f` in the subalgebra `A` separate the points `x₁`, `x₂`
@@ -407,11 +403,7 @@
     convert (A.restrict_scalars ℝ).mul_mem (mem_conj_invariant_subalgebra hA' hFA) hFA,
     ext1,
     exact complex.norm_sq_eq_conj_mul_self },
-<<<<<<< HEAD
-  { -- And it also separates the points `x₁`, `x_₂`
-=======
   { -- And it also separates the points `x₁`, `x₂`
->>>>>>> 5ecd078d
     have : f x₁ - f x₂ ≠ 0 := sub_ne_zero.mpr hf,
     simpa using this },
 end
@@ -429,10 +421,6 @@
   A.topological_closure = ⊤ :=
 begin
   rw algebra.eq_top_iff,
-<<<<<<< HEAD
-  intros f,
-=======
->>>>>>> 5ecd078d
   -- Let `I` be the natural inclusion of `C(X, ℝ)` into `C(X, ℂ)`
   let I : C(X, ℝ) →ₗ[ℝ] C(X, ℂ) := of_real_clm.comp_left_continuous ℝ X,
   -- The main point of the proof is that its range (i.e., every real-valued function) is contained
@@ -452,13 +440,9 @@
     have h₁ := A₀.topological_closure_map (of_real_clm.comp_left_continuous_compact X),
     have h₂ := (A.to_submodule.restrict_scalars ℝ).map_comap_le I,
     exact h₁.trans (submodule.topological_closure_mono h₂) },
-<<<<<<< HEAD
-  -- In particular, the real and imaginary parts of the function `f` are in the closure of `A`
-=======
   -- In particular, for a function `f` in `C(X, ℂ)`, the real and imaginary parts of `f` are in the
   -- closure of `A`
   intros f,
->>>>>>> 5ecd078d
   let f_re : C(X, ℝ) := (⟨complex.re, complex.re_clm.continuous⟩ : C(ℂ, ℝ)).comp f,
   let f_im : C(X, ℝ) := (⟨complex.im, complex.im_clm.continuous⟩ : C(ℂ, ℝ)).comp f,
   have h_f_re : I f_re ∈ A.topological_closure := key ⟨f_re, rfl⟩,

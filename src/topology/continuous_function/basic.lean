--- conflicted
+++ resolved
@@ -178,32 +178,6 @@
 section sup'
 variables [linear_order γ] [order_closed_topology γ]
 
-<<<<<<< HEAD
-@[simp, norm_cast]
-lemma sup'_coe {ι : Type*} {s : finset ι} (H : s.nonempty) (f : ι → C(β, γ)) :
-  ((s.sup' H f : C(β, γ)) : ι → β) = s.sup' H (λ a, (f a : β → γ)) :=
-begin
-  classical,
-  revert H,
-  apply finset.cons_induction_on s,
-  { rintro ⟨a, ⟨⟩⟩, },
-  { rintros a s' nm ih n',
-    by_cases n : s'.nonempty,
-    { rw [finset.sup'_cons n, finset.sup'_cons n],
-      simp [sup_coe, ih n], },
-    { have e : s' = ∅ := finset.not_nonempty_iff_eq_empty.mp n,
-      subst e,
-      refl, }, },
-end
-
-@[simp]
-lemma sup'_apply {ι : Type*} {s : finset ι} (H : s.nonempty) (f : ι → C(β, γ)) (b : β) :
-  s.sup' H f b = s.sup' H (λ a, f a b) :=
-begin
-  convert finset.sup'_apply H (λ a, (f a : β → γ)) b,
-  simp,
-end
-=======
 lemma sup'_apply {ι : Type*} {s : finset ι} (H : s.nonempty) (f : ι → C(β, γ)) (b : β) :
   s.sup' H f b = s.sup' H (λ a, f a b) :=
 finset.comp_sup'_eq_sup'_comp H (λ f : C(β, γ), f b) (λ i j, rfl)
@@ -212,33 +186,21 @@
 lemma sup'_coe {ι : Type*} {s : finset ι} (H : s.nonempty) (f : ι → C(β, γ)) :
   ((s.sup' H f : C(β, γ)) : ι → β) = s.sup' H (λ a, (f a : β → γ)) :=
 by { ext, simp [sup'_apply], }
->>>>>>> 4800a2c7
 
 end sup'
 
 section inf'
 variables [linear_order γ] [order_closed_topology γ]
 
-<<<<<<< HEAD
-=======
 lemma inf'_apply {ι : Type*} {s : finset ι} (H : s.nonempty) (f : ι → C(β, γ)) (b : β) :
   s.inf' H f b = s.inf' H (λ a, f a b) :=
 @sup'_apply _ (order_dual γ) _ _ _ _ _ _ H f b
 
->>>>>>> 4800a2c7
 @[simp, norm_cast]
 lemma inf'_coe {ι : Type*} {s : finset ι} (H : s.nonempty) (f : ι → C(β, γ)) :
   ((s.inf' H f : C(β, γ)) : ι → β) = s.inf' H (λ a, (f a : β → γ)) :=
 @sup'_coe _ (order_dual γ) _ _ _ _ _ _ H f
 
-<<<<<<< HEAD
-@[simp]
-lemma inf'_apply {ι : Type*} {s : finset ι} (H : s.nonempty) (f : ι → C(β, γ)) (b : β) :
-  s.inf' H f b = s.inf' H (λ a, f a b) :=
-@sup'_apply _ (order_dual γ) _ _ _ _ _ _ H f b
-
-=======
->>>>>>> 4800a2c7
 end inf'
 
 end lattice

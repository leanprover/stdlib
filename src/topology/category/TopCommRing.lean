--- conflicted
+++ resolved
@@ -38,10 +38,7 @@
   forget_faithful := { }
 }
 
-<<<<<<< HEAD
-=======
 /-- Construct a bundled `TopCommRing` from the underlying type and the appropriate typeclasses. -/
->>>>>>> b11f0f14
 def of (X : Type u) [comm_ring X] [topological_space X] [topological_ring X] : TopCommRing := ⟨X⟩
 
 noncomputable example : TopCommRing := TopCommRing.of ℚ

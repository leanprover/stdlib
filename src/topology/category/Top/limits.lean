/-
Copyright (c) 2017 Scott Morrison. All rights reserved.
Released under Apache 2.0 license as described in the file LICENSE.
Authors: Patrick Massot, Scott Morrison, Mario Carneiro
-/
import topology.category.Top.basic
import category_theory.limits.types
import category_theory.limits.preserves.basic
import category_theory.category.ulift

/-!
# The category of topological spaces has all limits and colimits

Further, these limits and colimits are preserved by the forgetful functor --- that is, the
underlying types are just the limits in the category of types.
-/

open topological_space
open category_theory
open category_theory.limits
open opposite

universes u v w

noncomputable theory

namespace Top

variables {J : Type u} [small_category J]

local notation `forget` := forget Top

/--
A choice of limit cone for a functor `F : J ⥤ Top`.
Generally you should just use `limit.cone F`, unless you need the actual definition
(which is in terms of `types.limit_cone`).
-/
def limit_cone (F : J ⥤ Top.{u}) : cone F :=
{ X := Top.of {u : Π j : J, F.obj j | ∀ {i j : J} (f : i ⟶ j), F.map f (u i) = u j},
  π :=
  { app := λ j,
    { to_fun := λ u, u.val j,
      continuous_to_fun := show continuous ((λ u : Π j : J, F.obj j, u j) ∘ subtype.val),
        by continuity } } }

/--
A choice of limit cone for a functor `F : J ⥤ Top` whose topology is defined as an
infimum of topologies infimum.
Generally you should just use `limit.cone F`, unless you need the actual definition
(which is in terms of `types.limit_cone`).
-/
def limit_cone_infi (F : J ⥤ Top.{u}) : cone F :=
{ X := ⟨(types.limit_cone (F ⋙ forget)).X, ⨅j,
        (F.obj j).str.induced ((types.limit_cone (F ⋙ forget)).π.app j)⟩,
  π :=
  { app := λ j, ⟨(types.limit_cone (F ⋙ forget)).π.app j,
                 continuous_iff_le_induced.mpr (infi_le _ _)⟩,
    naturality' := λ j j' f,
                   continuous_map.coe_inj ((types.limit_cone (F ⋙ forget)).π.naturality f) } }

/--
The chosen cone `Top.limit_cone F` for a functor `F : J ⥤ Top` is a limit cone.
Generally you should just use `limit.is_limit F`, unless you need the actual definition
(which is in terms of `types.limit_cone_is_limit`).
-/
def limit_cone_is_limit (F : J ⥤ Top.{u}) : is_limit (limit_cone F) :=
{ lift := λ S, { to_fun := λ x, ⟨λ j, S.π.app _ x, λ i j f, by { dsimp, erw ← S.w f, refl }⟩ },
  uniq' := λ S m h, by { ext : 3, simpa [← h] } }

/--
The chosen cone `Top.limit_cone_infi F` for a functor `F : J ⥤ Top` is a limit cone.
Generally you should just use `limit.is_limit F`, unless you need the actual definition
(which is in terms of `types.limit_cone_is_limit`).
-/
def limit_cone_infi_is_limit (F : J ⥤ Top.{u}) : is_limit (limit_cone_infi F) :=
by { refine is_limit.of_faithful forget (types.limit_cone_is_limit _) (λ s, ⟨_, _⟩) (λ s, rfl),
     exact continuous_iff_coinduced_le.mpr (le_infi $ λ j,
       coinduced_le_iff_le_induced.mp $ (continuous_iff_coinduced_le.mp (s.π.app j).continuous :
         _) ) }

instance Top_has_limits : has_limits.{u} Top.{u} :=
{ has_limits_of_shape := λ J 𝒥, by exactI
  { has_limit := λ F, has_limit.mk { cone := limit_cone F, is_limit := limit_cone_is_limit F } } }

instance forget_preserves_limits : preserves_limits (forget : Top.{u} ⥤ Type u) :=
{ preserves_limits_of_shape := λ J 𝒥,
  { preserves_limit := λ F,
    by exactI preserves_limit_of_preserves_limit_cone
      (limit_cone_is_limit F) (types.limit_cone_is_limit (F ⋙ forget)) } }

/--
A choice of colimit cocone for a functor `F : J ⥤ Top`.
Generally you should just use `colimit.coone F`, unless you need the actual definition
(which is in terms of `types.colimit_cocone`).
-/
def colimit_cocone (F : J ⥤ Top.{u}) : cocone F :=
{ X := ⟨(types.colimit_cocone (F ⋙ forget)).X, ⨆ j,
        (F.obj j).str.coinduced ((types.colimit_cocone (F ⋙ forget)).ι.app j)⟩,
  ι :=
  { app := λ j, ⟨(types.colimit_cocone (F ⋙ forget)).ι.app j,
                 continuous_iff_coinduced_le.mpr (le_supr _ j)⟩,
    naturality' := λ j j' f,
                   continuous_map.coe_inj ((types.colimit_cocone (F ⋙ forget)).ι.naturality f) } }

/--
The chosen cocone `Top.colimit_cocone F` for a functor `F : J ⥤ Top` is a colimit cocone.
Generally you should just use `colimit.is_colimit F`, unless you need the actual definition
(which is in terms of `types.colimit_cocone_is_colimit`).
-/
def colimit_cocone_is_colimit (F : J ⥤ Top.{u}) : is_colimit (colimit_cocone F) :=
by { refine is_colimit.of_faithful forget (types.colimit_cocone_is_colimit _) (λ s, ⟨_, _⟩)
       (λ s, rfl),
     exact continuous_iff_le_induced.mpr (supr_le $ λ j,
       coinduced_le_iff_le_induced.mp $ (continuous_iff_coinduced_le.mp (s.ι.app j).continuous :
         _) ) }

instance Top_has_colimits : has_colimits.{u} Top.{u} :=
{ has_colimits_of_shape := λ J 𝒥, by exactI
  { has_colimit := λ F, has_colimit.mk { cocone := colimit_cocone F, is_colimit :=
    colimit_cocone_is_colimit F } } }

instance forget_preserves_colimits : preserves_colimits (forget : Top.{u} ⥤ Type u) :=
{ preserves_colimits_of_shape := λ J 𝒥,
  { preserves_colimit := λ F,
    by exactI preserves_colimit_of_preserves_colimit_cocone
      (colimit_cocone_is_colimit F) (types.colimit_cocone_is_colimit (F ⋙ forget)) } }

end Top

namespace Top

section cofiltered_limit

variables {J : Type u} [small_category J] [is_cofiltered J] (F : J ⥤ Top.{u})
  (C : cone F) (hC : is_limit C)

include hC

/--
Given a *compatible* collection of topological bases for the factors in a cofiltered limit
which contain `set.univ` and are closed under intersections, the induced *naive* collection
of sets in the limit is, in fact, a topological basis.
-/
theorem is_topological_basis_cofiltered_limit
  (T : Π j, set (set (F.obj j))) (hT : ∀ j, is_topological_basis (T j))
  (univ : ∀ (i : J), set.univ ∈ T i)
  (inter : ∀ i (U1 U2 : set (F.obj i)), U1 ∈ T i → U2 ∈ T i → U1 ∩ U2 ∈ T i)
  (compat : ∀ (i j : J) (f : i ⟶ j) (V : set (F.obj j)) (hV : V ∈ T j), (F.map f) ⁻¹' V ∈ T i) :
  is_topological_basis { U : set C.X | ∃ j (V : set (F.obj j)), V ∈ T j ∧ U = C.π.app j ⁻¹' V } :=
begin
  classical,
  -- The limit cone for `F` whose topology is defined as an infimum.
  let D := limit_cone_infi F,
  -- The isomorphism between the cone point of `C` and the cone point of `D`.
  let E : C.X ≅ D.X := hC.cone_point_unique_up_to_iso (limit_cone_infi_is_limit _),
  have hE : inducing E.hom := (Top.homeo_of_iso E).inducing,
  -- Reduce to the assertion of the theorem with `D` instead of `C`.
  suffices : is_topological_basis
    { U : set D.X | ∃ j (V : set (F.obj j)), V ∈ T j ∧ U = D.π.app j ⁻¹' V },
  { convert this.inducing hE,
    ext U0,
    split,
    { rintro ⟨j, V, hV, rfl⟩,
      refine ⟨D.π.app j ⁻¹' V, ⟨j, V, hV, rfl⟩, rfl⟩ },
    { rintro ⟨W, ⟨j, V, hV, rfl⟩, rfl⟩,
      refine ⟨j, V, hV, rfl⟩ } },
  -- Using `D`, we can apply the characterization of the topological basis of a
  -- topology defined as an infimum...
  convert is_topological_basis_infi hT (λ j (x : D.X), D.π.app j x),
  ext U0,
  split,
  { rintros  ⟨j, V, hV, rfl⟩,
    let U : Π i, set (F.obj i) := λ i, if h : i = j then (by {rw h, exact V}) else set.univ,
    refine ⟨U,{j},_,_⟩,
    { rintro i h,
      rw finset.mem_singleton at h,
      dsimp [U],
      rw dif_pos h,
      subst h,
      exact hV },
    { dsimp [U],
      simp } },
  { rintros ⟨U, G, h1, h2⟩,
    obtain ⟨j, hj⟩ := is_cofiltered.inf_objs_exists G,
    let g : ∀ e (he : e ∈ G), j ⟶ e := λ _ he, (hj he).some,
    let Vs : J → set (F.obj j) := λ e, if h : e ∈ G then F.map (g e h) ⁻¹' (U e) else set.univ,
    let V : set (F.obj j) := ⋂ (e : J) (he : e ∈ G), Vs e,
    refine ⟨j, V, _, _⟩,
    { -- An intermediate claim used to apply induction along `G : finset J` later on.
      have : ∀ (S : set (set (F.obj j))) (E : finset J) (P : J → set (F.obj j))
        (univ : set.univ ∈ S)
        (inter : ∀ A B : set (F.obj j), A ∈ S → B ∈ S → A ∩ B ∈ S)
        (cond : ∀ (e : J) (he : e ∈ E), P e ∈ S), (⋂ e (he : e ∈ E), P e) ∈ S,
      { intros S E,
        apply E.induction_on,
        { intros P he hh,
          simpa },
        { intros a E ha hh1 hh2 hh3 hh4 hh5,
          rw finset.set_bInter_insert,
          refine hh4 _ _ (hh5 _ (finset.mem_insert_self _ _)) (hh1 _ hh3 hh4 _),
          intros e he,
          exact hh5 e (finset.mem_insert_of_mem he) } },
      -- use the intermediate claim to finish off the goal using `univ` and `inter`.
      refine this _ _ _ (univ _) (inter _) _,
      intros e he,
      dsimp [Vs],
      rw dif_pos he,
      exact compat j e (g e he) (U e) (h1 e he), },
    { -- conclude...
      rw h2,
      dsimp [V],
      rw set.preimage_Inter,
      congr' 1,
      ext1 e,
      rw set.preimage_Inter,
      congr' 1,
      ext1 he,
      dsimp [Vs],
      rw [dif_pos he, ← set.preimage_comp],
      congr' 1,
      change _ = ⇑(D.π.app j ≫ F.map (g e he)),
      rw D.w } }
end

end cofiltered_limit

section topological_konig

/-!
## Topological Kőnig's lemma

A topological version of Kőnig's lemma is that the inverse limit of nonempty compact Hausdorff
spaces is nonempty.  (Note: this can be generalized further to inverse limits of nonempty compact
T0 spaces, where all the maps are closed maps; see [Stone1979] --- however there is an erratum
for Theorem 4 that the element in the inverse limit can have cofinally many components that are
not closed points.)

We give this in a more general form, which is that cofiltered limits
of nonempty compact Hausdorff spaces are nonempty
(`nonempty_limit_cone_of_compact_t2_cofiltered_system`).

This also applies to inverse limits, where `{J : Type u} [directed_order J]` and `F : Jᵒᵖ ⥤ Top`.

The theorem is specialized to nonempty finite types (which are compact Hausdorff with the
discrete topology) in `nonempty_sections_of_fintype_cofiltered_system` and
`nonempty_sections_of_fintype_inverse_system`.

(See https://stacks.math.columbia.edu/tag/086J for the Set version.)
-/

variables {J : Type u} [small_category J]
variables (F : J ⥤ Top.{u})

private abbreviation finite_diagram_arrow {J : Type u} [small_category J] (G : finset J) :=
Σ' (X Y : J) (mX : X ∈ G) (mY : Y ∈ G), X ⟶ Y
private abbreviation finite_diagram (J : Type u) [small_category J] :=
Σ (G : finset J), finset (finite_diagram_arrow G)

/--
Partial sections of a cofiltered limit are sections when restricted to
a finite subset of objects and morphisms of `J`.
-/
def partial_sections {J : Type u} [small_category J] (F : J ⥤ Top.{u})
  {G : finset J} (H : finset (finite_diagram_arrow G)) : set (Π j, F.obj j) :=
{ u | ∀ {f : finite_diagram_arrow G} (hf : f ∈ H), F.map f.2.2.2.2 (u f.1) = u f.2.1 }

lemma partial_sections.nonempty [is_cofiltered J] [h : Π (j : J), nonempty (F.obj j)]
  {G : finset J} (H : finset (finite_diagram_arrow G)) :
  (partial_sections F H).nonempty :=
begin
  classical,
  use λ (j : J), if hj : j ∈ G
                 then F.map (is_cofiltered.inf_to G H hj) (h (is_cofiltered.inf G H)).some
                 else (h _).some,
  rintros ⟨X, Y, hX, hY, f⟩ hf,
  dsimp only,
  rwa [dif_pos hX, dif_pos hY, ←comp_app, ←F.map_comp,
       @is_cofiltered.inf_to_commutes _ _ _ G H],
end

lemma partial_sections.directed :
  directed superset (λ (G : finite_diagram J), partial_sections F G.2) :=
begin
  classical,
  intros A B,
  let ιA : finite_diagram_arrow A.1 → finite_diagram_arrow (A.1 ⊔ B.1) :=
    λ f, ⟨f.1, f.2.1, finset.mem_union_left _ f.2.2.1, finset.mem_union_left _ f.2.2.2.1,
          f.2.2.2.2⟩,
  let ιB : finite_diagram_arrow B.1 → finite_diagram_arrow (A.1 ⊔ B.1) :=
    λ f, ⟨f.1, f.2.1, finset.mem_union_right _ f.2.2.1, finset.mem_union_right _ f.2.2.2.1,
          f.2.2.2.2⟩,
  refine ⟨⟨A.1 ⊔ B.1, A.2.image ιA ⊔ B.2.image ιB⟩, _, _⟩,
  { rintro u hu f hf,
    have : ιA f ∈ A.2.image ιA ⊔ B.2.image ιB,
    { apply finset.mem_union_left,
      rw finset.mem_image,
      refine ⟨f, hf, rfl⟩ },
    exact hu this },
  { rintro u hu f hf,
    have : ιB f ∈ A.2.image ιA ⊔ B.2.image ιB,
    { apply finset.mem_union_right,
      rw finset.mem_image,
      refine ⟨f, hf, rfl⟩ },
    exact hu this }
end

lemma partial_sections.closed [Π (j : J), t2_space (F.obj j)]
  {G : finset J} (H : finset (finite_diagram_arrow G)) :
  is_closed (partial_sections F H) :=
begin
  have : partial_sections F H =
    ⋂ {f : finite_diagram_arrow G} (hf : f ∈ H), { u | F.map f.2.2.2.2 (u f.1) = u f.2.1 },
  { ext1,
    simp only [set.mem_Inter, set.mem_set_of_eq],
    refl, },
  rw this,
  apply is_closed_bInter,
  intros f hf,
  apply is_closed_eq,
  continuity,
end

/--
Cofiltered limits of nonempty compact Hausdorff spaces are nonempty topological spaces.
--/
lemma nonempty_limit_cone_of_compact_t2_cofiltered_system
  [is_cofiltered J]
  [Π (j : J), nonempty (F.obj j)]
  [Π (j : J), compact_space (F.obj j)]
  [Π (j : J), t2_space (F.obj j)] :
  nonempty (Top.limit_cone F).X :=
begin
  classical,
  obtain ⟨u, hu⟩ := is_compact.nonempty_Inter_of_directed_nonempty_compact_closed
    (λ G, partial_sections F _)
    (partial_sections.directed F)
    (λ G, partial_sections.nonempty F _)
    (λ G, is_closed.is_compact (partial_sections.closed F _))
    (λ G, partial_sections.closed F _),
  use u,
  intros X Y f,
  let G : finite_diagram J :=
    ⟨{X, Y},
     {⟨X, Y,
      by simp only [true_or, eq_self_iff_true, finset.mem_insert],
      by simp only [eq_self_iff_true, or_true, finset.mem_insert, finset.mem_singleton],
      f⟩}⟩,
  exact hu _ ⟨G, rfl⟩ (finset.mem_singleton_self _),
end

end topological_konig

end Top

section fintype_konig

/-- This bootstraps `nonempty_sections_of_fintype_inverse_system`. In this version,
the `F` functor is between categories of the same universe, and it is an easy
corollary to `Top.nonempty_limit_cone_of_compact_t2_inverse_system`. -/
lemma nonempty_sections_of_fintype_cofiltered_system.init
  {J : Type u} [small_category J] [is_cofiltered J] (F : J ⥤ Type u)
  [hf : Π (j : J), fintype (F.obj j)] [hne : Π (j : J), nonempty (F.obj j)] :
  F.sections.nonempty :=
begin
  let F' : J ⥤ Top := F ⋙ Top.discrete,
  haveI : Π (j : J), fintype (F'.obj j) := hf,
  haveI : Π (j : J), nonempty (F'.obj j) := hne,
  obtain ⟨⟨u, hu⟩⟩ := Top.nonempty_limit_cone_of_compact_t2_cofiltered_system F',
  exact ⟨u, λ _ _ f, hu f⟩,
end

/-- The cofiltered limit of nonempty finite types is nonempty.

See `nonempty_sections_of_fintype_inverse_system` for a specialization to inverse limits. -/
theorem nonempty_sections_of_fintype_cofiltered_system
  {J : Type u} [category.{w} J] [is_cofiltered J] (F : J ⥤ Type v)
  [Π (j : J), fintype (F.obj j)] [Π (j : J), nonempty (F.obj j)] :
  F.sections.nonempty :=
begin
  -- Step 1: lift everything to the `max u v w` universe.
<<<<<<< HEAD
  let J' : Type (max u v w) := as_small (ulift.{v} J),
  let down : J' ⥤ J := as_small.down ⋙ category_theory.ulift.down,
=======
  let J' : Type (max w v u) := as_small.{max w v} J,
  let down : J' ⥤ J := as_small.down,
>>>>>>> eb13f6b7
  let F' : J' ⥤ Type (max u v w) := down ⋙ F ⋙ ulift_functor.{(max u w) v},
  haveI : ∀ i, nonempty (F'.obj i) := λ i, ⟨⟨classical.arbitrary (F.obj (down.obj i))⟩⟩,
  haveI : ∀ i, fintype (F'.obj i) := λ i, fintype.of_equiv (F.obj (down.obj i)) equiv.ulift.symm,
  -- Step 2: apply the bootstrap theorem
  obtain ⟨u, hu⟩ := nonempty_sections_of_fintype_cofiltered_system.init F',
  -- Step 3: interpret the results
<<<<<<< HEAD
  use λ j, (u ⟨⟨j⟩⟩).down,
  intros j j' f,
  have h := @hu (⟨⟨j⟩⟩ : J') (⟨⟨j'⟩⟩ : J') (ulift.up f),
=======
  use λ j, (u ⟨j⟩).down,
  intros j j' f,
  have h := @hu (⟨j⟩ : J') (⟨j'⟩ : J') (ulift.up f),
>>>>>>> eb13f6b7
  simp only [as_small.down, functor.comp_map, ulift_functor_map, functor.op_map] at h,
  simp_rw [←h],
  refl,
end

/-- The inverse limit of nonempty finite types is nonempty.

See `nonempty_sections_of_fintype_cofiltered_system` for a generalization to cofiltered limits.
That version applies in almost all cases, and the only difference is that this version
allows `J` to be empty.

This may be regarded as a generalization of Kőnig's lemma.
To specialize: given a locally finite connected graph, take `Jᵒᵖ` to be `ℕ` and
`F j` to be length-`j` paths that start from an arbitrary fixed vertex.
Elements of `F.sections` can be read off as infinite rays in the graph. -/
theorem nonempty_sections_of_fintype_inverse_system
  {J : Type u} [directed_order J] (F : Jᵒᵖ ⥤ Type v)
  [Π (j : Jᵒᵖ), fintype (F.obj j)] [Π (j : Jᵒᵖ), nonempty (F.obj j)] :
  F.sections.nonempty :=
begin
  tactic.unfreeze_local_instances,
  by_cases h : nonempty J,
  { apply nonempty_sections_of_fintype_cofiltered_system, },
  { rw not_nonempty_iff_imp_false at h,
    exact ⟨λ j, false.elim (h j.unop), λ j, false.elim (h j.unop)⟩, },
end

end fintype_konig<|MERGE_RESOLUTION|>--- conflicted
+++ resolved
@@ -378,28 +378,17 @@
   F.sections.nonempty :=
 begin
   -- Step 1: lift everything to the `max u v w` universe.
-<<<<<<< HEAD
-  let J' : Type (max u v w) := as_small (ulift.{v} J),
-  let down : J' ⥤ J := as_small.down ⋙ category_theory.ulift.down,
-=======
   let J' : Type (max w v u) := as_small.{max w v} J,
   let down : J' ⥤ J := as_small.down,
->>>>>>> eb13f6b7
   let F' : J' ⥤ Type (max u v w) := down ⋙ F ⋙ ulift_functor.{(max u w) v},
   haveI : ∀ i, nonempty (F'.obj i) := λ i, ⟨⟨classical.arbitrary (F.obj (down.obj i))⟩⟩,
   haveI : ∀ i, fintype (F'.obj i) := λ i, fintype.of_equiv (F.obj (down.obj i)) equiv.ulift.symm,
   -- Step 2: apply the bootstrap theorem
   obtain ⟨u, hu⟩ := nonempty_sections_of_fintype_cofiltered_system.init F',
   -- Step 3: interpret the results
-<<<<<<< HEAD
-  use λ j, (u ⟨⟨j⟩⟩).down,
-  intros j j' f,
-  have h := @hu (⟨⟨j⟩⟩ : J') (⟨⟨j'⟩⟩ : J') (ulift.up f),
-=======
   use λ j, (u ⟨j⟩).down,
   intros j j' f,
   have h := @hu (⟨j⟩ : J') (⟨j'⟩ : J') (ulift.up f),
->>>>>>> eb13f6b7
   simp only [as_small.down, functor.comp_map, ulift_functor_map, functor.op_map] at h,
   simp_rw [←h],
   refl,

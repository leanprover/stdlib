--- conflicted
+++ resolved
@@ -21,28 +21,22 @@
 
 local notation `forget` := forget Top
 
-<<<<<<< HEAD
-=======
 /--
 A choice of limit cone for a functor `F : J ⥤ Top`.
 Generally you should just use `limit.cone F`, unless you need the actual definition
 (which is in terms of `types.limit_cone`).
 -/
->>>>>>> c1478948
 def limit_cone (F : J ⥤ Top.{u}) : cone F :=
 { X := ⟨(types.limit_cone (F ⋙ forget)).X, ⨅j, (F.obj j).str.induced ((types.limit_cone (F ⋙ forget)).π.app j)⟩,
   π :=
   { app := λ j, ⟨(types.limit_cone (F ⋙ forget)).π.app j, continuous_iff_le_induced.mpr (infi_le _ _)⟩,
     naturality' := λ j j' f, continuous_map.coe_inj ((types.limit_cone (F ⋙ forget)).π.naturality f) } }
 
-<<<<<<< HEAD
-=======
 /--
 The chosen cone `Top.limit_cone F` for a functor `F : J ⥤ Top` is a limit cone.
 Generally you should just use `limit.is_limit F`, unless you need the actual definition
 (which is in terms of `types.limit_cone_is_limit`).
 -/
->>>>>>> c1478948
 def limit_cone_is_limit (F : J ⥤ Top.{u}) : is_limit (limit_cone F) :=
 by { refine is_limit.of_faithful forget (types.limit_cone_is_limit _) (λ s, ⟨_, _⟩) (λ s, rfl),
      exact continuous_iff_coinduced_le.mpr (le_infi $ λ j,
@@ -50,11 +44,7 @@
 
 instance Top_has_limits : has_limits.{u} Top.{u} :=
 { has_limits_of_shape := λ J 𝒥, by exactI
-<<<<<<< HEAD
   { has_limit := λ F, has_limit.mk { cone := limit_cone F, is_limit := limit_cone_is_limit F } } }
-=======
-  { has_limit := λ F, { cone := limit_cone F, is_limit := limit_cone_is_limit F } } }
->>>>>>> c1478948
 
 instance forget_preserves_limits : preserves_limits (forget : Top.{u} ⥤ Type u) :=
 { preserves_limits_of_shape := λ J 𝒥,
@@ -62,28 +52,22 @@
     by exactI preserves_limit_of_preserves_limit_cone
       (limit_cone_is_limit F) (types.limit_cone_is_limit (F ⋙ forget)) } }
 
-<<<<<<< HEAD
-=======
 /--
 A choice of colimit cocone for a functor `F : J ⥤ Top`.
 Generally you should just use `colimit.coone F`, unless you need the actual definition
 (which is in terms of `types.colimit_cocone`).
 -/
->>>>>>> c1478948
 def colimit_cocone (F : J ⥤ Top.{u}) : cocone F :=
 { X := ⟨(types.colimit_cocone (F ⋙ forget)).X, ⨆ j, (F.obj j).str.coinduced ((types.colimit_cocone (F ⋙ forget)).ι.app j)⟩,
   ι :=
   { app := λ j, ⟨(types.colimit_cocone (F ⋙ forget)).ι.app j, continuous_iff_coinduced_le.mpr (le_supr _ j)⟩,
     naturality' := λ j j' f, continuous_map.coe_inj ((types.colimit_cocone (F ⋙ forget)).ι.naturality f) } }
 
-<<<<<<< HEAD
-=======
 /--
 The chosen cocone `Top.colimit_cocone F` for a functor `F : J ⥤ Top` is a colimit cocone.
 Generally you should just use `colimit.is_colimit F`, unless you need the actual definition
 (which is in terms of `types.colimit_cocone_is_colimit`).
 -/
->>>>>>> c1478948
 def colimit_cocone_is_colimit (F : J ⥤ Top.{u}) : is_colimit (colimit_cocone F) :=
 by { refine is_colimit.of_faithful forget (types.colimit_cocone_is_colimit _) (λ s, ⟨_, _⟩) (λ s, rfl),
      exact continuous_iff_le_induced.mpr (supr_le $ λ j,
@@ -91,11 +75,7 @@
 
 instance Top_has_colimits : has_colimits.{u} Top.{u} :=
 { has_colimits_of_shape := λ J 𝒥, by exactI
-<<<<<<< HEAD
   { has_colimit := λ F, has_colimit.mk { cocone := colimit_cocone F, is_colimit := colimit_cocone_is_colimit F } } }
-=======
-  { has_colimit := λ F, { cocone := colimit_cocone F, is_colimit := colimit_cocone_is_colimit F } } }
->>>>>>> c1478948
 
 instance forget_preserves_colimits : preserves_colimits (forget : Top.{u} ⥤ Type u) :=
 { preserves_colimits_of_shape := λ J 𝒥,

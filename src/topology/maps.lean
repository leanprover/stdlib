/-
Copyright (c) 2017 Johannes Hölzl. All rights reserved.
Released under Apache 2.0 license as described in the file LICENSE.
Authors: Johannes Hölzl, Mario Carneiro, Patrick Massot

Specific classes of maps between topological spaces: embeddings, open maps, quotient maps.
-/
import topology.order topology.separation
noncomputable theory

open set filter lattice
open_locale classical

variables {α : Type*} {β : Type*} {γ : Type*} {δ : Type*}

section dense_range
variables [topological_space α] [topological_space β] [topological_space γ]
          (f : α → β) (g : β → γ)

def dense_range := ∀ x, x ∈ closure (range f)

lemma dense_range_iff_closure_eq : dense_range f ↔ closure (range f) = univ :=
eq_univ_iff_forall.symm

variables {f}

lemma dense_range.comp (hg : dense_range g) (hf : dense_range f) (cg : continuous g) :
  dense_range (g ∘ f) :=
begin
  have : g '' (closure $ range f) ⊆ closure (g '' range f),
    from image_closure_subset_closure_image cg,
  have : closure (g '' closure (range f)) ⊆ closure (g '' range f),
    by simpa [closure_closure] using (closure_mono this),
  intro c,
  rw range_comp,
  apply this,
  rw [(dense_range_iff_closure_eq f).1 hf, image_univ],
  exact hg c
end

lemma dense_range.inhabited (df : dense_range f) (b : β) : inhabited α :=
⟨begin
  have := exists_mem_of_ne_empty (mem_closure_iff.1 (df b) _ is_open_univ trivial),
  simp only [mem_range, univ_inter] at this,
  exact classical.some (classical.some_spec this),
 end⟩

lemma dense_range.nonempty (hf : dense_range f) : nonempty α ↔ nonempty β :=
begin
  split ; intro h ; cases classical.inhabited_of_nonempty h with x,
  { exact ⟨f x⟩ },
  { rcases exists_mem_of_ne_empty (mem_closure_iff.1 (hf x) _ is_open_univ trivial)
      with ⟨_, ⟨_, a, _⟩⟩,
    exact ⟨a⟩ },
end
end dense_range

section inducing
structure inducing [tα : topological_space α] [tβ : topological_space β] (f : α → β) : Prop :=
(induced : tα = tβ.induced f)

variables [topological_space α] [topological_space β] [topological_space γ] [topological_space δ]

lemma inducing_id : inducing (@id α) :=
⟨induced_id.symm⟩

lemma inducing.comp {f : α → β} {g : β → γ} (hg : inducing g) (hf : inducing f) :
  inducing (g ∘ f) :=
⟨by rw [hf.induced, hg.induced, induced_compose]⟩

lemma inducing.prod_mk {f : α → β} {g : γ → δ} (hf : inducing f) (hg : inducing g) :
  inducing (λx:α×γ, (f x.1, g x.2)) :=
⟨by rw [prod.topological_space, prod.topological_space, hf.induced, hg.induced,
         induced_compose, induced_compose, induced_inf, induced_compose, induced_compose]⟩

lemma inducing_of_inducing_compose {f : α → β} {g : β → γ} (hf : continuous f) (hg : continuous g)
  (hgf : inducing (g ∘ f)) : inducing f :=
⟨le_antisymm
    (by rwa ← continuous_iff_le_induced)
    (by { rw [hgf.induced, ← continuous_iff_le_induced], apply hg.comp continuous_induced_dom })⟩

lemma inducing_open {f : α → β} {s : set α}
  (hf : inducing f) (h : is_open (range f)) (hs : is_open s) : is_open (f '' s) :=
let ⟨t, ht, h_eq⟩ := by rw [hf.induced] at hs; exact hs in
have is_open (t ∩ range f), from is_open_inter ht h,
h_eq ▸ by rwa [image_preimage_eq_inter_range]

lemma inducing_is_closed {f : α → β} {s : set α}
  (hf : inducing f) (h : is_closed (range f)) (hs : is_closed s) : is_closed (f '' s) :=
let ⟨t, ht, h_eq⟩ := by rw [hf.induced, is_closed_induced_iff] at hs; exact hs in
have is_closed (t ∩ range f), from is_closed_inter ht h,
h_eq.symm ▸ by rwa [image_preimage_eq_inter_range]

lemma inducing.nhds_eq_comap [topological_space α] [topological_space β] {f : α → β}
  (hf : inducing f) : ∀ (a : α), nhds a = comap f (nhds $ f a) :=
(induced_iff_nhds_eq f).1 hf.induced

lemma inducing.map_nhds_eq [topological_space α] [topological_space β] {f : α → β}
  (hf : inducing f) (a : α) (h : range f ∈ nhds (f a)) : (nhds a).map f = nhds (f a) :=
hf.induced.symm ▸ map_nhds_induced_eq h

lemma inducing.tendsto_nhds_iff {ι : Type*}
  {f : ι → β} {g : β → γ} {a : filter ι} {b : β} (hg : inducing g) :
  tendsto f a (nhds b) ↔ tendsto (g ∘ f) a (nhds (g b)) :=
by rw [tendsto, tendsto, hg.induced, nhds_induced, ← map_le_iff_le_comap, filter.map_map]

lemma inducing.continuous_iff {f : α → β} {g : β → γ} (hg : inducing g) :
  continuous f ↔ continuous (g ∘ f) :=
by simp [continuous_iff_continuous_at, continuous_at, inducing.tendsto_nhds_iff hg]

lemma inducing.continuous {f : α → β} (hf : inducing f) : continuous f :=
hf.continuous_iff.mp continuous_id
end inducing
section embedding

/-- A function between topological spaces is an embedding if it is injective,
  and for all `s : set α`, `s` is open iff it is the preimage of an open set. -/
structure embedding [tα : topological_space α] [tβ : topological_space β] (f : α → β)
  extends inducing f : Prop :=
(inj : function.injective f)

variables [topological_space α] [topological_space β] [topological_space γ] [topological_space δ]

def embedding.mk' (f : α → β) (inj : function.injective f)
  (induced : ∀a, comap f (nhds (f a)) = nhds a) : embedding f :=
⟨⟨(induced_iff_nhds_eq f).2 (λ a, (induced a).symm)⟩, inj⟩

lemma embedding_id : embedding (@id α) :=
⟨inducing_id, assume a₁ a₂ h, h⟩

lemma embedding.comp {f : α → β} {g : β → γ} (hg : embedding g) (hf : embedding f) :
  embedding (g ∘ f) :=
{ inj:= assume a₁ a₂ h, hf.inj $ hg.inj h,
  ..hg.to_inducing.comp hf.to_inducing }

lemma embedding.prod_mk {f : α → β} {g : γ → δ} (hf : embedding f) (hg : embedding g) :
  embedding (λx:α×γ, (f x.1, g x.2)) :=
{ inj := assume ⟨x₁, x₂⟩ ⟨y₁, y₂⟩, by simp; exact assume h₁ h₂, ⟨hf.inj h₁, hg.inj h₂⟩,
  ..hf.to_inducing.prod_mk hg.to_inducing }


lemma embedding_of_embedding_compose {f : α → β} {g : β → γ} (hf : continuous f) (hg : continuous g)
  (hgf : embedding (g ∘ f)) : embedding f :=
{ induced := (inducing_of_inducing_compose hf hg hgf.to_inducing).induced,
  inj := assume a₁ a₂ h, hgf.inj $ by simp [h, (∘)] }

lemma embedding_open {f : α → β} {s : set α}
  (hf : embedding f) (h : is_open (range f)) (hs : is_open s) : is_open (f '' s) :=
inducing_open hf.1 h hs

lemma embedding_is_closed {f : α → β} {s : set α}
  (hf : embedding f) (h : is_closed (range f)) (hs : is_closed s) : is_closed (f '' s) :=
inducing_is_closed hf.1 h hs

lemma embedding.map_nhds_eq [topological_space α] [topological_space β] {f : α → β}
  (hf : embedding f) (a : α) (h : range f ∈ nhds (f a)) : (nhds a).map f = nhds (f a) :=
inducing.map_nhds_eq hf.1 a h

lemma embedding.tendsto_nhds_iff {ι : Type*}
  {f : ι → β} {g : β → γ} {a : filter ι} {b : β} (hg : embedding g) :
  tendsto f a (nhds b) ↔ tendsto (g ∘ f) a (nhds (g b)) :=
by rw [tendsto, tendsto, hg.induced, nhds_induced, ← map_le_iff_le_comap, filter.map_map]

lemma embedding.continuous_iff {f : α → β} {g : β → γ} (hg : embedding g) :
  continuous f ↔ continuous (g ∘ f) :=
inducing.continuous_iff hg.1

lemma embedding.continuous {f : α → β} (hf : embedding f) : continuous f :=
inducing.continuous hf.1

lemma embedding.closure_eq_preimage_closure_image {e : α → β} (he : embedding e) (s : set α) :
  closure s = e ⁻¹' closure (e '' s) :=
by { ext x, rw [set.mem_preimage, ← closure_induced he.inj, he.induced] }

end embedding

structure dense_inducing [topological_space α] [topological_space β] (i : α → β)
  extends inducing i : Prop :=
(dense   : ∀x, x ∈ closure (range i))

namespace dense_inducing
variables [topological_space α] [topological_space β]
variables {i : α → β} (di : dense_inducing i)

lemma nhds_eq_comap (di : dense_inducing i) :
  ∀ a : α, nhds a = comap i (nhds $ i a) :=
di.induced.symm ▸ nhds_induced i

protected lemma continuous_at (di : dense_inducing i) {a : α} : continuous_at i a :=
by rw [continuous_at, di.nhds_eq_comap a]; exact tendsto_comap

protected lemma continuous (di : dense_inducing i) : continuous i :=
continuous_iff_continuous_at.mpr $ λ a, di.continuous_at

lemma closure_range : closure (range i) = univ :=
let h := di.dense in
set.ext $ assume x, ⟨assume _, trivial, assume _, @h x⟩

lemma self_sub_closure_image_preimage_of_open {s : set β} (di : dense_inducing i) :
  is_open s → s ⊆ closure (i '' (i ⁻¹' s)) :=
begin
  intros s_op b b_in_s,
  rw [image_preimage_eq_inter_range, mem_closure_iff],
  intros U U_op b_in,
  rw ←inter_assoc,
  have ne_e : U ∩ s ≠ ∅ := ne_empty_of_mem ⟨b_in, b_in_s⟩,
  exact (dense_iff_inter_open.1 di.closure_range) _ (is_open_inter U_op s_op) ne_e
end

lemma closure_image_nhds_of_nhds {s : set α} {a : α} (di : dense_inducing i) :
  s ∈ nhds a → closure (i '' s) ∈ nhds (i a) :=
begin
  rw [di.nhds_eq_comap a, mem_comap_sets],
  intro h,
  rcases h with ⟨t, t_nhd, sub⟩,
  rw mem_nhds_sets_iff at t_nhd,
  rcases t_nhd with ⟨U, U_sub, ⟨U_op, e_a_in_U⟩⟩,
  have := calc i ⁻¹' U ⊆ i⁻¹' t : preimage_mono U_sub
                   ... ⊆ s      : sub,
  have := calc U ⊆ closure (i '' (i ⁻¹' U)) : self_sub_closure_image_preimage_of_open di U_op
             ... ⊆ closure (i '' s)         : closure_mono (image_subset i this),
  have U_nhd : U ∈ nhds (i a) := mem_nhds_sets U_op e_a_in_U,
  exact (nhds (i a)).sets_of_superset U_nhd this
end

variables [topological_space δ] {f : γ → α} {g : γ → δ} {h : δ → β}
/--
 γ -f→ α
g↓     ↓e
 δ -h→ β
-/
lemma tendsto_comap_nhds_nhds  {d : δ} {a : α} (di : dense_inducing i) (H : tendsto h (nhds d) (nhds (i a)))
  (comm : h ∘ g = i ∘ f) : tendsto f (comap g (nhds d)) (nhds a) :=
begin
  have lim1 : map g (comap g (nhds d)) ≤ nhds d := map_comap_le,
  replace lim1 : map h (map g (comap g (nhds d))) ≤ map h (nhds d) := map_mono lim1,
  rw [filter.map_map, comm, ← filter.map_map, map_le_iff_le_comap] at lim1,
  have lim2 :  comap i (map h (nhds d)) ≤  comap i  (nhds (i a)) := comap_mono H,
  rw ← di.nhds_eq_comap at lim2,
  exact le_trans lim1 lim2,
end

protected lemma nhds_inf_neq_bot (di : dense_inducing i) {b : β} : nhds b ⊓ principal (range i) ≠ ⊥ :=
begin
  have h := di.dense,
  simp [closure_eq_nhds] at h,
  exact h _
end

lemma comap_nhds_neq_bot (di : dense_inducing i) {b : β} : comap i (nhds b) ≠ ⊥ :=
forall_sets_neq_empty_iff_neq_bot.mp $
assume s ⟨t, ht, (hs : i ⁻¹' t ⊆ s)⟩,
have t ∩ range i ∈ nhds b ⊓ principal (range i),
  from inter_mem_inf_sets ht (subset.refl _),
let ⟨_, ⟨hx₁, y, rfl⟩⟩ := inhabited_of_mem_sets di.nhds_inf_neq_bot this in
subset_ne_empty hs $ ne_empty_of_mem hx₁

variables [topological_space γ]
/-- If `i : α → β` is a dense inducing, then any function `α → γ` "extends" to a function `β → γ`. -/
def extend (di : dense_inducing i) (f : α → γ) (b : β) : γ :=
@lim _ _ ⟨f (dense_range.inhabited di.dense b).default⟩ (map f (comap i (nhds b)))

lemma extend_eq [t2_space γ] {b : β} {c : γ} {f : α → γ} (hf : map f (comap i (nhds b)) ≤ nhds c) :
  di.extend f b = c :=
@lim_eq _ _ (id _) _ _ _ (by simp; exact comap_nhds_neq_bot di) hf

lemma extend_e_eq [t2_space γ] {f : α → γ} (a : α) (hf : continuous_at f a) :
  di.extend f (i a) = f a :=
extend_eq _ $ di.nhds_eq_comap a ▸ hf

lemma extend_eq_of_cont [t2_space γ] {f : α → γ} (hf : continuous f) (a : α) :
  di.extend f (i a) = f a :=
di.extend_e_eq a (continuous_iff_continuous_at.1 hf a)

lemma tendsto_extend [regular_space γ] {b : β} {f : α → γ} (di : dense_inducing i)
  (hf : {b | ∃c, tendsto f (comap i $ nhds b) (nhds c)} ∈ nhds b) :
  tendsto (di.extend f) (nhds b) (nhds (di.extend f b)) :=
let φ := {b | tendsto f (comap i $ nhds b) (nhds $ di.extend f b)} in
have hφ : φ ∈ nhds b,
  from (nhds b).sets_of_superset hf $ assume b ⟨c, hc⟩,
    show tendsto f (comap i (nhds b)) (nhds (di.extend f b)), from (di.extend_eq hc).symm ▸ hc,
assume s hs,
let ⟨s'', hs''₁, hs''₂, hs''₃⟩ := nhds_is_closed hs in
let ⟨s', hs'₁, (hs'₂ : i ⁻¹' s' ⊆ f ⁻¹' s'')⟩ := mem_of_nhds hφ hs''₁ in
let ⟨t, (ht₁ : t ⊆ φ ∩ s'), ht₂, ht₃⟩ := mem_nhds_sets_iff.mp $ inter_mem_sets hφ hs'₁ in
have h₁ : closure (f '' (i ⁻¹' s')) ⊆ s'',
  by rw [closure_subset_iff_subset_of_is_closed hs''₃, image_subset_iff]; exact hs'₂,
have h₂ : t ⊆ di.extend f ⁻¹' closure (f '' (i ⁻¹' t)), from
  assume b' hb',
  have nhds b' ≤ principal t, by simp; exact mem_nhds_sets ht₂ hb',
  have map f (comap i (nhds b')) ≤ nhds (di.extend f b') ⊓ principal (f '' (i ⁻¹' t)),
    from calc _ ≤ map f (comap i (nhds b' ⊓ principal t)) : map_mono $ comap_mono $ le_inf (le_refl _) this
      ... ≤ map f (comap i (nhds b')) ⊓ map f (comap i (principal t)) :
        le_inf (map_mono $ comap_mono $ inf_le_left) (map_mono $ comap_mono $ inf_le_right)
      ... ≤ map f (comap i (nhds b')) ⊓ principal (f '' (i ⁻¹' t)) : by simp [le_refl]
      ... ≤ _ : inf_le_inf ((ht₁ hb').left) (le_refl _),
  show di.extend f b' ∈ closure (f '' (i ⁻¹' t)),
  begin
    rw [closure_eq_nhds],
    apply neq_bot_of_le_neq_bot _ this,
    simp,
    exact di.comap_nhds_neq_bot
  end,
(nhds b).sets_of_superset
  (show t ∈ nhds b, from mem_nhds_sets ht₂ ht₃)
  (calc t ⊆ di.extend f ⁻¹' closure (f '' (i ⁻¹' t)) : h₂
    ... ⊆ di.extend f ⁻¹' closure (f '' (i ⁻¹' s')) :
      preimage_mono $ closure_mono $ image_subset f $ preimage_mono $ subset.trans ht₁ $ inter_subset_right _ _
    ... ⊆ di.extend f ⁻¹' s'' : preimage_mono h₁
    ... ⊆ di.extend f ⁻¹' s : preimage_mono hs''₂)

lemma continuous_extend [regular_space γ] {f : α → γ} (di : dense_inducing i)
  (hf : ∀b, ∃c, tendsto f (comap i (nhds b)) (nhds c)) : continuous (di.extend f) :=
continuous_iff_continuous_at.mpr $ assume b, di.tendsto_extend $ univ_mem_sets' hf

lemma mk'
  [topological_space α] [topological_space β] (i : α → β)
  (c     : continuous i)
  (dense : ∀x, x ∈ closure (range i))
  (H     : ∀ (a:α) s ∈ nhds a,
    ∃t ∈ nhds (i a), ∀ b, i b ∈ t → b ∈ s) :
  dense_inducing i :=
{ induced := (induced_iff_nhds_eq i).2 $
    λ a, le_antisymm (tendsto_iff_comap.1 $ c.tendsto _) (by simpa [le_def] using H a),
  dense := dense }
end dense_inducing

structure dense_embedding [topological_space α] [topological_space β] (e : α → β)
  extends dense_inducing e : Prop :=
(inj : function.injective e)

theorem dense_embedding.mk'
  [topological_space α] [topological_space β] (e : α → β)
  (c     : continuous e)
  (dense : ∀x, x ∈ closure (range e))
  (inj   : function.injective e)
  (H     : ∀ (a:α) s ∈ nhds a,
    ∃t ∈ nhds (e a), ∀ b, e b ∈ t → b ∈ s) :
  dense_embedding e :=
{ inj := inj,
  ..dense_inducing.mk' e c dense H}

namespace dense_embedding
variables [topological_space α] [topological_space β]
variables {e : α → β} (de : dense_embedding e)

lemma inj_iff {x y} : e x = e y ↔ x = y := de.inj.eq_iff

lemma to_embedding : embedding e :=
{ induced := de.induced,
  inj := de.inj }
end dense_embedding


/-- A function between topological spaces is a quotient map if it is surjective,
  and for all `s : set β`, `s` is open iff its preimage is an open set. -/
def quotient_map {α : Type*} {β : Type*} [tα : topological_space α] [tβ : topological_space β] (f : α → β) : Prop :=
function.surjective f ∧ tβ = tα.coinduced f

namespace quotient_map
variables [topological_space α] [topological_space β] [topological_space γ] [topological_space δ]

protected lemma id : quotient_map (@id α) :=
⟨assume a, ⟨a, rfl⟩, coinduced_id.symm⟩

protected lemma comp {f : α → β} {g : β → γ} (hf : quotient_map f) (hg : quotient_map g) :
  quotient_map (g ∘ f) :=
⟨function.surjective_comp hg.left hf.left, by rw [hg.right, hf.right, coinduced_compose]⟩

protected lemma of_quotient_map_compose {f : α → β} {g : β → γ}
  (hf : continuous f) (hg : continuous g)
  (hgf : quotient_map (g ∘ f)) : quotient_map g :=
⟨assume b, let ⟨a, h⟩ := hgf.left b in ⟨f a, h⟩,
  le_antisymm
    (by rw [hgf.right, ← continuous_iff_coinduced_le];
        apply continuous_coinduced_rng.comp hf)
    (by rwa ← continuous_iff_coinduced_le)⟩

protected lemma continuous_iff {f : α → β} {g : β → γ} (hf : quotient_map f) :
  continuous g ↔ continuous (g ∘ f) :=
by rw [continuous_iff_coinduced_le, continuous_iff_coinduced_le, hf.right, coinduced_compose]

protected lemma continuous {f : α → β} (hf : quotient_map f) : continuous f :=
hf.continuous_iff.mp continuous_id

end quotient_map

section is_open_map
variables [topological_space α] [topological_space β]

def is_open_map (f : α → β) := ∀ U : set α, is_open U → is_open (f '' U)

lemma is_open_map_iff_nhds_le (f : α → β) : is_open_map f ↔ ∀(a:α), nhds (f a) ≤ (nhds a).map f :=
begin
  split,
  { assume h a s hs,
    rcases mem_nhds_sets_iff.1 hs with ⟨t, hts, ht, hat⟩,
    exact filter.mem_sets_of_superset
      (mem_nhds_sets (h t ht) (mem_image_of_mem _ hat))
      (image_subset_iff.2 hts) },
  { refine assume h s hs, is_open_iff_mem_nhds.2 _,
    rintros b ⟨a, ha, rfl⟩,
    exact h _ (filter.image_mem_map $ mem_nhds_sets hs ha) }
end

end is_open_map

namespace is_open_map
variables [topological_space α] [topological_space β] [topological_space γ]
open function

protected lemma id : is_open_map (@id α) := assume s hs, by rwa [image_id]

protected lemma comp
  {f : α → β} {g : β → γ} (hf : is_open_map f) (hg : is_open_map g) : is_open_map (g ∘ f) :=
by intros s hs; rw [image_comp]; exact hg _ (hf _ hs)

lemma of_inverse {f : α → β} {f' : β → α}
  (h : continuous f') (l_inv : left_inverse f f') (r_inv : right_inverse f f') :
  is_open_map f :=
assume s hs,
have f' ⁻¹' s = f '' s, by ext x; simp [mem_image_iff_of_inverse r_inv l_inv],
this ▸ h s hs

lemma to_quotient_map {f : α → β}
  (open_map : is_open_map f) (cont : continuous f) (surj : function.surjective f) :
  quotient_map f :=
⟨ surj,
  begin
    ext s,
    show is_open s ↔ is_open (f ⁻¹' s),
    split,
    { exact cont s },
    { assume h,
      rw ← @image_preimage_eq _ _ _ s surj,
      exact open_map _ h }
  end⟩

end is_open_map

section is_closed_map
variables [topological_space α] [topological_space β]

def is_closed_map (f : α → β) := ∀ U : set α, is_closed U → is_closed (f '' U)

end is_closed_map

namespace is_closed_map

variables [topological_space α] [topological_space β] [topological_space γ]
open function

protected lemma id : is_closed_map (@id α) := assume s hs, by rwa image_id

protected lemma comp {f : α → β} {g : β → γ} (hf : is_closed_map f) (hg : is_closed_map g) :
  is_closed_map (g ∘ f) :=
by { intros s hs, rw image_comp, exact hg _ (hf _ hs) }

lemma of_inverse {f : α → β} {f' : β → α}
  (h : continuous f') (l_inv : left_inverse f f') (r_inv : right_inverse f f') :
  is_closed_map f :=
assume s hs,
have f' ⁻¹' s = f '' s, by ext x; simp [mem_image_iff_of_inverse r_inv l_inv],
this ▸ continuous_iff_is_closed.mp h s hs

end is_closed_map

section open_embedding
variables [topological_space α] [topological_space β] [topological_space γ]

/-- An open embedding is an embedding with open image. -/
def open_embedding (f : α → β) : Prop := embedding f ∧ is_open (range f)

lemma open_embedding.open_iff_image_open {f : α → β} (hf : open_embedding f)
  {s : set α} : is_open s ↔ is_open (f '' s) :=
⟨embedding_open hf.1 hf.2,
 λ h, begin
   convert ←hf.1.continuous _ h,
   apply preimage_image_eq _ hf.1.1
 end⟩

lemma open_embedding.is_open_map {f : α → β} (hf : open_embedding f) : is_open_map f :=
λ s, hf.open_iff_image_open.mp

lemma open_embedding.open_iff_preimage_open {f : α → β} (hf : open_embedding f)
  {s : set β} (hs : s ⊆ range f) : is_open s ↔ is_open (f ⁻¹' s) :=
begin
  convert ←hf.open_iff_image_open.symm,
  rwa [image_preimage_eq_inter_range, inter_eq_self_of_subset_left]
end

lemma open_embedding_of_embedding_open {f : α → β} (h₁ : embedding f)
  (h₂ : is_open_map f) : open_embedding f :=
⟨h₁, by convert h₂ univ is_open_univ; simp⟩

lemma open_embedding_of_continuous_injective_open {f : α → β} (h₁ : continuous f)
  (h₂ : function.injective f) (h₃ : is_open_map f) : open_embedding f :=
begin
  refine open_embedding_of_embedding_open ⟨h₂, _⟩ h₃,
  apply le_antisymm _ (continuous_iff_induced_le.mp h₁),
  intro s,
  change is_open _ ≤ is_open _,
  rw is_open_induced_iff,
  refine λ hs, ⟨f '' s, h₃ s hs, _⟩,
  rw preimage_image_eq _ h₂
end

lemma open_embedding_id : open_embedding (@id α) :=
⟨embedding_id, by convert is_open_univ; apply range_id⟩

lemma open_embedding_compose {f : α → β} {g : β → γ}
  (hg : open_embedding g) (hf : open_embedding f) : open_embedding (g ∘ f) :=
⟨embedding_compose hg.1 hf.1, show is_open (range (g ∘ f)),
 by rw [range_comp, ←hg.open_iff_image_open]; exact hf.2⟩

end open_embedding

section closed_embedding
variables [topological_space α] [topological_space β] [topological_space γ]

/-- A closed embedding is an embedding with closed image. -/
def closed_embedding (f : α → β) : Prop := embedding f ∧ is_closed (range f)

lemma closed_embedding.closed_iff_image_closed {f : α → β} (hf : closed_embedding f)
  {s : set α} : is_closed s ↔ is_closed (f '' s) :=
⟨embedding_is_closed hf.1 hf.2,
 λ h, begin
   convert ←continuous_iff_is_closed.mp hf.1.continuous _ h,
   apply preimage_image_eq _ hf.1.inj
 end⟩

lemma closed_embedding.is_closed_map {f : α → β} (hf : closed_embedding f) : is_closed_map f :=
λ s, hf.closed_iff_image_closed.mp

lemma closed_embedding.closed_iff_preimage_closed {f : α → β} (hf : closed_embedding f)
  {s : set β} (hs : s ⊆ range f) : is_closed s ↔ is_closed (f ⁻¹' s) :=
begin
  convert ←hf.closed_iff_image_closed.symm,
  rwa [image_preimage_eq_inter_range, inter_eq_self_of_subset_left]
end

lemma closed_embedding_of_embedding_closed {f : α → β} (h₁ : embedding f)
  (h₂ : is_closed_map f) : closed_embedding f :=
⟨h₁, by convert h₂ univ is_closed_univ; simp⟩

lemma closed_embedding_of_continuous_injective_closed {f : α → β} (h₁ : continuous f)
  (h₂ : function.injective f) (h₃ : is_closed_map f) : closed_embedding f :=
begin
<<<<<<< HEAD
  refine closed_embedding_of_embedding_closed ⟨h₂, _⟩ h₃,
  apply le_antisymm _ (continuous_iff_induced_le.mp h₁),
=======
  refine ⟨⟨⟨_⟩, h₂⟩, by convert h₃ univ is_closed_univ; simp⟩,
  apply le_antisymm (continuous_iff_le_induced.mp h₁) _,
>>>>>>> b1920f59
  intro s',
  change is_open _ ≤ is_open _,
  rw [←is_closed_compl_iff, ←is_closed_compl_iff],
  generalize : -s' = s,
  rw is_closed_induced_iff,
  refine λ hs, ⟨f '' s, h₃ s hs, _⟩,
  rw preimage_image_eq _ h₂
end

lemma closed_embedding_id : closed_embedding (@id α) :=
⟨embedding_id, by convert is_closed_univ; apply range_id⟩

lemma closed_embedding.comp {f : α → β} {g : β → γ}
  (hg : closed_embedding g) (hf : closed_embedding f) : closed_embedding (g ∘ f) :=
⟨hg.1.comp hf.1, show is_closed (range (g ∘ f)),
 by rw [range_comp, ←hg.closed_iff_image_closed]; exact hf.2⟩

end closed_embedding<|MERGE_RESOLUTION|>--- conflicted
+++ resolved
@@ -476,7 +476,7 @@
 ⟨embedding_open hf.1 hf.2,
  λ h, begin
    convert ←hf.1.continuous _ h,
-   apply preimage_image_eq _ hf.1.1
+   apply preimage_image_eq _ hf.1.inj
  end⟩
 
 lemma open_embedding.is_open_map {f : α → β} (hf : open_embedding f) : is_open_map f :=
@@ -496,8 +496,8 @@
 lemma open_embedding_of_continuous_injective_open {f : α → β} (h₁ : continuous f)
   (h₂ : function.injective f) (h₃ : is_open_map f) : open_embedding f :=
 begin
-  refine open_embedding_of_embedding_open ⟨h₂, _⟩ h₃,
-  apply le_antisymm _ (continuous_iff_induced_le.mp h₁),
+  refine open_embedding_of_embedding_open ⟨⟨_⟩, h₂⟩ h₃,
+  apply le_antisymm (continuous_iff_le_induced.mp h₁) _,
   intro s,
   change is_open _ ≤ is_open _,
   rw is_open_induced_iff,
@@ -510,7 +510,7 @@
 
 lemma open_embedding_compose {f : α → β} {g : β → γ}
   (hg : open_embedding g) (hf : open_embedding f) : open_embedding (g ∘ f) :=
-⟨embedding_compose hg.1 hf.1, show is_open (range (g ∘ f)),
+⟨hg.1.comp hf.1, show is_open (range (g ∘ f)),
  by rw [range_comp, ←hg.open_iff_image_open]; exact hf.2⟩
 
 end open_embedding
@@ -546,13 +546,8 @@
 lemma closed_embedding_of_continuous_injective_closed {f : α → β} (h₁ : continuous f)
   (h₂ : function.injective f) (h₃ : is_closed_map f) : closed_embedding f :=
 begin
-<<<<<<< HEAD
-  refine closed_embedding_of_embedding_closed ⟨h₂, _⟩ h₃,
-  apply le_antisymm _ (continuous_iff_induced_le.mp h₁),
-=======
-  refine ⟨⟨⟨_⟩, h₂⟩, by convert h₃ univ is_closed_univ; simp⟩,
+  refine closed_embedding_of_embedding_closed ⟨⟨_⟩, h₂⟩ h₃,
   apply le_antisymm (continuous_iff_le_induced.mp h₁) _,
->>>>>>> b1920f59
   intro s',
   change is_open _ ≤ is_open _,
   rw [←is_closed_compl_iff, ←is_closed_compl_iff],

/-
Copyright (c) 2017 Johannes Hölzl. All rights reserved.
Released under Apache 2.0 license as described in the file LICENSE.
Authors: Johannes Hölzl, Mario Carneiro, Yury Kudryashov
-/
import topology.continuous_on
import data.finset.order

/-!
# Properties of subsets of topological spaces

## Main definitions

`compact`, `is_clopen`, `is_irreducible`, `is_connected`, `is_totally_disconnected`,
`is_totally_separated`

TODO: write better docs

## On the definition of irreducible and connected sets/spaces

In informal mathematics, irreducible and connected spaces are assumed to be nonempty.
We formalise the predicate without that assumption
as `is_preirreducible` and `is_preconnected` respectively.
In other words, the only difference is whether the empty space
counts as irreducible and/or connected.
There are good reasons to consider the empty space to be “too simple to be simple”
See also https://ncatlab.org/nlab/show/too+simple+to+be+simple,
and in particular
https://ncatlab.org/nlab/show/too+simple+to+be+simple#relationship_to_biased_definitions.
-/

open set filter classical
open_locale classical topological_space filter

universes u v
variables {α : Type u} {β : Type v} [topological_space α] {s t : set α}

/- compact sets -/
section compact

/-- A set `s` is compact if for every filter `f` that contains `s`,
    every set of `f` also meets every neighborhood of some `a ∈ s`. -/
def is_compact (s : set α) := ∀ ⦃f⦄ [ne_bot f], f ≤ 𝓟 s → ∃a∈s, cluster_pt a f

/-- The complement to a compact set belongs to a filter `f` if it belongs to each filter
`𝓝 a ⊓ f`, `a ∈ s`. -/
lemma is_compact.compl_mem_sets (hs : is_compact s) {f : filter α} (hf : ∀ a ∈ s, sᶜ ∈ 𝓝 a ⊓ f) :
  sᶜ ∈ f :=
begin
  contrapose! hf,
  simp only [mem_iff_inf_principal_compl, compl_compl, inf_assoc, ← exists_prop] at hf ⊢,
  exact @hs _ hf inf_le_right
end

/-- The complement to a compact set belongs to a filter `f` if each `a ∈ s` has a neighborhood `t`
within `s` such that `tᶜ` belongs to `f`. -/
lemma is_compact.compl_mem_sets_of_nhds_within (hs : is_compact s) {f : filter α}
  (hf : ∀ a ∈ s, ∃ t ∈ nhds_within a s, tᶜ ∈ f) :
  sᶜ ∈ f :=
begin
  refine hs.compl_mem_sets (λ a ha, _),
  rcases hf a ha with ⟨t, ht, hst⟩,
  replace ht := mem_inf_principal.1 ht,
  refine mem_inf_sets.2 ⟨_, ht, _, hst, _⟩,
  rintros x ⟨h₁, h₂⟩ hs,
  exact h₂ (h₁ hs)
end

<<<<<<< HEAD
/-- If `p : set α → Prop` is a cofilter (i.e., `{s | p sᶜ}` is a filter), and for each point `x`
of a compact set `s` there exists its neighborhood `t` within `s` such that `p t`, then `p s`. -/
=======
/-- If `p : set α → Prop` is stable under restriction and union, and each point `x of a compact set `s` 
  has a neighborhood `t` within `s` such that `p t`, then `p s` holds. -/
>>>>>>> eb45f256
@[elab_as_eliminator]
lemma is_compact.induction_on {s : set α} (hs : is_compact s) {p : set α → Prop} (he : p ∅)
  (hmono : ∀ ⦃s t⦄, s ⊆ t → p t → p s) (hunion : ∀ ⦃s t⦄, p s → p t → p (s ∪ t))
  (hnhds : ∀ x ∈ s, ∃ t ∈ nhds_within x s, p t) :
  p s :=
let f : filter α :=
  { sets := {t | p tᶜ},
    univ_sets := by simpa,
    sets_of_superset := λ t₁ t₂ ht₁ ht, hmono (compl_subset_compl.2 ht) ht₁,
    inter_sets := λ t₁ t₂ ht₁ ht₂, by simp [compl_inter, hunion ht₁ ht₂] } in
have sᶜ ∈ f, from hs.compl_mem_sets_of_nhds_within (by simpa using hnhds),
by simpa

/-- The intersection of a compact set and a closed set is a compact set. -/
lemma is_compact.inter_right (hs : is_compact s) (ht : is_closed t) :
  is_compact (s ∩ t) :=
begin
  introsI f hnf hstf,
  obtain ⟨a, hsa, ha⟩ : ∃ a ∈ s, cluster_pt a f :=
    hs (le_trans hstf (le_principal_iff.2 (inter_subset_left _ _))),
  have : a ∈ t :=
    (ht.mem_of_nhds_within_ne_bot $ ha.mono $
      le_trans hstf (le_principal_iff.2 (inter_subset_right _ _))),
  exact ⟨a, ⟨hsa, this⟩, ha⟩
end

/-- The intersection of a closed set and a compact set is a compact set. -/
lemma is_compact.inter_left (ht : is_compact t) (hs : is_closed s) : is_compact (s ∩ t) :=
inter_comm t s ▸ ht.inter_right hs

/-- The set difference of a compact set and an open set is a compact set. -/
lemma compact_diff (hs : is_compact s) (ht : is_open t) : is_compact (s \ t) :=
hs.inter_right (is_closed_compl_iff.mpr ht)

/-- A closed subset of a compact set is a compact set. -/
lemma compact_of_is_closed_subset (hs : is_compact s) (ht : is_closed t) (h : t ⊆ s) :
  is_compact t :=
inter_eq_self_of_subset_right h ▸ hs.inter_right ht

lemma is_compact.adherence_nhdset {f : filter α}
  (hs : is_compact s) (hf₂ : f ≤ 𝓟 s) (ht₁ : is_open t) (ht₂ : ∀a∈s, cluster_pt a f → a ∈ t) :
  t ∈ f :=
classical.by_cases mem_sets_of_eq_bot $
  assume : f ⊓ 𝓟 tᶜ ≠ ⊥,
  let ⟨a, ha, (hfa : cluster_pt a $ f ⊓ 𝓟 tᶜ)⟩ := @@hs this $ inf_le_left_of_le hf₂ in
  have a ∈ t,
    from ht₂ a ha (hfa.of_inf_left),
  have tᶜ ∩ t ∈ nhds_within a (tᶜ),
    from inter_mem_nhds_within _ (mem_nhds_sets ht₁ this),
  have A : nhds_within a tᶜ = ⊥,
    from empty_in_sets_eq_bot.1 $ compl_inter_self t ▸ this,
  have nhds_within a tᶜ ≠ ⊥,
    from hfa.of_inf_right,
  absurd A this

lemma compact_iff_ultrafilter_le_nhds :
  is_compact s ↔ (∀f, is_ultrafilter f → f ≤ 𝓟 s → ∃a∈s, f ≤ 𝓝 a) :=
⟨assume hs : is_compact s, assume f hf hfs,
  let ⟨a, ha, h⟩ := @hs _ hf.left hfs in
  ⟨a, ha, le_of_ultrafilter hf h⟩,

  assume hs : (∀f, is_ultrafilter f → f ≤ 𝓟 s → ∃a∈s, f ≤ 𝓝 a),
  assume f hf hfs,
  let ⟨a, ha, (h : ultrafilter_of f ≤ 𝓝 a)⟩ :=
    hs (ultrafilter_of f) (ultrafilter_ultrafilter_of' hf) (le_trans ultrafilter_of_le hfs) in
  have cluster_pt a (ultrafilter_of f),
    from cluster_pt.of_le_nhds' h (ultrafilter_ultrafilter_of' hf).left,
  ⟨a, ha, this.mono ultrafilter_of_le⟩⟩

/-- For every open cover of a compact set, there exists a finite subcover. -/
lemma is_compact.elim_finite_subcover {ι : Type v} (hs : is_compact s)
  (U : ι → set α) (hUo : ∀i, is_open (U i)) (hsU : s ⊆ ⋃ i, U i) :
  ∃ t : finset ι, s ⊆ ⋃ i ∈ t, U i :=
is_compact.induction_on hs ⟨∅, empty_subset _⟩ (λ s₁ s₂ hs ⟨t, hs₂⟩, ⟨t, subset.trans hs hs₂⟩)
  (λ s₁ s₂ ⟨t₁, ht₁⟩ ⟨t₂, ht₂⟩,
    ⟨t₁ ∪ t₂, by { rw [finset.bUnion_union], exact union_subset_union ht₁ ht₂ }⟩)
  (λ x hx, let ⟨i, hi⟩ := mem_Union.1 (hsU hx) in
    ⟨U i, mem_nhds_within.2 ⟨U i, hUo i, hi, inter_subset_left _ _⟩, {i}, by simp⟩)

/-- For every family of closed sets whose intersection avoids a compact set,
there exists a finite subfamily whose intersection avoids this compact set. -/
lemma is_compact.elim_finite_subfamily_closed {s : set α} {ι : Type v} (hs : is_compact s)
  (Z : ι → set α) (hZc : ∀i, is_closed (Z i)) (hsZ : s ∩ (⋂ i, Z i) = ∅) :
  ∃ t : finset ι, s ∩ (⋂ i ∈ t, Z i) = ∅ :=
let ⟨t, ht⟩ := hs.elim_finite_subcover (λ i, (Z i)ᶜ) hZc
  (by simpa only [subset_def, not_forall, eq_empty_iff_forall_not_mem, set.mem_Union,
    exists_prop, set.mem_inter_eq, not_and, iff_self, set.mem_Inter, set.mem_compl_eq] using hsZ)
    in
⟨t, by simpa only [subset_def, not_forall, eq_empty_iff_forall_not_mem, set.mem_Union,
    exists_prop, set.mem_inter_eq, not_and, iff_self, set.mem_Inter, set.mem_compl_eq] using ht⟩

/-- Cantor's intersection theorem:
the intersection of a directed family of nonempty compact closed sets is nonempty. -/
lemma is_compact.nonempty_Inter_of_directed_nonempty_compact_closed
  {ι : Type v} [hι : nonempty ι] (Z : ι → set α) (hZd : directed (⊇) Z)
  (hZn : ∀ i, (Z i).nonempty) (hZc : ∀ i, is_compact (Z i)) (hZcl : ∀ i, is_closed (Z i)) :
  (⋂ i, Z i).nonempty :=
begin
  apply hι.elim,
  intro i₀,
  let Z' := λ i, Z i ∩ Z i₀,
  suffices : (⋂ i, Z' i).nonempty,
  { exact nonempty.mono (Inter_subset_Inter $ assume i, inter_subset_left (Z i) (Z i₀)) this },
  rw ← ne_empty_iff_nonempty,
  intro H,
  obtain ⟨t, ht⟩ : ∃ (t : finset ι), ((Z i₀) ∩ ⋂ (i ∈ t), Z' i) = ∅,
    from (hZc i₀).elim_finite_subfamily_closed Z'
      (assume i, is_closed_inter (hZcl i) (hZcl i₀)) (by rw [H, inter_empty]),
  obtain ⟨i₁, hi₁⟩ : ∃ i₁ : ι, Z i₁ ⊆ Z i₀ ∧ ∀ i ∈ t, Z i₁ ⊆ Z' i,
  { rcases directed.finset_le hι hZd t with ⟨i, hi⟩,
    rcases hZd i i₀ with ⟨i₁, hi₁, hi₁₀⟩,
    use [i₁, hi₁₀],
    intros j hj,
    exact subset_inter (subset.trans hi₁ (hi j hj)) hi₁₀ },
  suffices : ((Z i₀) ∩ ⋂ (i ∈ t), Z' i).nonempty,
  { rw ← ne_empty_iff_nonempty at this, contradiction },
  refine nonempty.mono _ (hZn i₁),
  exact subset_inter hi₁.left (subset_bInter hi₁.right)
end

/-- Cantor's intersection theorem for sequences indexed by `ℕ`:
the intersection of a decreasing sequence of nonempty compact closed sets is nonempty. -/
lemma is_compact.nonempty_Inter_of_sequence_nonempty_compact_closed
  (Z : ℕ → set α) (hZd : ∀ i, Z (i+1) ⊆ Z i)
  (hZn : ∀ i, (Z i).nonempty) (hZ0 : is_compact (Z 0)) (hZcl : ∀ i, is_closed (Z i)) :
  (⋂ i, Z i).nonempty :=
have Zmono : _, from @monotone_of_monotone_nat (order_dual _) _ Z hZd,
have hZd : directed (⊇) Z, from directed_of_sup Zmono,
have ∀ i, Z i ⊆ Z 0, from assume i, Zmono $ zero_le i,
have hZc : ∀ i, is_compact (Z i), from assume i, compact_of_is_closed_subset hZ0 (hZcl i) (this i),
is_compact.nonempty_Inter_of_directed_nonempty_compact_closed Z hZd hZn hZc hZcl

/-- For every open cover of a compact set, there exists a finite subcover. -/
lemma is_compact.elim_finite_subcover_image {b : set β} {c : β → set α}
  (hs : is_compact s) (hc₁ : ∀i∈b, is_open (c i)) (hc₂ : s ⊆ ⋃i∈b, c i) :
  ∃b'⊆b, finite b' ∧ s ⊆ ⋃i∈b', c i :=
begin
  rcases hs.elim_finite_subcover (λ i, c i.1 : b → set α) _ _ with ⟨d, hd⟩,
  refine ⟨↑(d.image subtype.val), _, finset.finite_to_set _, _⟩,
  { intros i hi,
    erw finset.mem_image at hi,
    rcases hi with ⟨s, hsd, rfl⟩,
    exact s.property },
  { refine subset.trans hd _,
    rintros x ⟨_, ⟨s, rfl⟩, ⟨_, ⟨hsd, rfl⟩, H⟩⟩,
    refine ⟨c s.val, ⟨s.val, _⟩, H⟩,
    simp [finset.mem_image_of_mem subtype.val hsd] },
  { rintro ⟨i, hi⟩, exact hc₁ i hi },
  { refine subset.trans hc₂ _,
    rintros x ⟨_, ⟨i, rfl⟩, ⟨_, ⟨hib, rfl⟩, H⟩⟩,
    exact ⟨_, ⟨⟨i, hib⟩, rfl⟩, H⟩ },
end

/-- A set `s` is compact if for every family of closed sets whose intersection avoids `s`,
there exists a finite subfamily whose intersection avoids `s`. -/
theorem compact_of_finite_subfamily_closed
  (h : Π {ι : Type u} (Z : ι → (set α)), (∀ i, is_closed (Z i)) →
    s ∩ (⋂ i, Z i) = ∅ → (∃ (t : finset ι), s ∩ (⋂ i ∈ t, Z i) = ∅)) :
  is_compact s :=
assume f hfn hfs, classical.by_contradiction $ assume : ¬ (∃x∈s, cluster_pt x f),
  have hf : ∀x∈s, 𝓝 x ⊓ f = ⊥,
    by simpa only [cluster_pt, not_exists, not_not, ne_bot],
  have ¬ ∃x∈s, ∀t∈f.sets, x ∈ closure t,
    from assume ⟨x, hxs, hx⟩,
    have ∅ ∈ 𝓝 x ⊓ f, by rw [empty_in_sets_eq_bot, hf x hxs],
    let ⟨t₁, ht₁, t₂, ht₂, ht⟩ := by rw [mem_inf_sets] at this; exact this in
    have ∅ ∈ 𝓝 x ⊓ 𝓟 t₂,
      from (𝓝 x ⊓ 𝓟 t₂).sets_of_superset (inter_mem_inf_sets ht₁ (subset.refl t₂)) ht,
    have 𝓝 x ⊓ 𝓟 t₂ = ⊥,
      by rwa [empty_in_sets_eq_bot] at this,
    by simp only [closure_eq_cluster_pts] at hx; exact hx t₂ ht₂ this,
  let ⟨t, ht⟩ := h (λ i : f.sets, closure i.1) (λ i, is_closed_closure)
    (by simpa [eq_empty_iff_forall_not_mem, not_exists]) in
  have (⋂i∈t, subtype.val i) ∈ f,
    from Inter_mem_sets t.finite_to_set $ assume i hi, i.2,
  have s ∩ (⋂i∈t, subtype.val i) ∈ f,
    from inter_mem_sets (le_principal_iff.1 hfs) this,
  have ∅ ∈ f,
    from mem_sets_of_superset this $ assume x ⟨hxs, hx⟩,
    let ⟨i, hit, hxi⟩ := (show ∃i ∈ t, x ∉ closure (subtype.val i),
      by { rw [eq_empty_iff_forall_not_mem] at ht, simpa [hxs, not_forall] using ht x }) in
    have x ∈ closure i.val, from subset_closure (mem_bInter_iff.mp hx i hit),
    show false, from hxi this,
  hfn $ by rwa [empty_in_sets_eq_bot] at this

/-- A set `s` is compact if for every open cover of `s`, there exists a finite subcover. -/
lemma compact_of_finite_subcover
  (h : Π {ι : Type u} (U : ι → (set α)), (∀ i, is_open (U i)) →
    s ⊆ (⋃ i, U i) → (∃ (t : finset ι), s ⊆ (⋃ i ∈ t, U i))) :
  is_compact s :=
compact_of_finite_subfamily_closed $
  assume ι Z hZc hsZ,
  let ⟨t, ht⟩ := h (λ i, (Z i)ᶜ) (assume i, is_open_compl_iff.mpr $ hZc i)
    (by simpa only [subset_def, not_forall, eq_empty_iff_forall_not_mem, set.mem_Union,
      exists_prop, set.mem_inter_eq, not_and, iff_self, set.mem_Inter, set.mem_compl_eq] using hsZ)
      in
  ⟨t, by simpa only [subset_def, not_forall, eq_empty_iff_forall_not_mem, set.mem_Union,
      exists_prop, set.mem_inter_eq, not_and, iff_self, set.mem_Inter, set.mem_compl_eq] using ht⟩

/-- A set `s` is compact if and only if
for every open cover of `s`, there exists a finite subcover. -/
lemma compact_iff_finite_subcover :
  is_compact s ↔ (Π {ι : Type u} (U : ι → (set α)), (∀ i, is_open (U i)) →
    s ⊆ (⋃ i, U i) → (∃ (t : finset ι), s ⊆ (⋃ i ∈ t, U i))) :=
⟨assume hs ι, hs.elim_finite_subcover, compact_of_finite_subcover⟩

/-- A set `s` is compact if and only if
for every family of closed sets whose intersection avoids `s`,
there exists a finite subfamily whose intersection avoids `s`. -/
theorem compact_iff_finite_subfamily_closed :
  is_compact s ↔ (Π {ι : Type u} (Z : ι → (set α)), (∀ i, is_closed (Z i)) →
    s ∩ (⋂ i, Z i) = ∅ → (∃ (t : finset ι), s ∩ (⋂ i ∈ t, Z i) = ∅)) :=
⟨assume hs ι, hs.elim_finite_subfamily_closed, compact_of_finite_subfamily_closed⟩

@[simp]
lemma compact_empty : is_compact (∅ : set α) :=
assume f hnf hsf, not.elim hnf $
empty_in_sets_eq_bot.1 $ le_principal_iff.1 hsf

@[simp]
lemma compact_singleton {a : α} : is_compact ({a} : set α) :=
compact_of_finite_subcover $ assume ι U hUo hsU,
  let ⟨i, hai⟩ := (show ∃i : ι, a ∈ U i, from mem_Union.1 $ singleton_subset_iff.1 hsU) in
  ⟨{i}, singleton_subset_iff.2 (by simpa only [finset.bUnion_singleton])⟩

lemma set.finite.compact_bUnion {s : set β} {f : β → set α} (hs : finite s)
  (hf : ∀i ∈ s, is_compact (f i)) :
  is_compact (⋃i ∈ s, f i) :=
compact_of_finite_subcover $ assume ι U hUo hsU,
  have ∀i : subtype s, ∃t : finset ι, f i ⊆ (⋃ j ∈ t, U j), from
    assume ⟨i, hi⟩, (hf i hi).elim_finite_subcover _ hUo
      (calc f i ⊆ ⋃i ∈ s, f i : subset_bUnion_of_mem hi
            ... ⊆ ⋃j, U j     : hsU),
  let ⟨finite_subcovers, h⟩ := axiom_of_choice this in
  by haveI : fintype (subtype s) := hs.fintype; exact
  let t := finset.bind finset.univ finite_subcovers in
  have (⋃i ∈ s, f i) ⊆ (⋃ i ∈ t, U i), from bUnion_subset $
    assume i hi, calc
    f i ⊆ (⋃ j ∈ finite_subcovers ⟨i, hi⟩, U j) : (h ⟨i, hi⟩)
    ... ⊆ (⋃ j ∈ t, U j) : bUnion_subset_bUnion_left $
      assume j hj, finset.mem_bind.mpr ⟨_, finset.mem_univ _, hj⟩,
  ⟨t, this⟩

lemma compact_Union {f : β → set α} [fintype β]
  (h : ∀i, is_compact (f i)) : is_compact (⋃i, f i) :=
by rw ← bUnion_univ; exact finite_univ.compact_bUnion (λ i _, h i)

lemma set.finite.is_compact (hs : finite s) : is_compact s :=
bUnion_of_singleton s ▸ hs.compact_bUnion (λ _ _, compact_singleton)

lemma is_compact.union (hs : is_compact s) (ht : is_compact t) : is_compact (s ∪ t) :=
by rw union_eq_Union; exact compact_Union (λ b, by cases b; assumption)

section tube_lemma

variables [topological_space β]

/-- `nhds_contain_boxes s t` means that any open neighborhood of `s × t` in `α × β` includes
a product of an open neighborhood of `s` by an open neighborhood of `t`. -/
def nhds_contain_boxes (s : set α) (t : set β) : Prop :=
∀ (n : set (α × β)) (hn : is_open n) (hp : set.prod s t ⊆ n),
∃ (u : set α) (v : set β), is_open u ∧ is_open v ∧ s ⊆ u ∧ t ⊆ v ∧ set.prod u v ⊆ n

lemma nhds_contain_boxes.symm {s : set α} {t : set β} :
  nhds_contain_boxes s t → nhds_contain_boxes t s :=
assume H n hn hp,
  let ⟨u, v, uo, vo, su, tv, p⟩ :=
    H (prod.swap ⁻¹' n)
      (continuous_swap n hn)
      (by rwa [←image_subset_iff, prod.swap, image_swap_prod]) in
  ⟨v, u, vo, uo, tv, su,
    by rwa [←image_subset_iff, prod.swap, image_swap_prod] at p⟩

lemma nhds_contain_boxes.comm {s : set α} {t : set β} :
  nhds_contain_boxes s t ↔ nhds_contain_boxes t s :=
iff.intro nhds_contain_boxes.symm nhds_contain_boxes.symm

lemma nhds_contain_boxes_of_singleton {x : α} {y : β} :
  nhds_contain_boxes ({x} : set α) ({y} : set β) :=
assume n hn hp,
  let ⟨u, v, uo, vo, xu, yv, hp'⟩ :=
    is_open_prod_iff.mp hn x y (hp $ by simp) in
  ⟨u, v, uo, vo, by simpa, by simpa, hp'⟩

lemma nhds_contain_boxes_of_compact {s : set α} (hs : is_compact s) (t : set β)
  (H : ∀ x ∈ s, nhds_contain_boxes ({x} : set α) t) : nhds_contain_boxes s t :=
assume n hn hp,
have ∀x : subtype s, ∃uv : set α × set β,
     is_open uv.1 ∧ is_open uv.2 ∧ {↑x} ⊆ uv.1 ∧ t ⊆ uv.2 ∧ set.prod uv.1 uv.2 ⊆ n,
  from assume ⟨x, hx⟩,
    have set.prod {x} t ⊆ n, from
      subset.trans (prod_mono (by simpa) (subset.refl _)) hp,
    let ⟨ux,vx,H1⟩ := H x hx n hn this in ⟨⟨ux,vx⟩,H1⟩,
let ⟨uvs, h⟩ := classical.axiom_of_choice this in
have us_cover : s ⊆ ⋃i, (uvs i).1, from
  assume x hx, set.subset_Union _ ⟨x,hx⟩ (by simpa using (h ⟨x,hx⟩).2.2.1),
let ⟨s0, s0_cover⟩ :=
  hs.elim_finite_subcover _ (λi, (h i).1) us_cover in
let u := ⋃(i ∈ s0), (uvs i).1 in
let v := ⋂(i ∈ s0), (uvs i).2 in
have is_open u, from is_open_bUnion (λi _, (h i).1),
have is_open v, from is_open_bInter s0.finite_to_set (λi _, (h i).2.1),
have t ⊆ v, from subset_bInter (λi _, (h i).2.2.2.1),
have set.prod u v ⊆ n, from assume ⟨x',y'⟩ ⟨hx',hy'⟩,
  have ∃i ∈ s0, x' ∈ (uvs i).1, by simpa using hx',
  let ⟨i,is0,hi⟩ := this in
  (h i).2.2.2.2 ⟨hi, (bInter_subset_of_mem is0 : v ⊆ (uvs i).2) hy'⟩,
⟨u, v, ‹is_open u›, ‹is_open v›, s0_cover, ‹t ⊆ v›, ‹set.prod u v ⊆ n›⟩

lemma generalized_tube_lemma {s : set α} (hs : is_compact s) {t : set β} (ht : is_compact t)
  {n : set (α × β)} (hn : is_open n) (hp : set.prod s t ⊆ n) :
  ∃ (u : set α) (v : set β), is_open u ∧ is_open v ∧ s ⊆ u ∧ t ⊆ v ∧ set.prod u v ⊆ n :=
have _, from
  nhds_contain_boxes_of_compact hs t $ assume x _, nhds_contain_boxes.symm $
    nhds_contain_boxes_of_compact ht {x} $ assume y _, nhds_contain_boxes_of_singleton,
this n hn hp

end tube_lemma

/-- Type class for compact spaces. Separation is sometimes included in the definition, especially
in the French literature, but we do not include it here. -/
class compact_space (α : Type*) [topological_space α] : Prop :=
(compact_univ : is_compact (univ : set α))

lemma compact_univ [h : compact_space α] : is_compact (univ : set α) := h.compact_univ

lemma cluster_point_of_compact [compact_space α] (f : filter α) [ne_bot f] :
  ∃ x, cluster_pt x f :=
by simpa using compact_univ (show f ≤ 𝓟 univ, by simp)

theorem compact_space_of_finite_subfamily_closed {α : Type u} [topological_space α]
  (h : Π {ι : Type u} (Z : ι → (set α)), (∀ i, is_closed (Z i)) →
    (⋂ i, Z i) = ∅ → (∃ (t : finset ι), (⋂ i ∈ t, Z i) = ∅)) :
  compact_space α :=
{ compact_univ :=
  begin
    apply compact_of_finite_subfamily_closed,
    intros ι Z, specialize h Z,
    simpa using h
  end }

lemma is_closed.compact [compact_space α] {s : set α} (h : is_closed s) :
  is_compact s :=
compact_of_is_closed_subset compact_univ h (subset_univ _)

variables [topological_space β]

lemma is_compact.image_of_continuous_on {f : α → β} (hs : is_compact s) (hf : continuous_on f s) :
  is_compact (f '' s) :=
begin
  intros l lne ls,
  have : ne_bot (l.comap f ⊓ 𝓟 s) :=
    comap_inf_principal_ne_bot_of_image_mem lne (le_principal_iff.1 ls),
  obtain ⟨a, has, ha⟩ : ∃ a ∈ s, cluster_pt a (l.comap f ⊓ 𝓟 s) := @@hs this inf_le_right,
  use [f a, mem_image_of_mem f has],
  have : tendsto f (𝓝 a ⊓ (comap f l ⊓ 𝓟 s)) (𝓝 (f a) ⊓ l),
  { convert (hf a has).inf (@tendsto_comap _ _ f l) using 1,
    rw nhds_within,
    ac_refl },
  exact @@tendsto.ne_bot _ this ha,
end

lemma is_compact.image {f : α → β} (hs : is_compact s) (hf : continuous f) :
  is_compact (f '' s) :=
hs.image_of_continuous_on hf.continuous_on

lemma compact_range [compact_space α] {f : α → β} (hf : continuous f) :
  is_compact (range f) :=
by rw ← image_univ; exact compact_univ.image hf

/-- If X is is_compact then pr₂ : X × Y → Y is a closed map -/
theorem is_closed_proj_of_compact
  {X : Type*} [topological_space X] [compact_space X]
  {Y : Type*} [topological_space Y]  :
  is_closed_map (prod.snd : X × Y → Y) :=
begin
  set πX := (prod.fst : X × Y → X),
  set πY := (prod.snd : X × Y → Y),
  assume C (hC : is_closed C),
  rw is_closed_iff_cluster_pt at hC ⊢,
  assume y (y_closure : cluster_pt y $ 𝓟 (πY '' C)),
  have : ne_bot (map πX (comap πY (𝓝 y) ⊓ 𝓟 C)),
  { suffices : ne_bot (map πY (comap πY (𝓝 y) ⊓ 𝓟 C)),
      by simpa only [map_ne_bot_iff],
    calc map πY (comap πY (𝓝 y) ⊓ 𝓟 C) =
       𝓝 y ⊓ map πY (𝓟 C) : filter.push_pull' _ _ _
      ... = 𝓝 y ⊓ 𝓟 (πY '' C) : by rw map_principal
      ... ≠ ⊥ : y_closure },
  resetI,
  obtain ⟨x, hx⟩ : ∃ x, cluster_pt x (map πX (comap πY (𝓝 y) ⊓ 𝓟 C)),
    from cluster_point_of_compact _,
  refine ⟨⟨x, y⟩, _, by simp [πY]⟩,
  apply hC,
  rw [cluster_pt, ← filter.map_ne_bot_iff πX],
  calc map πX (𝓝 (x, y) ⊓ 𝓟 C)
      = map πX (comap πX (𝓝 x) ⊓ comap πY (𝓝 y) ⊓ 𝓟 C) : by rw [nhds_prod_eq, filter.prod]
  ... = map πX (comap πY (𝓝 y) ⊓ 𝓟 C ⊓ comap πX (𝓝 x)) : by ac_refl
  ... = map πX (comap πY (𝓝 y) ⊓ 𝓟 C) ⊓ 𝓝 x            : by rw filter.push_pull
  ... = 𝓝 x ⊓ map πX (comap πY (𝓝 y) ⊓ 𝓟 C)            : by rw inf_comm
  ... ≠ ⊥ : hx,
end

lemma embedding.compact_iff_compact_image {f : α → β} (hf : embedding f) :
  is_compact s ↔ is_compact (f '' s) :=
iff.intro (assume h, h.image hf.continuous) $ assume h, begin
  rw compact_iff_ultrafilter_le_nhds at ⊢ h,
  intros u hu us',
  let u' : filter β := map f u,
  have : u' ≤ 𝓟 (f '' s), begin
    rw [map_le_iff_le_comap, comap_principal], convert us',
    exact preimage_image_eq _ hf.inj
  end,
  rcases h u' (ultrafilter_map hu) this with ⟨_, ⟨a, ha, ⟨⟩⟩, _⟩,
  refine ⟨a, ha, _⟩,
  rwa [hf.induced, nhds_induced, ←map_le_iff_le_comap]
end

lemma compact_iff_compact_in_subtype {p : α → Prop} {s : set {a // p a}} :
  is_compact s ↔ is_compact ((coe : _ → α) '' s) :=
embedding_subtype_coe.compact_iff_compact_image

lemma compact_iff_compact_univ {s : set α} : is_compact s ↔ is_compact (univ : set s) :=
by rw [compact_iff_compact_in_subtype, image_univ, subtype.range_coe]; refl

lemma compact_iff_compact_space {s : set α} : is_compact s ↔ compact_space s :=
compact_iff_compact_univ.trans ⟨λ h, ⟨h⟩, @compact_space.compact_univ _ _⟩

lemma is_compact.prod {s : set α} {t : set β} (hs : is_compact s) (ht : is_compact t) :
  is_compact (set.prod s t) :=
begin
  rw compact_iff_ultrafilter_le_nhds at hs ht ⊢,
  intros f hf hfs,
  rw le_principal_iff at hfs,
  rcases hs (map prod.fst f) (ultrafilter_map hf)
    (le_principal_iff.2 (mem_map_sets_iff.2
      ⟨_, hfs, image_subset_iff.2 (λ s h, h.1)⟩)) with ⟨a, sa, ha⟩,
  rcases ht (map prod.snd f) (ultrafilter_map hf)
    (le_principal_iff.2 (mem_map_sets_iff.2
      ⟨_, hfs, image_subset_iff.2 (λ s h, h.2)⟩)) with ⟨b, tb, hb⟩,
  rw map_le_iff_le_comap at ha hb,
  refine ⟨⟨a, b⟩, ⟨sa, tb⟩, _⟩,
  rw nhds_prod_eq, exact le_inf ha hb
end

/-- Finite topological spaces are compact. -/
@[priority 100] instance fintype.compact_space [fintype α] : compact_space α :=
{ compact_univ := set.finite_univ.is_compact }

/-- The product of two compact spaces is compact. -/
instance [compact_space α] [compact_space β] : compact_space (α × β) :=
⟨by { rw ← univ_prod_univ, exact compact_univ.prod compact_univ }⟩

/-- The disjoint union of two compact spaces is compact. -/
instance [compact_space α] [compact_space β] : compact_space (α ⊕ β) :=
⟨begin
  rw ← range_inl_union_range_inr,
  exact (compact_range continuous_inl).union (compact_range continuous_inr)
end⟩

section tychonoff
variables {ι : Type*} {π : ι → Type*} [∀i, topological_space (π i)]

/-- Tychonoff's theorem -/
lemma compact_pi_infinite {s : Πi:ι, set (π i)} :
  (∀i, is_compact (s i)) → is_compact {x : Πi:ι, π i | ∀i, x i ∈ s i} :=
begin
  simp [compact_iff_ultrafilter_le_nhds, nhds_pi],
  exact assume h f hf hfs,
    let p : Πi:ι, filter (π i) := λi, map (λx:Πi:ι, π i, x i) f in
    have ∀i:ι, ∃a, a∈s i ∧ p i ≤ 𝓝 a,
      from assume i, h i (p i) (ultrafilter_map hf) $
      show (λx:Πi:ι, π i, x i) ⁻¹' s i ∈ f.sets,
        from mem_sets_of_superset hfs $ assume x (hx : ∀i, x i ∈ s i), hx i,
    let ⟨a, ha⟩ := classical.axiom_of_choice this in
    ⟨a, assume i, (ha i).left, assume i, map_le_iff_le_comap.mp $ (ha i).right⟩
end

/-- A version of Tychonoff's theorem that uses `set.pi`. -/
lemma compact_univ_pi {s : Πi:ι, set (π i)} (h : ∀i, is_compact (s i)) :
  is_compact (set.pi set.univ s) :=
by { convert compact_pi_infinite h, simp only [pi, forall_prop_of_true, mem_univ] }

instance pi.compact [∀i:ι, compact_space (π i)] : compact_space (Πi, π i) :=
⟨begin
  have A : is_compact {x : Πi:ι, π i | ∀i, x i ∈ (univ : set (π i))} :=
    compact_pi_infinite (λi, compact_univ),
  have : {x : Πi:ι, π i | ∀i, x i ∈ (univ : set (π i))} = univ := by ext; simp,
  rwa this at A,
end⟩

end tychonoff

instance quot.compact_space {r : α → α → Prop} [compact_space α] :
  compact_space (quot r) :=
⟨by { rw ← range_quot_mk, exact compact_range continuous_quot_mk }⟩

instance quotient.compact_space {s : setoid α} [compact_space α] :
  compact_space (quotient s) :=
quot.compact_space

/-- There are various definitions of "locally compact space" in the literature, which agree for
Hausdorff spaces but not in general. This one is the precise condition on X needed for the
evaluation `map C(X, Y) × X → Y` to be continuous for all `Y` when `C(X, Y)` is given the
compact-open topology. -/
class locally_compact_space (α : Type*) [topological_space α] : Prop :=
(local_compact_nhds : ∀ (x : α) (n ∈ 𝓝 x), ∃ s ∈ 𝓝 x, s ⊆ n ∧ is_compact s)

/-- A reformulation of the definition of locally compact space: In a locally compact space,
  every open set containing `x` has a compact subset containing `x` in its interior. -/
lemma exists_compact_subset [locally_compact_space α] {x : α} {U : set α}
  (hU : is_open U) (hx : x ∈ U) : ∃ (K : set α), is_compact K ∧ x ∈ interior K ∧ K ⊆ U :=
begin
  rcases locally_compact_space.local_compact_nhds x U _ with ⟨K, h1K, h2K, h3K⟩,
  { refine ⟨K, h3K, _, h2K⟩, rwa [ mem_interior_iff_mem_nhds] },
  rwa [← mem_interior_iff_mem_nhds, hU.interior_eq]
end

end compact

section clopen

/-- A set is clopen if it is both open and closed. -/
def is_clopen (s : set α) : Prop :=
is_open s ∧ is_closed s

theorem is_clopen_union {s t : set α} (hs : is_clopen s) (ht : is_clopen t) : is_clopen (s ∪ t) :=
⟨is_open_union hs.1 ht.1, is_closed_union hs.2 ht.2⟩

theorem is_clopen_inter {s t : set α} (hs : is_clopen s) (ht : is_clopen t) : is_clopen (s ∩ t) :=
⟨is_open_inter hs.1 ht.1, is_closed_inter hs.2 ht.2⟩

@[simp] theorem is_clopen_empty : is_clopen (∅ : set α) :=
⟨is_open_empty, is_closed_empty⟩

@[simp] theorem is_clopen_univ : is_clopen (univ : set α) :=
⟨is_open_univ, is_closed_univ⟩

theorem is_clopen_compl {s : set α} (hs : is_clopen s) : is_clopen sᶜ :=
⟨hs.2, is_closed_compl_iff.2 hs.1⟩

@[simp] theorem is_clopen_compl_iff {s : set α} : is_clopen sᶜ ↔ is_clopen s :=
⟨λ h, compl_compl s ▸ is_clopen_compl h, is_clopen_compl⟩

theorem is_clopen_diff {s t : set α} (hs : is_clopen s) (ht : is_clopen t) : is_clopen (s \ t) :=
is_clopen_inter hs (is_clopen_compl ht)

end clopen

section preirreducible

/-- A preirreducible set `s` is one where there is no non-trivial pair of disjoint opens on `s`. -/
def is_preirreducible (s : set α) : Prop :=
∀ (u v : set α), is_open u → is_open v →
  (s ∩ u).nonempty → (s ∩ v).nonempty → (s ∩ (u ∩ v)).nonempty

/-- An irreducible set `s` is one that is nonempty and
where there is no non-trivial pair of disjoint opens on `s`. -/
def is_irreducible (s : set α) : Prop :=
s.nonempty ∧ is_preirreducible s

lemma is_irreducible.nonempty {s : set α} (h : is_irreducible s) :
  s.nonempty := h.1

lemma is_irreducible.is_preirreducible {s : set α} (h : is_irreducible s) :
  is_preirreducible s := h.2

theorem is_preirreducible_empty : is_preirreducible (∅ : set α) :=
λ _ _ _ _ _ ⟨x, h1, h2⟩, h1.elim

theorem is_irreducible_singleton {x} : is_irreducible ({x} : set α) :=
⟨singleton_nonempty x,
 λ u v _ _ ⟨y, h1, h2⟩ ⟨z, h3, h4⟩, by rw mem_singleton_iff at h1 h3;
 substs y z; exact ⟨x, rfl, h2, h4⟩⟩

theorem is_preirreducible.closure {s : set α} (H : is_preirreducible s) :
  is_preirreducible (closure s) :=
λ u v hu hv ⟨y, hycs, hyu⟩ ⟨z, hzcs, hzv⟩,
let ⟨p, hpu, hps⟩ := mem_closure_iff.1 hycs u hu hyu in
let ⟨q, hqv, hqs⟩ := mem_closure_iff.1 hzcs v hv hzv in
let ⟨r, hrs, hruv⟩ := H u v hu hv ⟨p, hps, hpu⟩ ⟨q, hqs, hqv⟩ in
⟨r, subset_closure hrs, hruv⟩

lemma is_irreducible.closure {s : set α} (h : is_irreducible s) :
  is_irreducible (closure s) :=
⟨h.nonempty.closure, h.is_preirreducible.closure⟩

theorem exists_preirreducible (s : set α) (H : is_preirreducible s) :
  ∃ t : set α, is_preirreducible t ∧ s ⊆ t ∧ ∀ u, is_preirreducible u → t ⊆ u → u = t :=
let ⟨m, hm, hsm, hmm⟩ := zorn.zorn_subset₀ {t : set α | is_preirreducible t}
  (λ c hc hcc hcn, let ⟨t, htc⟩ := hcn in
    ⟨⋃₀ c, λ u v hu hv ⟨y, hy, hyu⟩ ⟨z, hz, hzv⟩,
      let ⟨p, hpc, hyp⟩ := mem_sUnion.1 hy,
          ⟨q, hqc, hzq⟩ := mem_sUnion.1 hz in
      or.cases_on (zorn.chain.total hcc hpc hqc)
        (assume hpq : p ⊆ q, let ⟨x, hxp, hxuv⟩ := hc hqc u v hu hv
            ⟨y, hpq hyp, hyu⟩ ⟨z, hzq, hzv⟩ in
          ⟨x, mem_sUnion_of_mem hxp hqc, hxuv⟩)
        (assume hqp : q ⊆ p, let ⟨x, hxp, hxuv⟩ := hc hpc u v hu hv
            ⟨y, hyp, hyu⟩ ⟨z, hqp hzq, hzv⟩ in
          ⟨x, mem_sUnion_of_mem hxp hpc, hxuv⟩),
    λ x hxc, set.subset_sUnion_of_mem hxc⟩) s H in
⟨m, hm, hsm, λ u hu hmu, hmm _ hu hmu⟩

/-- A maximal irreducible set that contains a given point. -/
def irreducible_component (x : α) : set α :=
classical.some (exists_preirreducible {x} is_irreducible_singleton.is_preirreducible)

lemma irreducible_component_property (x : α) :
  is_preirreducible (irreducible_component x) ∧ {x} ⊆ (irreducible_component x) ∧
  ∀ u, is_preirreducible u → (irreducible_component x) ⊆ u → u = (irreducible_component x) :=
classical.some_spec (exists_preirreducible {x} is_irreducible_singleton.is_preirreducible)

theorem mem_irreducible_component {x : α} : x ∈ irreducible_component x :=
singleton_subset_iff.1 (irreducible_component_property x).2.1

theorem is_irreducible_irreducible_component {x : α} : is_irreducible (irreducible_component x) :=
⟨⟨x, mem_irreducible_component⟩, (irreducible_component_property x).1⟩

theorem eq_irreducible_component {x : α} :
  ∀ {s : set α}, is_preirreducible s → irreducible_component x ⊆ s → s = irreducible_component x :=
(irreducible_component_property x).2.2

theorem is_closed_irreducible_component {x : α} :
  is_closed (irreducible_component x) :=
closure_eq_iff_is_closed.1 $ eq_irreducible_component
  is_irreducible_irreducible_component.is_preirreducible.closure
  subset_closure

/-- A preirreducible space is one where there is no non-trivial pair of disjoint opens. -/
class preirreducible_space (α : Type u) [topological_space α] : Prop :=
(is_preirreducible_univ [] : is_preirreducible (univ : set α))

section prio
set_option default_priority 100 -- see Note [default priority]
/-- An irreducible space is one that is nonempty
and where there is no non-trivial pair of disjoint opens. -/
class irreducible_space (α : Type u) [topological_space α] extends preirreducible_space α : Prop :=
(to_nonempty [] : nonempty α)
end prio

attribute [instance, priority 50] irreducible_space.to_nonempty -- see Note [lower instance priority]

theorem nonempty_preirreducible_inter [preirreducible_space α] {s t : set α} :
  is_open s → is_open t → s.nonempty → t.nonempty → (s ∩ t).nonempty :=
by simpa only [univ_inter, univ_subset_iff] using
  @preirreducible_space.is_preirreducible_univ α _ _ s t

theorem is_preirreducible.image [topological_space β] {s : set α} (H : is_preirreducible s)
  (f : α → β) (hf : continuous_on f s) : is_preirreducible (f '' s) :=
begin
  rintros u v hu hv ⟨_, ⟨⟨x, hx, rfl⟩, hxu⟩⟩ ⟨_, ⟨⟨y, hy, rfl⟩, hyv⟩⟩,
  rw ← set.mem_preimage at hxu hyv,
  rcases continuous_on_iff'.1 hf u hu with ⟨u', hu', u'_eq⟩,
  rcases continuous_on_iff'.1 hf v hv with ⟨v', hv', v'_eq⟩,
  have := H u' v' hu' hv',
  rw [set.inter_comm s u', ← u'_eq] at this,
  rw [set.inter_comm s v', ← v'_eq] at this,
  rcases this ⟨x, hxu, hx⟩ ⟨y, hyv, hy⟩ with ⟨z, hzs, hzu', hzv'⟩,
  refine ⟨f z, mem_image_of_mem f hzs, _, _⟩,
  all_goals
  { rw ← set.mem_preimage,
    apply set.mem_of_mem_inter_left,
    show z ∈ _ ∩ s,
    simp [*] }
end

theorem is_irreducible.image [topological_space β] {s : set α} (H : is_irreducible s)
  (f : α → β) (hf : continuous_on f s) : is_irreducible (f '' s) :=
⟨nonempty_image_iff.mpr H.nonempty, H.is_preirreducible.image f hf⟩

lemma subtype.preirreducible_space {s : set α} (h : is_preirreducible s) :
  preirreducible_space s :=
{ is_preirreducible_univ :=
  begin
    intros u v hu hv hsu hsv,
    rw is_open_induced_iff at hu hv,
    rcases hu with ⟨u, hu, rfl⟩,
    rcases hv with ⟨v, hv, rfl⟩,
    rcases hsu with ⟨⟨x, hxs⟩, hxs', hxu⟩,
    rcases hsv with ⟨⟨y, hys⟩, hys', hyv⟩,
    rcases h u v hu hv ⟨x, hxs, hxu⟩ ⟨y, hys, hyv⟩ with ⟨z, hzs, ⟨hzu, hzv⟩⟩,
    exact ⟨⟨z, hzs⟩, ⟨set.mem_univ _, ⟨hzu, hzv⟩⟩⟩
  end }

lemma subtype.irreducible_space {s : set α} (h : is_irreducible s) :
  irreducible_space s :=
{ is_preirreducible_univ :=
  (subtype.preirreducible_space h.is_preirreducible).is_preirreducible_univ,
  to_nonempty := h.nonempty.to_subtype }

/-- A set `s` is irreducible if and only if
for every finite collection of open sets all of whose members intersect `s`,
`s` also intersects the intersection of the entire collection
(i.e., there is an element of `s` contained in every member of the collection). -/
lemma is_irreducible_iff_sInter {s : set α} :
  is_irreducible s ↔
  ∀ (U : finset (set α)) (hU : ∀ u ∈ U, is_open u) (H : ∀ u ∈ U, (s ∩ u).nonempty),
  (s ∩ ⋂₀ ↑U).nonempty :=
begin
  split; intro h,
  { intro U, apply finset.induction_on U,
    { intros, simpa using h.nonempty },
    { intros u U hu IH hU H,
      rw [finset.coe_insert, sInter_insert],
      apply h.2,
      { solve_by_elim [finset.mem_insert_self] },
      { apply is_open_sInter (finset.finite_to_set U),
        intros, solve_by_elim [finset.mem_insert_of_mem] },
      { solve_by_elim [finset.mem_insert_self] },
      { apply IH,
        all_goals { intros, solve_by_elim [finset.mem_insert_of_mem] } } } },
  { split,
    { simpa using h ∅ _ _; intro u; simp },
    intros u v hu hv hu' hv',
    simpa using h {u,v} _ _,
    all_goals
    { intro t,
      rw [finset.mem_insert, finset.mem_singleton],
      rintro (rfl|rfl); assumption } }
end

/-- A set is preirreducible if and only if
for every cover by two closed sets, it is contained in one of the two covering sets. -/
lemma is_preirreducible_iff_closed_union_closed {s : set α} :
  is_preirreducible s ↔
  ∀ (z₁ z₂ : set α), is_closed z₁ → is_closed z₂ → s ⊆ z₁ ∪ z₂ → s ⊆ z₁ ∨ s ⊆ z₂ :=
begin
  split,
  all_goals
  { intros h t₁ t₂ ht₁ ht₂,
    specialize h t₁ᶜ t₂ᶜ,
    simp only [is_open_compl_iff, is_closed_compl_iff] at h,
    specialize h ht₁ ht₂ },
  { contrapose!, simp only [not_subset],
    rintro ⟨⟨x, hx, hx'⟩, ⟨y, hy, hy'⟩⟩,
    rcases h ⟨x, hx, hx'⟩ ⟨y, hy, hy'⟩ with ⟨z, hz, hz'⟩,
    rw ← compl_union at hz',
    exact ⟨z, hz, hz'⟩ },
  { rintro ⟨x, hx, hx'⟩ ⟨y, hy, hy'⟩,
    rw ← compl_inter at h,
    delta set.nonempty,
    rw imp_iff_not_or at h,
    contrapose! h,
    split,
    { intros z hz hz', exact h z ⟨hz, hz'⟩ },
    { split; intro H; refine H _ ‹_›; assumption } }
end

/-- A set is irreducible if and only if
for every cover by a finite collection of closed sets,
it is contained in one of the members of the collection. -/
lemma is_irreducible_iff_sUnion_closed {s : set α} :
  is_irreducible s ↔
  ∀ (Z : finset (set α)) (hZ : ∀ z ∈ Z, is_closed z) (H : s ⊆ ⋃₀ ↑Z),
  ∃ z ∈ Z, s ⊆ z :=
begin
  rw [is_irreducible, is_preirreducible_iff_closed_union_closed],
  split; intro h,
  { intro Z, apply finset.induction_on Z,
    { intros, rw [finset.coe_empty, sUnion_empty] at H,
      rcases h.1 with ⟨x, hx⟩,
      exfalso, tauto },
    { intros z Z hz IH hZ H,
      cases h.2 z (⋃₀ ↑Z) _ _ _
        with h' h',
      { exact ⟨z, finset.mem_insert_self _ _, h'⟩ },
      { rcases IH _ h' with ⟨z', hz', hsz'⟩,
        { exact ⟨z', finset.mem_insert_of_mem hz', hsz'⟩ },
        { intros, solve_by_elim [finset.mem_insert_of_mem] } },
      { solve_by_elim [finset.mem_insert_self] },
      { rw sUnion_eq_bUnion,
        apply is_closed_bUnion (finset.finite_to_set Z),
        { intros, solve_by_elim [finset.mem_insert_of_mem] } },
      { simpa using H } } },
  { split,
    { by_contradiction hs,
      simpa using h ∅ _ _,
      { intro z, simp },
      { simpa [set.nonempty] using hs } },
    intros z₁ z₂ hz₁ hz₂ H,
    have := h {z₁, z₂} _ _,
    simp only [exists_prop, finset.mem_insert, finset.mem_singleton] at this,
    { rcases this with ⟨z, rfl|rfl, hz⟩; tauto },
    { intro t,
      rw [finset.mem_insert, finset.mem_singleton],
      rintro (rfl|rfl); assumption },
    { simpa using H } }
end

end preirreducible

section preconnected

/-- A preconnected set is one where there is no non-trivial open partition. -/
def is_preconnected (s : set α) : Prop :=
∀ (u v : set α), is_open u → is_open v → s ⊆ u ∪ v →
  (s ∩ u).nonempty → (s ∩ v).nonempty → (s ∩ (u ∩ v)).nonempty

/-- A connected set is one that is nonempty and where there is no non-trivial open partition. -/
def is_connected (s : set α) : Prop :=
s.nonempty ∧ is_preconnected s

lemma is_connected.nonempty {s : set α} (h : is_connected s) :
  s.nonempty := h.1

lemma is_connected.is_preconnected {s : set α} (h : is_connected s) :
  is_preconnected s := h.2

theorem is_preirreducible.is_preconnected {s : set α} (H : is_preirreducible s) :
  is_preconnected s :=
λ _ _ hu hv _, H _ _ hu hv

theorem is_irreducible.is_connected {s : set α} (H : is_irreducible s) : is_connected s :=
⟨H.nonempty, H.is_preirreducible.is_preconnected⟩

theorem is_preconnected_empty : is_preconnected (∅ : set α) :=
is_preirreducible_empty.is_preconnected

theorem is_connected_singleton {x} : is_connected ({x} : set α) :=
is_irreducible_singleton.is_connected

/-- If any point of a set is joined to a fixed point by a preconnected subset,
then the original set is preconnected as well. -/
theorem is_preconnected_of_forall {s : set α} (x : α)
  (H : ∀ y ∈ s, ∃ t ⊆ s, x ∈ t ∧ y ∈ t ∧ is_preconnected t) :
  is_preconnected s :=
begin
  rintros u v hu hv hs ⟨z, zs, zu⟩ ⟨y, ys, yv⟩,
  have xs : x ∈ s, by { rcases H y ys with ⟨t, ts, xt, yt, ht⟩, exact ts xt },
  wlog xu : x ∈ u := hs xs using [u v y z, v u z y],
  rcases H y ys with ⟨t, ts, xt, yt, ht⟩,
  have := ht u v hu hv(subset.trans ts hs) ⟨x, xt, xu⟩ ⟨y, yt, yv⟩,
  exact this.imp (λ z hz, ⟨ts hz.1, hz.2⟩)
end

/-- If any two points of a set are contained in a preconnected subset,
then the original set is preconnected as well. -/
theorem is_preconnected_of_forall_pair {s : set α}
  (H : ∀ x y ∈ s, ∃ t ⊆ s, x ∈ t ∧ y ∈ t ∧ is_preconnected t) :
  is_preconnected s :=
begin
  rintros u v hu hv hs ⟨x, xs, xu⟩ ⟨y, ys, yv⟩,
  rcases H x y xs ys with ⟨t, ts, xt, yt, ht⟩,
  have := ht u v hu hv(subset.trans ts hs) ⟨x, xt, xu⟩ ⟨y, yt, yv⟩,
  exact this.imp (λ z hz, ⟨ts hz.1, hz.2⟩)
end

/-- A union of a family of preconnected sets with a common point is preconnected as well. -/
theorem is_preconnected_sUnion (x : α) (c : set (set α)) (H1 : ∀ s ∈ c, x ∈ s)
  (H2 : ∀ s ∈ c, is_preconnected s) : is_preconnected (⋃₀ c) :=
begin
  apply is_preconnected_of_forall x,
  rintros y ⟨s, sc, ys⟩,
  exact ⟨s, subset_sUnion_of_mem sc, H1 s sc, ys, H2 s sc⟩
end

theorem is_preconnected.union (x : α) {s t : set α} (H1 : x ∈ s) (H2 : x ∈ t)
  (H3 : is_preconnected s) (H4 : is_preconnected t) : is_preconnected (s ∪ t) :=
sUnion_pair s t ▸ is_preconnected_sUnion x {s, t}
  (by rintro r (rfl | rfl | h); assumption)
  (by rintro r (rfl | rfl | h); assumption)

theorem is_connected.union {s t : set α} (H : (s ∩ t).nonempty)
  (Hs : is_connected s) (Ht : is_connected t) : is_connected (s ∪ t) :=
begin
  rcases H with ⟨x, hx⟩,
  refine ⟨⟨x, mem_union_left t (mem_of_mem_inter_left hx)⟩, _⟩,
  exact is_preconnected.union x (mem_of_mem_inter_left hx) (mem_of_mem_inter_right hx)
    Hs.is_preconnected Ht.is_preconnected
end

theorem is_preconnected.closure {s : set α} (H : is_preconnected s) :
  is_preconnected (closure s) :=
λ u v hu hv hcsuv ⟨y, hycs, hyu⟩ ⟨z, hzcs, hzv⟩,
let ⟨p, hpu, hps⟩ := mem_closure_iff.1 hycs u hu hyu in
let ⟨q, hqv, hqs⟩ := mem_closure_iff.1 hzcs v hv hzv in
let ⟨r, hrs, hruv⟩ := H u v hu hv (subset.trans subset_closure hcsuv) ⟨p, hps, hpu⟩ ⟨q, hqs, hqv⟩ in
⟨r, subset_closure hrs, hruv⟩

theorem is_connected.closure {s : set α} (H : is_connected s) :
  is_connected (closure s) :=
⟨H.nonempty.closure, H.is_preconnected.closure⟩

theorem is_preconnected.image [topological_space β] {s : set α} (H : is_preconnected s)
  (f : α → β) (hf : continuous_on f s) : is_preconnected (f '' s) :=
begin
  -- Unfold/destruct definitions in hypotheses
  rintros u v hu hv huv ⟨_, ⟨x, xs, rfl⟩, xu⟩ ⟨_, ⟨y, ys, rfl⟩, yv⟩,
  rcases continuous_on_iff'.1 hf u hu with ⟨u', hu', u'_eq⟩,
  rcases continuous_on_iff'.1 hf v hv with ⟨v', hv', v'_eq⟩,
  -- Reformulate `huv : f '' s ⊆ u ∪ v` in terms of `u'` and `v'`
  replace huv : s ⊆ u' ∪ v',
  { rw [image_subset_iff, preimage_union] at huv,
    replace huv := subset_inter huv (subset.refl _),
    rw [inter_distrib_right, u'_eq, v'_eq, ← inter_distrib_right] at huv,
    exact (subset_inter_iff.1 huv).1 },
  -- Now `s ⊆ u' ∪ v'`, so we can apply `‹is_preconnected s›`
  obtain ⟨z, hz⟩ : (s ∩ (u' ∩ v')).nonempty,
  { refine H u' v' hu' hv' huv ⟨x, _⟩ ⟨y, _⟩; rw inter_comm,
    exacts [u'_eq ▸ ⟨xu, xs⟩, v'_eq ▸ ⟨yv, ys⟩] },
  rw [← inter_self s, inter_assoc, inter_left_comm s u', ← inter_assoc,
    inter_comm s, inter_comm s, ← u'_eq, ← v'_eq] at hz,
  exact ⟨f z, ⟨z, hz.1.2, rfl⟩, hz.1.1, hz.2.1⟩
end

theorem is_connected.image [topological_space β] {s : set α} (H : is_connected s)
  (f : α → β) (hf : continuous_on f s) : is_connected (f '' s) :=
⟨nonempty_image_iff.mpr H.nonempty, H.is_preconnected.image f hf⟩

theorem is_preconnected_closed_iff {s : set α} :
  is_preconnected s ↔ ∀ t t', is_closed t → is_closed t' → s ⊆ t ∪ t' →
    (s ∩ t).nonempty → (s ∩ t').nonempty → (s ∩ (t ∩ t')).nonempty :=
⟨begin
  rintros h t t' ht ht' htt' ⟨x, xs, xt⟩ ⟨y, ys, yt'⟩,
  by_contradiction h',
  rw [← ne_empty_iff_nonempty, ne.def, not_not, ← subset_compl_iff_disjoint, compl_inter] at h',
  have xt' : x ∉ t', from (h' xs).elim (absurd xt) id,
  have yt : y ∉ t, from (h' ys).elim id (absurd yt'),
  have := ne_empty_iff_nonempty.2 (h tᶜ t'ᶜ (is_open_compl_iff.2 ht)
    (is_open_compl_iff.2 ht') h' ⟨y, ys, yt⟩ ⟨x, xs, xt'⟩),
  rw [ne.def, ← compl_union, ← subset_compl_iff_disjoint, compl_compl] at this,
  contradiction
end,
begin
  rintros h u v hu hv huv ⟨x, xs, xu⟩ ⟨y, ys, yv⟩,
  by_contradiction h',
  rw [← ne_empty_iff_nonempty, ne.def, not_not,
    ← subset_compl_iff_disjoint, compl_inter] at h',
  have xv : x ∉ v, from (h' xs).elim (absurd xu) id,
  have yu : y ∉ u, from (h' ys).elim id (absurd yv),
  have := ne_empty_iff_nonempty.2 (h uᶜ vᶜ (is_closed_compl_iff.2 hu)
    (is_closed_compl_iff.2 hv) h' ⟨y, ys, yu⟩ ⟨x, xs, xv⟩),
  rw [ne.def, ← compl_union, ← subset_compl_iff_disjoint, compl_compl] at this,
  contradiction
end⟩

/-- The connected component of a point is the maximal connected set
that contains this point. -/
def connected_component (x : α) : set α :=
⋃₀ { s : set α | is_preconnected s ∧ x ∈ s }

/-- The connected component of a point inside a set. -/
def connected_component_in (F : set α) (x : F) : set α := coe '' (connected_component x)

theorem mem_connected_component {x : α} : x ∈ connected_component x :=
mem_sUnion_of_mem (mem_singleton x) ⟨is_connected_singleton.is_preconnected, mem_singleton x⟩

theorem is_connected_connected_component {x : α} : is_connected (connected_component x) :=
⟨⟨x, mem_connected_component⟩, is_preconnected_sUnion x _ (λ _, and.right) (λ _, and.left)⟩

theorem subset_connected_component {x : α} {s : set α} (H1 : is_preconnected s) (H2 : x ∈ s) :
  s ⊆ connected_component x :=
λ z hz, mem_sUnion_of_mem hz ⟨H1, H2⟩

theorem is_closed_connected_component {x : α} :
  is_closed (connected_component x) :=
closure_eq_iff_is_closed.1 $ subset.antisymm
  (subset_connected_component
    is_connected_connected_component.closure.is_preconnected
    (subset_closure mem_connected_component))
  subset_closure

theorem irreducible_component_subset_connected_component {x : α} :
  irreducible_component x ⊆ connected_component x :=
subset_connected_component
  is_irreducible_irreducible_component.is_connected.is_preconnected
  mem_irreducible_component

/-- A preconnected space is one where there is no non-trivial open partition. -/
class preconnected_space (α : Type u) [topological_space α] : Prop :=
(is_preconnected_univ : is_preconnected (univ : set α))

export preconnected_space (is_preconnected_univ)

section prio
set_option default_priority 100 -- see Note [default priority]
/-- A connected space is a nonempty one where there is no non-trivial open partition. -/
class connected_space (α : Type u) [topological_space α] extends preconnected_space α : Prop :=
(to_nonempty : nonempty α)
end prio

attribute [instance, priority 50] connected_space.to_nonempty -- see Note [lower instance priority]

lemma is_connected_range [topological_space β] [connected_space α] {f : α → β} (h : continuous f) :
  is_connected (range f) :=
begin
  inhabit α,
  rw ← image_univ,
  exact ⟨⟨f (default α), mem_image_of_mem _ (mem_univ _)⟩,
         is_preconnected.image is_preconnected_univ _ h.continuous_on⟩
end

lemma connected_space_iff_connected_component :
  connected_space α ↔ ∃ x : α, connected_component x = univ :=
begin
  split,
  { rintros ⟨h, ⟨x⟩⟩,
    exactI ⟨x, eq_univ_of_univ_subset $ subset_connected_component is_preconnected_univ (mem_univ x)⟩ },
  { rintros ⟨x, h⟩,
    haveI : preconnected_space α := ⟨by {rw ← h, exact is_connected_connected_component.2 }⟩,
    exact ⟨⟨x⟩⟩ }
end

@[priority 100] -- see Note [lower instance priority]
instance preirreducible_space.preconnected_space (α : Type u) [topological_space α]
  [preirreducible_space α] : preconnected_space α :=
⟨(preirreducible_space.is_preirreducible_univ α).is_preconnected⟩

@[priority 100] -- see Note [lower instance priority]
instance irreducible_space.connected_space (α : Type u) [topological_space α]
  [irreducible_space α] : connected_space α :=
{ to_nonempty := irreducible_space.to_nonempty α }

theorem nonempty_inter [preconnected_space α] {s t : set α} :
  is_open s → is_open t → s ∪ t = univ → s.nonempty → t.nonempty → (s ∩ t).nonempty :=
by simpa only [univ_inter, univ_subset_iff] using
  @preconnected_space.is_preconnected_univ α _ _ s t

theorem is_clopen_iff [preconnected_space α] {s : set α} : is_clopen s ↔ s = ∅ ∨ s = univ :=
⟨λ hs, classical.by_contradiction $ λ h,
  have h1 : s ≠ ∅ ∧ sᶜ ≠ ∅, from ⟨mt or.inl h,
    mt (λ h2, or.inr $ (by rw [← compl_compl s, h2, compl_empty] : s = univ)) h⟩,
  let ⟨_, h2, h3⟩ := nonempty_inter hs.1 hs.2 (union_compl_self s)
    (ne_empty_iff_nonempty.1 h1.1) (ne_empty_iff_nonempty.1 h1.2) in
  h3 h2,
by rintro (rfl | rfl); [exact is_clopen_empty, exact is_clopen_univ]⟩

lemma eq_univ_of_nonempty_clopen [preconnected_space α] {s : set α}
  (h : s.nonempty) (h' : is_clopen s) : s = univ :=
by { rw is_clopen_iff at h', finish [h.ne_empty] }

lemma subtype.preconnected_space {s : set α} (h : is_preconnected s) :
  preconnected_space s :=
{ is_preconnected_univ :=
  begin
    intros u v hu hv hs hsu hsv,
    rw is_open_induced_iff at hu hv,
    rcases hu with ⟨u, hu, rfl⟩,
    rcases hv with ⟨v, hv, rfl⟩,
    rcases hsu with ⟨⟨x, hxs⟩, hxs', hxu⟩,
    rcases hsv with ⟨⟨y, hys⟩, hys', hyv⟩,
    rcases h u v hu hv _ ⟨x, hxs, hxu⟩ ⟨y, hys, hyv⟩ with ⟨z, hzs, ⟨hzu, hzv⟩⟩,
    exact ⟨⟨z, hzs⟩, ⟨set.mem_univ _, ⟨hzu, hzv⟩⟩⟩,
    intros z hz,
    rcases hs (set.mem_univ ⟨z, hz⟩) with hzu|hzv,
    { left, assumption },
    { right, assumption }
  end }

lemma subtype.connected_space {s : set α} (h : is_connected s) :
  connected_space s :=
{ is_preconnected_univ :=
  (subtype.preconnected_space h.is_preconnected).is_preconnected_univ,
  to_nonempty := h.nonempty.to_subtype }

lemma is_preconnected_iff_preconnected_space {s : set α} :
  is_preconnected s ↔ preconnected_space s :=
⟨subtype.preconnected_space,
 begin
   introI,
   simpa using is_preconnected_univ.image (coe : s → α) continuous_subtype_coe.continuous_on
 end⟩

lemma is_connected_iff_connected_space {s : set α} : is_connected s ↔ connected_space s :=
⟨subtype.connected_space,
 λ h, ⟨nonempty_subtype.mp h.2, is_preconnected_iff_preconnected_space.mpr h.1⟩⟩

/-- A set `s` is preconnected if and only if
for every cover by two open sets that are disjoint on `s`,
it is contained in one of the two covering sets. -/
lemma is_preconnected_iff_subset_of_disjoint {s : set α} :
  is_preconnected s ↔
  ∀ (u v : set α) (hu : is_open u) (hv : is_open v) (hs : s ⊆ u ∪ v) (huv : s ∩ (u ∩ v) = ∅),
  s ⊆ u ∨ s ⊆ v :=
begin
  split; intro h,
  { intros u v hu hv hs huv,
    specialize h u v hu hv hs,
    contrapose! huv,
    rw ne_empty_iff_nonempty,
    simp [not_subset] at huv,
    rcases huv with ⟨⟨x, hxs, hxu⟩, ⟨y, hys, hyv⟩⟩,
    have hxv : x ∈ v := classical.or_iff_not_imp_left.mp (hs hxs) hxu,
    have hyu : y ∈ u := classical.or_iff_not_imp_right.mp (hs hys) hyv,
    exact h ⟨y, hys, hyu⟩ ⟨x, hxs, hxv⟩ },
  { intros u v hu hv hs hsu hsv,
    rw ← ne_empty_iff_nonempty,
    intro H,
    specialize h u v hu hv hs H,
    contrapose H,
    apply ne_empty_iff_nonempty.mpr,
    cases h,
    { rcases hsv with ⟨x, hxs, hxv⟩, exact ⟨x, hxs, ⟨h hxs, hxv⟩⟩ },
    { rcases hsu with ⟨x, hxs, hxu⟩, exact ⟨x, hxs, ⟨hxu, h hxs⟩⟩ } }
end

/-- A set `s` is connected if and only if
for every cover by a finite collection of open sets that are pairwise disjoint on `s`,
it is contained in one of the members of the collection. -/
lemma is_connected_iff_sUnion_disjoint_open {s : set α} :
  is_connected s ↔
  ∀ (U : finset (set α)) (H : ∀ (u v : set α), u ∈ U → v ∈ U → (s ∩ (u ∩ v)).nonempty → u = v)
  (hU : ∀ u ∈ U, is_open u) (hs : s ⊆ ⋃₀ ↑U),
  ∃ u ∈ U, s ⊆ u :=
begin
  rw [is_connected, is_preconnected_iff_subset_of_disjoint],
  split; intro h,
  { intro U, apply finset.induction_on U,
    { rcases h.left,
      suffices : s ⊆ ∅ → false, { simpa },
      intro, solve_by_elim },
    { intros u U hu IH hs hU H,
      rw [finset.coe_insert, sUnion_insert] at H,
      cases h.2 u (⋃₀ ↑U) _ _ H _ with hsu hsU,
      { exact ⟨u, finset.mem_insert_self _ _, hsu⟩ },
      { rcases IH _ _ hsU with ⟨v, hvU, hsv⟩,
        { exact ⟨v, finset.mem_insert_of_mem hvU, hsv⟩ },
        { intros, apply hs; solve_by_elim [finset.mem_insert_of_mem] },
        { intros, solve_by_elim [finset.mem_insert_of_mem] } },
      { solve_by_elim [finset.mem_insert_self] },
      { apply is_open_sUnion,
        intros, solve_by_elim [finset.mem_insert_of_mem] },
      { apply eq_empty_of_subset_empty,
        rintro x ⟨hxs, hxu, hxU⟩,
        rw mem_sUnion at hxU,
        rcases hxU with ⟨v, hvU, hxv⟩,
        rcases hs u v (finset.mem_insert_self _ _) (finset.mem_insert_of_mem hvU) _ with rfl,
        { contradiction },
        { exact ⟨x, hxs, hxu, hxv⟩ } } } },
  { split,
    { rw ← ne_empty_iff_nonempty,
      by_contradiction hs, push_neg at hs, subst hs,
      simpa using h ∅ _ _ _; simp },
    intros u v hu hv hs hsuv,
    rcases h {u, v} _ _ _ with ⟨t, ht, ht'⟩,
    { rw [finset.mem_insert, finset.mem_singleton] at ht,
      rcases ht with rfl|rfl; tauto },
    { intros t₁ t₂ ht₁ ht₂ hst,
      rw ← ne_empty_iff_nonempty at hst,
      rw [finset.mem_insert, finset.mem_singleton] at ht₁ ht₂,
      rcases ht₁ with rfl|rfl; rcases ht₂ with rfl|rfl,
      all_goals { refl <|> contradiction <|> skip },
      rw inter_comm t₁ at hst, contradiction },
    { intro t,
      rw [finset.mem_insert, finset.mem_singleton],
      rintro (rfl|rfl); assumption },
    { simpa using hs } }
end

end preconnected

section totally_disconnected

/-- A set is called totally disconnected if all of its connected components are singletons. -/
def is_totally_disconnected (s : set α) : Prop :=
∀ t, t ⊆ s → is_preconnected t → subsingleton t

theorem is_totally_disconnected_empty : is_totally_disconnected (∅ : set α) :=
λ t ht _, ⟨λ ⟨_, h⟩, (ht h).elim⟩

theorem is_totally_disconnected_singleton {x} : is_totally_disconnected ({x} : set α) :=
λ t ht _, ⟨λ ⟨p, hp⟩ ⟨q, hq⟩, subtype.eq $ show p = q,
from (eq_of_mem_singleton (ht hp)).symm ▸ (eq_of_mem_singleton (ht hq)).symm⟩

/-- A space is totally disconnected if all of its connected components are singletons. -/
class totally_disconnected_space (α : Type u) [topological_space α] : Prop :=
(is_totally_disconnected_univ : is_totally_disconnected (univ : set α))

end totally_disconnected

section totally_separated

/-- A set `s` is called totally separated if any two points of this set can be separated
by two disjoint open sets covering `s`. -/
def is_totally_separated (s : set α) : Prop :=
∀ x ∈ s, ∀ y ∈ s, x ≠ y → ∃ u v : set α, is_open u ∧ is_open v ∧
  x ∈ u ∧ y ∈ v ∧ s ⊆ u ∪ v ∧ u ∩ v = ∅

theorem is_totally_separated_empty : is_totally_separated (∅ : set α) :=
λ x, false.elim

theorem is_totally_separated_singleton {x} : is_totally_separated ({x} : set α) :=
λ p hp q hq hpq, (hpq $ (eq_of_mem_singleton hp).symm ▸ (eq_of_mem_singleton hq).symm).elim

theorem is_totally_disconnected_of_is_totally_separated {s : set α}
  (H : is_totally_separated s) : is_totally_disconnected s :=
λ t hts ht, ⟨λ ⟨x, hxt⟩ ⟨y, hyt⟩, subtype.eq $ classical.by_contradiction $
assume hxy : x ≠ y, let ⟨u, v, hu, hv, hxu, hyv, hsuv, huv⟩ := H x (hts hxt) y (hts hyt) hxy in
let ⟨r, hrt, hruv⟩ := ht u v hu hv (subset.trans hts hsuv) ⟨x, hxt, hxu⟩ ⟨y, hyt, hyv⟩ in
(ext_iff.1 huv r).1 hruv⟩

/-- A space is totally separated if any two points can be separated by two disjoint open sets
covering the whole space. -/
class totally_separated_space (α : Type u) [topological_space α] : Prop :=
(is_totally_separated_univ [] : is_totally_separated (univ : set α))

@[priority 100] -- see Note [lower instance priority]
instance totally_separated_space.totally_disconnected_space (α : Type u) [topological_space α]
  [totally_separated_space α] : totally_disconnected_space α :=
⟨is_totally_disconnected_of_is_totally_separated $ totally_separated_space.is_totally_separated_univ α⟩

end totally_separated<|MERGE_RESOLUTION|>--- conflicted
+++ resolved
@@ -66,13 +66,8 @@
   exact h₂ (h₁ hs)
 end
 
-<<<<<<< HEAD
-/-- If `p : set α → Prop` is a cofilter (i.e., `{s | p sᶜ}` is a filter), and for each point `x`
-of a compact set `s` there exists its neighborhood `t` within `s` such that `p t`, then `p s`. -/
-=======
 /-- If `p : set α → Prop` is stable under restriction and union, and each point `x of a compact set `s` 
   has a neighborhood `t` within `s` such that `p t`, then `p s` holds. -/
->>>>>>> eb45f256
 @[elab_as_eliminator]
 lemma is_compact.induction_on {s : set α} (hs : is_compact s) {p : set α → Prop} (he : p ∅)
   (hmono : ∀ ⦃s t⦄, s ⊆ t → p t → p s) (hunion : ∀ ⦃s t⦄, p s → p t → p (s ∪ t))

/-
Copyright (c) 2017 Johannes Hölzl. All rights reserved.
Released under Apache 2.0 license as described in the file LICENSE.
Authors: Johannes Hölzl, Mario Carneiro, Yury Kudryashov
-/
import topology.bases
import data.finset.order

/-!
# Properties of subsets of topological spaces

In this file we define various properties of subsets of a topological space, and some classes on
topological spaces.

## Main definitions

We define the following properties for sets in a topological space:

* `is_compact`: each open cover has a finite subcover. This is defined in mathlib using filters.
  The main property of a compact set is `is_compact.elim_finite_subcover`.
* `is_clopen`: a set that is both open and closed.
* `is_irreducible`: a nonempty set that has contains no non-trivial pair of disjoint opens.
  See also the section below in the module doc.
* `is_connected`: a nonempty set that has no non-trivial open partition.
  See also the section below in the module doc.
  `connected_component` is the connected component of an element in the space.
* `is_totally_disconnected`: all of its connected components are singletons.
* `is_totally_separated`: any two points can be separated by two disjoint opens that cover the set.

For each of these definitions (except for `is_clopen`), we also have a class stating that the whole
space satisfies that property:
`compact_space`, `irreducible_space`, `connected_space`, `totally_disconnected_space`, `totally_separated_space`.

Furthermore, we have two more classes:
* `locally_compact_space`: for every point `x`, every open neighborhood of `x` contains a compact
  neighborhood of `x`. The definition is formulated in terms of the neighborhood filter.
* `sigma_compact_space`: a space that is the union of a countably many compact subspaces.

## On the definition of irreducible and connected sets/spaces

In informal mathematics, irreducible and connected spaces are assumed to be nonempty.
We formalise the predicate without that assumption
as `is_preirreducible` and `is_preconnected` respectively.
In other words, the only difference is whether the empty space
counts as irreducible and/or connected.
There are good reasons to consider the empty space to be “too simple to be simple”
See also https://ncatlab.org/nlab/show/too+simple+to+be+simple,
and in particular
https://ncatlab.org/nlab/show/too+simple+to+be+simple#relationship_to_biased_definitions.
-/

open set filter classical topological_space
open_locale classical topological_space filter

universes u v
variables {α : Type u} {β : Type v} [topological_space α] {s t : set α}

/- compact sets -/
section compact

/-- A set `s` is compact if for every filter `f` that contains `s`,
    every set of `f` also meets every neighborhood of some `a ∈ s`. -/
def is_compact (s : set α) := ∀ ⦃f⦄ [ne_bot f], f ≤ 𝓟 s → ∃a∈s, cluster_pt a f

/-- The complement to a compact set belongs to a filter `f` if it belongs to each filter
`𝓝 a ⊓ f`, `a ∈ s`. -/
lemma is_compact.compl_mem_sets (hs : is_compact s) {f : filter α} (hf : ∀ a ∈ s, sᶜ ∈ 𝓝 a ⊓ f) :
  sᶜ ∈ f :=
begin
  contrapose! hf,
  simp only [mem_iff_inf_principal_compl, compl_compl, inf_assoc, ← exists_prop] at hf ⊢,
  exact @hs _ hf inf_le_right
end

/-- The complement to a compact set belongs to a filter `f` if each `a ∈ s` has a neighborhood `t`
within `s` such that `tᶜ` belongs to `f`. -/
lemma is_compact.compl_mem_sets_of_nhds_within (hs : is_compact s) {f : filter α}
  (hf : ∀ a ∈ s, ∃ t ∈ 𝓝[s] a, tᶜ ∈ f) :
  sᶜ ∈ f :=
begin
  refine hs.compl_mem_sets (λ a ha, _),
  rcases hf a ha with ⟨t, ht, hst⟩,
  replace ht := mem_inf_principal.1 ht,
  refine mem_inf_sets.2 ⟨_, ht, _, hst, _⟩,
  rintros x ⟨h₁, h₂⟩ hs,
  exact h₂ (h₁ hs)
end

/-- If `p : set α → Prop` is stable under restriction and union, and each point `x`
  of a compact set `s` has a neighborhood `t` within `s` such that `p t`, then `p s` holds. -/
@[elab_as_eliminator]
lemma is_compact.induction_on {s : set α} (hs : is_compact s) {p : set α → Prop} (he : p ∅)
  (hmono : ∀ ⦃s t⦄, s ⊆ t → p t → p s) (hunion : ∀ ⦃s t⦄, p s → p t → p (s ∪ t))
  (hnhds : ∀ x ∈ s, ∃ t ∈ 𝓝[s] x, p t) :
  p s :=
let f : filter α :=
  { sets := {t | p tᶜ},
    univ_sets := by simpa,
    sets_of_superset := λ t₁ t₂ ht₁ ht, hmono (compl_subset_compl.2 ht) ht₁,
    inter_sets := λ t₁ t₂ ht₁ ht₂, by simp [compl_inter, hunion ht₁ ht₂] } in
have sᶜ ∈ f, from hs.compl_mem_sets_of_nhds_within (by simpa using hnhds),
by simpa

/-- The intersection of a compact set and a closed set is a compact set. -/
lemma is_compact.inter_right (hs : is_compact s) (ht : is_closed t) :
  is_compact (s ∩ t) :=
begin
  introsI f hnf hstf,
  obtain ⟨a, hsa, ha⟩ : ∃ a ∈ s, cluster_pt a f :=
    hs (le_trans hstf (le_principal_iff.2 (inter_subset_left _ _))),
  have : a ∈ t :=
    (ht.mem_of_nhds_within_ne_bot $ ha.mono $
      le_trans hstf (le_principal_iff.2 (inter_subset_right _ _))),
  exact ⟨a, ⟨hsa, this⟩, ha⟩
end

/-- The intersection of a closed set and a compact set is a compact set. -/
lemma is_compact.inter_left (ht : is_compact t) (hs : is_closed s) : is_compact (s ∩ t) :=
inter_comm t s ▸ ht.inter_right hs

/-- The set difference of a compact set and an open set is a compact set. -/
lemma compact_diff (hs : is_compact s) (ht : is_open t) : is_compact (s \ t) :=
hs.inter_right (is_closed_compl_iff.mpr ht)

/-- A closed subset of a compact set is a compact set. -/
lemma compact_of_is_closed_subset (hs : is_compact s) (ht : is_closed t) (h : t ⊆ s) :
  is_compact t :=
inter_eq_self_of_subset_right h ▸ hs.inter_right ht

lemma is_compact.adherence_nhdset {f : filter α}
  (hs : is_compact s) (hf₂ : f ≤ 𝓟 s) (ht₁ : is_open t) (ht₂ : ∀a∈s, cluster_pt a f → a ∈ t) :
  t ∈ f :=
classical.by_cases mem_sets_of_eq_bot $
  assume : f ⊓ 𝓟 tᶜ ≠ ⊥,
  let ⟨a, ha, (hfa : cluster_pt a $ f ⊓ 𝓟 tᶜ)⟩ := @@hs this $ inf_le_left_of_le hf₂ in
  have a ∈ t,
    from ht₂ a ha (hfa.of_inf_left),
  have tᶜ ∩ t ∈ 𝓝[tᶜ] a,
    from inter_mem_nhds_within _ (mem_nhds_sets ht₁ this),
  have A : 𝓝[tᶜ] a = ⊥,
    from empty_in_sets_eq_bot.1 $ compl_inter_self t ▸ this,
  have 𝓝[tᶜ] a ≠ ⊥,
    from hfa.of_inf_right,
  absurd A this

lemma compact_iff_ultrafilter_le_nhds :
  is_compact s ↔ (∀f : ultrafilter α, ↑f ≤ 𝓟 s → ∃a∈s, ↑f ≤ 𝓝 a) :=
begin
  refine (forall_ne_bot_le_iff _).trans _,
  { rintro f g hle ⟨a, has, haf⟩,
    exact ⟨a, has, haf.mono hle⟩ },
  { simp only [ultrafilter.cluster_pt_iff] }
end

alias compact_iff_ultrafilter_le_nhds ↔ is_compact.ultrafilter_le_nhds _

/-- For every open cover of a compact set, there exists a finite subcover. -/
lemma is_compact.elim_finite_subcover {ι : Type v} (hs : is_compact s)
  (U : ι → set α) (hUo : ∀i, is_open (U i)) (hsU : s ⊆ ⋃ i, U i) :
  ∃ t : finset ι, s ⊆ ⋃ i ∈ t, U i :=
is_compact.induction_on hs ⟨∅, empty_subset _⟩ (λ s₁ s₂ hs ⟨t, hs₂⟩, ⟨t, subset.trans hs hs₂⟩)
  (λ s₁ s₂ ⟨t₁, ht₁⟩ ⟨t₂, ht₂⟩,
    ⟨t₁ ∪ t₂, by { rw [finset.bUnion_union], exact union_subset_union ht₁ ht₂ }⟩)
  (λ x hx, let ⟨i, hi⟩ := mem_Union.1 (hsU hx) in
    ⟨U i, mem_nhds_within.2 ⟨U i, hUo i, hi, inter_subset_left _ _⟩, {i}, by simp⟩)

/-- For every family of closed sets whose intersection avoids a compact set,
there exists a finite subfamily whose intersection avoids this compact set. -/
lemma is_compact.elim_finite_subfamily_closed {s : set α} {ι : Type v} (hs : is_compact s)
  (Z : ι → set α) (hZc : ∀i, is_closed (Z i)) (hsZ : s ∩ (⋂ i, Z i) = ∅) :
  ∃ t : finset ι, s ∩ (⋂ i ∈ t, Z i) = ∅ :=
let ⟨t, ht⟩ := hs.elim_finite_subcover (λ i, (Z i)ᶜ) hZc
  (by simpa only [subset_def, not_forall, eq_empty_iff_forall_not_mem, mem_Union,
    exists_prop, mem_inter_eq, not_and, iff_self, mem_Inter, mem_compl_eq] using hsZ)
    in
⟨t, by simpa only [subset_def, not_forall, eq_empty_iff_forall_not_mem, mem_Union,
    exists_prop, mem_inter_eq, not_and, iff_self, mem_Inter, mem_compl_eq] using ht⟩

/-- To show that a compact set intersects the intersection of a family of closed sets,
  it is sufficient to show that it intersects every finite subfamily. -/
lemma is_compact.inter_Inter_nonempty {s : set α} {ι : Type v} (hs : is_compact s)
  (Z : ι → set α) (hZc : ∀i, is_closed (Z i)) (hsZ : ∀ t : finset ι, (s ∩ ⋂ i ∈ t, Z i).nonempty) :
  (s ∩ ⋂ i, Z i).nonempty :=
begin
  simp only [← ne_empty_iff_nonempty] at hsZ ⊢,
  apply mt (hs.elim_finite_subfamily_closed Z hZc), push_neg, exact hsZ
end

/-- Cantor's intersection theorem:
the intersection of a directed family of nonempty compact closed sets is nonempty. -/
lemma is_compact.nonempty_Inter_of_directed_nonempty_compact_closed
  {ι : Type v} [hι : nonempty ι] (Z : ι → set α) (hZd : directed (⊇) Z)
  (hZn : ∀ i, (Z i).nonempty) (hZc : ∀ i, is_compact (Z i)) (hZcl : ∀ i, is_closed (Z i)) :
  (⋂ i, Z i).nonempty :=
begin
  apply hι.elim,
  intro i₀,
  let Z' := λ i, Z i ∩ Z i₀,
  suffices : (⋂ i, Z' i).nonempty,
  { exact nonempty.mono (Inter_subset_Inter $ assume i, inter_subset_left (Z i) (Z i₀)) this },
  rw ← ne_empty_iff_nonempty,
  intro H,
  obtain ⟨t, ht⟩ : ∃ (t : finset ι), ((Z i₀) ∩ ⋂ (i ∈ t), Z' i) = ∅,
    from (hZc i₀).elim_finite_subfamily_closed Z'
      (assume i, is_closed_inter (hZcl i) (hZcl i₀)) (by rw [H, inter_empty]),
  obtain ⟨i₁, hi₁⟩ : ∃ i₁ : ι, Z i₁ ⊆ Z i₀ ∧ ∀ i ∈ t, Z i₁ ⊆ Z' i,
  { rcases directed.finset_le hZd t with ⟨i, hi⟩,
    rcases hZd i i₀ with ⟨i₁, hi₁, hi₁₀⟩,
    use [i₁, hi₁₀],
    intros j hj,
    exact subset_inter (subset.trans hi₁ (hi j hj)) hi₁₀ },
  suffices : ((Z i₀) ∩ ⋂ (i ∈ t), Z' i).nonempty,
  { rw ← ne_empty_iff_nonempty at this, contradiction },
  refine nonempty.mono _ (hZn i₁),
  exact subset_inter hi₁.left (subset_bInter hi₁.right)
end

/-- Cantor's intersection theorem for sequences indexed by `ℕ`:
the intersection of a decreasing sequence of nonempty compact closed sets is nonempty. -/
lemma is_compact.nonempty_Inter_of_sequence_nonempty_compact_closed
  (Z : ℕ → set α) (hZd : ∀ i, Z (i+1) ⊆ Z i)
  (hZn : ∀ i, (Z i).nonempty) (hZ0 : is_compact (Z 0)) (hZcl : ∀ i, is_closed (Z i)) :
  (⋂ i, Z i).nonempty :=
have Zmono : _, from @monotone_of_monotone_nat (order_dual _) _ Z hZd,
have hZd : directed (⊇) Z, from directed_of_sup Zmono,
have ∀ i, Z i ⊆ Z 0, from assume i, Zmono $ zero_le i,
have hZc : ∀ i, is_compact (Z i), from assume i, compact_of_is_closed_subset hZ0 (hZcl i) (this i),
is_compact.nonempty_Inter_of_directed_nonempty_compact_closed Z hZd hZn hZc hZcl

/-- For every open cover of a compact set, there exists a finite subcover. -/
lemma is_compact.elim_finite_subcover_image {b : set β} {c : β → set α}
  (hs : is_compact s) (hc₁ : ∀i∈b, is_open (c i)) (hc₂ : s ⊆ ⋃i∈b, c i) :
  ∃b'⊆b, finite b' ∧ s ⊆ ⋃i∈b', c i :=
begin
  rcases hs.elim_finite_subcover (λ i, c i.1 : b → set α) _ _ with ⟨d, hd⟩,
  refine ⟨↑(d.image subtype.val), _, finset.finite_to_set _, _⟩,
  { intros i hi,
    erw finset.mem_image at hi,
    rcases hi with ⟨s, hsd, rfl⟩,
    exact s.property },
  { refine subset.trans hd _,
    rintros x ⟨_, ⟨s, rfl⟩, ⟨_, ⟨hsd, rfl⟩, H⟩⟩,
    refine ⟨c s.val, ⟨s.val, _⟩, H⟩,
    simp [finset.mem_image_of_mem subtype.val hsd] },
  { rintro ⟨i, hi⟩, exact hc₁ i hi },
  { refine subset.trans hc₂ _,
    rintros x ⟨_, ⟨i, rfl⟩, ⟨_, ⟨hib, rfl⟩, H⟩⟩,
    exact ⟨_, ⟨⟨i, hib⟩, rfl⟩, H⟩ },
end

/-- A set `s` is compact if for every family of closed sets whose intersection avoids `s`,
there exists a finite subfamily whose intersection avoids `s`. -/
theorem compact_of_finite_subfamily_closed
  (h : Π {ι : Type u} (Z : ι → (set α)), (∀ i, is_closed (Z i)) →
    s ∩ (⋂ i, Z i) = ∅ → (∃ (t : finset ι), s ∩ (⋂ i ∈ t, Z i) = ∅)) :
  is_compact s :=
assume f hfn hfs, classical.by_contradiction $ assume : ¬ (∃x∈s, cluster_pt x f),
  have hf : ∀x∈s, 𝓝 x ⊓ f = ⊥,
    by simpa only [cluster_pt, not_exists, not_not, ne_bot],
  have ¬ ∃x∈s, ∀t∈f.sets, x ∈ closure t,
    from assume ⟨x, hxs, hx⟩,
    have ∅ ∈ 𝓝 x ⊓ f, by rw [empty_in_sets_eq_bot, hf x hxs],
    let ⟨t₁, ht₁, t₂, ht₂, ht⟩ := by rw [mem_inf_sets] at this; exact this in
    have ∅ ∈ 𝓝[t₂] x,
      from (𝓝[t₂] x).sets_of_superset (inter_mem_inf_sets ht₁ (subset.refl t₂)) ht,
    have 𝓝[t₂] x = ⊥,
      by rwa [empty_in_sets_eq_bot] at this,
    by simp only [closure_eq_cluster_pts] at hx; exact hx t₂ ht₂ this,
  let ⟨t, ht⟩ := h (λ i : f.sets, closure i.1) (λ i, is_closed_closure)
    (by simpa [eq_empty_iff_forall_not_mem, not_exists]) in
  have (⋂i∈t, subtype.val i) ∈ f,
    from t.Inter_mem_sets.2 $ assume i hi, i.2,
  have s ∩ (⋂i∈t, subtype.val i) ∈ f,
    from inter_mem_sets (le_principal_iff.1 hfs) this,
  have ∅ ∈ f,
    from mem_sets_of_superset this $ assume x ⟨hxs, hx⟩,
    let ⟨i, hit, hxi⟩ := (show ∃i ∈ t, x ∉ closure (subtype.val i),
      by { rw [eq_empty_iff_forall_not_mem] at ht, simpa [hxs, not_forall] using ht x }) in
    have x ∈ closure i.val, from subset_closure (mem_bInter_iff.mp hx i hit),
    show false, from hxi this,
  hfn $ by rwa [empty_in_sets_eq_bot] at this

/-- A set `s` is compact if for every open cover of `s`, there exists a finite subcover. -/
lemma compact_of_finite_subcover
  (h : Π {ι : Type u} (U : ι → (set α)), (∀ i, is_open (U i)) →
    s ⊆ (⋃ i, U i) → (∃ (t : finset ι), s ⊆ (⋃ i ∈ t, U i))) :
  is_compact s :=
compact_of_finite_subfamily_closed $
  assume ι Z hZc hsZ,
  let ⟨t, ht⟩ := h (λ i, (Z i)ᶜ) (assume i, is_open_compl_iff.mpr $ hZc i)
    (by simpa only [subset_def, not_forall, eq_empty_iff_forall_not_mem, mem_Union,
      exists_prop, mem_inter_eq, not_and, iff_self, mem_Inter, mem_compl_eq] using hsZ)
      in
  ⟨t, by simpa only [subset_def, not_forall, eq_empty_iff_forall_not_mem, mem_Union,
      exists_prop, mem_inter_eq, not_and, iff_self, mem_Inter, mem_compl_eq] using ht⟩

/-- A set `s` is compact if and only if
for every open cover of `s`, there exists a finite subcover. -/
lemma compact_iff_finite_subcover :
  is_compact s ↔ (Π {ι : Type u} (U : ι → (set α)), (∀ i, is_open (U i)) →
    s ⊆ (⋃ i, U i) → (∃ (t : finset ι), s ⊆ (⋃ i ∈ t, U i))) :=
⟨assume hs ι, hs.elim_finite_subcover, compact_of_finite_subcover⟩

/-- A set `s` is compact if and only if
for every family of closed sets whose intersection avoids `s`,
there exists a finite subfamily whose intersection avoids `s`. -/
theorem compact_iff_finite_subfamily_closed :
  is_compact s ↔ (Π {ι : Type u} (Z : ι → (set α)), (∀ i, is_closed (Z i)) →
    s ∩ (⋂ i, Z i) = ∅ → (∃ (t : finset ι), s ∩ (⋂ i ∈ t, Z i) = ∅)) :=
⟨assume hs ι, hs.elim_finite_subfamily_closed, compact_of_finite_subfamily_closed⟩

@[simp]
lemma compact_empty : is_compact (∅ : set α) :=
assume f hnf hsf, not.elim hnf $
empty_in_sets_eq_bot.1 $ le_principal_iff.1 hsf

@[simp]
lemma compact_singleton {a : α} : is_compact ({a} : set α) :=
λ f hf hfa, ⟨a, rfl, cluster_pt.of_le_nhds'
  (hfa.trans $ by simpa only [principal_singleton] using pure_le_nhds a) hf⟩

lemma set.subsingleton.is_compact {s : set α} (hs : s.subsingleton) : is_compact s :=
subsingleton.induction_on hs compact_empty $ λ x, compact_singleton

lemma set.finite.compact_bUnion {s : set β} {f : β → set α} (hs : finite s)
  (hf : ∀i ∈ s, is_compact (f i)) :
  is_compact (⋃i ∈ s, f i) :=
compact_of_finite_subcover $ assume ι U hUo hsU,
  have ∀i : subtype s, ∃t : finset ι, f i ⊆ (⋃ j ∈ t, U j), from
    assume ⟨i, hi⟩, (hf i hi).elim_finite_subcover _ hUo
      (calc f i ⊆ ⋃i ∈ s, f i : subset_bUnion_of_mem hi
            ... ⊆ ⋃j, U j     : hsU),
  let ⟨finite_subcovers, h⟩ := axiom_of_choice this in
  by haveI : fintype (subtype s) := hs.fintype; exact
  let t := finset.bind finset.univ finite_subcovers in
  have (⋃i ∈ s, f i) ⊆ (⋃ i ∈ t, U i), from bUnion_subset $
    assume i hi, calc
    f i ⊆ (⋃ j ∈ finite_subcovers ⟨i, hi⟩, U j) : (h ⟨i, hi⟩)
    ... ⊆ (⋃ j ∈ t, U j) : bUnion_subset_bUnion_left $
      assume j hj, finset.mem_bind.mpr ⟨_, finset.mem_univ _, hj⟩,
  ⟨t, this⟩

lemma compact_Union {f : β → set α} [fintype β]
  (h : ∀i, is_compact (f i)) : is_compact (⋃i, f i) :=
by rw ← bUnion_univ; exact finite_univ.compact_bUnion (λ i _, h i)

lemma set.finite.is_compact (hs : finite s) : is_compact s :=
bUnion_of_singleton s ▸ hs.compact_bUnion (λ _ _, compact_singleton)

lemma is_compact.union (hs : is_compact s) (ht : is_compact t) : is_compact (s ∪ t) :=
by rw union_eq_Union; exact compact_Union (λ b, by cases b; assumption)

lemma is_compact.insert (hs : is_compact s) (a) : is_compact (insert a s) :=
compact_singleton.union hs

/-- `filter.cocompact` is the filter generated by complements to compact sets. -/
def filter.cocompact (α : Type*) [topological_space α] : filter α :=
⨅ (s : set α) (hs : is_compact s), 𝓟 (sᶜ)
lemma filter.has_basis_cocompact : (filter.cocompact α).has_basis is_compact compl :=
has_basis_binfi_principal'
  (λ s hs t ht, ⟨s ∪ t, hs.union ht, compl_subset_compl.2 (subset_union_left s t),
    compl_subset_compl.2 (subset_union_right s t)⟩)
  ⟨∅, compact_empty⟩

lemma filter.mem_cocompact : s ∈ filter.cocompact α ↔ ∃ t, is_compact t ∧ tᶜ ⊆ s :=
filter.has_basis_cocompact.mem_iff.trans $ exists_congr $ λ t,  exists_prop

lemma filter.mem_cocompact' : s ∈ filter.cocompact α ↔ ∃ t, is_compact t ∧ sᶜ ⊆ t :=
filter.mem_cocompact.trans $ exists_congr $ λ t, and_congr_right $ λ ht, compl_subset_comm

lemma is_compact.compl_mem_cocompact (hs : is_compact s) : sᶜ ∈ filter.cocompact α :=
filter.has_basis_cocompact.mem_of_mem hs

section tube_lemma

variables [topological_space β]

/-- `nhds_contain_boxes s t` means that any open neighborhood of `s × t` in `α × β` includes
a product of an open neighborhood of `s` by an open neighborhood of `t`. -/
def nhds_contain_boxes (s : set α) (t : set β) : Prop :=
∀ (n : set (α × β)) (hn : is_open n) (hp : set.prod s t ⊆ n),
∃ (u : set α) (v : set β), is_open u ∧ is_open v ∧ s ⊆ u ∧ t ⊆ v ∧ set.prod u v ⊆ n

lemma nhds_contain_boxes.symm {s : set α} {t : set β} :
  nhds_contain_boxes s t → nhds_contain_boxes t s :=
assume H n hn hp,
  let ⟨u, v, uo, vo, su, tv, p⟩ :=
    H (prod.swap ⁻¹' n)
      (hn.preimage continuous_swap)
      (by rwa [←image_subset_iff, image_swap_prod]) in
  ⟨v, u, vo, uo, tv, su,
    by rwa [←image_subset_iff, image_swap_prod] at p⟩

lemma nhds_contain_boxes.comm {s : set α} {t : set β} :
  nhds_contain_boxes s t ↔ nhds_contain_boxes t s :=
iff.intro nhds_contain_boxes.symm nhds_contain_boxes.symm

lemma nhds_contain_boxes_of_singleton {x : α} {y : β} :
  nhds_contain_boxes ({x} : set α) ({y} : set β) :=
assume n hn hp,
  let ⟨u, v, uo, vo, xu, yv, hp'⟩ :=
    is_open_prod_iff.mp hn x y (hp $ by simp) in
  ⟨u, v, uo, vo, by simpa, by simpa, hp'⟩

lemma nhds_contain_boxes_of_compact {s : set α} (hs : is_compact s) (t : set β)
  (H : ∀ x ∈ s, nhds_contain_boxes ({x} : set α) t) : nhds_contain_boxes s t :=
assume n hn hp,
have ∀x : subtype s, ∃uv : set α × set β,
     is_open uv.1 ∧ is_open uv.2 ∧ {↑x} ⊆ uv.1 ∧ t ⊆ uv.2 ∧ set.prod uv.1 uv.2 ⊆ n,
  from assume ⟨x, hx⟩,
    have set.prod {x} t ⊆ n, from
      subset.trans (prod_mono (by simpa) (subset.refl _)) hp,
    let ⟨ux,vx,H1⟩ := H x hx n hn this in ⟨⟨ux,vx⟩,H1⟩,
let ⟨uvs, h⟩ := classical.axiom_of_choice this in
have us_cover : s ⊆ ⋃i, (uvs i).1, from
  assume x hx, subset_Union _ ⟨x,hx⟩ (by simpa using (h ⟨x,hx⟩).2.2.1),
let ⟨s0, s0_cover⟩ :=
  hs.elim_finite_subcover _ (λi, (h i).1) us_cover in
let u := ⋃(i ∈ s0), (uvs i).1 in
let v := ⋂(i ∈ s0), (uvs i).2 in
have is_open u, from is_open_bUnion (λi _, (h i).1),
have is_open v, from is_open_bInter s0.finite_to_set (λi _, (h i).2.1),
have t ⊆ v, from subset_bInter (λi _, (h i).2.2.2.1),
have set.prod u v ⊆ n, from assume ⟨x',y'⟩ ⟨hx',hy'⟩,
  have ∃i ∈ s0, x' ∈ (uvs i).1, by simpa using hx',
  let ⟨i,is0,hi⟩ := this in
  (h i).2.2.2.2 ⟨hi, (bInter_subset_of_mem is0 : v ⊆ (uvs i).2) hy'⟩,
⟨u, v, ‹is_open u›, ‹is_open v›, s0_cover, ‹t ⊆ v›, ‹set.prod u v ⊆ n›⟩

/-- If `s` and `t` are compact sets and `n` is an open neighborhood of `s × t`, then there exist
open neighborhoods `u ⊇ s` and `v ⊇ t` such that `u × v ⊆ n`. -/
lemma generalized_tube_lemma {s : set α} (hs : is_compact s) {t : set β} (ht : is_compact t)
  {n : set (α × β)} (hn : is_open n) (hp : set.prod s t ⊆ n) :
  ∃ (u : set α) (v : set β), is_open u ∧ is_open v ∧ s ⊆ u ∧ t ⊆ v ∧ set.prod u v ⊆ n :=
have _, from
  nhds_contain_boxes_of_compact hs t $ assume x _, nhds_contain_boxes.symm $
    nhds_contain_boxes_of_compact ht {x} $ assume y _, nhds_contain_boxes_of_singleton,
this n hn hp

end tube_lemma

/-- Type class for compact spaces. Separation is sometimes included in the definition, especially
in the French literature, but we do not include it here. -/
class compact_space (α : Type*) [topological_space α] : Prop :=
(compact_univ : is_compact (univ : set α))

@[priority 10] -- see Note [lower instance priority]
instance subsingleton.compact_space [subsingleton α] : compact_space α :=
⟨subsingleton_univ.is_compact⟩

lemma compact_univ [h : compact_space α] : is_compact (univ : set α) := h.compact_univ

lemma cluster_point_of_compact [compact_space α] (f : filter α) [ne_bot f] :
  ∃ x, cluster_pt x f :=
by simpa using compact_univ (show f ≤ 𝓟 univ, by simp)

theorem compact_space_of_finite_subfamily_closed {α : Type u} [topological_space α]
  (h : Π {ι : Type u} (Z : ι → (set α)), (∀ i, is_closed (Z i)) →
    (⋂ i, Z i) = ∅ → (∃ (t : finset ι), (⋂ i ∈ t, Z i) = ∅)) :
  compact_space α :=
{ compact_univ :=
  begin
    apply compact_of_finite_subfamily_closed,
    intros ι Z, specialize h Z,
    simpa using h
  end }

lemma is_closed.compact [compact_space α] {s : set α} (h : is_closed s) :
  is_compact s :=
compact_of_is_closed_subset compact_univ h (subset_univ _)

variables [topological_space β]

lemma is_compact.image_of_continuous_on {f : α → β} (hs : is_compact s) (hf : continuous_on f s) :
  is_compact (f '' s) :=
begin
  intros l lne ls,
  have : ne_bot (l.comap f ⊓ 𝓟 s) :=
    comap_inf_principal_ne_bot_of_image_mem lne (le_principal_iff.1 ls),
  obtain ⟨a, has, ha⟩ : ∃ a ∈ s, cluster_pt a (l.comap f ⊓ 𝓟 s) := @@hs this inf_le_right,
  use [f a, mem_image_of_mem f has],
  have : tendsto f (𝓝 a ⊓ (comap f l ⊓ 𝓟 s)) (𝓝 (f a) ⊓ l),
  { convert (hf a has).inf (@tendsto_comap _ _ f l) using 1,
    rw nhds_within,
    ac_refl },
  exact @@tendsto.ne_bot _ this ha,
end

lemma is_compact.image {f : α → β} (hs : is_compact s) (hf : continuous f) :
  is_compact (f '' s) :=
hs.image_of_continuous_on hf.continuous_on

lemma compact_range [compact_space α] {f : α → β} (hf : continuous f) :
  is_compact (range f) :=
by rw ← image_univ; exact compact_univ.image hf

/-- If X is is_compact then pr₂ : X × Y → Y is a closed map -/
theorem is_closed_proj_of_compact
  {X : Type*} [topological_space X] [compact_space X]
  {Y : Type*} [topological_space Y]  :
  is_closed_map (prod.snd : X × Y → Y) :=
begin
  set πX := (prod.fst : X × Y → X),
  set πY := (prod.snd : X × Y → Y),
  assume C (hC : is_closed C),
  rw is_closed_iff_cluster_pt at hC ⊢,
  assume y (y_closure : cluster_pt y $ 𝓟 (πY '' C)),
  have : ne_bot (map πX (comap πY (𝓝 y) ⊓ 𝓟 C)),
  { suffices : ne_bot (map πY (comap πY (𝓝 y) ⊓ 𝓟 C)),
      by simpa only [map_ne_bot_iff],
    calc map πY (comap πY (𝓝 y) ⊓ 𝓟 C) =
       𝓝 y ⊓ map πY (𝓟 C) : filter.push_pull' _ _ _
      ... = 𝓝 y ⊓ 𝓟 (πY '' C) : by rw map_principal
      ... ≠ ⊥ : y_closure },
  resetI,
  obtain ⟨x, hx⟩ : ∃ x, cluster_pt x (map πX (comap πY (𝓝 y) ⊓ 𝓟 C)),
    from cluster_point_of_compact _,
  refine ⟨⟨x, y⟩, _, by simp [πY]⟩,
  apply hC,
  rw [cluster_pt, ← filter.map_ne_bot_iff πX],
  calc map πX (𝓝 (x, y) ⊓ 𝓟 C)
      = map πX (comap πX (𝓝 x) ⊓ comap πY (𝓝 y) ⊓ 𝓟 C) : by rw [nhds_prod_eq, filter.prod]
  ... = map πX (comap πY (𝓝 y) ⊓ 𝓟 C ⊓ comap πX (𝓝 x)) : by ac_refl
  ... = map πX (comap πY (𝓝 y) ⊓ 𝓟 C) ⊓ 𝓝 x            : by rw filter.push_pull
  ... = 𝓝 x ⊓ map πX (comap πY (𝓝 y) ⊓ 𝓟 C)            : by rw inf_comm
  ... ≠ ⊥ : hx,
end

lemma embedding.compact_iff_compact_image {f : α → β} (hf : embedding f) :
  is_compact s ↔ is_compact (f '' s) :=
iff.intro (assume h, h.image hf.continuous) $ assume h, begin
  rw compact_iff_ultrafilter_le_nhds at ⊢ h,
  intros u us',
  have : ↑(u.map f) ≤ 𝓟 (f '' s), begin
    rw [ultrafilter.coe_map, map_le_iff_le_comap, comap_principal], convert us',
    exact preimage_image_eq _ hf.inj
  end,
  rcases h (u.map f) this with ⟨_, ⟨a, ha, ⟨⟩⟩, _⟩,
  refine ⟨a, ha, _⟩,
  rwa [hf.induced, nhds_induced, ←map_le_iff_le_comap]
end

lemma compact_iff_compact_in_subtype {p : α → Prop} {s : set {a // p a}} :
  is_compact s ↔ is_compact ((coe : _ → α) '' s) :=
embedding_subtype_coe.compact_iff_compact_image

lemma compact_iff_compact_univ {s : set α} : is_compact s ↔ is_compact (univ : set s) :=
by rw [compact_iff_compact_in_subtype, image_univ, subtype.range_coe]; refl

lemma compact_iff_compact_space {s : set α} : is_compact s ↔ compact_space s :=
compact_iff_compact_univ.trans ⟨λ h, ⟨h⟩, @compact_space.compact_univ _ _⟩

lemma is_compact.prod {s : set α} {t : set β} (hs : is_compact s) (ht : is_compact t) :
  is_compact (set.prod s t) :=
begin
  rw compact_iff_ultrafilter_le_nhds at hs ht ⊢,
  intros f hfs,
  rw le_principal_iff at hfs,
  obtain ⟨a : α, sa : a ∈ s, ha : map prod.fst ↑f ≤ 𝓝 a⟩ :=
    hs (f.map prod.fst) (le_principal_iff.2 $ mem_map.2 $ mem_sets_of_superset hfs (λ x, and.left)),
  obtain ⟨b : β, tb : b ∈ t, hb : map prod.snd ↑f ≤ 𝓝 b⟩ :=
    ht (f.map prod.snd) (le_principal_iff.2 $ mem_map.2 $
      mem_sets_of_superset hfs (λ x, and.right)),
  rw map_le_iff_le_comap at ha hb,
  refine ⟨⟨a, b⟩, ⟨sa, tb⟩, _⟩,
  rw nhds_prod_eq, exact le_inf ha hb
end

/-- Finite topological spaces are compact. -/
@[priority 100] instance fintype.compact_space [fintype α] : compact_space α :=
{ compact_univ := finite_univ.is_compact }

/-- The product of two compact spaces is compact. -/
instance [compact_space α] [compact_space β] : compact_space (α × β) :=
⟨by { rw ← univ_prod_univ, exact compact_univ.prod compact_univ }⟩

/-- The disjoint union of two compact spaces is compact. -/
instance [compact_space α] [compact_space β] : compact_space (α ⊕ β) :=
⟨begin
  rw ← range_inl_union_range_inr,
  exact (compact_range continuous_inl).union (compact_range continuous_inr)
end⟩

section tychonoff
variables {ι : Type*} {π : ι → Type*} [∀i, topological_space (π i)]

/-- Tychonoff's theorem -/
lemma compact_pi_infinite {s : Πi:ι, set (π i)} :
  (∀i, is_compact (s i)) → is_compact {x : Πi:ι, π i | ∀i, x i ∈ s i} :=
begin
  simp only [compact_iff_ultrafilter_le_nhds, nhds_pi, exists_prop, mem_set_of_eq, le_infi_iff,
    le_principal_iff],
  intros h f hfs,
  have : ∀i:ι, ∃a, a∈s i ∧ tendsto (λx:Πi:ι, π i, x i) f (𝓝 a),
  { refine λ i, h i (f.map _) (mem_map.2 _),
    exact mem_sets_of_superset hfs (λ x hx, hx i) },
  choose a ha,
  exact  ⟨a, assume i, (ha i).left, assume i, (ha i).right.le_comap⟩
end

/-- A version of Tychonoff's theorem that uses `set.pi`. -/
lemma compact_univ_pi {s : Πi:ι, set (π i)} (h : ∀i, is_compact (s i)) :
  is_compact (pi univ s) :=
by { convert compact_pi_infinite h, simp only [pi, forall_prop_of_true, mem_univ] }

instance pi.compact [∀i:ι, compact_space (π i)] : compact_space (Πi, π i) :=
⟨begin
  have A : is_compact {x : Πi:ι, π i | ∀i, x i ∈ (univ : set (π i))} :=
    compact_pi_infinite (λi, compact_univ),
  have : {x : Πi:ι, π i | ∀i, x i ∈ (univ : set (π i))} = univ := by ext; simp,
  rwa this at A,
end⟩

end tychonoff

instance quot.compact_space {r : α → α → Prop} [compact_space α] :
  compact_space (quot r) :=
⟨by { rw ← range_quot_mk, exact compact_range continuous_quot_mk }⟩

instance quotient.compact_space {s : setoid α} [compact_space α] :
  compact_space (quotient s) :=
quot.compact_space

/-- There are various definitions of "locally compact space" in the literature, which agree for
Hausdorff spaces but not in general. This one is the precise condition on X needed for the
evaluation `map C(X, Y) × X → Y` to be continuous for all `Y` when `C(X, Y)` is given the
compact-open topology. -/
class locally_compact_space (α : Type*) [topological_space α] : Prop :=
(local_compact_nhds : ∀ (x : α) (n ∈ 𝓝 x), ∃ s ∈ 𝓝 x, s ⊆ n ∧ is_compact s)

/-- A reformulation of the definition of locally compact space: In a locally compact space,
  every open set containing `x` has a compact subset containing `x` in its interior. -/
lemma exists_compact_subset [locally_compact_space α] {x : α} {U : set α}
  (hU : is_open U) (hx : x ∈ U) : ∃ (K : set α), is_compact K ∧ x ∈ interior K ∧ K ⊆ U :=
begin
  rcases locally_compact_space.local_compact_nhds x U _ with ⟨K, h1K, h2K, h3K⟩,
  { refine ⟨K, h3K, _, h2K⟩, rwa [ mem_interior_iff_mem_nhds] },
  rwa [← mem_interior_iff_mem_nhds, hU.interior_eq]
end

/-- In a locally compact space every point has a compact neighborhood. -/
lemma exists_compact_mem_nhds [locally_compact_space α] (x : α) :
  ∃ K, is_compact K ∧ K ∈ 𝓝 x :=
let ⟨K, hKc, hx, H⟩ := exists_compact_subset is_open_univ (mem_univ x)
in ⟨K, hKc, mem_interior_iff_mem_nhds.1 hx⟩

lemma ultrafilter.le_nhds_Lim [compact_space α] (F : ultrafilter α) :
  ↑F ≤ 𝓝 (@Lim _ _ (F : filter α).nonempty_of_ne_bot F) :=
begin
  rcases compact_univ.ultrafilter_le_nhds F (by simp) with ⟨x, -, h⟩,
  exact le_nhds_Lim ⟨x,h⟩,
end

<<<<<<< HEAD
=======
variables (α)
>>>>>>> 3c35320d
/-- A σ-compact space is a space that is the union of a countable collection of compact subspaces.
  Note that a locally compact separable T₂ space need not be σ-compact.
  The sequence can be extracted using `topological_space.compact_covering`. -/
class sigma_compact_space (α : Type*) [topological_space α] : Prop :=
(exists_compact_covering : ∃ K : ℕ → set α, (∀ n, is_compact (K n)) ∧ (⋃ n, K n) = univ)

<<<<<<< HEAD
@[priority 200] -- see Note [lower instance priority]
instance compact_space.sigma_compact [compact_space α] : sigma_compact_space α :=
⟨⟨λ _, univ, λ _, compact_univ, Union_const _⟩⟩

lemma sigma_compact_space.of_countable (S : set (set α)) (Hc : countable S)
  (Hcomp : ∀ s ∈ S, is_compact s) (HU : ⋃₀ S = univ) : sigma_compact_space α :=
⟨(exists_seq_cover_iff_countable compact_empty).2 ⟨S, Hc, Hcomp, HU⟩⟩

lemma sigma_compact_space_of_locally_compact_second_countable [locally_compact_space α]
  [second_countable_topology α] : sigma_compact_space α :=
begin
  choose K hKc hxK h_ using λ x : α, exists_compact_subset is_open_univ (mem_univ x), clear h_,
  rcases countable_cover_nhds (λ x, mem_interior_iff_mem_nhds.1 (hxK x)) with ⟨s, hsc, hsU⟩,
  refine sigma_compact_space.of_countable _ (hsc.image K) (ball_image_iff.2 $ λ x _, hKc x) _,
  rwa sUnion_image
end

variables (α) [sigma_compact_space α]
=======
variables [sigma_compact_space α]
>>>>>>> 3c35320d
open sigma_compact_space

/-- An arbitrary compact covering of a σ-compact space. -/
def compact_covering : ℕ → set α :=
classical.some exists_compact_covering

lemma is_compact_compact_covering (n : ℕ) : is_compact (compact_covering α n) :=
(classical.some_spec sigma_compact_space.exists_compact_covering).1 n

lemma Union_compact_covering : (⋃ n, compact_covering α n) = univ :=
(classical.some_spec sigma_compact_space.exists_compact_covering).2

end compact

section clopen

/-- A set is clopen if it is both open and closed. -/
def is_clopen (s : set α) : Prop :=
is_open s ∧ is_closed s

theorem is_clopen_union {s t : set α} (hs : is_clopen s) (ht : is_clopen t) : is_clopen (s ∪ t) :=
⟨is_open_union hs.1 ht.1, is_closed_union hs.2 ht.2⟩

theorem is_clopen_inter {s t : set α} (hs : is_clopen s) (ht : is_clopen t) : is_clopen (s ∩ t) :=
⟨is_open_inter hs.1 ht.1, is_closed_inter hs.2 ht.2⟩

@[simp] theorem is_clopen_empty : is_clopen (∅ : set α) :=
⟨is_open_empty, is_closed_empty⟩

@[simp] theorem is_clopen_univ : is_clopen (univ : set α) :=
⟨is_open_univ, is_closed_univ⟩

theorem is_clopen_compl {s : set α} (hs : is_clopen s) : is_clopen sᶜ :=
⟨hs.2, is_closed_compl_iff.2 hs.1⟩

@[simp] theorem is_clopen_compl_iff {s : set α} : is_clopen sᶜ ↔ is_clopen s :=
⟨λ h, compl_compl s ▸ is_clopen_compl h, is_clopen_compl⟩

theorem is_clopen_diff {s t : set α} (hs : is_clopen s) (ht : is_clopen t) : is_clopen (s \ t) :=
is_clopen_inter hs (is_clopen_compl ht)

lemma is_clopen_Inter {β : Type*} [fintype β] {s : β → set α}
  (h : ∀ i, is_clopen (s i)) : is_clopen (⋂ i, s i) :=
⟨(is_open_Inter (forall_and_distrib.1 h).1), (is_closed_Inter (forall_and_distrib.1 h).2)⟩

lemma is_clopen_bInter {β : Type*} {s : finset β} {f : β → set α} (h : ∀i∈s, is_clopen (f i)) :
  is_clopen (⋂i∈s, f i) :=
⟨ is_open_bInter ⟨finset_coe.fintype s⟩ (λ i hi, (h i hi).1),
  by {show is_closed (⋂ (i : β) (H : i ∈ (↑s : set β)), f i), rw bInter_eq_Inter,
    apply is_closed_Inter, rintro ⟨i, hi⟩, exact (h i hi).2}⟩

lemma continuous_on.preimage_clopen_of_clopen {β: Type*} [topological_space β]
  {f : α → β} {s : set α} {t : set β} (hf : continuous_on f s) (hs : is_clopen s)
  (ht : is_clopen t) : is_clopen (s ∩ f⁻¹' t) :=
⟨continuous_on.preimage_open_of_open hf hs.1 ht.1, continuous_on.preimage_closed_of_closed hf hs.2 ht.2⟩

/-- The intersection of a disjoint covering by two open sets of a clopen set will be clopen. -/
theorem is_clopen_inter_of_disjoint_cover_clopen {Z a b : set α} (h : is_clopen Z)
  (cover : Z ⊆ a ∪ b) (ha : is_open a) (hb : is_open b) (hab : a ∩ b = ∅) : is_clopen (Z ∩ a) :=
begin
  refine ⟨is_open_inter h.1 ha, _⟩,
  have : is_closed (Z ∩ bᶜ) := is_closed_inter h.2 (is_closed_compl_iff.2 hb),
  convert this using 1,
  apply subset.antisymm,
  { exact inter_subset_inter_right Z (subset_compl_iff_disjoint.2 hab) },
  { rintros x ⟨hx₁, hx₂⟩,
    exact ⟨hx₁, by simpa [not_mem_of_mem_compl hx₂] using cover hx₁⟩ }
end

end clopen

section preirreducible

/-- A preirreducible set `s` is one where there is no non-trivial pair of disjoint opens on `s`. -/
def is_preirreducible (s : set α) : Prop :=
∀ (u v : set α), is_open u → is_open v →
  (s ∩ u).nonempty → (s ∩ v).nonempty → (s ∩ (u ∩ v)).nonempty

/-- An irreducible set `s` is one that is nonempty and
where there is no non-trivial pair of disjoint opens on `s`. -/
def is_irreducible (s : set α) : Prop :=
s.nonempty ∧ is_preirreducible s

lemma is_irreducible.nonempty {s : set α} (h : is_irreducible s) :
  s.nonempty := h.1

lemma is_irreducible.is_preirreducible {s : set α} (h : is_irreducible s) :
  is_preirreducible s := h.2

theorem is_preirreducible_empty : is_preirreducible (∅ : set α) :=
λ _ _ _ _ _ ⟨x, h1, h2⟩, h1.elim

theorem is_irreducible_singleton {x} : is_irreducible ({x} : set α) :=
⟨singleton_nonempty x,
 λ u v _ _ ⟨y, h1, h2⟩ ⟨z, h3, h4⟩, by rw mem_singleton_iff at h1 h3;
 substs y z; exact ⟨x, rfl, h2, h4⟩⟩

theorem is_preirreducible.closure {s : set α} (H : is_preirreducible s) :
  is_preirreducible (closure s) :=
λ u v hu hv ⟨y, hycs, hyu⟩ ⟨z, hzcs, hzv⟩,
let ⟨p, hpu, hps⟩ := mem_closure_iff.1 hycs u hu hyu in
let ⟨q, hqv, hqs⟩ := mem_closure_iff.1 hzcs v hv hzv in
let ⟨r, hrs, hruv⟩ := H u v hu hv ⟨p, hps, hpu⟩ ⟨q, hqs, hqv⟩ in
⟨r, subset_closure hrs, hruv⟩

lemma is_irreducible.closure {s : set α} (h : is_irreducible s) :
  is_irreducible (closure s) :=
⟨h.nonempty.closure, h.is_preirreducible.closure⟩

theorem exists_preirreducible (s : set α) (H : is_preirreducible s) :
  ∃ t : set α, is_preirreducible t ∧ s ⊆ t ∧ ∀ u, is_preirreducible u → t ⊆ u → u = t :=
let ⟨m, hm, hsm, hmm⟩ := zorn.zorn_subset₀ {t : set α | is_preirreducible t}
  (λ c hc hcc hcn, let ⟨t, htc⟩ := hcn in
    ⟨⋃₀ c, λ u v hu hv ⟨y, hy, hyu⟩ ⟨z, hz, hzv⟩,
      let ⟨p, hpc, hyp⟩ := mem_sUnion.1 hy,
          ⟨q, hqc, hzq⟩ := mem_sUnion.1 hz in
      or.cases_on (zorn.chain.total hcc hpc hqc)
        (assume hpq : p ⊆ q, let ⟨x, hxp, hxuv⟩ := hc hqc u v hu hv
            ⟨y, hpq hyp, hyu⟩ ⟨z, hzq, hzv⟩ in
          ⟨x, mem_sUnion_of_mem hxp hqc, hxuv⟩)
        (assume hqp : q ⊆ p, let ⟨x, hxp, hxuv⟩ := hc hpc u v hu hv
            ⟨y, hyp, hyu⟩ ⟨z, hqp hzq, hzv⟩ in
          ⟨x, mem_sUnion_of_mem hxp hpc, hxuv⟩),
    λ x hxc, subset_sUnion_of_mem hxc⟩) s H in
⟨m, hm, hsm, λ u hu hmu, hmm _ hu hmu⟩

/-- A maximal irreducible set that contains a given point. -/
def irreducible_component (x : α) : set α :=
classical.some (exists_preirreducible {x} is_irreducible_singleton.is_preirreducible)

lemma irreducible_component_property (x : α) :
  is_preirreducible (irreducible_component x) ∧ {x} ⊆ (irreducible_component x) ∧
  ∀ u, is_preirreducible u → (irreducible_component x) ⊆ u → u = (irreducible_component x) :=
classical.some_spec (exists_preirreducible {x} is_irreducible_singleton.is_preirreducible)

theorem mem_irreducible_component {x : α} : x ∈ irreducible_component x :=
singleton_subset_iff.1 (irreducible_component_property x).2.1

theorem is_irreducible_irreducible_component {x : α} : is_irreducible (irreducible_component x) :=
⟨⟨x, mem_irreducible_component⟩, (irreducible_component_property x).1⟩

theorem eq_irreducible_component {x : α} :
  ∀ {s : set α}, is_preirreducible s → irreducible_component x ⊆ s → s = irreducible_component x :=
(irreducible_component_property x).2.2

theorem is_closed_irreducible_component {x : α} :
  is_closed (irreducible_component x) :=
closure_eq_iff_is_closed.1 $ eq_irreducible_component
  is_irreducible_irreducible_component.is_preirreducible.closure
  subset_closure

/-- A preirreducible space is one where there is no non-trivial pair of disjoint opens. -/
class preirreducible_space (α : Type u) [topological_space α] : Prop :=
(is_preirreducible_univ [] : is_preirreducible (univ : set α))

/-- An irreducible space is one that is nonempty
and where there is no non-trivial pair of disjoint opens. -/
class irreducible_space (α : Type u) [topological_space α] extends preirreducible_space α : Prop :=
(to_nonempty [] : nonempty α)

attribute [instance, priority 50] irreducible_space.to_nonempty -- see Note [lower instance priority]

theorem nonempty_preirreducible_inter [preirreducible_space α] {s t : set α} :
  is_open s → is_open t → s.nonempty → t.nonempty → (s ∩ t).nonempty :=
by simpa only [univ_inter, univ_subset_iff] using
  @preirreducible_space.is_preirreducible_univ α _ _ s t

theorem is_preirreducible.image [topological_space β] {s : set α} (H : is_preirreducible s)
  (f : α → β) (hf : continuous_on f s) : is_preirreducible (f '' s) :=
begin
  rintros u v hu hv ⟨_, ⟨⟨x, hx, rfl⟩, hxu⟩⟩ ⟨_, ⟨⟨y, hy, rfl⟩, hyv⟩⟩,
  rw ← mem_preimage at hxu hyv,
  rcases continuous_on_iff'.1 hf u hu with ⟨u', hu', u'_eq⟩,
  rcases continuous_on_iff'.1 hf v hv with ⟨v', hv', v'_eq⟩,
  have := H u' v' hu' hv',
  rw [inter_comm s u', ← u'_eq] at this,
  rw [inter_comm s v', ← v'_eq] at this,
  rcases this ⟨x, hxu, hx⟩ ⟨y, hyv, hy⟩ with ⟨z, hzs, hzu', hzv'⟩,
  refine ⟨f z, mem_image_of_mem f hzs, _, _⟩,
  all_goals
  { rw ← mem_preimage,
    apply mem_of_mem_inter_left,
    show z ∈ _ ∩ s,
    simp [*] }
end

theorem is_irreducible.image [topological_space β] {s : set α} (H : is_irreducible s)
  (f : α → β) (hf : continuous_on f s) : is_irreducible (f '' s) :=
⟨nonempty_image_iff.mpr H.nonempty, H.is_preirreducible.image f hf⟩

lemma subtype.preirreducible_space {s : set α} (h : is_preirreducible s) :
  preirreducible_space s :=
{ is_preirreducible_univ :=
  begin
    intros u v hu hv hsu hsv,
    rw is_open_induced_iff at hu hv,
    rcases hu with ⟨u, hu, rfl⟩,
    rcases hv with ⟨v, hv, rfl⟩,
    rcases hsu with ⟨⟨x, hxs⟩, hxs', hxu⟩,
    rcases hsv with ⟨⟨y, hys⟩, hys', hyv⟩,
    rcases h u v hu hv ⟨x, hxs, hxu⟩ ⟨y, hys, hyv⟩ with ⟨z, hzs, ⟨hzu, hzv⟩⟩,
    exact ⟨⟨z, hzs⟩, ⟨set.mem_univ _, ⟨hzu, hzv⟩⟩⟩
  end }

lemma subtype.irreducible_space {s : set α} (h : is_irreducible s) :
  irreducible_space s :=
{ is_preirreducible_univ :=
  (subtype.preirreducible_space h.is_preirreducible).is_preirreducible_univ,
  to_nonempty := h.nonempty.to_subtype }

/-- A set `s` is irreducible if and only if
for every finite collection of open sets all of whose members intersect `s`,
`s` also intersects the intersection of the entire collection
(i.e., there is an element of `s` contained in every member of the collection). -/
lemma is_irreducible_iff_sInter {s : set α} :
  is_irreducible s ↔
  ∀ (U : finset (set α)) (hU : ∀ u ∈ U, is_open u) (H : ∀ u ∈ U, (s ∩ u).nonempty),
  (s ∩ ⋂₀ ↑U).nonempty :=
begin
  split; intro h,
  { intro U, apply finset.induction_on U,
    { intros, simpa using h.nonempty },
    { intros u U hu IH hU H,
      rw [finset.coe_insert, sInter_insert],
      apply h.2,
      { solve_by_elim [finset.mem_insert_self] },
      { apply is_open_sInter (finset.finite_to_set U),
        intros, solve_by_elim [finset.mem_insert_of_mem] },
      { solve_by_elim [finset.mem_insert_self] },
      { apply IH,
        all_goals { intros, solve_by_elim [finset.mem_insert_of_mem] } } } },
  { split,
    { simpa using h ∅ _ _; intro u; simp },
    intros u v hu hv hu' hv',
    simpa using h {u,v} _ _,
    all_goals
    { intro t,
      rw [finset.mem_insert, finset.mem_singleton],
      rintro (rfl|rfl); assumption } }
end

/-- A set is preirreducible if and only if
for every cover by two closed sets, it is contained in one of the two covering sets. -/
lemma is_preirreducible_iff_closed_union_closed {s : set α} :
  is_preirreducible s ↔
  ∀ (z₁ z₂ : set α), is_closed z₁ → is_closed z₂ → s ⊆ z₁ ∪ z₂ → s ⊆ z₁ ∨ s ⊆ z₂ :=
begin
  split,
  all_goals
  { intros h t₁ t₂ ht₁ ht₂,
    specialize h t₁ᶜ t₂ᶜ,
    simp only [is_open_compl_iff, is_closed_compl_iff] at h,
    specialize h ht₁ ht₂ },
  { contrapose!, simp only [not_subset],
    rintro ⟨⟨x, hx, hx'⟩, ⟨y, hy, hy'⟩⟩,
    rcases h ⟨x, hx, hx'⟩ ⟨y, hy, hy'⟩ with ⟨z, hz, hz'⟩,
    rw ← compl_union at hz',
    exact ⟨z, hz, hz'⟩ },
  { rintro ⟨x, hx, hx'⟩ ⟨y, hy, hy'⟩,
    rw ← compl_inter at h,
    delta set.nonempty,
    rw imp_iff_not_or at h,
    contrapose! h,
    split,
    { intros z hz hz', exact h z ⟨hz, hz'⟩ },
    { split; intro H; refine H _ ‹_›; assumption } }
end

/-- A set is irreducible if and only if
for every cover by a finite collection of closed sets,
it is contained in one of the members of the collection. -/
lemma is_irreducible_iff_sUnion_closed {s : set α} :
  is_irreducible s ↔
  ∀ (Z : finset (set α)) (hZ : ∀ z ∈ Z, is_closed z) (H : s ⊆ ⋃₀ ↑Z),
  ∃ z ∈ Z, s ⊆ z :=
begin
  rw [is_irreducible, is_preirreducible_iff_closed_union_closed],
  split; intro h,
  { intro Z, apply finset.induction_on Z,
    { intros, rw [finset.coe_empty, sUnion_empty] at H,
      rcases h.1 with ⟨x, hx⟩,
      exfalso, tauto },
    { intros z Z hz IH hZ H,
      cases h.2 z (⋃₀ ↑Z) _ _ _
        with h' h',
      { exact ⟨z, finset.mem_insert_self _ _, h'⟩ },
      { rcases IH _ h' with ⟨z', hz', hsz'⟩,
        { exact ⟨z', finset.mem_insert_of_mem hz', hsz'⟩ },
        { intros, solve_by_elim [finset.mem_insert_of_mem] } },
      { solve_by_elim [finset.mem_insert_self] },
      { rw sUnion_eq_bUnion,
        apply is_closed_bUnion (finset.finite_to_set Z),
        { intros, solve_by_elim [finset.mem_insert_of_mem] } },
      { simpa using H } } },
  { split,
    { by_contradiction hs,
      simpa using h ∅ _ _,
      { intro z, simp },
      { simpa [set.nonempty] using hs } },
    intros z₁ z₂ hz₁ hz₂ H,
    have := h {z₁, z₂} _ _,
    simp only [exists_prop, finset.mem_insert, finset.mem_singleton] at this,
    { rcases this with ⟨z, rfl|rfl, hz⟩; tauto },
    { intro t,
      rw [finset.mem_insert, finset.mem_singleton],
      rintro (rfl|rfl); assumption },
    { simpa using H } }
end

end preirreducible

section preconnected

/-- A preconnected set is one where there is no non-trivial open partition. -/
def is_preconnected (s : set α) : Prop :=
∀ (u v : set α), is_open u → is_open v → s ⊆ u ∪ v →
  (s ∩ u).nonempty → (s ∩ v).nonempty → (s ∩ (u ∩ v)).nonempty

/-- A connected set is one that is nonempty and where there is no non-trivial open partition. -/
def is_connected (s : set α) : Prop :=
s.nonempty ∧ is_preconnected s

lemma is_connected.nonempty {s : set α} (h : is_connected s) :
  s.nonempty := h.1

lemma is_connected.is_preconnected {s : set α} (h : is_connected s) :
  is_preconnected s := h.2

theorem is_preirreducible.is_preconnected {s : set α} (H : is_preirreducible s) :
  is_preconnected s :=
λ _ _ hu hv _, H _ _ hu hv

theorem is_irreducible.is_connected {s : set α} (H : is_irreducible s) : is_connected s :=
⟨H.nonempty, H.is_preirreducible.is_preconnected⟩

theorem is_preconnected_empty : is_preconnected (∅ : set α) :=
is_preirreducible_empty.is_preconnected

theorem is_connected_singleton {x} : is_connected ({x} : set α) :=
is_irreducible_singleton.is_connected

/-- If any point of a set is joined to a fixed point by a preconnected subset,
then the original set is preconnected as well. -/
theorem is_preconnected_of_forall {s : set α} (x : α)
  (H : ∀ y ∈ s, ∃ t ⊆ s, x ∈ t ∧ y ∈ t ∧ is_preconnected t) :
  is_preconnected s :=
begin
  rintros u v hu hv hs ⟨z, zs, zu⟩ ⟨y, ys, yv⟩,
  have xs : x ∈ s, by { rcases H y ys with ⟨t, ts, xt, yt, ht⟩, exact ts xt },
  wlog xu : x ∈ u := hs xs using [u v y z, v u z y],
  rcases H y ys with ⟨t, ts, xt, yt, ht⟩,
  have := ht u v hu hv(subset.trans ts hs) ⟨x, xt, xu⟩ ⟨y, yt, yv⟩,
  exact this.imp (λ z hz, ⟨ts hz.1, hz.2⟩)
end

/-- If any two points of a set are contained in a preconnected subset,
then the original set is preconnected as well. -/
theorem is_preconnected_of_forall_pair {s : set α}
  (H : ∀ x y ∈ s, ∃ t ⊆ s, x ∈ t ∧ y ∈ t ∧ is_preconnected t) :
  is_preconnected s :=
begin
  rintros u v hu hv hs ⟨x, xs, xu⟩ ⟨y, ys, yv⟩,
  rcases H x y xs ys with ⟨t, ts, xt, yt, ht⟩,
  have := ht u v hu hv(subset.trans ts hs) ⟨x, xt, xu⟩ ⟨y, yt, yv⟩,
  exact this.imp (λ z hz, ⟨ts hz.1, hz.2⟩)
end

/-- A union of a family of preconnected sets with a common point is preconnected as well. -/
theorem is_preconnected_sUnion (x : α) (c : set (set α)) (H1 : ∀ s ∈ c, x ∈ s)
  (H2 : ∀ s ∈ c, is_preconnected s) : is_preconnected (⋃₀ c) :=
begin
  apply is_preconnected_of_forall x,
  rintros y ⟨s, sc, ys⟩,
  exact ⟨s, subset_sUnion_of_mem sc, H1 s sc, ys, H2 s sc⟩
end

theorem is_preconnected.union (x : α) {s t : set α} (H1 : x ∈ s) (H2 : x ∈ t)
  (H3 : is_preconnected s) (H4 : is_preconnected t) : is_preconnected (s ∪ t) :=
sUnion_pair s t ▸ is_preconnected_sUnion x {s, t}
  (by rintro r (rfl | rfl | h); assumption)
  (by rintro r (rfl | rfl | h); assumption)

theorem is_connected.union {s t : set α} (H : (s ∩ t).nonempty)
  (Hs : is_connected s) (Ht : is_connected t) : is_connected (s ∪ t) :=
begin
  rcases H with ⟨x, hx⟩,
  refine ⟨⟨x, mem_union_left t (mem_of_mem_inter_left hx)⟩, _⟩,
  exact is_preconnected.union x (mem_of_mem_inter_left hx) (mem_of_mem_inter_right hx)
    Hs.is_preconnected Ht.is_preconnected
end

theorem is_preconnected.closure {s : set α} (H : is_preconnected s) :
  is_preconnected (closure s) :=
λ u v hu hv hcsuv ⟨y, hycs, hyu⟩ ⟨z, hzcs, hzv⟩,
let ⟨p, hpu, hps⟩ := mem_closure_iff.1 hycs u hu hyu in
let ⟨q, hqv, hqs⟩ := mem_closure_iff.1 hzcs v hv hzv in
let ⟨r, hrs, hruv⟩ := H u v hu hv (subset.trans subset_closure hcsuv) ⟨p, hps, hpu⟩ ⟨q, hqs, hqv⟩ in
⟨r, subset_closure hrs, hruv⟩

theorem is_connected.closure {s : set α} (H : is_connected s) :
  is_connected (closure s) :=
⟨H.nonempty.closure, H.is_preconnected.closure⟩

theorem is_preconnected.image [topological_space β] {s : set α} (H : is_preconnected s)
  (f : α → β) (hf : continuous_on f s) : is_preconnected (f '' s) :=
begin
  -- Unfold/destruct definitions in hypotheses
  rintros u v hu hv huv ⟨_, ⟨x, xs, rfl⟩, xu⟩ ⟨_, ⟨y, ys, rfl⟩, yv⟩,
  rcases continuous_on_iff'.1 hf u hu with ⟨u', hu', u'_eq⟩,
  rcases continuous_on_iff'.1 hf v hv with ⟨v', hv', v'_eq⟩,
  -- Reformulate `huv : f '' s ⊆ u ∪ v` in terms of `u'` and `v'`
  replace huv : s ⊆ u' ∪ v',
  { rw [image_subset_iff, preimage_union] at huv,
    replace huv := subset_inter huv (subset.refl _),
    rw [inter_distrib_right, u'_eq, v'_eq, ← inter_distrib_right] at huv,
    exact (subset_inter_iff.1 huv).1 },
  -- Now `s ⊆ u' ∪ v'`, so we can apply `‹is_preconnected s›`
  obtain ⟨z, hz⟩ : (s ∩ (u' ∩ v')).nonempty,
  { refine H u' v' hu' hv' huv ⟨x, _⟩ ⟨y, _⟩; rw inter_comm,
    exacts [u'_eq ▸ ⟨xu, xs⟩, v'_eq ▸ ⟨yv, ys⟩] },
  rw [← inter_self s, inter_assoc, inter_left_comm s u', ← inter_assoc,
    inter_comm s, inter_comm s, ← u'_eq, ← v'_eq] at hz,
  exact ⟨f z, ⟨z, hz.1.2, rfl⟩, hz.1.1, hz.2.1⟩
end

theorem is_connected.image [topological_space β] {s : set α} (H : is_connected s)
  (f : α → β) (hf : continuous_on f s) : is_connected (f '' s) :=
⟨nonempty_image_iff.mpr H.nonempty, H.is_preconnected.image f hf⟩

theorem is_preconnected_closed_iff {s : set α} :
  is_preconnected s ↔ ∀ t t', is_closed t → is_closed t' → s ⊆ t ∪ t' →
    (s ∩ t).nonempty → (s ∩ t').nonempty → (s ∩ (t ∩ t')).nonempty :=
⟨begin
  rintros h t t' ht ht' htt' ⟨x, xs, xt⟩ ⟨y, ys, yt'⟩,
  by_contradiction h',
  rw [← ne_empty_iff_nonempty, ne.def, not_not, ← subset_compl_iff_disjoint, compl_inter] at h',
  have xt' : x ∉ t', from (h' xs).elim (absurd xt) id,
  have yt : y ∉ t, from (h' ys).elim id (absurd yt'),
  have := ne_empty_iff_nonempty.2 (h tᶜ t'ᶜ (is_open_compl_iff.2 ht)
    (is_open_compl_iff.2 ht') h' ⟨y, ys, yt⟩ ⟨x, xs, xt'⟩),
  rw [ne.def, ← compl_union, ← subset_compl_iff_disjoint, compl_compl] at this,
  contradiction
end,
begin
  rintros h u v hu hv huv ⟨x, xs, xu⟩ ⟨y, ys, yv⟩,
  by_contradiction h',
  rw [← ne_empty_iff_nonempty, ne.def, not_not,
    ← subset_compl_iff_disjoint, compl_inter] at h',
  have xv : x ∉ v, from (h' xs).elim (absurd xu) id,
  have yu : y ∉ u, from (h' ys).elim id (absurd yv),
  have := ne_empty_iff_nonempty.2 (h uᶜ vᶜ (is_closed_compl_iff.2 hu)
    (is_closed_compl_iff.2 hv) h' ⟨y, ys, yu⟩ ⟨x, xs, xv⟩),
  rw [ne.def, ← compl_union, ← subset_compl_iff_disjoint, compl_compl] at this,
  contradiction
end⟩

/-- The connected component of a point is the maximal connected set
that contains this point. -/
def connected_component (x : α) : set α :=
⋃₀ { s : set α | is_preconnected s ∧ x ∈ s }

/-- The connected component of a point inside a set. -/
def connected_component_in (F : set α) (x : F) : set α := coe '' (connected_component x)

theorem mem_connected_component {x : α} : x ∈ connected_component x :=
mem_sUnion_of_mem (mem_singleton x) ⟨is_connected_singleton.is_preconnected, mem_singleton x⟩

theorem is_connected_connected_component {x : α} : is_connected (connected_component x) :=
⟨⟨x, mem_connected_component⟩, is_preconnected_sUnion x _ (λ _, and.right) (λ _, and.left)⟩

theorem subset_connected_component {x : α} {s : set α} (H1 : is_preconnected s) (H2 : x ∈ s) :
  s ⊆ connected_component x :=
λ z hz, mem_sUnion_of_mem hz ⟨H1, H2⟩

theorem is_closed_connected_component {x : α} :
  is_closed (connected_component x) :=
closure_eq_iff_is_closed.1 $ subset.antisymm
  (subset_connected_component
    is_connected_connected_component.closure.is_preconnected
    (subset_closure mem_connected_component))
  subset_closure

theorem irreducible_component_subset_connected_component {x : α} :
  irreducible_component x ⊆ connected_component x :=
subset_connected_component
  is_irreducible_irreducible_component.is_connected.is_preconnected
  mem_irreducible_component

/-- A preconnected space is one where there is no non-trivial open partition. -/
class preconnected_space (α : Type u) [topological_space α] : Prop :=
(is_preconnected_univ : is_preconnected (univ : set α))

export preconnected_space (is_preconnected_univ)

/-- A connected space is a nonempty one where there is no non-trivial open partition. -/
class connected_space (α : Type u) [topological_space α] extends preconnected_space α : Prop :=
(to_nonempty : nonempty α)

attribute [instance, priority 50] connected_space.to_nonempty -- see Note [lower instance priority]

lemma is_connected_range [topological_space β] [connected_space α] {f : α → β} (h : continuous f) :
  is_connected (range f) :=
begin
  inhabit α,
  rw ← image_univ,
  exact ⟨⟨f (default α), mem_image_of_mem _ (mem_univ _)⟩,
         is_preconnected.image is_preconnected_univ _ h.continuous_on⟩
end

lemma connected_space_iff_connected_component :
  connected_space α ↔ ∃ x : α, connected_component x = univ :=
begin
  split,
  { rintros ⟨h, ⟨x⟩⟩,
    exactI ⟨x, eq_univ_of_univ_subset $ subset_connected_component is_preconnected_univ (mem_univ x)⟩ },
  { rintros ⟨x, h⟩,
    haveI : preconnected_space α := ⟨by {rw ← h, exact is_connected_connected_component.2 }⟩,
    exact ⟨⟨x⟩⟩ }
end

@[priority 100] -- see Note [lower instance priority]
instance preirreducible_space.preconnected_space (α : Type u) [topological_space α]
  [preirreducible_space α] : preconnected_space α :=
⟨(preirreducible_space.is_preirreducible_univ α).is_preconnected⟩

@[priority 100] -- see Note [lower instance priority]
instance irreducible_space.connected_space (α : Type u) [topological_space α]
  [irreducible_space α] : connected_space α :=
{ to_nonempty := irreducible_space.to_nonempty α }

theorem nonempty_inter [preconnected_space α] {s t : set α} :
  is_open s → is_open t → s ∪ t = univ → s.nonempty → t.nonempty → (s ∩ t).nonempty :=
by simpa only [univ_inter, univ_subset_iff] using
  @preconnected_space.is_preconnected_univ α _ _ s t

theorem is_clopen_iff [preconnected_space α] {s : set α} : is_clopen s ↔ s = ∅ ∨ s = univ :=
⟨λ hs, classical.by_contradiction $ λ h,
  have h1 : s ≠ ∅ ∧ sᶜ ≠ ∅, from ⟨mt or.inl h,
    mt (λ h2, or.inr $ (by rw [← compl_compl s, h2, compl_empty] : s = univ)) h⟩,
  let ⟨_, h2, h3⟩ := nonempty_inter hs.1 hs.2 (union_compl_self s)
    (ne_empty_iff_nonempty.1 h1.1) (ne_empty_iff_nonempty.1 h1.2) in
  h3 h2,
by rintro (rfl | rfl); [exact is_clopen_empty, exact is_clopen_univ]⟩

lemma eq_univ_of_nonempty_clopen [preconnected_space α] {s : set α}
  (h : s.nonempty) (h' : is_clopen s) : s = univ :=
by { rw is_clopen_iff at h', finish [h.ne_empty] }

lemma subtype.preconnected_space {s : set α} (h : is_preconnected s) :
  preconnected_space s :=
{ is_preconnected_univ :=
  begin
    intros u v hu hv hs hsu hsv,
    rw is_open_induced_iff at hu hv,
    rcases hu with ⟨u, hu, rfl⟩,
    rcases hv with ⟨v, hv, rfl⟩,
    rcases hsu with ⟨⟨x, hxs⟩, hxs', hxu⟩,
    rcases hsv with ⟨⟨y, hys⟩, hys', hyv⟩,
    rcases h u v hu hv _ ⟨x, hxs, hxu⟩ ⟨y, hys, hyv⟩ with ⟨z, hzs, ⟨hzu, hzv⟩⟩,
    exact ⟨⟨z, hzs⟩, ⟨set.mem_univ _, ⟨hzu, hzv⟩⟩⟩,
    intros z hz,
    rcases hs (mem_univ ⟨z, hz⟩) with hzu|hzv,
    { left, assumption },
    { right, assumption }
  end }

lemma subtype.connected_space {s : set α} (h : is_connected s) :
  connected_space s :=
{ is_preconnected_univ :=
  (subtype.preconnected_space h.is_preconnected).is_preconnected_univ,
  to_nonempty := h.nonempty.to_subtype }

lemma is_preconnected_iff_preconnected_space {s : set α} :
  is_preconnected s ↔ preconnected_space s :=
⟨subtype.preconnected_space,
 begin
   introI,
   simpa using is_preconnected_univ.image (coe : s → α) continuous_subtype_coe.continuous_on
 end⟩

lemma is_connected_iff_connected_space {s : set α} : is_connected s ↔ connected_space s :=
⟨subtype.connected_space,
 λ h, ⟨nonempty_subtype.mp h.2, is_preconnected_iff_preconnected_space.mpr h.1⟩⟩

/-- A set `s` is preconnected if and only if
for every cover by two open sets that are disjoint on `s`,
it is contained in one of the two covering sets. -/
lemma is_preconnected_iff_subset_of_disjoint {s : set α} :
  is_preconnected s ↔
  ∀ (u v : set α) (hu : is_open u) (hv : is_open v) (hs : s ⊆ u ∪ v) (huv : s ∩ (u ∩ v) = ∅),
  s ⊆ u ∨ s ⊆ v :=
begin
  split; intro h,
  { intros u v hu hv hs huv,
    specialize h u v hu hv hs,
    contrapose! huv,
    rw ne_empty_iff_nonempty,
    simp [not_subset] at huv,
    rcases huv with ⟨⟨x, hxs, hxu⟩, ⟨y, hys, hyv⟩⟩,
    have hxv : x ∈ v := or_iff_not_imp_left.mp (hs hxs) hxu,
    have hyu : y ∈ u := or_iff_not_imp_right.mp (hs hys) hyv,
    exact h ⟨y, hys, hyu⟩ ⟨x, hxs, hxv⟩ },
  { intros u v hu hv hs hsu hsv,
    rw ← ne_empty_iff_nonempty,
    intro H,
    specialize h u v hu hv hs H,
    contrapose H,
    apply ne_empty_iff_nonempty.mpr,
    cases h,
    { rcases hsv with ⟨x, hxs, hxv⟩, exact ⟨x, hxs, ⟨h hxs, hxv⟩⟩ },
    { rcases hsu with ⟨x, hxs, hxu⟩, exact ⟨x, hxs, ⟨hxu, h hxs⟩⟩ } }
end

/-- A set `s` is connected if and only if
for every cover by a finite collection of open sets that are pairwise disjoint on `s`,
it is contained in one of the members of the collection. -/
lemma is_connected_iff_sUnion_disjoint_open {s : set α} :
  is_connected s ↔
  ∀ (U : finset (set α)) (H : ∀ (u v : set α), u ∈ U → v ∈ U → (s ∩ (u ∩ v)).nonempty → u = v)
  (hU : ∀ u ∈ U, is_open u) (hs : s ⊆ ⋃₀ ↑U),
  ∃ u ∈ U, s ⊆ u :=
begin
  rw [is_connected, is_preconnected_iff_subset_of_disjoint],
  split; intro h,
  { intro U, apply finset.induction_on U,
    { rcases h.left,
      suffices : s ⊆ ∅ → false, { simpa },
      intro, solve_by_elim },
    { intros u U hu IH hs hU H,
      rw [finset.coe_insert, sUnion_insert] at H,
      cases h.2 u (⋃₀ ↑U) _ _ H _ with hsu hsU,
      { exact ⟨u, finset.mem_insert_self _ _, hsu⟩ },
      { rcases IH _ _ hsU with ⟨v, hvU, hsv⟩,
        { exact ⟨v, finset.mem_insert_of_mem hvU, hsv⟩ },
        { intros, apply hs; solve_by_elim [finset.mem_insert_of_mem] },
        { intros, solve_by_elim [finset.mem_insert_of_mem] } },
      { solve_by_elim [finset.mem_insert_self] },
      { apply is_open_sUnion,
        intros, solve_by_elim [finset.mem_insert_of_mem] },
      { apply eq_empty_of_subset_empty,
        rintro x ⟨hxs, hxu, hxU⟩,
        rw mem_sUnion at hxU,
        rcases hxU with ⟨v, hvU, hxv⟩,
        rcases hs u v (finset.mem_insert_self _ _) (finset.mem_insert_of_mem hvU) _ with rfl,
        { contradiction },
        { exact ⟨x, hxs, hxu, hxv⟩ } } } },
  { split,
    { rw ← ne_empty_iff_nonempty,
      by_contradiction hs, push_neg at hs, subst hs,
      simpa using h ∅ _ _ _; simp },
    intros u v hu hv hs hsuv,
    rcases h {u, v} _ _ _ with ⟨t, ht, ht'⟩,
    { rw [finset.mem_insert, finset.mem_singleton] at ht,
      rcases ht with rfl|rfl; tauto },
    { intros t₁ t₂ ht₁ ht₂ hst,
      rw ← ne_empty_iff_nonempty at hst,
      rw [finset.mem_insert, finset.mem_singleton] at ht₁ ht₂,
      rcases ht₁ with rfl|rfl; rcases ht₂ with rfl|rfl,
      all_goals { refl <|> contradiction <|> skip },
      rw inter_comm t₁ at hst, contradiction },
    { intro t,
      rw [finset.mem_insert, finset.mem_singleton],
      rintro (rfl|rfl); assumption },
    { simpa using hs } }
end

/-- Preconnected sets are either contained in or disjoint to any given clopen set. -/
theorem subset_or_disjoint_of_clopen {α : Type*} [topological_space α] {s t : set α}
  (h : is_preconnected t) (h1 : is_clopen s) : s ∩ t = ∅ ∨ t ⊆ s :=
begin
  by_contradiction h2,
  have h3 : (s ∩ t).nonempty := ne_empty_iff_nonempty.mp (mt or.inl h2),
  have h4 : (t ∩ sᶜ).nonempty,
  { apply inter_compl_nonempty_iff.2,
    push_neg at h2,
    exact h2.2 },
  rw [inter_comm] at h3,
  apply ne_empty_iff_nonempty.2 (h s sᶜ h1.1 (is_open_compl_iff.2 h1.2) _ h3 h4),
  { rw [inter_compl_self, inter_empty] },
  { rw [union_compl_self],
    exact subset_univ t },
end

/-- A set `s` is preconnected if and only if
for every cover by two closed sets that are disjoint on `s`,
it is contained in one of the two covering sets. -/
theorem is_preconnected_iff_subset_of_disjoint_closed {α : Type*} {s : set α} [topological_space α] :
  is_preconnected s ↔
  ∀ (u v : set α) (hu : is_closed u) (hv : is_closed v) (hs : s ⊆ u ∪ v) (huv : s ∩ (u ∩ v) = ∅),
  s ⊆ u ∨ s ⊆ v :=
begin
  split; intro h,
  { intros u v hu hv hs huv,
    rw is_preconnected_closed_iff at h,
    specialize h u v hu hv hs,
    contrapose! huv,
    rw ne_empty_iff_nonempty,
    simp [not_subset] at huv,
    rcases huv with ⟨⟨x, hxs, hxu⟩, ⟨y, hys, hyv⟩⟩,
    have hxv : x ∈ v := or_iff_not_imp_left.mp (hs hxs) hxu,
    have hyu : y ∈ u := or_iff_not_imp_right.mp (hs hys) hyv,
    exact h ⟨y, hys, hyu⟩ ⟨x, hxs, hxv⟩ },
  { rw is_preconnected_closed_iff,
    intros u v hu hv hs hsu hsv,
    rw ← ne_empty_iff_nonempty,
    intro H,
    specialize h u v hu hv hs H,
    contrapose H,
    apply ne_empty_iff_nonempty.mpr,
    cases h,
    { rcases hsv with ⟨x, hxs, hxv⟩, exact ⟨x, hxs, ⟨h hxs, hxv⟩⟩ },
    { rcases hsu with ⟨x, hxs, hxu⟩, exact ⟨x, hxs, ⟨hxu, h hxs⟩⟩ } }
end

/-- A closed set `s` is preconnected if and only if
for every cover by two closed sets that are disjoint,
it is contained in one of the two covering sets. -/
theorem is_preconnected_iff_subset_of_fully_disjoint_closed {s : set α} (hs : is_closed s) :
  is_preconnected s ↔
  ∀ (u v : set α) (hu : is_closed u) (hv : is_closed v) (hss : s ⊆ u ∪ v) (huv : u ∩ v = ∅),
  s ⊆ u ∨ s ⊆ v :=
begin
  split,
  { intros h u v hu hv hss huv,
    apply is_preconnected_iff_subset_of_disjoint_closed.1 h u v hu hv hss,
    rw huv,
    exact inter_empty s },
  intro H,
  rw is_preconnected_iff_subset_of_disjoint_closed,
  intros u v hu hv hss huv,
  have H1 := H (u ∩ s) (v ∩ s),
  rw [subset_inter_iff, subset_inter_iff] at H1,
  simp only [subset.refl, and_true] at H1,
  apply H1 (is_closed_inter hu hs) (is_closed_inter hv hs),
  { rw ←inter_distrib_right,
    apply subset_inter_iff.2,
    exact ⟨hss, subset.refl s⟩ },
  { rw [inter_comm v s, inter_assoc, ←inter_assoc s, inter_self s,
        inter_comm, inter_assoc, inter_comm v u, huv] }
end

/-- The connected component of a point is always a subset of the intersection of all its clopen
neighbourhoods. -/
lemma connected_component_subset_Inter_clopen {x : α} :
  connected_component x ⊆ ⋂ Z : {Z : set α // is_clopen Z ∧ x ∈ Z}, Z :=
begin
  apply subset_Inter (λ Z, _),
  cases (subset_or_disjoint_of_clopen (@is_connected_connected_component _ _ x).2 Z.2.1),
  { exfalso,
    apply nonempty.ne_empty
      (nonempty_of_mem (mem_inter (@mem_connected_component _ _ x) Z.2.2)),
    rw inter_comm,
    exact h  },
  exact h,
end

end preconnected

section totally_disconnected

/-- A set is called totally disconnected if all of its connected components are singletons. -/
def is_totally_disconnected (s : set α) : Prop :=
∀ t, t ⊆ s → is_preconnected t → subsingleton t

theorem is_totally_disconnected_empty : is_totally_disconnected (∅ : set α) :=
λ t ht _, ⟨λ ⟨_, h⟩, (ht h).elim⟩

theorem is_totally_disconnected_singleton {x} : is_totally_disconnected ({x} : set α) :=
λ t ht _, ⟨λ ⟨p, hp⟩ ⟨q, hq⟩, subtype.eq $ show p = q,
from (eq_of_mem_singleton (ht hp)).symm ▸ (eq_of_mem_singleton (ht hq)).symm⟩

/-- A space is totally disconnected if all of its connected components are singletons. -/
class totally_disconnected_space (α : Type u) [topological_space α] : Prop :=
(is_totally_disconnected_univ : is_totally_disconnected (univ : set α))

instance pi.totally_disconnected_space {α : Type*} {β : α → Type*} [t₂ : Πa, topological_space (β a)]
  [∀a, totally_disconnected_space (β a)] : totally_disconnected_space (Π (a : α), β a) :=
⟨λ t h1 h2, ⟨λ a b, subtype.ext $ funext $ λ x, subtype.mk_eq_mk.1 $
  (totally_disconnected_space.is_totally_disconnected_univ
    ((λ (c : Π (a : α), β a), c x) '' t) (set.subset_univ _)
    (is_preconnected.image h2 _ (continuous.continuous_on (continuous_apply _)))).cases_on
  (λ h3, h3
    ⟨(a.1 x), by {simp only [set.mem_image, subtype.val_eq_coe], use a, split,
      simp only [subtype.coe_prop]}⟩
    ⟨(b.1 x), by {simp only [set.mem_image, subtype.val_eq_coe], use b, split,
      simp only [subtype.coe_prop]}⟩)⟩⟩

instance subtype.totally_disconnected_space {α : Type*} {p : α → Prop} [topological_space α]
  [totally_disconnected_space α] : totally_disconnected_space (subtype p) :=
⟨λ s h1 h2,
  set.subsingleton_of_image subtype.val_injective s (
    totally_disconnected_space.is_totally_disconnected_univ (subtype.val '' s) (set.subset_univ _)
      ((is_preconnected.image h2 _) (continuous.continuous_on (@continuous_subtype_val _ _ p))))⟩

end totally_disconnected

section totally_separated

/-- A set `s` is called totally separated if any two points of this set can be separated
by two disjoint open sets covering `s`. -/
def is_totally_separated (s : set α) : Prop :=
∀ x ∈ s, ∀ y ∈ s, x ≠ y → ∃ u v : set α, is_open u ∧ is_open v ∧
  x ∈ u ∧ y ∈ v ∧ s ⊆ u ∪ v ∧ u ∩ v = ∅

theorem is_totally_separated_empty : is_totally_separated (∅ : set α) :=
λ x, false.elim

theorem is_totally_separated_singleton {x} : is_totally_separated ({x} : set α) :=
λ p hp q hq hpq, (hpq $ (eq_of_mem_singleton hp).symm ▸ (eq_of_mem_singleton hq).symm).elim

theorem is_totally_disconnected_of_is_totally_separated {s : set α}
  (H : is_totally_separated s) : is_totally_disconnected s :=
λ t hts ht, ⟨λ ⟨x, hxt⟩ ⟨y, hyt⟩, subtype.eq $ classical.by_contradiction $
assume hxy : x ≠ y, let ⟨u, v, hu, hv, hxu, hyv, hsuv, huv⟩ := H x (hts hxt) y (hts hyt) hxy in
let ⟨r, hrt, hruv⟩ := ht u v hu hv (subset.trans hts hsuv) ⟨x, hxt, hxu⟩ ⟨y, hyt, hyv⟩ in
(ext_iff.1 huv r).1 hruv⟩

/-- A space is totally separated if any two points can be separated by two disjoint open sets
covering the whole space. -/
class totally_separated_space (α : Type u) [topological_space α] : Prop :=
(is_totally_separated_univ [] : is_totally_separated (univ : set α))

@[priority 100] -- see Note [lower instance priority]
instance totally_separated_space.totally_disconnected_space (α : Type u) [topological_space α]
  [totally_separated_space α] : totally_disconnected_space α :=
⟨is_totally_disconnected_of_is_totally_separated $
  totally_separated_space.is_totally_separated_univ α⟩

@[priority 100] -- see Note [lower instance priority]
instance totally_separated_space.of_discrete
  (α : Type*) [topological_space α] [discrete_topology α] : totally_separated_space α :=
⟨λ a _ b _ h, ⟨{b}ᶜ, {b}, is_open_discrete _, is_open_discrete _, by simpa⟩⟩

end totally_separated<|MERGE_RESOLUTION|>--- conflicted
+++ resolved
@@ -651,17 +651,12 @@
   exact le_nhds_Lim ⟨x,h⟩,
 end
 
-<<<<<<< HEAD
-=======
-variables (α)
->>>>>>> 3c35320d
 /-- A σ-compact space is a space that is the union of a countable collection of compact subspaces.
   Note that a locally compact separable T₂ space need not be σ-compact.
   The sequence can be extracted using `topological_space.compact_covering`. -/
 class sigma_compact_space (α : Type*) [topological_space α] : Prop :=
 (exists_compact_covering : ∃ K : ℕ → set α, (∀ n, is_compact (K n)) ∧ (⋃ n, K n) = univ)
 
-<<<<<<< HEAD
 @[priority 200] -- see Note [lower instance priority]
 instance compact_space.sigma_compact [compact_space α] : sigma_compact_space α :=
 ⟨⟨λ _, univ, λ _, compact_univ, Union_const _⟩⟩
@@ -680,9 +675,6 @@
 end
 
 variables (α) [sigma_compact_space α]
-=======
-variables [sigma_compact_space α]
->>>>>>> 3c35320d
 open sigma_compact_space
 
 /-- An arbitrary compact covering of a σ-compact space. -/

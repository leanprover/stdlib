--- conflicted
+++ resolved
@@ -687,13 +687,8 @@
 begin
   classical,
   induction t using finset.induction with x t hx ih generalizing U hU s hs hsC,
-<<<<<<< HEAD
   { refine ⟨λ _, ∅, λ i, compact_empty, λ i, empty_subset _, _⟩,
     simpa only [subset_empty_iff, Union_false, Union_empty] using hsC },
-=======
-  { refine ⟨λ _, ∅, λ i, is_compact_empty, λ i, empty_subset _, _⟩, simpa only [subset_empty_iff,
-      finset.not_mem_empty, Union_neg, Union_empty, not_false_iff] using hsC },
->>>>>>> 3ef52f37
   simp only [finset.set_bUnion_insert] at hsC,
   simp only [finset.mem_insert] at hU,
   have hU' : ∀ i ∈ t, is_open (U i) := λ i hi, hU i (or.inr hi),

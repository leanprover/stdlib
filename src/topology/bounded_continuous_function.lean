--- conflicted
+++ resolved
@@ -496,10 +496,7 @@
   { simp, },
   { intros i s nm h, simp [h, finset.sum_insert nm], },
 end
-<<<<<<< HEAD
-=======
-
->>>>>>> 57ab9b73
+
 lemma sum_apply {ι : Type*} (s : finset ι) (f : ι → (α →ᵇ β)) (a : α) :
   (∑ i in s, f i) a = (∑ i in s, f i a) :=
 by simp

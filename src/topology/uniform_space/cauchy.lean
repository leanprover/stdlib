--- conflicted
+++ resolved
@@ -127,18 +127,13 @@
   cauchy_seq f :=
 cauchy_downwards cauchy_nhds (map_ne_bot at_top_ne_bot) hx
 
-<<<<<<< HEAD
-lemma cauchy_seq_iff_prod_map [nonempty β] [semilattice_sup β] {u : β → α} :
-  cauchy_seq u ↔ map (prod.map u u) at_top ≤ 𝓤 α :=
-iff.trans (and_iff_right (map_ne_bot at_top_ne_bot)) (prod_map_at_top_eq u u ▸ iff.rfl)
-=======
-lemma cauchy_seq_iff_tendsto [inhabited β] [semilattice_sup β] {u : β → α} :
+lemma cauchy_seq_iff_tendsto [nonempty β] [semilattice_sup β] {u : β → α} :
   cauchy_seq u ↔ tendsto (prod.map u u) at_top (𝓤 α) :=
 cauchy_map_iff.trans $ (and_iff_right at_top_ne_bot).trans $
   by simp only [prod_at_top_at_top_eq, prod.map_def]
 
 @[nolint] -- see Note [nolint_ge]
-lemma filter.has_basis.cauchy_seq_iff {γ} [inhabited β] [semilattice_sup β] {u : β → α}
+lemma filter.has_basis.cauchy_seq_iff {γ} [nonempty β] [semilattice_sup β] {u : β → α}
   {p : γ → Prop} {s : γ → set (α × α)} (h : (𝓤 α).has_basis p s) :
   cauchy_seq u ↔ ∀ i, p i → ∃N, ∀m n≥N, (u m, u n) ∈ s i :=
 begin
@@ -149,7 +144,7 @@
 end
 
 @[nolint] -- see Note [nolint_ge]
-lemma filter.has_basis.cauchy_seq_iff' {γ} [inhabited β] [semilattice_sup β] {u : β → α}
+lemma filter.has_basis.cauchy_seq_iff' {γ} [nonempty β] [semilattice_sup β] {u : β → α}
   {p : γ → Prop} {s : γ → set (α × α)} (H : (𝓤 α).has_basis p s) :
   cauchy_seq u ↔ ∀ i, p i → ∃N, ∀n≥N, (u n, u N) ∈ s i :=
 begin
@@ -161,7 +156,6 @@
     { exact hN m hm },
     { exact hN n hn } }
 end
->>>>>>> 4e2c7e36
 
 lemma cauchy_seq_of_controlled [semilattice_sup β] [nonempty β]
   (U : β → set (α × α)) (hU : ∀ s ∈ 𝓤 α, ∃ n, U n ⊆ s)
@@ -234,7 +228,7 @@
   by { simp only [image_univ], rintros _ ⟨n, rfl⟩, exact h₂ n }⟩
 
 theorem le_nhds_lim_of_cauchy {α} [uniform_space α] [complete_space α]
-  [inhabited α] {f : filter α} (hf : cauchy f) : f ≤ 𝓝 (lim f) :=
+  [nonempty α] {f : filter α} (hf : cauchy f) : f ≤ 𝓝 (lim f) :=
 lim_spec (complete_space.complete hf)
 
 lemma is_complete_of_is_closed [complete_space α] {s : set α}

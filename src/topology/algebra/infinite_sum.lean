--- conflicted
+++ resolved
@@ -359,14 +359,11 @@
   (∑' x, f x)  = ∑' y, g y :=
 tsum_eq_tsum_of_has_sum_iff_has_sum $ λ _, has_sum_iff_has_sum_of_ne_zero_bij i hi hf hfg
 
-<<<<<<< HEAD
 lemma tsum_subtype (s : set β) (f : β → α) :
   (∑' x : s, f x) = ∑' x, s.indicator f x :=
 tsum_eq_tsum_of_has_sum_iff_has_sum $ λ _, has_sum_subtype_iff_indicator
 
-=======
 section topological_add_monoid
->>>>>>> fe2450e5
 variable [topological_add_monoid α]
 
 lemma tsum_add (hf : summable f) (hg : summable g) : (∑'b, f b + g b) = (∑'b, f b) + (∑'b, g b) :=

--- conflicted
+++ resolved
@@ -656,24 +656,14 @@
 lemma summable_mul_right_iff (h : a ≠ 0) : summable f ↔ summable (λb, f b * a) :=
 ⟨λ H, H.mul_right _, λ H, by simpa only [mul_inv_cancel_right' h] using H.mul_right a⁻¹⟩
 
-<<<<<<< HEAD
-lemma tsum_mul_left' [t2_space α] : (∑' x, a * f x) = a * ∑' x, f x :=
-if hf : summable f then tsum_mul_left a hf
-=======
 lemma tsum_mul_left [t2_space α] : (∑' x, a * f x) = a * ∑' x, f x :=
 if hf : summable f then hf.tsum_mul_left a
->>>>>>> c6bae498
 else if ha : a = 0 then by simp [ha]
 else by rw [tsum_eq_zero_of_not_summable hf,
   tsum_eq_zero_of_not_summable (mt (summable_mul_left_iff ha).2 hf), mul_zero]
 
-<<<<<<< HEAD
-lemma tsum_mul_right' [t2_space α] : (∑' x, f x * a) = (∑' x, f x) * a :=
-if hf : summable f then tsum_mul_right a hf
-=======
 lemma tsum_mul_right [t2_space α] : (∑' x, f x * a) = (∑' x, f x) * a :=
 if hf : summable f then hf.tsum_mul_right a
->>>>>>> c6bae498
 else if ha : a = 0 then by simp [ha]
 else by rw [tsum_eq_zero_of_not_summable hf,
   tsum_eq_zero_of_not_summable (mt (summable_mul_right_iff ha).2 hf), zero_mul]

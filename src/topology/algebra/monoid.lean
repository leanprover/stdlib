/-
Copyright (c) 2017 Johannes Hölzl. All rights reserved.
Released under Apache 2.0 license as described in the file LICENSE.
Authors: Johannes Hölzl, Mario Carneiro
-/
import topology.continuous_on
import group_theory.submonoid.basic
import algebra.group.prod
import algebra.pointwise

/-!
# Theory of topological monoids

In this file we define mixin classes `has_continuous_mul` and `has_continuous_add`. While in many
applications the underlying type is a monoid (multiplicative or additive), we do not require this in
the definitions.
-/

open classical set filter topological_space
open_locale classical topological_space big_operators

variables {α β M N : Type*}

/-- Basic hypothesis to talk about a topological additive monoid or a topological additive
semigroup. A topological additive monoid over `α`, for example, is obtained by requiring both the
instances `add_monoid α` and `has_continuous_add α`. -/
class has_continuous_add (M : Type*) [topological_space M] [has_add M] : Prop :=
(continuous_add : continuous (λ p : M × M, p.1 + p.2))

/-- Basic hypothesis to talk about a topological monoid or a topological semigroup.
A topological monoid over `α`, for example, is obtained by requiring both the instances `monoid α`
and `has_continuous_mul α`. -/
@[to_additive]
class has_continuous_mul (M : Type*) [topological_space M] [has_mul M] : Prop :=
(continuous_mul : continuous (λ p : M × M, p.1 * p.2))

section has_continuous_mul

variables [topological_space M] [has_mul M] [has_continuous_mul M]

@[to_additive]
lemma continuous_mul : continuous (λp:M×M, p.1 * p.2) :=
has_continuous_mul.continuous_mul

@[to_additive, continuity]
lemma continuous.mul [topological_space α] {f : α → M} {g : α → M}
  (hf : continuous f) (hg : continuous g) :
  continuous (λx, f x * g x) :=
continuous_mul.comp (hf.prod_mk hg)

attribute [continuity] continuous.add

@[to_additive]
lemma continuous_mul_left (a : M) : continuous (λ b:M, a * b) :=
continuous_const.mul continuous_id

@[to_additive]
lemma continuous_mul_right (a : M) : continuous (λ b:M, b * a) :=
continuous_id.mul continuous_const

@[to_additive]
lemma continuous_on.mul [topological_space α] {f : α → M} {g : α → M} {s : set α}
  (hf : continuous_on f s) (hg : continuous_on g s) :
  continuous_on (λx, f x * g x) s :=
(continuous_mul.comp_continuous_on (hf.prod hg) : _)

@[to_additive]
lemma tendsto_mul {a b : M} : tendsto (λp:M×M, p.fst * p.snd) (𝓝 (a, b)) (𝓝 (a * b)) :=
continuous_iff_continuous_at.mp has_continuous_mul.continuous_mul (a, b)

@[to_additive]
lemma filter.tendsto.mul {f : α → M} {g : α → M} {x : filter α} {a b : M}
  (hf : tendsto f x (𝓝 a)) (hg : tendsto g x (𝓝 b)) :
  tendsto (λx, f x * g x) x (𝓝 (a * b)) :=
tendsto_mul.comp (hf.prod_mk_nhds hg)

@[to_additive]
<<<<<<< HEAD
lemma tendsto.const_mul (b : α) {c : α} {f : β → α} {l : filter β}
  (h : tendsto (λ (k:β), f k) l (𝓝 c)) : tendsto (λ (k:β), b * f k) l (𝓝 (b * c)) :=
tendsto_const_nhds.mul h

@[to_additive]
lemma tendsto.mul_const (b : α) {c : α} {f : β → α} {l : filter β}
  (h : tendsto (λ (k:β), f k) l (𝓝 c)) : tendsto (λ (k:β), f k * b) l (𝓝 (c * b)) :=
h.mul tendsto_const_nhds

@[to_additive]
lemma continuous_at.mul [topological_space β] {f : β → α} {g : β → α} {x : β}
=======
lemma continuous_at.mul [topological_space α] {f : α → M} {g : α → M} {x : α}
>>>>>>> 4dbebe3b
  (hf : continuous_at f x) (hg : continuous_at g x) :
  continuous_at (λx, f x * g x) x :=
hf.mul hg

@[to_additive]
lemma continuous_within_at.mul [topological_space α] {f : α → M} {g : α → M} {s : set α} {x : α}
  (hf : continuous_within_at f s x) (hg : continuous_within_at g s x) :
  continuous_within_at (λx, f x * g x) s x :=
hf.mul hg

@[to_additive]
instance [topological_space N] [has_mul N] [has_continuous_mul N] : has_continuous_mul (M × N) :=
⟨((continuous_fst.comp continuous_fst).mul (continuous_fst.comp continuous_snd)).prod_mk
 ((continuous_snd.comp continuous_fst).mul (continuous_snd.comp continuous_snd))⟩

end has_continuous_mul

section has_continuous_mul

variables [topological_space M] [monoid M] [has_continuous_mul M]

@[to_additive exists_open_nhds_zero_half]
lemma exists_open_nhds_one_split {s : set M} (hs : s ∈ 𝓝 (1 : M)) :
  ∃ V : set M, is_open V ∧ (1 : M) ∈ V ∧ ∀ (v ∈ V) (w ∈ V), v * w ∈ s :=
have ((λa:M×M, a.1 * a.2) ⁻¹' s) ∈ 𝓝 ((1, 1) : M × M),
  from tendsto_mul (by simpa only [one_mul] using hs),
by simpa only [prod_subset_iff] using exists_nhds_square this

@[to_additive exists_nhds_zero_half]
lemma exists_nhds_one_split {s : set M} (hs : s ∈ 𝓝 (1 : M)) :
  ∃ V ∈ 𝓝 (1 : M), ∀ (v ∈ V) (w ∈ V), v * w ∈ s :=
let ⟨V, Vo, V1, hV⟩ := exists_open_nhds_one_split hs
in ⟨V, mem_nhds_sets Vo V1, hV⟩

@[to_additive exists_nhds_zero_quarter]
lemma exists_nhds_one_split4 {u : set M} (hu : u ∈ 𝓝 (1 : M)) :
  ∃ V ∈ 𝓝 (1 : M),
    ∀ {v w s t}, v ∈ V → w ∈ V → s ∈ V → t ∈ V → v * w * s * t ∈ u :=
begin
  rcases exists_nhds_one_split hu with ⟨W, W1, h⟩,
  rcases exists_nhds_one_split W1 with ⟨V, V1, h'⟩,
  use [V, V1],
  intros v w s t v_in w_in s_in t_in,
  simpa only [mul_assoc] using h _ (h' v v_in w w_in) _ (h' s s_in t t_in)
end

/-- Given a neighborhood `U` of `1` there is an open neighborhood `V` of `1`
such that `VV ⊆ U`. -/
@[to_additive "Given a open neighborhood `U` of `0` there is a open neighborhood `V` of `0`
  such that `V + V ⊆ U`."]
lemma exists_open_nhds_one_mul_subset {U : set M} (hU : U ∈ 𝓝 (1 : M)) :
  ∃ V : set M, is_open V ∧ (1 : M) ∈ V ∧ V * V ⊆ U :=
begin
  rcases exists_open_nhds_one_split hU with ⟨V, Vo, V1, hV⟩,
  use [V, Vo, V1],
  rintros _ ⟨x, y, hx, hy, rfl⟩,
  exact hV _ hx _ hy
end

@[to_additive]
lemma tendsto_list_prod {f : β → α → M} {x : filter α} {a : β → M} :
  ∀l:list β, (∀c∈l, tendsto (f c) x (𝓝 (a c))) →
    tendsto (λb, (l.map (λc, f c b)).prod) x (𝓝 ((l.map a).prod))
| []       _ := by simp [tendsto_const_nhds]
| (f :: l) h :=
  begin
    simp only [list.map_cons, list.prod_cons],
    exact (h f (list.mem_cons_self _ _)).mul
      (tendsto_list_prod l (assume c hc, h c (list.mem_cons_of_mem _ hc)))
  end

@[to_additive]
lemma continuous_list_prod [topological_space α] {f : β → α → M} (l : list β)
  (h : ∀c∈l, continuous (f c)) :
  continuous (λa, (l.map (λc, f c a)).prod) :=
continuous_iff_continuous_at.2 $ assume x, tendsto_list_prod l $ assume c hc,
  continuous_iff_continuous_at.1 (h c hc) x

-- @[to_additive continuous_smul]
@[continuity]
lemma continuous_pow : ∀ n : ℕ, continuous (λ a : M, a ^ n)
| 0 := by simpa using continuous_const
| (k+1) := show continuous (λ (a : M), a * a ^ k), from continuous_id.mul (continuous_pow _)

@[continuity]
lemma continuous.pow {f : α → M} [topological_space α] (h : continuous f) (n : ℕ) :
  continuous (λ b, (f b) ^ n) :=
continuous.comp (continuous_pow n) h

end has_continuous_mul

section

variables [topological_space M] [comm_monoid M]

@[to_additive]
lemma submonoid.mem_nhds_one (S : submonoid M) (oS : is_open (S : set M)) :
  (S : set M) ∈ 𝓝 (1 : M) :=
mem_nhds_sets oS S.one_mem

variable [has_continuous_mul M]

@[to_additive]
lemma tendsto_multiset_prod {f : β → α → M} {x : filter α} {a : β → M} (s : multiset β) :
  (∀c∈s, tendsto (f c) x (𝓝 (a c))) →
    tendsto (λb, (s.map (λc, f c b)).prod) x (𝓝 ((s.map a).prod)) :=
by { rcases s with ⟨l⟩, simp, exact tendsto_list_prod l }

@[to_additive]
lemma tendsto_finset_prod {f : β → α → M} {x : filter α} {a : β → M} (s : finset β) :
  (∀c∈s, tendsto (f c) x (𝓝 (a c))) → tendsto (λb, ∏ c in s, f c b) x (𝓝 (∏ c in s, a c)) :=
tendsto_multiset_prod _

@[to_additive, continuity]
lemma continuous_multiset_prod [topological_space α] {f : β → α → M} (s : multiset β) :
  (∀c∈s, continuous (f c)) → continuous (λa, (s.map (λc, f c a)).prod) :=
by { rcases s with ⟨l⟩, simp, exact continuous_list_prod l }

attribute [continuity] continuous_multiset_sum

@[to_additive, continuity]
lemma continuous_finset_prod [topological_space α] {f : β → α → M} (s : finset β) :
  (∀c∈s, continuous (f c)) → continuous (λa, ∏ c in s, f c a) :=
continuous_multiset_prod _

attribute [continuity] continuous_finset_sum

end<|MERGE_RESOLUTION|>--- conflicted
+++ resolved
@@ -75,7 +75,6 @@
 tendsto_mul.comp (hf.prod_mk_nhds hg)
 
 @[to_additive]
-<<<<<<< HEAD
 lemma tendsto.const_mul (b : α) {c : α} {f : β → α} {l : filter β}
   (h : tendsto (λ (k:β), f k) l (𝓝 c)) : tendsto (λ (k:β), b * f k) l (𝓝 (b * c)) :=
 tendsto_const_nhds.mul h
@@ -86,10 +85,7 @@
 h.mul tendsto_const_nhds
 
 @[to_additive]
-lemma continuous_at.mul [topological_space β] {f : β → α} {g : β → α} {x : β}
-=======
 lemma continuous_at.mul [topological_space α] {f : α → M} {g : α → M} {x : α}
->>>>>>> 4dbebe3b
   (hf : continuous_at f x) (hg : continuous_at g x) :
   continuous_at (λx, f x * g x) x :=
 hf.mul hg

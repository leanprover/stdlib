/-
Copyright (c) 2020 Frédéric Dupuis. All rights reserved.
Released under Apache 2.0 license as described in the file LICENSE.
Authors: Frédéric Dupuis
-/
import topology.algebra.continuous_functions
import linear_algebra.affine_space.affine_map

/-!
# Topological properties of affine spaces and maps

For now, this contains only a few facts regarding the continuity of affine maps in the special
case when the point space and vector space are the same.
-/

variables {R E F : Type*}
  [ring R]
  [add_comm_group E] [semimodule R E] [topological_space E]
  [add_comm_group F] [semimodule R F] [topological_space F] [topological_add_group F]

namespace affine_map

/-
TODO: Deal with the case where the point spaces are different from the vector spaces.
-/

/-- An affine map is continuous iff its underlying linear map is continuous. -/
lemma continuous_iff {f : E →ᵃ[R] F} :
  continuous f ↔ continuous f.linear :=
begin
  split,
  { intro hc,
    rw decomp' f,
    have := hc.sub continuous_const,
    exact this, },
  { intro hc,
    rw decomp f,
    have := hc.add continuous_const,
    exact this }
end

/-- The line map is continuous. -/
<<<<<<< HEAD
@[continuity]
lemma line_map_continuous [topological_space R] [topological_semimodule R F] {p v : F} :
=======
lemma line_map_continuous [topological_space R] [has_continuous_smul R F] {p v : F} :
>>>>>>> 902b01d8
  continuous ⇑(line_map p v : R →ᵃ[R] F) :=
continuous_iff.mpr $ (continuous_id.smul continuous_const).add $
  @continuous_const _ _ _ _ (0 : F)

end affine_map<|MERGE_RESOLUTION|>--- conflicted
+++ resolved
@@ -40,12 +40,8 @@
 end
 
 /-- The line map is continuous. -/
-<<<<<<< HEAD
 @[continuity]
-lemma line_map_continuous [topological_space R] [topological_semimodule R F] {p v : F} :
-=======
 lemma line_map_continuous [topological_space R] [has_continuous_smul R F] {p v : F} :
->>>>>>> 902b01d8
   continuous ⇑(line_map p v : R →ᵃ[R] F) :=
 continuous_iff.mpr $ (continuous_id.smul continuous_const).add $
   @continuous_const _ _ _ _ (0 : F)

/-
Copyright (c) 2019 Sébastien Gouëzel. All rights reserved.
Released under Apache 2.0 license as described in the file LICENSE.
Authors: Jan-David Salchow, Sébastien Gouëzel, Jean Lo, Yury Kudryashov
-/
import topology.algebra.ring
import topology.algebra.mul_action
import topology.uniform_space.uniform_embedding
import algebra.algebra.basic
import linear_algebra.projection
import linear_algebra.pi

/-!
# Theory of topological modules and continuous linear maps.

We use the class `has_continuous_smul` for topological (semi) modules and topological vector spaces.

In this file we define continuous linear maps, as linear maps between topological modules which are
continuous. The set of continuous linear maps between the topological `R`-modules `M` and `M₂` is
denoted by `M →L[R] M₂`.

Continuous linear equivalences are denoted by `M ≃L[R] M₂`.

-/

open filter
open_locale topological_space big_operators

universes u v w u'

section

variables {R : Type*} {M : Type*}
[ring R] [topological_space R]
[topological_space M] [add_comm_group M]
[module R M] [has_continuous_smul R M]

/-- If `M` is a topological module over `R` and `0` is a limit of invertible elements of `R`, then
`⊤` is the only submodule of `M` with a nonempty interior.
This is the case, e.g., if `R` is a nondiscrete normed field. -/
lemma submodule.eq_top_of_nonempty_interior' [has_continuous_add M]
  [ne_bot (𝓝[{x : R | is_unit x}] 0)]
  (s : submodule R M) (hs : (interior (s:set M)).nonempty) :
  s = ⊤ :=
begin
  rcases hs with ⟨y, hy⟩,
  refine (submodule.eq_top_iff'.2 $ λ x, _),
  rw [mem_interior_iff_mem_nhds] at hy,
  have : tendsto (λ c:R, y + c • x) (𝓝[{x : R | is_unit x}] 0) (𝓝 (y + (0:R) • x)),
    from tendsto_const_nhds.add ((tendsto_nhds_within_of_tendsto_nhds tendsto_id).smul
      tendsto_const_nhds),
  rw [zero_smul, add_zero] at this,
  rcases nonempty_of_mem_sets (inter_mem_sets (mem_map.1 (this hy)) self_mem_nhds_within)
    with ⟨_, hu, u, rfl⟩,
  have hy' : y ∈ ↑s := mem_of_nhds hy,
  exact (s.smul_mem_iff' _).1 ((s.add_mem_iff_right hy').1 hu)
end

end

section closure
variables {R : Type u} {M : Type v}
[semiring R] [topological_space R]
[topological_space M] [add_comm_monoid M]
[semimodule R M] [has_continuous_smul R M]

lemma submodule.closure_smul_self_subset (s : submodule R M) :
  (λ p : R × M, p.1 • p.2) '' ((set.univ : set R).prod (closure (s : set M)))
  ⊆ closure (s : set M) :=
calc
(λ p : R × M, p.1 • p.2) '' ((set.univ : set R).prod (closure (s : set M)))
    = (λ p : R × M, p.1 • p.2) '' (closure ((set.univ : set R).prod s)) : by simp [closure_prod_eq]
... ⊆ closure ((λ p : R × M, p.1 • p.2) '' ((set.univ : set R).prod s)) :
  image_closure_subset_closure_image continuous_smul
... = closure s : begin
  congr,
  ext x,
  refine ⟨_, λ hx, ⟨⟨1, x⟩, ⟨set.mem_univ _, hx⟩, one_smul R _⟩⟩,
  rintros ⟨⟨c, y⟩, ⟨hc, hy⟩, rfl⟩,
  simp [s.smul_mem c hy]
end

lemma submodule.closure_smul_self_eq (s : submodule R M) :
  (λ p : R × M, p.1 • p.2) '' ((set.univ : set R).prod (closure (s : set M)))
  = closure (s : set M) :=
set.subset.antisymm s.closure_smul_self_subset
  (λ x hx, ⟨⟨1, x⟩, ⟨set.mem_univ _, hx⟩, one_smul R _⟩)

variables [has_continuous_add M]

/-- The (topological-space) closure of a submodule of a topological `R`-semimodule `M` is itself
a submodule. -/
def submodule.topological_closure (s : submodule R M) : submodule R M :=
{ carrier := closure (s : set M),
  smul_mem' := λ c x hx, s.closure_smul_self_subset ⟨⟨c, x⟩, ⟨set.mem_univ _, hx⟩, rfl⟩,
  ..s.to_add_submonoid.topological_closure }

<<<<<<< HEAD
@[simp] lemma submodule.topological_closure_coe (s : submodule R M) :
  (s.topological_closure : set M) = closure (s : set M) :=
rfl

instance submodule.topological_closure_topological_semimodule (s : submodule R M) :
  topological_semimodule R (s.topological_closure) :=
=======
instance submodule.topological_closure_has_continuous_smul (s : submodule R M) :
  has_continuous_smul R (s.topological_closure) :=
>>>>>>> 902b01d8
{ continuous_smul :=
  begin
    apply continuous_induced_rng,
    change continuous (λ p : R × s.topological_closure, p.1 • (p.2 : M)),
    continuity,
  end,
  ..s.to_add_submonoid.topological_closure_has_continuous_add }

lemma submodule.submodule_topological_closure (s : submodule R M) :
  s ≤ s.topological_closure :=
subset_closure

lemma submodule.is_closed_topological_closure (s : submodule R M) :
  is_closed (s.topological_closure : set M) :=
by convert is_closed_closure

lemma submodule.topological_closure_minimal
  (s : submodule R M) {t : submodule R M} (h : s ≤ t) (ht : is_closed (t : set M)) :
  s.topological_closure ≤ t :=
closure_minimal h ht

end closure

/-- Continuous linear maps between modules. We only put the type classes that are necessary for the
definition, although in applications `M` and `M₂` will be topological modules over the topological
ring `R`. -/
structure continuous_linear_map
  (R : Type*) [semiring R]
  (M : Type*) [topological_space M] [add_comm_monoid M]
  (M₂ : Type*) [topological_space M₂] [add_comm_monoid M₂]
  [semimodule R M] [semimodule R M₂]
  extends linear_map R M M₂ :=
(cont : continuous to_fun . tactic.interactive.continuity')

notation M ` →L[`:25 R `] ` M₂ := continuous_linear_map R M M₂

/-- Continuous linear equivalences between modules. We only put the type classes that are necessary
for the definition, although in applications `M` and `M₂` will be topological modules over the
topological ring `R`. -/
@[nolint has_inhabited_instance]
structure continuous_linear_equiv
  (R : Type*) [semiring R]
  (M : Type*) [topological_space M] [add_comm_monoid M]
  (M₂ : Type*) [topological_space M₂] [add_comm_monoid M₂]
  [semimodule R M] [semimodule R M₂]
  extends linear_equiv R M M₂ :=
(continuous_to_fun  : continuous to_fun . tactic.interactive.continuity')
(continuous_inv_fun : continuous inv_fun . tactic.interactive.continuity')

notation M ` ≃L[`:50 R `] ` M₂ := continuous_linear_equiv R M M₂

namespace continuous_linear_map

section semiring
/-!
### Properties that hold for non-necessarily commutative semirings.
-/

variables
{R : Type*} [semiring R]
{M : Type*} [topological_space M] [add_comm_monoid M]
{M₂ : Type*} [topological_space M₂] [add_comm_monoid M₂]
{M₃ : Type*} [topological_space M₃] [add_comm_monoid M₃]
{M₄ : Type*} [topological_space M₄] [add_comm_monoid M₄]
[semimodule R M] [semimodule R M₂] [semimodule R M₃] [semimodule R M₄]

/-- Coerce continuous linear maps to linear maps. -/
instance : has_coe (M →L[R] M₂) (M →ₗ[R] M₂) := ⟨to_linear_map⟩

/-- Coerce continuous linear maps to functions. -/
-- see Note [function coercion]
instance to_fun : has_coe_to_fun $ M →L[R] M₂ := ⟨λ _, M → M₂, λ f, f⟩

@[simp] lemma coe_mk (f : M →ₗ[R] M₂) (h) : (mk f h : M →ₗ[R] M₂) = f := rfl
@[simp] lemma coe_mk' (f : M →ₗ[R] M₂) (h) : (mk f h : M → M₂) = f := rfl

@[continuity]
protected lemma continuous (f : M →L[R] M₂) : continuous f := f.2

theorem coe_injective : function.injective (coe : (M →L[R] M₂) → (M →ₗ[R] M₂)) :=
by { intros f g H, cases f, cases g, congr' }

@[simp, norm_cast] lemma coe_inj {f g : M →L[R] M₂} :
  (f : M →ₗ[R] M₂) = g ↔ f = g :=
coe_injective.eq_iff

theorem coe_fn_injective : function.injective (λ f : M →L[R] M₂, show M → M₂, from f) :=
linear_map.coe_injective.comp coe_injective

@[ext] theorem ext {f g : M →L[R] M₂} (h : ∀ x, f x = g x) : f = g :=
coe_fn_injective $ funext h

theorem ext_iff {f g : M →L[R] M₂} : f = g ↔ ∀ x, f x = g x :=
⟨λ h x, by rw h, by ext⟩

variables (c : R) (f g : M →L[R] M₂) (h : M₂ →L[R] M₃) (x y z : M)

-- make some straightforward lemmas available to `simp`.
@[simp] lemma map_zero : f (0 : M) = 0 := (to_linear_map _).map_zero
@[simp] lemma map_add  : f (x + y) = f x + f y := (to_linear_map _).map_add _ _
@[simp] lemma map_smul : f (c • x) = c • f x := (to_linear_map _).map_smul _ _

@[simp, priority 900]
lemma map_smul_of_tower {R S : Type*} [semiring S] [has_scalar R M]
  [semimodule S M] [has_scalar R M₂] [semimodule S M₂]
  [linear_map.compatible_smul M M₂ R S] (f : M →L[S] M₂) (c : R) (x : M) :
  f (c • x) = c • f x :=
linear_map.compatible_smul.map_smul f c x

lemma map_sum {ι : Type*} (s : finset ι) (g : ι → M) :
  f (∑ i in s, g i) = ∑ i in s, f (g i) := f.to_linear_map.map_sum

@[simp, norm_cast] lemma coe_coe : ((f : M →ₗ[R] M₂) : (M → M₂)) = (f : M → M₂) := rfl

@[ext] theorem ext_ring [topological_space R] {f g : R →L[R] M} (h : f 1 = g 1) : f = g :=
coe_inj.1 $ linear_map.ext_ring h

theorem ext_ring_iff [topological_space R] {f g : R →L[R] M} : f = g ↔ f 1 = g 1 :=
⟨λ h, h ▸ rfl, ext_ring⟩

/-- If two continuous linear maps are equal on a set `s`, then they are equal on the closure
of the `submodule.span` of this set. -/
lemma eq_on_closure_span [t2_space M₂] {s : set M} {f g : M →L[R] M₂} (h : set.eq_on f g s) :
  set.eq_on f g (closure (submodule.span R s : set M)) :=
(linear_map.eq_on_span' h).closure f.continuous g.continuous

/-- If the submodule generated by a set `s` is dense in the ambient semimodule, then two continuous
linear maps equal on `s` are equal. -/
lemma ext_on [t2_space M₂] {s : set M} (hs : dense (submodule.span R s : set M)) {f g : M →L[R] M₂}
  (h : set.eq_on f g s) :
  f = g :=
ext $ λ x, eq_on_closure_span h (hs x)

/-- The continuous map that is constantly zero. -/
instance: has_zero (M →L[R] M₂) := ⟨⟨0, continuous_const⟩⟩
instance : inhabited (M →L[R] M₂) := ⟨0⟩

@[simp] lemma default_def : default (M →L[R] M₂) = 0 := rfl
@[simp] lemma zero_apply : (0 : M →L[R] M₂) x = 0 := rfl
@[simp, norm_cast] lemma coe_zero : ((0 : M →L[R] M₂) : M →ₗ[R] M₂) = 0 := rfl
/- no simp attribute on the next line as simp does not always simplify `0 x` to `0`
when `0` is the zero function, while it does for the zero continuous linear map,
and this is the most important property we care about. -/
@[norm_cast] lemma coe_zero' : ((0 : M →L[R] M₂) : M → M₂) = 0 := rfl

instance unique_of_left [subsingleton M] : unique (M →L[R] M₂) :=
coe_injective.unique

instance unique_of_right [subsingleton M₂] : unique (M →L[R] M₂) :=
coe_injective.unique

section

variables (R M)

/-- the identity map as a continuous linear map. -/
def id : M →L[R] M :=
⟨linear_map.id, continuous_id⟩

end

instance : has_one (M →L[R] M) := ⟨id R M⟩

lemma one_def : (1 : M →L[R] M) = id R M := rfl
lemma id_apply : id R M x = x := rfl
@[simp, norm_cast] lemma coe_id : (id R M : M →ₗ[R] M) = linear_map.id := rfl
@[simp, norm_cast] lemma coe_id' : (id R M : M → M) = _root_.id := rfl

@[simp, norm_cast] lemma coe_eq_id {f : M →L[R] M} :
  (f : M →ₗ[R] M) = linear_map.id ↔ f = id _ _ :=
by rw [← coe_id, coe_inj]

@[simp] lemma one_apply : (1 : M →L[R] M) x = x := rfl

section add
variables [has_continuous_add M₂]

instance : has_add (M →L[R] M₂) :=
⟨λ f g, ⟨f + g, f.2.add g.2⟩⟩

@[simp] lemma add_apply : (f + g) x = f x + g x := rfl
@[simp, norm_cast] lemma coe_add : (((f + g) : M →L[R] M₂) : M →ₗ[R] M₂) = f + g := rfl
@[norm_cast] lemma coe_add' : (((f + g) : M →L[R] M₂) : M → M₂) = (f : M → M₂) + g := rfl

instance : add_comm_monoid (M →L[R] M₂) :=
by { refine {zero := 0, add := (+), ..}; intros; ext;
  apply_rules [zero_add, add_assoc, add_zero, add_left_neg, add_comm] }

@[simp, norm_cast] lemma coe_sum {ι : Type*} (t : finset ι) (f : ι → M →L[R] M₂) :
  ↑(∑ d in t, f d) = (∑ d in t, f d : M →ₗ[R] M₂) :=
(add_monoid_hom.mk (coe : (M →L[R] M₂) → (M →ₗ[R] M₂)) rfl (λ _ _, rfl)).map_sum _ _

@[simp, norm_cast] lemma coe_sum' {ι : Type*} (t : finset ι) (f : ι → M →L[R] M₂) :
  ⇑(∑ d in t, f d) = ∑ d in t, f d :=
by simp only [← coe_coe, coe_sum, linear_map.coe_fn_sum]

lemma sum_apply {ι : Type*} (t : finset ι) (f : ι → M →L[R] M₂) (b : M) :
  (∑ d in t, f d) b = ∑ d in t, f d b :=
by simp only [coe_sum', finset.sum_apply]

end add

/-- Composition of bounded linear maps. -/
def comp (g : M₂ →L[R] M₃) (f : M →L[R] M₂) : M →L[R] M₃ :=
⟨(g : M₂ →ₗ[R] M₃).comp f, g.2.comp f.2⟩

@[simp, norm_cast] lemma coe_comp : ((h.comp f) : (M →ₗ[R] M₃)) = (h : M₂ →ₗ[R] M₃).comp f := rfl
@[simp, norm_cast] lemma coe_comp' : ((h.comp f) : (M → M₃)) = (h : M₂ → M₃) ∘ f := rfl

@[simp] theorem comp_id : f.comp (id R M) = f :=
ext $ λ x, rfl

@[simp] theorem id_comp : (id R M₂).comp f = f :=
ext $ λ x, rfl

@[simp] theorem comp_zero : f.comp (0 : M₃ →L[R] M) = 0 :=
by { ext, simp }

@[simp] theorem zero_comp : (0 : M₂ →L[R] M₃).comp f = 0 :=
by { ext, simp }

@[simp] lemma comp_add [has_continuous_add M₂] [has_continuous_add M₃]
  (g : M₂ →L[R] M₃) (f₁ f₂ : M →L[R] M₂) :
  g.comp (f₁ + f₂) = g.comp f₁ + g.comp f₂ :=
by { ext, simp }

@[simp] lemma add_comp [has_continuous_add M₃]
  (g₁ g₂ : M₂ →L[R] M₃) (f : M →L[R] M₂) :
  (g₁ + g₂).comp f = g₁.comp f + g₂.comp f :=
by { ext, simp }

theorem comp_assoc (h : M₃ →L[R] M₄) (g : M₂ →L[R] M₃) (f : M →L[R] M₂) :
  (h.comp g).comp f = h.comp (g.comp f) :=
rfl

instance : has_mul (M →L[R] M) := ⟨comp⟩

lemma mul_def (f g : M →L[R] M) : f * g = f.comp g := rfl

@[simp] lemma coe_mul (f g : M →L[R] M) : ⇑(f * g) = f ∘ g := rfl

lemma mul_apply (f g : M →L[R] M) (x : M) : (f * g) x = f (g x) := rfl

/-- The cartesian product of two bounded linear maps, as a bounded linear map. -/
protected def prod (f₁ : M →L[R] M₂) (f₂ : M →L[R] M₃) : M →L[R] (M₂ × M₃) :=
⟨(f₁ : M →ₗ[R] M₂).prod f₂, f₁.2.prod_mk f₂.2⟩

@[simp, norm_cast] lemma coe_prod (f₁ : M →L[R] M₂) (f₂ : M →L[R] M₃) :
  (f₁.prod f₂ : M →ₗ[R] M₂ × M₃) = linear_map.prod f₁ f₂ :=
rfl

@[simp, norm_cast] lemma prod_apply (f₁ : M →L[R] M₂) (f₂ : M →L[R] M₃) (x : M) :
  f₁.prod f₂ x = (f₁ x, f₂ x) :=
rfl

section

variables (R M M₂)

/-- The left injection into a product is a continuous linear map. -/
def inl : M →L[R] M × M₂ := (id R M).prod 0

/-- The right injection into a product is a continuous linear map. -/
def inr : M₂ →L[R] M × M₂ := (0 : M₂ →L[R] M).prod (id R M₂)

end

@[simp] lemma inl_apply (x : M) : inl R M M₂ x = (x, 0) := rfl
@[simp] lemma inr_apply (x : M₂) : inr R M M₂ x = (0, x) := rfl

@[simp, norm_cast] lemma coe_inl : (inl R M M₂ : M →ₗ[R] M × M₂) = linear_map.inl R M M₂ := rfl
@[simp, norm_cast] lemma coe_inr : (inr R M M₂ : M₂ →ₗ[R] M × M₂) = linear_map.inr R M M₂ := rfl

/-- Kernel of a continuous linear map. -/
def ker (f : M →L[R] M₂) : submodule R M := (f : M →ₗ[R] M₂).ker

@[norm_cast] lemma ker_coe : (f : M →ₗ[R] M₂).ker = f.ker := rfl

@[simp] lemma mem_ker {f : M →L[R] M₂} {x} : x ∈ f.ker ↔ f x = 0 := linear_map.mem_ker

lemma is_closed_ker [t1_space M₂] : is_closed (f.ker : set M) :=
continuous_iff_is_closed.1 f.cont _ is_closed_singleton

@[simp] lemma apply_ker (x : f.ker) : f x = 0 := mem_ker.1 x.2

lemma is_complete_ker {M' : Type*} [uniform_space M'] [complete_space M'] [add_comm_monoid M']
  [semimodule R M'] [t1_space M₂] (f : M' →L[R] M₂) :
  is_complete (f.ker : set M') :=
f.is_closed_ker.is_complete

instance complete_space_ker {M' : Type*} [uniform_space M'] [complete_space M'] [add_comm_monoid M']
  [semimodule R M'] [t1_space M₂] (f : M' →L[R] M₂) :
  complete_space f.ker :=
f.is_closed_ker.complete_space_coe

@[simp] lemma ker_prod (f : M →L[R] M₂) (g : M →L[R] M₃) :
  ker (f.prod g) = ker f ⊓ ker g :=
linear_map.ker_prod f g

/-- Range of a continuous linear map. -/
def range (f : M →L[R] M₂) : submodule R M₂ := (f : M →ₗ[R] M₂).range

lemma range_coe : (f.range : set M₂) = set.range f := linear_map.range_coe _
lemma mem_range {f : M →L[R] M₂} {y} : y ∈ f.range ↔ ∃ x, f x = y := linear_map.mem_range

lemma range_prod_le (f : M →L[R] M₂) (g : M →L[R] M₃) :
  range (f.prod g) ≤ (range f).prod (range g) :=
(f : M →ₗ[R] M₂).range_prod_le g

/-- Restrict codomain of a continuous linear map. -/
def cod_restrict (f : M →L[R] M₂) (p : submodule R M₂) (h : ∀ x, f x ∈ p) :
  M →L[R] p :=
{ cont := continuous_subtype_mk h f.continuous,
  to_linear_map := (f : M →ₗ[R] M₂).cod_restrict p h}

@[norm_cast] lemma coe_cod_restrict (f : M →L[R] M₂) (p : submodule R M₂) (h : ∀ x, f x ∈ p) :
  (f.cod_restrict p h : M →ₗ[R] p) = (f : M →ₗ[R] M₂).cod_restrict p h :=
rfl

@[simp] lemma coe_cod_restrict_apply (f : M →L[R] M₂) (p : submodule R M₂) (h : ∀ x, f x ∈ p) (x) :
  (f.cod_restrict p h x : M₂) = f x :=
rfl

@[simp] lemma ker_cod_restrict (f : M →L[R] M₂) (p : submodule R M₂) (h : ∀ x, f x ∈ p) :
  ker (f.cod_restrict p h) = ker f :=
(f : M →ₗ[R] M₂).ker_cod_restrict p h

/-- Embedding of a submodule into the ambient space as a continuous linear map. -/
def subtype_val (p : submodule R M) : p →L[R] M :=
{ cont := continuous_subtype_val,
  to_linear_map := p.subtype }

@[simp, norm_cast] lemma coe_subtype_val (p : submodule R M) :
  (subtype_val p : p →ₗ[R] M) = p.subtype :=
rfl

@[simp, norm_cast] lemma subtype_val_apply (p : submodule R M) (x : p) :
  (subtype_val p : p → M) x = x :=
rfl

variables (R M M₂)

/-- `prod.fst` as a `continuous_linear_map`. -/
def fst : M × M₂ →L[R] M :=
{ cont := continuous_fst, to_linear_map := linear_map.fst R M M₂ }

/-- `prod.snd` as a `continuous_linear_map`. -/
def snd : M × M₂ →L[R] M₂ :=
{ cont := continuous_snd, to_linear_map := linear_map.snd R M M₂ }

variables {R M M₂}

@[simp, norm_cast] lemma coe_fst : (fst R M M₂ : M × M₂ →ₗ[R] M) = linear_map.fst R M M₂ := rfl

@[simp, norm_cast] lemma coe_fst' : (fst R M M₂ : M × M₂ → M) = prod.fst := rfl

@[simp, norm_cast] lemma coe_snd : (snd R M M₂ : M × M₂ →ₗ[R] M₂) = linear_map.snd R M M₂ := rfl

@[simp, norm_cast] lemma coe_snd' : (snd R M M₂ : M × M₂ → M₂) = prod.snd := rfl

@[simp] lemma fst_prod_snd : (fst R M M₂).prod (snd R M M₂) = id R (M × M₂) := ext $ λ ⟨x, y⟩, rfl

@[simp] lemma fst_comp_prod (f : M →L[R] M₂) (g : M →L[R] M₃) :
  (fst R M₂ M₃).comp (f.prod g) = f :=
ext $ λ x, rfl

@[simp] lemma snd_comp_prod (f : M →L[R] M₂) (g : M →L[R] M₃) :
  (snd R M₂ M₃).comp (f.prod g) = g :=
ext $ λ x, rfl

/-- `prod.map` of two continuous linear maps. -/
def prod_map (f₁ : M →L[R] M₂) (f₂ : M₃ →L[R] M₄) : (M × M₃) →L[R] (M₂ × M₄) :=
(f₁.comp (fst R M M₃)).prod (f₂.comp (snd R M M₃))

@[simp, norm_cast] lemma coe_prod_map (f₁ : M →L[R] M₂) (f₂ : M₃ →L[R] M₄) :
  (f₁.prod_map f₂ : (M × M₃) →ₗ[R] (M₂ × M₄)) = ((f₁ : M →ₗ[R] M₂).prod_map (f₂ : M₃ →ₗ[R] M₄)) :=
rfl

@[simp, norm_cast] lemma coe_prod_map' (f₁ : M →L[R] M₂) (f₂ : M₃ →L[R] M₄) :
  ⇑(f₁.prod_map f₂) = prod.map f₁ f₂ :=
rfl

/-- The continuous linear map given by `(x, y) ↦ f₁ x + f₂ y`. -/
def coprod [has_continuous_add M₃] (f₁ : M →L[R] M₃) (f₂ : M₂ →L[R] M₃) :
  (M × M₂) →L[R] M₃ :=
⟨linear_map.coprod f₁ f₂, (f₁.cont.comp continuous_fst).add (f₂.cont.comp continuous_snd)⟩

@[norm_cast, simp] lemma coe_coprod [has_continuous_add M₃]
  (f₁ : M →L[R] M₃) (f₂ : M₂ →L[R] M₃) :
  (f₁.coprod f₂ : (M × M₂) →ₗ[R] M₃) = linear_map.coprod f₁ f₂ :=
rfl

@[simp] lemma coprod_apply [has_continuous_add M₃] (f₁ : M →L[R] M₃) (f₂ : M₂ →L[R] M₃) (x) :
  f₁.coprod f₂ x = f₁ x.1 + f₂ x.2 := rfl

section

variables {S : Type*} [semiring S] [semimodule R S] [semimodule S M₂] [is_scalar_tower R S M₂]
    [topological_space S] [has_continuous_smul S M₂]

/-- The linear map `λ x, c x • f`.  Associates to a scalar-valued linear map and an element of
`M₂` the `M₂`-valued linear map obtained by multiplying the two (a.k.a. tensoring by `M₂`).
See also `continuous_linear_map.smul_rightₗ` and `continuous_linear_map.smul_rightL`. -/
def smul_right (c : M →L[R] S) (f : M₂) : M →L[R] M₂ :=
{ cont := c.2.smul continuous_const,
  ..c.to_linear_map.smul_right f }

@[simp]
lemma smul_right_apply {c : M →L[R] S} {f : M₂} {x : M} :
  (smul_right c f : M → M₂) x = c x • f :=
rfl

end

variables [topological_space R] [has_continuous_smul R M₂]

@[simp]
lemma smul_right_one_one (c : R →L[R] M₂) : smul_right (1 : R →L[R] R) (c 1) = c :=
by ext; simp [← continuous_linear_map.map_smul_of_tower]

@[simp]
lemma smul_right_one_eq_iff {f f' : M₂} :
  smul_right (1 : R →L[R] R) f = smul_right (1 : R →L[R] R) f' ↔ f = f' :=
by simp only [ext_ring_iff, smul_right_apply, one_apply, one_smul]

lemma smul_right_comp [has_continuous_mul R] {x : M₂} {c : R} :
  (smul_right (1 : R →L[R] R) x).comp (smul_right (1 : R →L[R] R) c) =
    smul_right (1 : R →L[R] R) (c • x) :=
by { ext, simp [mul_smul] }

end semiring

section pi
variables
  {R : Type*} [semiring R]
  {M : Type*} [topological_space M] [add_comm_monoid M] [semimodule R M]
  {M₂ : Type*} [topological_space M₂] [add_comm_monoid M₂] [semimodule R M₂]
  {ι : Type*} {φ : ι → Type*} [∀i, topological_space (φ i)] [∀i, add_comm_monoid (φ i)]
  [∀i, semimodule R (φ i)]

/-- `pi` construction for continuous linear functions. From a family of continuous linear functions
it produces a continuous linear function into a family of topological modules. -/
def pi (f : Πi, M →L[R] φ i) : M →L[R] (Πi, φ i) :=
⟨linear_map.pi (λ i, f i), continuous_pi (λ i, (f i).continuous)⟩

@[simp] lemma coe_pi' (f : Π i, M →L[R] φ i) : ⇑(pi f) = λ c i, f i c := rfl
@[simp] lemma coe_pi (f : Π i, M →L[R] φ i) :
  (pi f : M →ₗ[R] Π i, φ i) = linear_map.pi (λ i, f i) :=
rfl

lemma pi_apply (f : Πi, M →L[R] φ i) (c : M) (i : ι) :
  pi f c i = f i c := rfl

lemma pi_eq_zero (f : Πi, M →L[R] φ i) : pi f = 0 ↔ (∀i, f i = 0) :=
by { simp only [ext_iff, pi_apply, function.funext_iff], exact forall_swap }

lemma pi_zero : pi (λi, 0 : Πi, M →L[R] φ i) = 0 := ext $ λ _, rfl

lemma pi_comp (f : Πi, M →L[R] φ i) (g : M₂ →L[R] M) : (pi f).comp g = pi (λi, (f i).comp g) := rfl

/-- The projections from a family of topological modules are continuous linear maps. -/
def proj (i : ι) : (Πi, φ i) →L[R] φ i :=
⟨linear_map.proj i, continuous_apply _⟩

@[simp] lemma proj_apply (i : ι) (b : Πi, φ i) : (proj i : (Πi, φ i) →L[R] φ i) b = b i := rfl

lemma proj_pi (f : Πi, M₂ →L[R] φ i) (i : ι) : (proj i).comp (pi f) = f i :=
ext $ assume c, rfl

lemma infi_ker_proj : (⨅i, ker (proj i) : submodule R (Πi, φ i)) = ⊥ :=
linear_map.infi_ker_proj

variables (R φ)

/-- If `I` and `J` are complementary index sets, the product of the kernels of the `J`th projections
of `φ` is linearly equivalent to the product over `I`. -/
def infi_ker_proj_equiv {I J : set ι} [decidable_pred (λi, i ∈ I)]
  (hd : disjoint I J) (hu : set.univ ⊆ I ∪ J) :
  (⨅i ∈ J, ker (proj i) : submodule R (Πi, φ i)) ≃L[R] (Πi:I, φ i) :=
⟨ linear_map.infi_ker_proj_equiv R φ hd hu,
  continuous_pi (λ i, begin
    have := @continuous_subtype_coe _ _ (λ x, x ∈ (⨅i ∈ J, ker (proj i) : submodule R (Πi, φ i))),
    have := continuous.comp (by exact continuous_apply i) this,
    exact this
  end),
  continuous_subtype_mk _ (continuous_pi (λ i, begin
    dsimp, split_ifs; [apply continuous_apply, exact continuous_const]
  end)) ⟩

end pi

section ring

variables
{R : Type*} [ring R]
{M : Type*} [topological_space M] [add_comm_group M]
{M₂ : Type*} [topological_space M₂] [add_comm_group M₂]
{M₃ : Type*} [topological_space M₃] [add_comm_group M₃]
{M₄ : Type*} [topological_space M₄] [add_comm_group M₄]
[semimodule R M] [semimodule R M₂] [semimodule R M₃] [semimodule R M₄]

variables (c : R) (f g : M →L[R] M₂) (h : M₂ →L[R] M₃) (x y z : M)

@[simp] lemma map_neg  : f (-x) = - (f x) := (to_linear_map _).map_neg _
@[simp] lemma map_sub  : f (x - y) = f x - f y := (to_linear_map _).map_sub _ _
@[simp] lemma sub_apply' (x : M) : ((f : M →ₗ[R] M₂) - g) x = f x - g x := rfl

lemma range_prod_eq {f : M →L[R] M₂} {g : M →L[R] M₃} (h : ker f ⊔ ker g = ⊤) :
  range (f.prod g) = (range f).prod (range g) :=
linear_map.range_prod_eq h

section
variables [topological_add_group M₂]

instance : has_neg (M →L[R] M₂) := ⟨λ f, ⟨-f, f.2.neg⟩⟩

@[simp] lemma neg_apply : (-f) x = - (f x) := rfl

@[simp, norm_cast] lemma coe_neg : (((-f) : M →L[R] M₂) : M →ₗ[R] M₂) = -(f : M →ₗ[R] M₂) := rfl
@[norm_cast] lemma coe_neg' : (((-f) : M →L[R] M₂) : M → M₂) = -(f : M → M₂) := rfl

instance : has_sub (M →L[R] M₂) := ⟨λ f g, ⟨f - g, f.2.sub g.2⟩⟩

instance : add_comm_group (M →L[R] M₂) :=
by refine {zero := 0, add := (+), neg := has_neg.neg, sub := has_sub.sub, sub_eq_add_neg := _, ..};
  intros; ext; apply_rules [zero_add, add_assoc, add_zero, add_left_neg, add_comm, sub_eq_add_neg]

lemma sub_apply (x : M) : (f - g) x = f x - g x := rfl
@[simp, norm_cast] lemma coe_sub : (((f - g) : M →L[R] M₂) : M →ₗ[R] M₂) = f - g := rfl
@[simp, norm_cast] lemma coe_sub' : (((f - g) : M →L[R] M₂) : M → M₂) = (f : M → M₂) - g := rfl

end

instance [topological_add_group M] : ring (M →L[R] M) :=
{ mul := (*),
  one := 1,
  mul_one := λ _, ext $ λ _, rfl,
  one_mul := λ _, ext $ λ _, rfl,
  mul_assoc := λ _ _ _, ext $ λ _, rfl,
  left_distrib := λ _ _ _, ext $ λ _, map_add _ _ _,
  right_distrib := λ _ _ _, ext $ λ _, linear_map.add_apply _ _ _,
  ..continuous_linear_map.add_comm_group }

lemma smul_right_one_pow [topological_space R] [topological_ring R] (c : R) (n : ℕ) :
  (smul_right (1 : R →L[R] R) c)^n = smul_right (1 : R →L[R] R) (c^n) :=
begin
  induction n with n ihn,
  { ext, simp },
  { rw [pow_succ, ihn, mul_def, smul_right_comp, smul_eq_mul, pow_succ'] }
end

/-- Given a right inverse `f₂ : M₂ →L[R] M` to `f₁ : M →L[R] M₂`,
`proj_ker_of_right_inverse f₁ f₂ h` is the projection `M →L[R] f₁.ker` along `f₂.range`. -/
def proj_ker_of_right_inverse [topological_add_group M] (f₁ : M →L[R] M₂) (f₂ : M₂ →L[R] M)
  (h : function.right_inverse f₂ f₁) :
  M →L[R] f₁.ker :=
(id R M - f₂.comp f₁).cod_restrict f₁.ker $ λ x, by simp [h (f₁ x)]

@[simp] lemma coe_proj_ker_of_right_inverse_apply [topological_add_group M]
  (f₁ : M →L[R] M₂) (f₂ : M₂ →L[R] M) (h : function.right_inverse f₂ f₁) (x : M) :
  (f₁.proj_ker_of_right_inverse f₂ h x : M) = x - f₂ (f₁ x) :=
rfl

@[simp] lemma proj_ker_of_right_inverse_apply_idem [topological_add_group M]
  (f₁ : M →L[R] M₂) (f₂ : M₂ →L[R] M) (h : function.right_inverse f₂ f₁) (x : f₁.ker) :
  f₁.proj_ker_of_right_inverse f₂ h x = x :=
subtype.ext_iff_val.2 $ by simp

@[simp] lemma proj_ker_of_right_inverse_comp_inv [topological_add_group M]
  (f₁ : M →L[R] M₂) (f₂ : M₂ →L[R] M) (h : function.right_inverse f₂ f₁) (y : M₂) :
  f₁.proj_ker_of_right_inverse f₂ h (f₂ y) = 0 :=
subtype.ext_iff_val.2 $ by simp [h y]

end ring

section smul

variables {R S : Type*} [ring R] [ring S] [topological_space S]
  {M : Type*} [topological_space M] [add_comm_group M] [module R M]
  {M₂ : Type*} [topological_space M₂] [add_comm_group M₂] [module R M₂]
  {M₃ : Type*} [topological_space M₃] [add_comm_group M₃] [module R M₃]
  [module S M₃] [smul_comm_class R S M₃] [has_continuous_smul S M₃]

instance : has_scalar S (M →L[R] M₃) :=
⟨λ c f, ⟨c • f, continuous_const.smul f.2⟩⟩

variables (c : S) (h : M₂ →L[R] M₃) (f g : M →L[R] M₂) (x y z : M)

@[simp] lemma smul_comp : (c • h).comp f = c • (h.comp f) := rfl

variables [module S M₂] [has_continuous_smul S M₂] [smul_comm_class R S M₂]

lemma smul_apply : (c • f) x = c • (f x) := rfl
@[simp, norm_cast] lemma coe_smul : (((c • f) : M →L[R] M₂) : M →ₗ[R] M₂) = c • f := rfl
@[simp, norm_cast] lemma coe_smul' : (((c • f) : M →L[R] M₂) : M → M₂) = c • f := rfl

@[simp] lemma comp_smul [linear_map.compatible_smul M₂ M₃ S R] : h.comp (c • f) = c • (h.comp f) :=
by { ext x, exact h.map_smul_of_tower c (f x) }

/-- `continuous_linear_map.prod` as an `equiv`. -/
@[simps apply] def prod_equiv : ((M →L[R] M₂) × (M →L[R] M₃)) ≃ (M →L[R] M₂ × M₃) :=
{ to_fun := λ f, f.1.prod f.2,
  inv_fun := λ f, ⟨(fst _ _ _).comp f, (snd _ _ _).comp f⟩,
  left_inv := λ f, by ext; refl,
  right_inv := λ f, by ext; refl }

lemma prod_ext_iff {f g : M × M₂ →L[R] M₃} :
  f = g ↔ f.comp (inl _ _ _) = g.comp (inl _ _ _) ∧ f.comp (inr _ _ _) = g.comp (inr _ _ _) :=
by { simp only [← coe_inj, linear_map.prod_ext_iff], refl }

@[ext] lemma prod_ext {f g : M × M₂ →L[R] M₃} (hl : f.comp (inl _ _ _) = g.comp (inl _ _ _))
  (hr : f.comp (inr _ _ _) = g.comp (inr _ _ _)) : f = g :=
prod_ext_iff.2 ⟨hl, hr⟩

variables [has_continuous_add M₂]

instance : semimodule S (M →L[R] M₂) :=
{ smul_zero := λ _, ext $ λ _, smul_zero _,
  zero_smul := λ _, ext $ λ _, zero_smul _ _,
  one_smul  := λ _, ext $ λ _, by exact one_smul _ _,
  mul_smul  := λ _ _ _, ext $ λ _, mul_smul _ _ _,
  add_smul  := λ _ _ _, ext $ λ _, add_smul _ _ _,
  smul_add  := λ _ _ _, ext $ λ _, smul_add _ _ _ }

variables (S) [has_continuous_add M₃]

/-- `continuous_linear_map.prod` as a `linear_equiv`. -/
@[simps apply] def prodₗ : ((M →L[R] M₂) × (M →L[R] M₃)) ≃ₗ[S] (M →L[R] M₂ × M₃) :=
{ map_add' := λ f g, rfl,
  map_smul' := λ c f, rfl,
  .. prod_equiv }

end smul

section smul_rightₗ

variables {R S T M M₂ : Type*} [ring R] [ring S] [ring T] [module R S]
  [add_comm_group M₂] [module R M₂] [module S M₂] [is_scalar_tower R S M₂]
  [topological_space S] [topological_space M₂] [has_continuous_smul S M₂]
  [topological_space M] [add_comm_group M] [module R M] [topological_add_group M₂]
  [topological_space T] [module T M₂] [has_continuous_smul T M₂]
  [smul_comm_class R T M₂] [smul_comm_class S T M₂]

/-- Given `c : E →L[𝕜] 𝕜`, `c.smul_rightₗ` is the linear map from `F` to `E →L[𝕜] F`
sending `f` to `λ e, c e • f`. See also `continuous_linear_map.smul_rightL`. -/
def smul_rightₗ (c : M →L[R] S) : M₂ →ₗ[T] (M →L[R] M₂) :=
{ to_fun := c.smul_right,
  map_add' := λ x y, by { ext e, apply smul_add },
  map_smul' := λ a x, by { ext e, dsimp, apply smul_comm } }

@[simp] lemma coe_smul_rightₗ (c : M →L[R] S) :
  ⇑(smul_rightₗ c : M₂ →ₗ[T] (M →L[R] M₂)) = c.smul_right := rfl

end smul_rightₗ

section comm_ring

variables
{R : Type*} [comm_ring R] [topological_space R]
{M : Type*} [topological_space M] [add_comm_group M]
{M₂ : Type*} [topological_space M₂] [add_comm_group M₂]
{M₃ : Type*} [topological_space M₃] [add_comm_group M₃]
[module R M] [module R M₂] [module R M₃] [has_continuous_smul R M₃]

variables [topological_add_group M₂] [has_continuous_smul R M₂]

instance : algebra R (M₂ →L[R] M₂) :=
algebra.of_semimodule smul_comp (λ _ _ _, comp_smul _ _ _)

end comm_ring

section restrict_scalars

variables {A M M₂ : Type*} [ring A] [add_comm_group M] [add_comm_group M₂]
  [module A M] [module A M₂] [topological_space M] [topological_space M₂]
  (R : Type*) [ring R] [module R M] [module R M₂] [linear_map.compatible_smul M M₂ R A]

/-- If `A` is an `R`-algebra, then a continuous `A`-linear map can be interpreted as a continuous
`R`-linear map. We assume `linear_map.compatible_smul M M₂ R A` to match assumptions of
`linear_map.map_smul_of_tower`. -/
def restrict_scalars (f : M →L[A] M₂) : M →L[R] M₂ :=
⟨(f : M →ₗ[A] M₂).restrict_scalars R, f.continuous⟩

variable {R}

@[simp, norm_cast] lemma coe_restrict_scalars (f : M →L[A] M₂) :
  (f.restrict_scalars R : M →ₗ[R] M₂) = (f : M →ₗ[A] M₂).restrict_scalars R := rfl

@[simp] lemma coe_restrict_scalars' (f : M →L[A] M₂) : ⇑(f.restrict_scalars R) = f := rfl

@[simp] lemma restrict_scalars_zero : (0 : M →L[A] M₂).restrict_scalars R = 0 := rfl

section
variable [topological_add_group M₂]

@[simp] lemma restrict_scalars_add (f g : M →L[A] M₂) :
  (f + g).restrict_scalars R = f.restrict_scalars R + g.restrict_scalars R := rfl

@[simp] lemma restrict_scalars_neg (f : M →L[A] M₂) :
  (-f).restrict_scalars R = -f.restrict_scalars R := rfl
end

variables {S : Type*} [ring S] [topological_space S] [semimodule S M₂] [has_continuous_smul S M₂]
  [smul_comm_class A S M₂] [smul_comm_class R S M₂]

@[simp] lemma restrict_scalars_smul (c : S) (f : M →L[A] M₂) :
  (c • f).restrict_scalars R = c • f.restrict_scalars R := rfl

variables (A M M₂ R S) [topological_add_group M₂]

/-- `continuous_linear_map.restrict_scalars` as a `linear_map`. See also
`continuous_linear_map.restrict_scalarsL`. -/
def restrict_scalarsₗ : (M →L[A] M₂) →ₗ[S] (M →L[R] M₂) :=
⟨restrict_scalars R, λ _ _, rfl, λ _ _, rfl⟩

variables {A M M₂ R S}

@[simp] lemma coe_restrict_scalarsₗ : ⇑(restrict_scalarsₗ A M M₂ R S) = restrict_scalars R := rfl

end restrict_scalars

end continuous_linear_map

namespace continuous_linear_equiv

section add_comm_monoid

variables {R : Type*} [semiring R]
{M : Type*} [topological_space M] [add_comm_monoid M]
{M₂ : Type*} [topological_space M₂] [add_comm_monoid M₂]
{M₃ : Type*} [topological_space M₃] [add_comm_monoid M₃]
{M₄ : Type*} [topological_space M₄] [add_comm_monoid M₄]
[semimodule R M] [semimodule R M₂] [semimodule R M₃] [semimodule R M₄]

/-- A continuous linear equivalence induces a continuous linear map. -/
def to_continuous_linear_map (e : M ≃L[R] M₂) : M →L[R] M₂ :=
{ cont := e.continuous_to_fun,
  ..e.to_linear_equiv.to_linear_map }

/-- Coerce continuous linear equivs to continuous linear maps. -/
instance : has_coe (M ≃L[R] M₂) (M →L[R] M₂) := ⟨to_continuous_linear_map⟩

/-- Coerce continuous linear equivs to maps. -/
-- see Note [function coercion]
instance : has_coe_to_fun (M ≃L[R] M₂) := ⟨λ _, M → M₂, λ f, f⟩

@[simp] theorem coe_def_rev (e : M ≃L[R] M₂) : e.to_continuous_linear_map = e := rfl

theorem coe_apply (e : M ≃L[R] M₂) (b : M) : (e : M →L[R] M₂) b = e b := rfl

@[simp] lemma coe_to_linear_equiv (f : M ≃L[R] M₂) : ⇑f.to_linear_equiv = f := rfl

@[simp, norm_cast] lemma coe_coe (e : M ≃L[R] M₂) : ((e : M →L[R] M₂) : M → M₂) = e := rfl

lemma to_linear_equiv_injective : function.injective (to_linear_equiv : (M ≃L[R] M₂) → (M ≃ₗ[R] M₂))
| ⟨e, _, _⟩ ⟨e', _, _⟩ rfl := rfl

@[ext] lemma ext {f g : M ≃L[R] M₂} (h : (f : M → M₂) = g) : f = g :=
to_linear_equiv_injective $ linear_equiv.ext $ congr_fun h

lemma coe_injective : function.injective (coe : (M ≃L[R] M₂) → (M →L[R] M₂)) :=
λ e e' h, ext $ funext $ continuous_linear_map.ext_iff.1 h

@[simp, norm_cast] lemma coe_inj {e e' : M ≃L[R] M₂} : (e : M →L[R] M₂) = e' ↔ e = e' :=
coe_injective.eq_iff

/-- A continuous linear equivalence induces a homeomorphism. -/
def to_homeomorph (e : M ≃L[R] M₂) : M ≃ₜ M₂ := { to_equiv := e.to_linear_equiv.to_equiv, ..e }

@[simp] lemma coe_to_homeomorph (e : M ≃L[R] M₂) : ⇑e.to_homeomorph = e := rfl

lemma image_closure (e : M ≃L[R] M₂) (s : set M) : e '' closure s = closure (e '' s) :=
e.to_homeomorph.image_closure s

lemma map_nhds_eq (e : M ≃L[R] M₂) (x : M) : map e (𝓝 x) = 𝓝 (e x) :=
e.to_homeomorph.map_nhds_eq x

-- Make some straightforward lemmas available to `simp`.
@[simp] lemma map_zero (e : M ≃L[R] M₂) : e (0 : M) = 0 := (e : M →L[R] M₂).map_zero
@[simp] lemma map_add (e : M ≃L[R] M₂) (x y : M) : e (x + y) = e x + e y :=
(e : M →L[R] M₂).map_add x y
@[simp] lemma map_smul (e : M ≃L[R] M₂) (c : R) (x : M) : e (c • x) = c • (e x) :=
(e : M →L[R] M₂).map_smul c x
@[simp] lemma map_eq_zero_iff (e : M ≃L[R] M₂) {x : M} : e x = 0 ↔ x = 0 :=
e.to_linear_equiv.map_eq_zero_iff

attribute [continuity]
  continuous_linear_equiv.continuous_to_fun continuous_linear_equiv.continuous_inv_fun

@[continuity]
protected lemma continuous (e : M ≃L[R] M₂) : continuous (e : M → M₂) :=
e.continuous_to_fun

protected lemma continuous_on (e : M ≃L[R] M₂) {s : set M} : continuous_on (e : M → M₂) s :=
e.continuous.continuous_on

protected lemma continuous_at (e : M ≃L[R] M₂) {x : M} : continuous_at (e : M → M₂) x :=
e.continuous.continuous_at

protected lemma continuous_within_at (e : M ≃L[R] M₂) {s : set M} {x : M} :
  continuous_within_at (e : M → M₂) s x :=
e.continuous.continuous_within_at

lemma comp_continuous_on_iff
  {α : Type*} [topological_space α] (e : M ≃L[R] M₂) {f : α → M} {s : set α} :
  continuous_on (e ∘ f) s ↔ continuous_on f s :=
e.to_homeomorph.comp_continuous_on_iff _ _

lemma comp_continuous_iff
  {α : Type*} [topological_space α] (e : M ≃L[R] M₂) {f : α → M} :
  continuous (e ∘ f) ↔ continuous f :=
e.to_homeomorph.comp_continuous_iff

/-- An extensionality lemma for `R ≃L[R] M`. -/
lemma ext₁ [topological_space R] {f g : R ≃L[R] M} (h : f 1 = g 1) : f = g :=
ext $ funext $ λ x, mul_one x ▸ by rw [← smul_eq_mul, map_smul, h, map_smul]

section
variables (R M)

/-- The identity map as a continuous linear equivalence. -/
@[refl] protected def refl : M ≃L[R] M :=
{ continuous_to_fun := continuous_id,
  continuous_inv_fun := continuous_id,
  .. linear_equiv.refl R M }
end

@[simp, norm_cast] lemma coe_refl :
  (continuous_linear_equiv.refl R M : M →L[R] M) = continuous_linear_map.id R M := rfl

@[simp, norm_cast] lemma coe_refl' :
  (continuous_linear_equiv.refl R M : M → M) = id := rfl

/-- The inverse of a continuous linear equivalence as a continuous linear equivalence-/
@[symm] protected def symm (e : M ≃L[R] M₂) : M₂ ≃L[R] M :=
{ continuous_to_fun := e.continuous_inv_fun,
  continuous_inv_fun := e.continuous_to_fun,
  .. e.to_linear_equiv.symm }
@[simp] lemma symm_to_linear_equiv (e : M ≃L[R] M₂) :
  e.symm.to_linear_equiv = e.to_linear_equiv.symm :=
by { ext, refl }

@[simp] lemma symm_to_homeomorph (e : M ≃L[R] M₂) : e.to_homeomorph.symm = e.symm.to_homeomorph :=
rfl

lemma symm_map_nhds_eq (e : M ≃L[R] M₂) (x : M) : map e.symm (𝓝 (e x)) = 𝓝 x :=
e.to_homeomorph.symm_map_nhds_eq x

/-- The composition of two continuous linear equivalences as a continuous linear equivalence. -/
@[trans] protected def trans (e₁ : M ≃L[R] M₂) (e₂ : M₂ ≃L[R] M₃) : M ≃L[R] M₃ :=
{ continuous_to_fun := e₂.continuous_to_fun.comp e₁.continuous_to_fun,
  continuous_inv_fun := e₁.continuous_inv_fun.comp e₂.continuous_inv_fun,
  .. e₁.to_linear_equiv.trans e₂.to_linear_equiv }
@[simp] lemma trans_to_linear_equiv (e₁ : M ≃L[R] M₂) (e₂ : M₂ ≃L[R] M₃) :
  (e₁.trans e₂).to_linear_equiv = e₁.to_linear_equiv.trans e₂.to_linear_equiv :=
by { ext, refl }

/-- Product of two continuous linear equivalences. The map comes from `equiv.prod_congr`. -/
def prod (e : M ≃L[R] M₂) (e' : M₃ ≃L[R] M₄) : (M × M₃) ≃L[R] (M₂ × M₄) :=
{ continuous_to_fun := e.continuous_to_fun.prod_map e'.continuous_to_fun,
  continuous_inv_fun := e.continuous_inv_fun.prod_map e'.continuous_inv_fun,
  .. e.to_linear_equiv.prod e'.to_linear_equiv }
@[simp, norm_cast] lemma prod_apply (e : M ≃L[R] M₂) (e' : M₃ ≃L[R] M₄) (x) :
  e.prod e' x = (e x.1, e' x.2) := rfl

@[simp, norm_cast] lemma coe_prod (e : M ≃L[R] M₂) (e' : M₃ ≃L[R] M₄) :
  (e.prod e' : (M × M₃) →L[R] (M₂ × M₄)) = (e : M →L[R] M₂).prod_map (e' : M₃ →L[R] M₄) :=
rfl

theorem bijective (e : M ≃L[R] M₂) : function.bijective e := e.to_linear_equiv.to_equiv.bijective
theorem injective (e : M ≃L[R] M₂) : function.injective e := e.to_linear_equiv.to_equiv.injective
theorem surjective (e : M ≃L[R] M₂) : function.surjective e := e.to_linear_equiv.to_equiv.surjective

@[simp] theorem trans_apply (e₁ : M ≃L[R] M₂) (e₂ : M₂ ≃L[R] M₃) (c : M) :
  (e₁.trans e₂) c = e₂ (e₁ c) :=
rfl
@[simp] theorem apply_symm_apply (e : M ≃L[R] M₂) (c : M₂) : e (e.symm c) = c := e.1.6 c
@[simp] theorem symm_apply_apply (e : M ≃L[R] M₂) (b : M) : e.symm (e b) = b := e.1.5 b
@[simp] theorem symm_trans_apply (e₁ : M₂ ≃L[R] M) (e₂ : M₃ ≃L[R] M₂) (c : M) :
  (e₂.trans e₁).symm c = e₂.symm (e₁.symm c) :=
rfl

@[simp] theorem symm_image_image (e : M ≃L[R] M₂) (s : set M) : e.symm '' (e '' s) = s :=
e.to_linear_equiv.to_equiv.symm_image_image s
@[simp] theorem image_symm_image (e : M ≃L[R] M₂) (s : set M₂) : e '' (e.symm '' s) = s :=
e.symm.symm_image_image s

@[simp, norm_cast]
lemma comp_coe (f : M ≃L[R] M₂) (f' : M₂ ≃L[R] M₃) :
  (f' : M₂ →L[R] M₃).comp (f : M →L[R] M₂) = (f.trans f' : M →L[R] M₃) :=
rfl

@[simp] theorem coe_comp_coe_symm (e : M ≃L[R] M₂) :
  (e : M →L[R] M₂).comp (e.symm : M₂ →L[R] M) = continuous_linear_map.id R M₂ :=
continuous_linear_map.ext e.apply_symm_apply

@[simp] theorem coe_symm_comp_coe (e : M ≃L[R] M₂) :
  (e.symm : M₂ →L[R] M).comp (e : M →L[R] M₂) = continuous_linear_map.id R M :=
continuous_linear_map.ext e.symm_apply_apply

@[simp] lemma symm_comp_self (e : M ≃L[R] M₂) :
  (e.symm : M₂ → M) ∘ (e : M → M₂) = id :=
by{ ext x, exact symm_apply_apply e x }

@[simp] lemma self_comp_symm (e : M ≃L[R] M₂) :
  (e : M → M₂) ∘ (e.symm : M₂ → M) = id :=
by{ ext x, exact apply_symm_apply e x }

@[simp] theorem symm_symm (e : M ≃L[R] M₂) : e.symm.symm = e :=
by { ext x, refl }

@[simp] lemma refl_symm :
 (continuous_linear_equiv.refl R M).symm = continuous_linear_equiv.refl R M :=
rfl

theorem symm_symm_apply (e : M ≃L[R] M₂) (x : M) : e.symm.symm x = e x :=
rfl

lemma symm_apply_eq (e : M ≃L[R] M₂) {x y} : e.symm x = y ↔ x = e y :=
e.to_linear_equiv.symm_apply_eq

lemma eq_symm_apply (e : M ≃L[R] M₂) {x y} : y = e.symm x ↔ e y = x :=
e.to_linear_equiv.eq_symm_apply

protected lemma image_eq_preimage (e : M ≃L[R] M₂) (s : set M) : e '' s = e.symm ⁻¹' s :=
e.to_linear_equiv.to_equiv.image_eq_preimage s

protected lemma image_symm_eq_preimage (e : M ≃L[R] M₂) (s : set M₂) : e.symm '' s = e ⁻¹' s :=
by rw [e.symm.image_eq_preimage, e.symm_symm]

/-- Create a `continuous_linear_equiv` from two `continuous_linear_map`s that are
inverse of each other. -/
def equiv_of_inverse (f₁ : M →L[R] M₂) (f₂ : M₂ →L[R] M) (h₁ : function.left_inverse f₂ f₁)
  (h₂ : function.right_inverse f₂ f₁) :
  M ≃L[R] M₂ :=
{ to_fun := f₁,
  continuous_to_fun := f₁.continuous,
  inv_fun := f₂,
  continuous_inv_fun := f₂.continuous,
  left_inv := h₁,
  right_inv := h₂,
  .. f₁ }

@[simp] lemma equiv_of_inverse_apply (f₁ : M →L[R] M₂) (f₂ h₁ h₂ x) :
  equiv_of_inverse f₁ f₂ h₁ h₂ x = f₁ x :=
rfl

@[simp] lemma symm_equiv_of_inverse (f₁ : M →L[R] M₂) (f₂ h₁ h₂) :
  (equiv_of_inverse f₁ f₂ h₁ h₂).symm = equiv_of_inverse f₂ f₁ h₂ h₁ :=
rfl

variable (M)

/-- The continuous linear equivalences from `M` to itself form a group under composition. -/
instance automorphism_group : group (M ≃L[R] M) :=
{ mul          := λ f g, g.trans f,
  one          := continuous_linear_equiv.refl R M,
  inv          := λ f, f.symm,
  mul_assoc    := λ f g h, by {ext, refl},
  mul_one      := λ f, by {ext, refl},
  one_mul      := λ f, by {ext, refl},
  mul_left_inv := λ f, by {ext, exact f.left_inv x} }

end add_comm_monoid

section add_comm_group

variables {R : Type*} [semiring R]
{M : Type*} [topological_space M] [add_comm_group M]
{M₂ : Type*} [topological_space M₂] [add_comm_group M₂]
{M₃ : Type*} [topological_space M₃] [add_comm_group M₃]
{M₄ : Type*} [topological_space M₄] [add_comm_group M₄]
[semimodule R M] [semimodule R M₂] [semimodule R M₃] [semimodule R M₄]

variables [topological_add_group M₄]

/-- Equivalence given by a block lower diagonal matrix. `e` and `e'` are diagonal square blocks,
  and `f` is a rectangular block below the diagonal. -/
def skew_prod (e : M ≃L[R] M₂) (e' : M₃ ≃L[R] M₄) (f : M →L[R] M₄) :
  (M × M₃) ≃L[R] M₂ × M₄ :=
{ continuous_to_fun := (e.continuous_to_fun.comp continuous_fst).prod_mk
    ((e'.continuous_to_fun.comp continuous_snd).add $ f.continuous.comp continuous_fst),
  continuous_inv_fun := (e.continuous_inv_fun.comp continuous_fst).prod_mk
    (e'.continuous_inv_fun.comp $ continuous_snd.sub $ f.continuous.comp $
      e.continuous_inv_fun.comp continuous_fst),
.. e.to_linear_equiv.skew_prod e'.to_linear_equiv ↑f  }
@[simp] lemma skew_prod_apply (e : M ≃L[R] M₂) (e' : M₃ ≃L[R] M₄) (f : M →L[R] M₄) (x) :
  e.skew_prod e' f x = (e x.1, e' x.2 + f x.1) := rfl

@[simp] lemma skew_prod_symm_apply (e : M ≃L[R] M₂) (e' : M₃ ≃L[R] M₄) (f : M →L[R] M₄) (x) :
  (e.skew_prod e' f).symm x = (e.symm x.1, e'.symm (x.2 - f (e.symm x.1))) := rfl

end add_comm_group

section ring

variables {R : Type*} [ring R]
{M : Type*} [topological_space M] [add_comm_group M] [semimodule R M]
{M₂ : Type*} [topological_space M₂] [add_comm_group M₂] [semimodule R M₂]

@[simp] lemma map_sub (e : M ≃L[R] M₂) (x y : M) : e (x - y) = e x - e y :=
(e : M →L[R] M₂).map_sub x y

@[simp] lemma map_neg (e : M ≃L[R] M₂) (x : M) : e (-x) = -e x := (e : M →L[R] M₂).map_neg x

section
/-! The next theorems cover the identification between `M ≃L[𝕜] M`and the group of units of the ring
`M →L[R] M`. -/
variables [topological_add_group M]

/-- An invertible continuous linear map `f` determines a continuous equivalence from `M` to itself.
-/
def of_unit (f : units (M →L[R] M)) : (M ≃L[R] M) :=
{ to_linear_equiv :=
  { to_fun    := f.val,
    map_add'  := by simp,
    map_smul' := by simp,
    inv_fun   := f.inv,
    left_inv  := λ x, show (f.inv * f.val) x = x, by {rw f.inv_val, simp},
    right_inv := λ x, show (f.val * f.inv) x = x, by {rw f.val_inv, simp}, },
  continuous_to_fun  := f.val.continuous,
  continuous_inv_fun := f.inv.continuous }

/-- A continuous equivalence from `M` to itself determines an invertible continuous linear map. -/
def to_unit (f : (M ≃L[R] M)) : units (M →L[R] M) :=
{ val     := f,
  inv     := f.symm,
  val_inv := by {ext, simp},
  inv_val := by {ext, simp} }

variables (R M)

/-- The units of the algebra of continuous `R`-linear endomorphisms of `M` is multiplicatively
equivalent to the type of continuous linear equivalences between `M` and itself. -/
def units_equiv : units (M →L[R] M) ≃* (M ≃L[R] M) :=
{ to_fun    := of_unit,
  inv_fun   := to_unit,
  left_inv  := λ f, by {ext, refl},
  right_inv := λ f, by {ext, refl},
  map_mul'  := λ x y, by {ext, refl} }

@[simp] lemma units_equiv_apply (f : units (M →L[R] M)) (x : M) :
  units_equiv R M f x = f x := rfl

end

section
variables (R) [topological_space R] [has_continuous_mul R]

/-- Continuous linear equivalences `R ≃L[R] R` are enumerated by `units R`. -/
def units_equiv_aut : units R ≃ (R ≃L[R] R) :=
{ to_fun := λ u, equiv_of_inverse
    (continuous_linear_map.smul_right (1 : R →L[R] R) ↑u)
    (continuous_linear_map.smul_right (1 : R →L[R] R) ↑u⁻¹)
    (λ x, by simp) (λ x, by simp),
  inv_fun := λ e, ⟨e 1, e.symm 1,
    by rw [← smul_eq_mul, ← map_smul, smul_eq_mul, mul_one, symm_apply_apply],
    by rw [← smul_eq_mul, ← map_smul, smul_eq_mul, mul_one, apply_symm_apply]⟩,
  left_inv := λ u, units.ext $ by simp,
  right_inv := λ e, ext₁ $ by simp }

variable {R}

@[simp] lemma units_equiv_aut_apply (u : units R) (x : R) : units_equiv_aut R u x = x * u := rfl

@[simp] lemma units_equiv_aut_apply_symm (u : units R) (x : R) :
  (units_equiv_aut R u).symm x = x * ↑u⁻¹ := rfl

@[simp] lemma units_equiv_aut_symm_apply (e : R ≃L[R] R) :
  ↑((units_equiv_aut R).symm e) = e 1 :=
rfl

end

variables [topological_add_group M]

open continuous_linear_map (id fst snd subtype_val mem_ker)

/-- A pair of continuous linear maps such that `f₁ ∘ f₂ = id` generates a continuous
linear equivalence `e` between `M` and `M₂ × f₁.ker` such that `(e x).2 = x` for `x ∈ f₁.ker`,
`(e x).1 = f₁ x`, and `(e (f₂ y)).2 = 0`. The map is given by `e x = (f₁ x, x - f₂ (f₁ x))`. -/
def equiv_of_right_inverse (f₁ : M →L[R] M₂) (f₂ : M₂ →L[R] M) (h : function.right_inverse f₂ f₁) :
  M ≃L[R] M₂ × f₁.ker :=
equiv_of_inverse (f₁.prod (f₁.proj_ker_of_right_inverse f₂ h)) (f₂.coprod (subtype_val f₁.ker))
  (λ x, by simp)
  (λ ⟨x, y⟩, by simp [h x])

@[simp] lemma fst_equiv_of_right_inverse (f₁ : M →L[R] M₂) (f₂ : M₂ →L[R] M)
  (h : function.right_inverse f₂ f₁) (x : M) :
  (equiv_of_right_inverse f₁ f₂ h x).1 = f₁ x := rfl

@[simp] lemma snd_equiv_of_right_inverse (f₁ : M →L[R] M₂) (f₂ : M₂ →L[R] M)
  (h : function.right_inverse f₂ f₁) (x : M) :
  ((equiv_of_right_inverse f₁ f₂ h x).2 : M) = x - f₂ (f₁ x) := rfl

@[simp] lemma equiv_of_right_inverse_symm_apply (f₁ : M →L[R] M₂) (f₂ : M₂ →L[R] M)
  (h : function.right_inverse f₂ f₁) (y : M₂ × f₁.ker) :
  (equiv_of_right_inverse f₁ f₂ h).symm y = f₂ y.1 + y.2 := rfl

end ring

end continuous_linear_equiv

namespace continuous_linear_map

open_locale classical

variables {R : Type*} {M : Type*} {M₂ : Type*} [topological_space M] [topological_space M₂]

section
variables [semiring R]
variables [add_comm_monoid M₂] [semimodule R M₂]
variables [add_comm_monoid M] [semimodule R M]

/-- Introduce a function `inverse` from `M →L[R] M₂` to `M₂ →L[R] M`, which sends `f` to `f.symm` if
`f` is a continuous linear equivalence and to `0` otherwise.  This definition is somewhat ad hoc,
but one needs a fully (rather than partially) defined inverse function for some purposes, including
for calculus. -/
noncomputable def inverse : (M →L[R] M₂) → (M₂ →L[R] M) :=
λ f, if h : ∃ (e : M ≃L[R] M₂), (e : M →L[R] M₂) = f then ((classical.some h).symm : M₂ →L[R] M)
else 0

/-- By definition, if `f` is invertible then `inverse f = f.symm`. -/
@[simp] lemma inverse_equiv (e : M ≃L[R] M₂) : inverse (e : M →L[R] M₂) = e.symm :=
begin
  have h : ∃ (e' : M ≃L[R] M₂), (e' : M →L[R] M₂) = ↑e := ⟨e, rfl⟩,
  simp only [inverse, dif_pos h],
  congr,
  exact_mod_cast (classical.some_spec h)
end

/-- By definition, if `f` is not invertible then `inverse f = 0`. -/
@[simp] lemma inverse_non_equiv (f : M →L[R] M₂) (h : ¬∃ (e' : M ≃L[R] M₂), ↑e' = f) :
  inverse f = 0 :=
dif_neg h

end

section
variables [ring R]
variables [add_comm_group M] [topological_add_group M] [module R M]
variables [add_comm_group M₂] [module R M₂]

@[simp] lemma ring_inverse_equiv (e : M ≃L[R] M) :
  ring.inverse ↑e = inverse (e : M →L[R] M) :=
begin
  suffices :
    ring.inverse ((((continuous_linear_equiv.units_equiv _ _).symm e) : M →L[R] M)) = inverse ↑e,
  { convert this },
  simp,
  refl,
end

/-- The function `continuous_linear_equiv.inverse` can be written in terms of `ring.inverse` for the
ring of self-maps of the domain. -/
lemma to_ring_inverse (e : M ≃L[R] M₂) (f : M →L[R] M₂) :
  inverse f = (ring.inverse ((e.symm : (M₂ →L[R] M)).comp f)).comp e.symm :=
begin
  by_cases h₁ : ∃ (e' : M ≃L[R] M₂), ↑e' = f,
  { obtain ⟨e', he'⟩ := h₁,
    rw ← he',
    ext,
    simp },
  { suffices : ¬is_unit ((e.symm : M₂ →L[R] M).comp f),
    { simp [this, h₁] },
    revert h₁,
    contrapose!,
    rintros ⟨F, hF⟩,
    use (continuous_linear_equiv.units_equiv _ _ F).trans e,
    ext,
    simp [hF] }
end

lemma ring_inverse_eq_map_inverse : ring.inverse = @inverse R M M _ _ _ _ _ _ _ :=
begin
  ext,
  simp [to_ring_inverse (continuous_linear_equiv.refl R M)],
end

end

end continuous_linear_map

namespace submodule

variables
{R : Type*} [ring R]
{M : Type*} [topological_space M] [add_comm_group M] [module R M]
{M₂ : Type*} [topological_space M₂] [add_comm_group M₂] [module R M₂]

open continuous_linear_map

/-- A submodule `p` is called *complemented* if there exists a continuous projection `M →ₗ[R] p`. -/
def closed_complemented (p : submodule R M) : Prop := ∃ f : M →L[R] p, ∀ x : p, f x = x

lemma closed_complemented.has_closed_complement {p : submodule R M} [t1_space p]
  (h : closed_complemented p) :
  ∃ (q : submodule R M) (hq : is_closed (q : set M)), is_compl p q :=
exists.elim h $ λ f hf, ⟨f.ker, f.is_closed_ker, linear_map.is_compl_of_proj hf⟩

protected lemma closed_complemented.is_closed [topological_add_group M] [t1_space M]
  {p : submodule R M} (h : closed_complemented p) :
  is_closed (p : set M) :=
begin
  rcases h with ⟨f, hf⟩,
  have : ker (id R M - (subtype_val p).comp f) = p := linear_map.ker_id_sub_eq_of_proj hf,
  exact this ▸ (is_closed_ker _)
end

@[simp] lemma closed_complemented_bot : closed_complemented (⊥ : submodule R M) :=
⟨0, λ x, by simp only [zero_apply, eq_zero_of_bot_submodule x]⟩

@[simp] lemma closed_complemented_top : closed_complemented (⊤ : submodule R M) :=
⟨(id R M).cod_restrict ⊤ (λ x, trivial), λ x, subtype.ext_iff_val.2 $ by simp⟩

end submodule

lemma continuous_linear_map.closed_complemented_ker_of_right_inverse {R : Type*} [ring R]
  {M : Type*} [topological_space M] [add_comm_group M]
  {M₂ : Type*} [topological_space M₂] [add_comm_group M₂] [module R M] [module R M₂]
  [topological_add_group M] (f₁ : M →L[R] M₂) (f₂ : M₂ →L[R] M)
  (h : function.right_inverse f₂ f₁) :
  f₁.ker.closed_complemented :=
⟨f₁.proj_ker_of_right_inverse f₂ h, f₁.proj_ker_of_right_inverse_apply_idem f₂ h⟩<|MERGE_RESOLUTION|>--- conflicted
+++ resolved
@@ -95,17 +95,12 @@
   smul_mem' := λ c x hx, s.closure_smul_self_subset ⟨⟨c, x⟩, ⟨set.mem_univ _, hx⟩, rfl⟩,
   ..s.to_add_submonoid.topological_closure }
 
-<<<<<<< HEAD
 @[simp] lemma submodule.topological_closure_coe (s : submodule R M) :
   (s.topological_closure : set M) = closure (s : set M) :=
 rfl
 
-instance submodule.topological_closure_topological_semimodule (s : submodule R M) :
-  topological_semimodule R (s.topological_closure) :=
-=======
 instance submodule.topological_closure_has_continuous_smul (s : submodule R M) :
   has_continuous_smul R (s.topological_closure) :=
->>>>>>> 902b01d8
 { continuous_smul :=
   begin
     apply continuous_induced_rng,

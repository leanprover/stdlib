/-
Copyright (c) 2019 Sébastien Gouëzel. All rights reserved.
Released under Apache 2.0 license as described in the file LICENSE.
Authors: Jan-David Salchow, Sébastien Gouëzel, Jean Lo

-/

import topology.algebra.ring linear_algebra.basic ring_theory.algebra

/-!
# Theory of topological modules and continuous linear maps.

We define classes `topological_semimodule`, `topological_module` and `topological_vector_spaces`,
as extensions of the corresponding algebraic classes where the algebraic operations are continuous.

We also define continuous linear maps, as linear maps between topological modules which are
continuous. The set of continuous linear maps between the topological `R`-modules `M` and `M₂` is
denoted by `M →L[R] M₂`.

Continuous linear equivalences are denoted by `M ≃L[R] M₂`.

## Implementation notes

Topological vector spaces are defined as an `abbreviation` for topological modules,
if the base ring is a field. This has as advantage that topological vector spaces are completely
transparent for type class inference, which means that all instances for topological modules
are immediately picked up for vector spaces as well.
A cosmetic disadvantage is that one can not extend topological vector spaces.
The solution is to extend `topological_module` instead.
-/

open filter
open_locale topological_space

universes u v w u'

section prio
set_option default_priority 100 -- see Note [default priority]
/-- A topological semimodule, over a semiring which is also a topological space, is a
semimodule in which scalar multiplication is continuous. In applications, R will be a topological
semiring and M a topological additive semigroup, but this is not needed for the definition -/
class topological_semimodule (R : Type u) (M : Type v)
  [semiring R] [topological_space R]
  [topological_space M] [add_comm_monoid M]
  [semimodule R M] : Prop :=
(continuous_smul : continuous (λp : R × M, p.1 • p.2))
end prio

section

variables {R : Type u} {M : Type v}
[semiring R] [topological_space R]
[topological_space M] [add_comm_monoid M]
[semimodule R M] [topological_semimodule R M]

lemma continuous_smul : continuous (λp:R×M, p.1 • p.2) :=
topological_semimodule.continuous_smul R M

lemma continuous.smul {α : Type*} [topological_space α] {f : α → R} {g : α → M}
  (hf : continuous f) (hg : continuous g) : continuous (λp, f p • g p) :=
continuous_smul.comp (hf.prod_mk hg)

lemma tendsto_smul {c : R} {x : M} : tendsto (λp:R×M, p.fst • p.snd) (𝓝 (c, x)) (𝓝 (c • x)) :=
continuous_smul.tendsto _

lemma filter.tendsto.smul {α : Type*} {l : filter α} {f : α → R} {g : α → M} {c : R} {x : M}
  (hf : tendsto f l (𝓝 c)) (hg : tendsto g l (𝓝 x)) : tendsto (λ a, f a • g a) l (𝓝 (c • x)) :=
tendsto_smul.comp (hf.prod_mk_nhds hg)

end

section prio
set_option default_priority 100 -- see Note [default priority]
/-- A topological module, over a ring which is also a topological space, is a module in which
scalar multiplication is continuous. In applications, `R` will be a topological ring and `M` a
topological additive group, but this is not needed for the definition -/
class topological_module (R : Type u) (M : Type v)
  [ring R] [topological_space R]
  [topological_space M] [add_comm_group M]
  [module R M]
  extends topological_semimodule R M : Prop

/-- A topological vector space is a topological module over a field. -/
abbreviation topological_vector_space (R : Type u) (M : Type v)
  [field R] [topological_space R]
  [topological_space M] [add_comm_group M] [module R M] :=
topological_module R M
end prio

section

variables {R : Type*} {M : Type*}
[ring R] [topological_space R]
[topological_space M] [add_comm_group M]
[module R M] [topological_module R M]

/-- Scalar multiplication by a unit is a homeomorphism from a
topological module onto itself. -/
protected def homeomorph.smul_of_unit (a : units R) : M ≃ₜ M :=
{ to_fun    := λ x, (a : R) • x,
  inv_fun   := λ x, ((a⁻¹ : units R) : R) • x,
  right_inv := λ x, calc (a : R) • ((a⁻¹ : units R) : R) • x = x :
                 by rw [smul_smul, units.mul_inv, one_smul],
  left_inv  := λ x, calc ((a⁻¹ : units R) : R) • (a : R) • x = x :
                 by rw [smul_smul, units.inv_mul, one_smul],
  continuous_to_fun  := continuous_const.smul continuous_id,
  continuous_inv_fun := continuous_const.smul continuous_id }

lemma is_open_map_smul_of_unit (a : units R) : is_open_map (λ (x : M), (a : R) • x) :=
(homeomorph.smul_of_unit a).is_open_map

lemma is_closed_map_smul_of_unit (a : units R) : is_closed_map (λ (x : M), (a : R) • x) :=
(homeomorph.smul_of_unit a).is_closed_map

/-- If `M` is a topological module over `R` and `0` is a limit of invertible elements of `R`, then
`⊤` is the only submodule of `M` with a nonempty interior. See also
`submodule.eq_top_of_nonempty_interior` for a `normed_space` version. -/
lemma submodule.eq_top_of_nonempty_interior' [topological_add_monoid M]
  (h : nhds_within (0:R) {x | is_unit x} ≠ ⊥)
  (s : submodule R M) (hs : (interior (s:set M)).nonempty) :
  s = ⊤ :=
begin
  rcases hs with ⟨y, hy⟩,
  refine (submodule.eq_top_iff'.2 $ λ x, _),
  rw [mem_interior_iff_mem_nhds] at hy,
  have : tendsto (λ c:R, y + c • x) (nhds_within 0 {x | is_unit x}) (𝓝 (y + (0:R) • x)),
    from tendsto_const_nhds.add ((tendsto_nhds_within_of_tendsto_nhds tendsto_id).smul
      tendsto_const_nhds),
  rw [zero_smul, add_zero] at this,
  rcases nonempty_of_mem_sets h (inter_mem_sets (mem_map.1 (this hy)) self_mem_nhds_within)
    with ⟨_, hu, u, rfl⟩,
  have hy' : y ∈ ↑s := mem_of_nhds hy,
  exact (s.smul_mem_iff' _).1 ((s.add_mem_iff_right hy').1 hu)
end

end

section

variables {R : Type*} {M : Type*} {a : R}
[field R] [topological_space R]
[topological_space M] [add_comm_group M]
[vector_space R M] [topological_vector_space R M]

set_option class.instance_max_depth 36

/-- Scalar multiplication by a non-zero field element is a
homeomorphism from a topological vector space onto itself. -/
protected def homeomorph.smul_of_ne_zero (ha : a ≠ 0) : M ≃ₜ M :=
{.. homeomorph.smul_of_unit (units.mk0 a ha)}

lemma is_open_map_smul_of_ne_zero (ha : a ≠ 0) : is_open_map (λ (x : M), a • x) :=
(homeomorph.smul_of_ne_zero ha).is_open_map

lemma is_closed_map_smul_of_ne_zero (ha : a ≠ 0) : is_closed_map (λ (x : M), a • x) :=
(homeomorph.smul_of_ne_zero ha).is_closed_map

end

/-- Continuous linear maps between modules. We only put the type classes that are necessary for the
definition, although in applications `M` and `M₂` will be topological modules over the topological
ring `R`. -/
structure continuous_linear_map
  (R : Type*) [ring R]
  (M : Type*) [topological_space M] [add_comm_group M]
  (M₂ : Type*) [topological_space M₂] [add_comm_group M₂]
  [module R M] [module R M₂]
  extends linear_map R M M₂ :=
(cont : continuous to_fun)

notation M ` →L[`:25 R `] ` M₂ := continuous_linear_map R M M₂

/-- Continuous linear equivalences between modules. We only put the type classes that are necessary
for the definition, although in applications `M` and `M₂` will be topological modules over the
topological ring `R`. -/
structure continuous_linear_equiv
  (R : Type*) [ring R]
  (M : Type*) [topological_space M] [add_comm_group M]
  (M₂ : Type*) [topological_space M₂] [add_comm_group M₂]
  [module R M] [module R M₂]
  extends linear_equiv R M M₂ :=
(continuous_to_fun  : continuous to_fun)
(continuous_inv_fun : continuous inv_fun)

notation M ` ≃L[`:50 R `] ` M₂ := continuous_linear_equiv R M M₂

namespace continuous_linear_map

section general_ring
/- Properties that hold for non-necessarily commutative rings. -/

variables
{R : Type*} [ring R]
{M : Type*} [topological_space M] [add_comm_group M]
{M₂ : Type*} [topological_space M₂] [add_comm_group M₂]
{M₃ : Type*} [topological_space M₃] [add_comm_group M₃]
{M₄ : Type*} [topological_space M₄] [add_comm_group M₄]
[module R M] [module R M₂] [module R M₃] [module R M₄]

/-- Coerce continuous linear maps to linear maps. -/
instance : has_coe (M →L[R] M₂) (M →ₗ[R] M₂) := ⟨to_linear_map⟩

/-- Coerce continuous linear maps to functions. -/
instance to_fun : has_coe_to_fun $ M →L[R] M₂ := ⟨_, λ f, f.to_fun⟩

protected lemma continuous (f : M →L[R] M₂) : continuous f := f.2

@[ext] theorem ext {f g : M →L[R] M₂} (h : ∀ x, f x = g x) : f = g :=
by cases f; cases g; congr' 1; ext x; apply h

theorem ext_iff {f g : M →L[R] M₂} : f = g ↔ ∀ x, f x = g x :=
⟨λ h x, by rw h, by ext⟩

variables (c : R) (f g : M →L[R] M₂) (h : M₂ →L[R] M₃) (x y z : M)

-- make some straightforward lemmas available to `simp`.
@[simp] lemma map_zero : f (0 : M) = 0 := (to_linear_map _).map_zero
@[simp] lemma map_add  : f (x + y) = f x + f y := (to_linear_map _).map_add _ _
@[simp] lemma map_sub  : f (x - y) = f x - f y := (to_linear_map _).map_sub _ _
@[simp] lemma map_smul : f (c • x) = c • f x := (to_linear_map _).map_smul _ _
@[simp] lemma map_neg  : f (-x) = - (f x) := (to_linear_map _).map_neg _

@[simp, squash_cast] lemma coe_coe : ((f : M →ₗ[R] M₂) : (M → M₂)) = (f : M → M₂) := rfl

/-- The continuous map that is constantly zero. -/
instance: has_zero (M →L[R] M₂) := ⟨⟨0, continuous_const⟩⟩
instance : inhabited (M →L[R] M₂) := ⟨0⟩

@[simp] lemma zero_apply : (0 : M →L[R] M₂) x = 0 := rfl
@[simp, elim_cast] lemma coe_zero : ((0 : M →L[R] M₂) : M →ₗ[R] M₂) = 0 := rfl
/- no simp attribute on the next line as simp does not always simplify `0 x` to `0`
when `0` is the zero function, while it does for the zero continuous linear map,
and this is the most important property we care about. -/
@[elim_cast] lemma coe_zero' : ((0 : M →L[R] M₂) : M → M₂) = 0 := rfl

/-- the identity map as a continuous linear map. -/
def id : M →L[R] M :=
⟨linear_map.id, continuous_id⟩

instance : has_one (M →L[R] M) := ⟨id⟩

lemma id_apply : (id : M →L[R] M) x = x := rfl
@[simp, elim_cast] lemma coe_id : ((id : M →L[R] M) : M →ₗ[R] M) = linear_map.id := rfl
@[simp, elim_cast] lemma coe_id' : ((id : M →L[R] M) : M → M) = _root_.id := rfl

@[simp] lemma one_apply : (1 : M →L[R] M) x = x := rfl

section add
variables [topological_add_group M₂]

instance : has_add (M →L[R] M₂) :=
⟨λ f g, ⟨f + g, f.2.add g.2⟩⟩

@[simp] lemma add_apply : (f + g) x = f x + g x := rfl
@[simp, move_cast] lemma coe_add : (((f + g) : M →L[R] M₂) : M →ₗ[R] M₂) = (f : M →ₗ[R] M₂) + g := rfl
@[move_cast] lemma coe_add' : (((f + g) : M →L[R] M₂) : M → M₂) = (f : M → M₂) + g := rfl

instance : has_neg (M →L[R] M₂) := ⟨λ f, ⟨-f, f.2.neg⟩⟩

@[simp] lemma neg_apply : (-f) x = - (f x) := rfl

@[simp, move_cast] lemma coe_neg : (((-f) : M →L[R] M₂) : M →ₗ[R] M₂) = -(f : M →ₗ[R] M₂) := rfl
@[move_cast] lemma coe_neg' : (((-f) : M →L[R] M₂) : M → M₂) = -(f : M → M₂) := rfl

instance : add_comm_group (M →L[R] M₂) :=
by { refine {zero := 0, add := (+), neg := has_neg.neg, ..}; intros; ext;
  apply_rules [zero_add, add_assoc, add_zero, add_left_neg, add_comm] }

lemma sub_apply (x : M) : (f - g) x = f x - g x := rfl
@[simp, move_cast] lemma coe_sub : (((f - g) : M →L[R] M₂) : M →ₗ[R] M₂) = (f : M →ₗ[R] M₂) - g := rfl
@[simp, move_cast] lemma coe_sub' : (((f - g) : M →L[R] M₂) : M → M₂) = (f : M → M₂) - g := rfl

end add

@[simp] lemma sub_apply' (x : M) : ((f : M →ₗ[R] M₂) - g) x = f x - g x := rfl

/-- Composition of bounded linear maps. -/
def comp (g : M₂ →L[R] M₃) (f : M →L[R] M₂) : M →L[R] M₃ :=
⟨linear_map.comp g.to_linear_map f.to_linear_map, g.2.comp f.2⟩

@[simp, move_cast] lemma coe_comp : ((h.comp f) : (M →ₗ[R] M₃)) = (h : M₂ →ₗ[R] M₃).comp f := rfl
@[simp, move_cast] lemma coe_comp' : ((h.comp f) : (M → M₃)) = (h : M₂ → M₃) ∘ f := rfl

@[simp] theorem comp_id : f.comp id = f :=
ext $ λ x, rfl

@[simp] theorem id_comp : id.comp f = f :=
ext $ λ x, rfl

@[simp] theorem comp_zero : f.comp (0 : M₃ →L[R] M) = 0 :=
by { ext, simp }

@[simp] theorem zero_comp : (0 : M₂ →L[R] M₃).comp f = 0 :=
by { ext, simp }

@[simp] lemma comp_add [topological_add_group M₂] [topological_add_group M₃]
  (g : M₂ →L[R] M₃) (f₁ f₂ : M →L[R] M₂) :
  g.comp (f₁ + f₂) = g.comp f₁ + g.comp f₂ :=
by { ext, simp }

@[simp] lemma add_comp [topological_add_group M₃]
  (g₁ g₂ : M₂ →L[R] M₃) (f : M →L[R] M₂) :
  (g₁ + g₂).comp f = g₁.comp f + g₂.comp f :=
by { ext, simp }

theorem comp_assoc (h : M₃ →L[R] M₄) (g : M₂ →L[R] M₃) (f : M →L[R] M₂) :
  (h.comp g).comp f = h.comp (g.comp f) :=
rfl

instance : has_mul (M →L[R] M) := ⟨comp⟩

instance [topological_add_group M] : ring (M →L[R] M) :=
{ mul := (*),
  one := 1,
  mul_one := λ _, ext $ λ _, rfl,
  one_mul := λ _, ext $ λ _, rfl,
  mul_assoc := λ _ _ _, ext $ λ _, rfl,
  left_distrib := λ _ _ _, ext $ λ _, map_add _ _ _,
  right_distrib := λ _ _ _, ext $ λ _, linear_map.add_apply _ _ _,
  ..continuous_linear_map.add_comm_group }

/-- The cartesian product of two bounded linear maps, as a bounded linear map. -/
protected def prod (f₁ : M →L[R] M₂) (f₂ : M →L[R] M₃) : M →L[R] (M₂ × M₃) :=
{ cont := f₁.2.prod_mk f₂.2,
  ..f₁.to_linear_map.prod f₂.to_linear_map }

@[simp, move_cast] lemma coe_prod (f₁ : M →L[R] M₂) (f₂ : M →L[R] M₃) :
  (f₁.prod f₂ : M →ₗ[R] M₂ × M₃) = linear_map.prod f₁ f₂ :=
rfl

@[simp, move_cast] lemma prod_apply (f₁ : M →L[R] M₂) (f₂ : M →L[R] M₃) (x : M) :
  f₁.prod f₂ x = (f₁ x, f₂ x) :=
rfl

variables (R M M₂)

/-- `prod.fst` as a `continuous_linear_map`. -/
def fst : M × M₂ →L[R] M :=
{ cont := continuous_fst, to_linear_map := linear_map.fst R M M₂ }

/-- `prod.snd` as a `continuous_linear_map`. -/
def snd : M × M₂ →L[R] M₂ :=
{ cont := continuous_snd, to_linear_map := linear_map.snd R M M₂ }

variables {R M M₂}

@[simp, move_cast] lemma coe_fst : (fst R M M₂ : M × M₂ →ₗ[R] M) = linear_map.fst R M M₂ := rfl

@[simp, move_cast] lemma coe_fst' : (fst R M M₂ : M × M₂ → M) = prod.fst := rfl

@[simp, move_cast] lemma coe_snd : (snd R M M₂ : M × M₂ →ₗ[R] M₂) = linear_map.snd R M M₂ := rfl

@[simp, move_cast] lemma coe_snd' : (snd R M M₂ : M × M₂ → M₂) = prod.snd := rfl

/-- `prod.map` of two continuous linear maps. -/
def prod_map (f₁ : M →L[R] M₂) (f₂ : M₃ →L[R] M₄) : (M × M₃) →L[R] (M₂ × M₄) :=
(f₁.comp (fst R M M₃)).prod (f₂.comp (snd R M M₃))

@[simp, move_cast] lemma coe_prod_map (f₁ : M →L[R] M₂) (f₂ : M₃ →L[R] M₄) :
  (f₁.prod_map f₂ : (M × M₃) →ₗ[R] (M₂ × M₄)) = ((f₁ : M →ₗ[R] M₂).prod_map (f₂ : M₃ →ₗ[R] M₄)) :=
rfl

@[simp, move_cast] lemma prod_map_apply (f₁ : M →L[R] M₂) (f₂ : M₃ →L[R] M₄) (x) :
  f₁.prod_map f₂ x = (f₁ x.1, f₂ x.2) :=
rfl

end general_ring

section comm_ring

variables
{R : Type*} [comm_ring R] [topological_space R]
{M : Type*} [topological_space M] [add_comm_group M]
{M₂ : Type*} [topological_space M₂] [add_comm_group M₂]
{M₃ : Type*} [topological_space M₃] [add_comm_group M₃]
[module R M] [module R M₂] [module R M₃] [topological_module R M₃]

instance : has_scalar R (M →L[R] M₃) :=
⟨λ c f, ⟨c • f, continuous_const.smul f.2⟩⟩

variables (c : R) (h : M₂ →L[R] M₃) (f g : M →L[R] M₂) (x y z : M)

@[simp] lemma smul_comp : (c • h).comp f = c • (h.comp f) := rfl

variable [topological_module R M₂]

@[simp] lemma smul_apply : (c • f) x = c • (f x) := rfl
@[simp, move_cast] lemma coe_apply : (((c • f) : M →L[R] M₂) : M →ₗ[R] M₂) = c • (f : M →ₗ[R] M₂) := rfl
@[move_cast] lemma coe_apply' : (((c • f) : M →L[R] M₂) : M → M₂) = c • (f : M → M₂) := rfl

@[simp] lemma comp_smul : h.comp (c • f) = c • (h.comp f) := by { ext, simp }

/-- The linear map `λ x, c x • f`.  Associates to a scalar-valued linear map and an element of
`M₂` the `M₂`-valued linear map obtained by multiplying the two (a.k.a. tensoring by `M₂`) -/
def smul_right (c : M →L[R] R) (f : M₂) : M →L[R] M₂ :=
{ cont := c.2.smul continuous_const,
  ..c.to_linear_map.smul_right f }

@[simp]
lemma smul_right_apply {c : M →L[R] R} {f : M₂} {x : M} :
  (smul_right c f : M → M₂) x = (c : M → R) x • f :=
rfl

@[simp]
lemma smul_right_one_one (c : R →L[R] M₂) : smul_right 1 ((c : R → M₂) 1) = c :=
by ext; simp [-continuous_linear_map.map_smul, (continuous_linear_map.map_smul _ _ _).symm]

@[simp]
lemma smul_right_one_eq_iff {f f' : M₂} :
  smul_right (1 : R →L[R] R) f = smul_right 1 f' ↔ f = f' :=
⟨λ h, have (smul_right (1 : R →L[R] R) f : R → M₂) 1 = (smul_right (1 : R →L[R] R) f' : R → M₂) 1,
        by rw h,
      by simp at this; assumption,
  by cc⟩

variable [topological_add_group M₂]

instance : module R (M →L[R] M₂) :=
{ smul_zero := λ _, ext $ λ _, smul_zero _,
  zero_smul := λ _, ext $ λ _, zero_smul _ _,
  one_smul  := λ _, ext $ λ _, one_smul _ _,
  mul_smul  := λ _ _ _, ext $ λ _, mul_smul _ _ _,
  add_smul  := λ _ _ _, ext $ λ _, add_smul _ _ _,
  smul_add  := λ _ _ _, ext $ λ _, smul_add _ _ _ }

set_option class.instance_max_depth 55

instance : is_ring_hom (λ c : R, c • (1 : M₂ →L[R] M₂)) :=
{ map_one := one_smul _ _,
  map_add := λ _ _, ext $ λ _, add_smul _ _ _,
  map_mul := λ _ _, ext $ λ _, mul_smul _ _ _ }

instance : algebra R (M₂ →L[R] M₂) :=
{ to_fun    := λ c, c • 1,
  smul_def' := λ _ _, rfl,
  commutes' := λ _ _, ext $ λ _, map_smul _ _ _ }

end comm_ring

end continuous_linear_map

namespace continuous_linear_equiv
variables {R : Type*} [ring R]
{M : Type*} [topological_space M] [add_comm_group M]
{M₂ : Type*} [topological_space M₂] [add_comm_group M₂]
{M₃ : Type*} [topological_space M₃] [add_comm_group M₃]
{M₄ : Type*} [topological_space M₄] [add_comm_group M₄]
[module R M] [module R M₂] [module R M₃] [module R M₄]

/-- A continuous linear equivalence induces a continuous linear map. -/
def to_continuous_linear_map (e : M ≃L[R] M₂) : M →L[R] M₂ :=
{ cont := e.continuous_to_fun,
  ..e.to_linear_equiv.to_linear_map }

/-- Coerce continuous linear equivs to continuous linear maps. -/
instance : has_coe (M ≃L[R] M₂) (M →L[R] M₂) := ⟨to_continuous_linear_map⟩

/-- Coerce continuous linear equivs to maps. -/
instance : has_coe_to_fun (M ≃L[R] M₂) := ⟨_, λ f, ((f : M →L[R] M₂) : M → M₂)⟩

<<<<<<< HEAD
@[simp] theorem coe_def_ref (e : M ≃L[R] M₂) : e.to_continuous_linear_map = e := rfl
=======
@[simp] theorem coe_def_rev (e : M ≃L[R] M₂) : e.to_continuous_linear_map = e := rfl
>>>>>>> c5181d11

@[simp] theorem coe_apply (e : M ≃L[R] M₂) (b : M) : (e : M →L[R] M₂) b = e b := rfl

@[squash_cast] lemma coe_coe (e : M ≃L[R] M₂) : ((e : M →L[R] M₂) : M → M₂) = e := rfl

@[ext] lemma ext {f g : M ≃L[R] M₂} (h : (f : M → M₂) = g) : f = g :=
begin
  cases f; cases g,
  simp only [],
  ext x,
  simp only [coe_fn_coe_base] at h,
  induction h,
  refl
end

/-- A continuous linear equivalence induces a homeomorphism. -/
def to_homeomorph (e : M ≃L[R] M₂) : M ≃ₜ M₂ := { ..e }

-- Make some straightforward lemmas available to `simp`.
@[simp] lemma map_zero (e : M ≃L[R] M₂) : e (0 : M) = 0 := (e : M →L[R] M₂).map_zero
@[simp] lemma map_add (e : M ≃L[R] M₂) (x y : M) : e (x + y) = e x + e y :=
(e : M →L[R] M₂).map_add x y
@[simp] lemma map_sub (e : M ≃L[R] M₂) (x y : M) : e (x - y) = e x - e y :=
(e : M →L[R] M₂).map_sub x y
@[simp] lemma map_smul (e : M ≃L[R] M₂) (c : R) (x : M) : e (c • x) = c • (e x) :=
(e : M →L[R] M₂).map_smul c x
@[simp] lemma map_neg (e : M ≃L[R] M₂) (x : M) : e (-x) = -e x := (e : M →L[R] M₂).map_neg x
@[simp] lemma map_eq_zero_iff (e : M ≃L[R] M₂) {x : M} : e x = 0 ↔ x = 0 :=
e.to_linear_equiv.map_eq_zero_iff

protected lemma continuous (e : M ≃L[R] M₂) : continuous (e : M → M₂) :=
e.continuous_to_fun

protected lemma continuous_on (e : M ≃L[R] M₂) {s : set M} : continuous_on (e : M → M₂) s :=
e.continuous.continuous_on

protected lemma continuous_at (e : M ≃L[R] M₂) {x : M} : continuous_at (e : M → M₂) x :=
e.continuous.continuous_at

protected lemma continuous_within_at (e : M ≃L[R] M₂) {s : set M} {x : M} :
  continuous_within_at (e : M → M₂) s x :=
e.continuous.continuous_within_at

lemma comp_continuous_on_iff
  {α : Type*} [topological_space α] (e : M ≃L[R] M₂) (f : α → M) (s : set α) :
  continuous_on (e ∘ f) s ↔ continuous_on f s :=
e.to_homeomorph.comp_continuous_on_iff _ _

lemma comp_continuous_iff
  {α : Type*} [topological_space α] (e : M ≃L[R] M₂) (f : α → M) :
  continuous (e ∘ f) ↔ continuous f :=
e.to_homeomorph.comp_continuous_iff _

section
variables (R M)

/-- The identity map as a continuous linear equivalence. -/
@[refl] protected def refl : M ≃L[R] M :=
{ continuous_to_fun := continuous_id,
  continuous_inv_fun := continuous_id,
  .. linear_equiv.refl R M }
end

@[simp, elim_cast] lemma coe_refl :
<<<<<<< HEAD
  ((continuous_linear_equiv.refl M : M ≃L[R] M) : M →L[R] M) = continuous_linear_map.id := rfl

@[simp, elim_cast] lemma coe_refl' :
  ((continuous_linear_equiv.refl M : M ≃L[R] M) : M → M) = id := rfl
=======
  ((continuous_linear_equiv.refl R M) : M →L[R] M) = continuous_linear_map.id := rfl

@[simp, elim_cast] lemma coe_refl' :
  ((continuous_linear_equiv.refl R M) : M → M) = id := rfl
>>>>>>> c5181d11

/-- The inverse of a continuous linear equivalence as a continuous linear equivalence-/
@[symm] protected def symm (e : M ≃L[R] M₂) : M₂ ≃L[R] M :=
{ continuous_to_fun := e.continuous_inv_fun,
  continuous_inv_fun := e.continuous_to_fun,
  .. e.to_linear_equiv.symm }

@[simp] lemma symm_to_linear_equiv (e : M ≃L[R] M₂) :
  e.symm.to_linear_equiv = e.to_linear_equiv.symm :=
by { ext, refl }

/-- The composition of two continuous linear equivalences as a continuous linear equivalence. -/
@[trans] protected def trans (e₁ : M ≃L[R] M₂) (e₂ : M₂ ≃L[R] M₃) : M ≃L[R] M₃ :=
{ continuous_to_fun := e₂.continuous_to_fun.comp e₁.continuous_to_fun,
  continuous_inv_fun := e₁.continuous_inv_fun.comp e₂.continuous_inv_fun,
  .. e₁.to_linear_equiv.trans e₂.to_linear_equiv }

@[simp] lemma trans_to_linear_equiv (e₁ : M ≃L[R] M₂) (e₂ : M₂ ≃L[R] M₃) :
  (e₁.trans e₂).to_linear_equiv = e₁.to_linear_equiv.trans e₂.to_linear_equiv :=
by { ext, refl }

/-- Product of two continuous linear equivalences. The map comes from `equiv.prod_congr`. -/
def prod (e : M ≃L[R] M₂) (e' : M₃ ≃L[R] M₄) : (M × M₃) ≃L[R] (M₂ × M₄) :=
{ continuous_to_fun := e.continuous_to_fun.prod_map e'.continuous_to_fun,
  continuous_inv_fun := e.continuous_inv_fun.prod_map e'.continuous_inv_fun,
  .. e.to_linear_equiv.prod e'.to_linear_equiv }

@[simp, move_cast] lemma prod_apply (e : M ≃L[R] M₂) (e' : M₃ ≃L[R] M₄) (x) :
  e.prod e' x = (e x.1, e' x.2) := rfl

@[simp, move_cast] lemma coe_prod (e : M ≃L[R] M₂) (e' : M₃ ≃L[R] M₄) :
  (e.prod e' : (M × M₃) →L[R] (M₂ × M₄)) = (e : M →L[R] M₂).prod_map (e' : M₃ →L[R] M₄) :=
rfl

variables [topological_add_group M₄]

<<<<<<< HEAD
/-- Equivalence given by a block upper diagonal matrix. `e` and `e'` are diagonal square blocks,
  and `f` is a rectangular block above the diagonal. -/
=======
/-- Equivalence given by a block lower diagonal matrix. `e` and `e'` are diagonal square blocks,
  and `f` is a rectangular block below the diagonal. -/
>>>>>>> c5181d11
def skew_prod (e : M ≃L[R] M₂) (e' : M₃ ≃L[R] M₄) (f : M →L[R] M₄) :
  (M × M₃) ≃L[R] M₂ × M₄ :=
{ continuous_to_fun := (e.continuous_to_fun.comp continuous_fst).prod_mk
    ((e'.continuous_to_fun.comp continuous_snd).add $ f.continuous.comp continuous_fst),
  continuous_inv_fun := (e.continuous_inv_fun.comp continuous_fst).prod_mk
    (e'.continuous_inv_fun.comp $ continuous_snd.sub $ f.continuous.comp $
      e.continuous_inv_fun.comp continuous_fst),
.. e.to_linear_equiv.skew_prod e'.to_linear_equiv ↑f  }

@[simp] lemma skew_prod_apply (e : M ≃L[R] M₂) (e' : M₃ ≃L[R] M₄) (f : M →L[R] M₄) (x) :
  e.skew_prod e' f x = (e x.1, e' x.2 + f x.1) := rfl

@[simp] lemma skew_prod_symm_apply (e : M ≃L[R] M₂) (e' : M₃ ≃L[R] M₄) (f : M →L[R] M₄) (x) :
  (e.skew_prod e' f).symm x = (e.symm x.1, e'.symm (x.2 - f (e.symm x.1))) := rfl

theorem bijective (e : M ≃L[R] M₂) : function.bijective e := e.to_linear_equiv.to_equiv.bijective
theorem injective (e : M ≃L[R] M₂) : function.injective e := e.to_linear_equiv.to_equiv.injective
theorem surjective (e : M ≃L[R] M₂) : function.surjective e := e.to_linear_equiv.to_equiv.surjective

@[simp] theorem apply_symm_apply (e : M ≃L[R] M₂) (c : M₂) : e (e.symm c) = c := e.1.6 c
@[simp] theorem symm_apply_apply (e : M ≃L[R] M₂) (b : M) : e.symm (e b) = b := e.1.5 b

@[simp] theorem coe_comp_coe_symm (e : M ≃L[R] M₂) :
  (e : M →L[R] M₂).comp (e.symm : M₂ →L[R] M) = continuous_linear_map.id :=
continuous_linear_map.ext e.apply_symm_apply

@[simp] theorem coe_symm_comp_coe (e : M ≃L[R] M₂) :
  (e.symm : M₂ →L[R] M).comp (e : M →L[R] M₂) = continuous_linear_map.id :=
continuous_linear_map.ext e.symm_apply_apply

lemma symm_comp_self (e : M ≃L[R] M₂) :
  (e.symm : M₂ → M) ∘ (e : M → M₂) = id :=
by{ ext x, exact symm_apply_apply e x }

lemma self_comp_symm (e : M ≃L[R] M₂) :
  (e : M → M₂) ∘ (e.symm : M₂ → M) = id :=
by{ ext x, exact apply_symm_apply e x }

@[simp] lemma symm_comp_self' (e : M ≃L[R] M₂) :
  ((e.symm : M₂ →L[R] M) : M₂ → M) ∘ ((e : M →L[R] M₂) : M → M₂) = id :=
symm_comp_self e

@[simp] lemma self_comp_symm' (e : M ≃L[R] M₂) :
  ((e : M →L[R] M₂) : M → M₂) ∘ ((e.symm : M₂ →L[R] M) : M₂ → M) = id :=
self_comp_symm e

@[simp] theorem symm_symm (e : M ≃L[R] M₂) : e.symm.symm = e :=
by { ext x, refl }

@[simp] theorem symm_symm_apply (e : M ≃L[R] M₂) (x : M) : e.symm.symm x = e x :=
rfl

end continuous_linear_equiv<|MERGE_RESOLUTION|>--- conflicted
+++ resolved
@@ -458,11 +458,7 @@
 /-- Coerce continuous linear equivs to maps. -/
 instance : has_coe_to_fun (M ≃L[R] M₂) := ⟨_, λ f, ((f : M →L[R] M₂) : M → M₂)⟩
 
-<<<<<<< HEAD
-@[simp] theorem coe_def_ref (e : M ≃L[R] M₂) : e.to_continuous_linear_map = e := rfl
-=======
 @[simp] theorem coe_def_rev (e : M ≃L[R] M₂) : e.to_continuous_linear_map = e := rfl
->>>>>>> c5181d11
 
 @[simp] theorem coe_apply (e : M ≃L[R] M₂) (b : M) : (e : M →L[R] M₂) b = e b := rfl
 
@@ -527,17 +523,10 @@
 end
 
 @[simp, elim_cast] lemma coe_refl :
-<<<<<<< HEAD
-  ((continuous_linear_equiv.refl M : M ≃L[R] M) : M →L[R] M) = continuous_linear_map.id := rfl
+  (continuous_linear_equiv.refl R M : M →L[R] M) = continuous_linear_map.id := rfl
 
 @[simp, elim_cast] lemma coe_refl' :
-  ((continuous_linear_equiv.refl M : M ≃L[R] M) : M → M) = id := rfl
-=======
-  ((continuous_linear_equiv.refl R M) : M →L[R] M) = continuous_linear_map.id := rfl
-
-@[simp, elim_cast] lemma coe_refl' :
-  ((continuous_linear_equiv.refl R M) : M → M) = id := rfl
->>>>>>> c5181d11
+  (continuous_linear_equiv.refl R M : M → M) = id := rfl
 
 /-- The inverse of a continuous linear equivalence as a continuous linear equivalence-/
 @[symm] protected def symm (e : M ≃L[R] M₂) : M₂ ≃L[R] M :=
@@ -574,13 +563,8 @@
 
 variables [topological_add_group M₄]
 
-<<<<<<< HEAD
-/-- Equivalence given by a block upper diagonal matrix. `e` and `e'` are diagonal square blocks,
-  and `f` is a rectangular block above the diagonal. -/
-=======
 /-- Equivalence given by a block lower diagonal matrix. `e` and `e'` are diagonal square blocks,
   and `f` is a rectangular block below the diagonal. -/
->>>>>>> c5181d11
 def skew_prod (e : M ≃L[R] M₂) (e' : M₃ ≃L[R] M₄) (f : M →L[R] M₄) :
   (M × M₃) ≃L[R] M₂ × M₄ :=
 { continuous_to_fun := (e.continuous_to_fun.comp continuous_fst).prod_mk

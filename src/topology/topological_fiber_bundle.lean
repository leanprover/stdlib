--- conflicted
+++ resolved
@@ -825,10 +825,6 @@
 @[nolint unused_arguments, reducible]
 def total_space := bundle.total_space Z.fiber
 
-/-- Constructor for the total space of a `topological_fiber_bundle_core`. -/
-@[simp, mfld_simps, reducible] def total_space_mk (b : B) (a : Z.fiber b) :
-  bundle.total_space Z.fiber := ⟨b, a⟩
-
 /-- The projection from the total space of a topological fiber bundle core, on its base. -/
 @[reducible, simp, mfld_simps] def proj : Z.total_space → B := bundle.proj Z.fiber
 
@@ -1105,15 +1101,10 @@
   b ∈ (Z.local_triv_at_ext b).base_set :=
 by { rw [local_triv_at_ext, ←base_set_at], exact Z.mem_base_set_at b, }
 
-<<<<<<< HEAD
-/-- The inclusion of a fiber into the total space is a continuous map. -/
-lemma continuous_sigma_mk (b : B) : continuous (λ a, Z.total_space_mk b a) :=
-=======
 open bundle
 
 /-- The inclusion of a fiber into the total space is a continuous map. -/
 lemma continuous_total_space_mk (b : B) : continuous (λ a, total_space_mk Z.fiber b a) :=
->>>>>>> b160ac8d
 begin
   rw [continuous_iff_le_induced, topological_fiber_bundle_core.to_topological_space],
   apply le_induced_generate_from,

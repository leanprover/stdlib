/-
Copyright (c) 2019 Reid Barton. All rights reserved.
Released under Apache 2.0 license as described in the file LICENSE.
Authors: Johannes Hölzl, Patrick Massot, Sébastien Gouëzel, Zhouhang Zhou, Reid Barton
-/
import topology.dense_embedding

open set

variables {α : Type*} {β : Type*} {γ : Type*} {δ : Type*}

/-- α and β are homeomorph, also called topological isomoph -/
structure homeomorph (α : Type*) (β : Type*) [topological_space α] [topological_space β]
  extends α ≃ β :=
(continuous_to_fun  : continuous to_fun . tactic.interactive.continuity')
(continuous_inv_fun : continuous inv_fun . tactic.interactive.continuity')

infix ` ≃ₜ `:25 := homeomorph

namespace homeomorph
variables [topological_space α] [topological_space β] [topological_space γ] [topological_space δ]

instance : has_coe_to_fun (α ≃ₜ β) := ⟨λ_, α → β, λe, e.to_equiv⟩

@[simp] lemma homeomorph_mk_coe (a : equiv α β) (b c) :
  ((homeomorph.mk a b c) : α → β) = a :=
rfl

lemma coe_eq_to_equiv (h : α ≃ₜ β) (a : α) : h a = h.to_equiv a := rfl

/-- Identity map is a homeomorphism. -/
protected def refl (α : Type*) [topological_space α] : α ≃ₜ α :=
{ continuous_to_fun := continuous_id, continuous_inv_fun := continuous_id, .. equiv.refl α }

/-- Composition of two homeomorphisms. -/
protected def trans (h₁ : α ≃ₜ β) (h₂ : β ≃ₜ γ) : α ≃ₜ γ :=
{ continuous_to_fun  := h₂.continuous_to_fun.comp h₁.continuous_to_fun,
  continuous_inv_fun := h₁.continuous_inv_fun.comp h₂.continuous_inv_fun,
  .. equiv.trans h₁.to_equiv h₂.to_equiv }

/-- Inverse of a homeomorphism. -/
protected def symm (h : α ≃ₜ β) : β ≃ₜ α :=
{ continuous_to_fun  := h.continuous_inv_fun,
  continuous_inv_fun := h.continuous_to_fun,
  .. h.to_equiv.symm }

<<<<<<< HEAD
@[simp] lemma homeomorph_mk_coe_symm (a : equiv α β) (b c) :
  ((homeomorph.mk a b c).symm : β → α) = a.symm :=
rfl

=======
@[continuity]
>>>>>>> 8d55eda5
protected lemma continuous (h : α ≃ₜ β) : continuous h := h.continuous_to_fun

lemma symm_comp_self (h : α ≃ₜ β) : ⇑h.symm ∘ ⇑h = id :=
funext $ assume a, h.to_equiv.left_inv a

lemma self_comp_symm (h : α ≃ₜ β) : ⇑h ∘ ⇑h.symm = id :=
funext $ assume a, h.to_equiv.right_inv a

lemma range_coe (h : α ≃ₜ β) : range h = univ :=
eq_univ_of_forall $ assume b, ⟨h.symm b, congr_fun h.self_comp_symm b⟩

lemma image_symm (h : α ≃ₜ β) : image h.symm = preimage h :=
funext h.symm.to_equiv.image_eq_preimage

lemma preimage_symm (h : α ≃ₜ β) : preimage h.symm = image h :=
(funext h.to_equiv.image_eq_preimage).symm

lemma induced_eq
  {α : Type*} {β : Type*} [tα : topological_space α] [tβ : topological_space β] (h : α ≃ₜ β) :
  tβ.induced h = tα :=
le_antisymm
  (calc topological_space.induced ⇑h tβ ≤ _ : induced_mono (coinduced_le_iff_le_induced.1 h.symm.continuous)
  ... ≤ tα : by rw [induced_compose, symm_comp_self, induced_id] ; exact le_refl _)
  (coinduced_le_iff_le_induced.1 h.continuous)

lemma coinduced_eq
  {α : Type*} {β : Type*} [tα : topological_space α] [tβ : topological_space β] (h : α ≃ₜ β) :
  tα.coinduced h = tβ :=
le_antisymm
  h.continuous
  begin
    have : (tβ.coinduced h.symm).coinduced h ≤ tα.coinduced h := coinduced_mono h.symm.continuous,
    rwa [coinduced_compose, self_comp_symm, coinduced_id] at this,
  end

protected lemma embedding (h : α ≃ₜ β) : embedding h :=
⟨⟨h.induced_eq.symm⟩, h.to_equiv.injective⟩

lemma compact_image {s : set α} (h : α ≃ₜ β) : is_compact (h '' s) ↔ is_compact s :=
h.embedding.compact_iff_compact_image.symm

lemma compact_preimage {s : set β} (h : α ≃ₜ β) : is_compact (h ⁻¹' s) ↔ is_compact s :=
by rw ← image_symm; exact h.symm.compact_image

protected lemma dense_embedding (h : α ≃ₜ β) : dense_embedding h :=
{ dense   := assume a, by rw [h.range_coe, closure_univ]; trivial,
  inj     := h.to_equiv.injective,
  induced := (induced_iff_nhds_eq _).2 (assume a, by rw [← nhds_induced, h.induced_eq]) }

protected lemma is_open_map (h : α ≃ₜ β) : is_open_map h :=
begin
  assume s,
  rw ← h.preimage_symm,
  exact h.symm.continuous s
end

protected lemma is_closed_map (h : α ≃ₜ β) : is_closed_map h :=
begin
  assume s,
  rw ← h.preimage_symm,
  exact continuous_iff_is_closed.1 (h.symm.continuous) _
end

@[simp] lemma is_open_preimage (h : α ≃ₜ β) {s : set β} : is_open (h ⁻¹' s) ↔ is_open s :=
begin
  refine ⟨λ hs, _, h.continuous_to_fun s⟩,
  rw [← (image_preimage_eq h.to_equiv.surjective : _ = s)], exact h.is_open_map _ hs
end

/-- If an bijective map `e : α ≃ β` is continuous and open, then it is a homeomorphism. -/
def homeomorph_of_continuous_open (e : α ≃ β) (h₁ : continuous e) (h₂ : is_open_map e) :
  α ≃ₜ β :=
{ continuous_to_fun := h₁,
  continuous_inv_fun := begin
    intros s hs,
    convert ← h₂ s hs using 1,
    apply e.image_eq_preimage
  end,
  .. e }

lemma comp_continuous_on_iff (h : α ≃ₜ β) (f : γ → α) (s : set γ) :
  continuous_on (h ∘ f) s ↔ continuous_on f s :=
begin
  split,
  { assume H,
    have : continuous_on (h.symm ∘ (h ∘ f)) s :=
      h.symm.continuous.comp_continuous_on H,
    rwa [← function.comp.assoc h.symm h f, symm_comp_self h] at this },
  { exact λ H, h.continuous.comp_continuous_on H }
end

lemma comp_continuous_iff (h : α ≃ₜ β) (f : γ → α) :
  continuous (h ∘ f) ↔ continuous f :=
by simp [continuous_iff_continuous_on_univ, comp_continuous_on_iff]

protected lemma quotient_map (h : α ≃ₜ β) : quotient_map h :=
⟨h.to_equiv.surjective, h.coinduced_eq.symm⟩

/-- If two sets are equal, then they are homeomorphic. -/
def set_congr {s t : set α} (h : s = t) : s ≃ₜ t :=
{ continuous_to_fun := continuous_subtype_mk _ continuous_subtype_val,
  continuous_inv_fun := continuous_subtype_mk _ continuous_subtype_val,
  .. equiv.set_congr h }

/-- Sum of two homeomorphisms. -/
def sum_congr (h₁ : α ≃ₜ β) (h₂ : γ ≃ₜ δ) : α ⊕ γ ≃ₜ β ⊕ δ :=
{ continuous_to_fun  :=
    continuous_sum_rec (continuous_inl.comp h₁.continuous) (continuous_inr.comp h₂.continuous),
  continuous_inv_fun :=
    continuous_sum_rec (continuous_inl.comp h₁.symm.continuous) (continuous_inr.comp h₂.symm.continuous),
  .. h₁.to_equiv.sum_congr h₂.to_equiv }

/-- Product of two homeomorphisms. -/
def prod_congr (h₁ : α ≃ₜ β) (h₂ : γ ≃ₜ δ) : α × γ ≃ₜ β × δ :=
{ continuous_to_fun  :=
    continuous.prod_mk (h₁.continuous.comp continuous_fst) (h₂.continuous.comp continuous_snd),
  continuous_inv_fun :=
    continuous.prod_mk (h₁.symm.continuous.comp continuous_fst) (h₂.symm.continuous.comp continuous_snd),
  .. h₁.to_equiv.prod_congr h₂.to_equiv }

section
variables (α β γ)

/-- `α × β` is homeomorphic to `β × α`. -/
def prod_comm : α × β ≃ₜ β × α :=
{ continuous_to_fun  := continuous.prod_mk continuous_snd continuous_fst,
  continuous_inv_fun := continuous.prod_mk continuous_snd continuous_fst,
  .. equiv.prod_comm α β }

/-- `(α × β) × γ` is homeomorphic to `α × (β × γ)`. -/
def prod_assoc : (α × β) × γ ≃ₜ α × (β × γ) :=
{ continuous_to_fun  :=
    continuous.prod_mk (continuous_fst.comp continuous_fst)
      (continuous.prod_mk (continuous_snd.comp continuous_fst) continuous_snd),
  continuous_inv_fun := continuous.prod_mk
      (continuous.prod_mk continuous_fst (continuous_fst.comp continuous_snd))
      (continuous_snd.comp continuous_snd),
  .. equiv.prod_assoc α β γ }

end

/-- `ulift α` is homeomorphic to `α`. -/
def {u v} ulift {α : Type u} [topological_space α] : ulift.{v u} α ≃ₜ α :=
{ continuous_to_fun := continuous_ulift_down,
  continuous_inv_fun := continuous_ulift_up,
  .. equiv.ulift }

section distrib

/-- `(α ⊕ β) × γ` is homeomorphic to `α × γ ⊕ β × γ`. -/
def sum_prod_distrib : (α ⊕ β) × γ ≃ₜ α × γ ⊕ β × γ :=
homeomorph.symm $
homeomorph.homeomorph_of_continuous_open (equiv.sum_prod_distrib α β γ).symm
  (continuous_sum_rec
    ((continuous_inl.comp continuous_fst).prod_mk continuous_snd)
    ((continuous_inr.comp continuous_fst).prod_mk continuous_snd))
  (is_open_map_sum
    (open_embedding_inl.prod open_embedding_id).is_open_map
    (open_embedding_inr.prod open_embedding_id).is_open_map)

/-- `α × (β ⊕ γ)` is homeomorphic to `α × β ⊕ α × γ`. -/
def prod_sum_distrib : α × (β ⊕ γ) ≃ₜ α × β ⊕ α × γ :=
(prod_comm _ _).trans $
sum_prod_distrib.trans $
sum_congr (prod_comm _ _) (prod_comm _ _)

variables {ι : Type*} {σ : ι → Type*} [Π i, topological_space (σ i)]

/-- `(Σ i, σ i) × β` is homeomorphic to `Σ i, (σ i × β)`. -/
def sigma_prod_distrib : ((Σ i, σ i) × β) ≃ₜ (Σ i, (σ i × β)) :=
homeomorph.symm $
homeomorph_of_continuous_open (equiv.sigma_prod_distrib σ β).symm
  (continuous_sigma $ λ i,
    continuous.prod_mk (continuous_sigma_mk.comp continuous_fst) continuous_snd)
  (is_open_map_sigma $ λ i,
    (open_embedding.prod open_embedding_sigma_mk open_embedding_id).is_open_map)

end distrib

end homeomorph<|MERGE_RESOLUTION|>--- conflicted
+++ resolved
@@ -44,14 +44,11 @@
   continuous_inv_fun := h.continuous_to_fun,
   .. h.to_equiv.symm }
 
-<<<<<<< HEAD
 @[simp] lemma homeomorph_mk_coe_symm (a : equiv α β) (b c) :
   ((homeomorph.mk a b c).symm : β → α) = a.symm :=
 rfl
 
-=======
 @[continuity]
->>>>>>> 8d55eda5
 protected lemma continuous (h : α ≃ₜ β) : continuous h := h.continuous_to_fun
 
 lemma symm_comp_self (h : α ≃ₜ β) : ⇑h.symm ∘ ⇑h = id :=

/-
Copyright (c) 2017 Johannes Hölzl. All rights reserved.
Released under Apache 2.0 license as described in the file LICENSE.
Authors: Johannes Hölzl, Mario Carneiro, Patrick Massot

Constructions of new topological spaces from old ones: product, sum, subtype, quotient, list, vector
-/
import topology.maps topology.subset_properties topology.separation topology.bases
noncomputable theory

open set filter lattice
open_locale classical

variables {α : Type*} {β : Type*} {γ : Type*} {δ : Type*}

section prod
open topological_space
variables [topological_space α] [topological_space β] [topological_space γ]

lemma continuous_fst : continuous (@prod.fst α β) :=
continuous_inf_dom_left continuous_induced_dom

lemma continuous_snd : continuous (@prod.snd α β) :=
continuous_inf_dom_right continuous_induced_dom

lemma continuous.prod_mk {f : γ → α} {g : γ → β}
  (hf : continuous f) (hg : continuous g) : continuous (λx, prod.mk (f x) (g x)) :=
continuous_inf_rng (continuous_induced_rng hf) (continuous_induced_rng hg)

lemma continuous_swap : continuous (prod.swap : α × β → β × α) :=
continuous.prod_mk continuous_snd continuous_fst

lemma is_open_prod {s : set α} {t : set β} (hs : is_open s) (ht : is_open t) :
  is_open (set.prod s t) :=
is_open_inter (continuous_fst s hs) (continuous_snd t ht)

lemma nhds_prod_eq {a : α} {b : β} : nhds (a, b) = filter.prod (nhds a) (nhds b) :=
by rw [filter.prod, prod.topological_space, nhds_inf, nhds_induced, nhds_induced]

instance [topological_space α] [discrete_topology α] [topological_space β] [discrete_topology β] :
  discrete_topology (α × β) :=
⟨eq_of_nhds_eq_nhds $ assume ⟨a, b⟩,
  by rw [nhds_prod_eq, nhds_discrete α, nhds_discrete β, nhds_bot, filter.prod_pure_pure]⟩

lemma prod_mem_nhds_sets {s : set α} {t : set β} {a : α} {b : β}
  (ha : s ∈ nhds a) (hb : t ∈ nhds b) : set.prod s t ∈ nhds (a, b) :=
by rw [nhds_prod_eq]; exact prod_mem_prod ha hb

lemma nhds_swap (a : α) (b : β) : nhds (a, b) = (nhds (b, a)).map prod.swap :=
by rw [nhds_prod_eq, filter.prod_comm, nhds_prod_eq]; refl

lemma tendsto_prod_mk_nhds {γ} {a : α} {b : β} {f : filter γ} {ma : γ → α} {mb : γ → β}
  (ha : tendsto ma f (nhds a)) (hb : tendsto mb f (nhds b)) :
  tendsto (λc, (ma c, mb c)) f (nhds (a, b)) :=
by rw [nhds_prod_eq]; exact filter.tendsto.prod_mk ha hb

lemma continuous_within_at.prod {f : α → β} {g : α → γ} {s : set α} {x : α}
  (hf : continuous_within_at f s x) (hg : continuous_within_at g s x) :
  continuous_within_at (λx, (f x, g x)) s x :=
tendsto_prod_mk_nhds hf hg

lemma continuous_at.prod {f : α → β} {g : α → γ} {x : α}
  (hf : continuous_at f x) (hg : continuous_at g x) : continuous_at (λx, (f x, g x)) x :=
tendsto_prod_mk_nhds hf hg

lemma continuous_on.prod {f : α → β} {g : α → γ} {s : set α}
  (hf : continuous_on f s) (hg : continuous_on g s) : continuous_on (λx, (f x, g x)) s :=
λx hx, continuous_within_at.prod (hf x hx) (hg x hx)

lemma prod_generate_from_generate_from_eq {s : set (set α)} {t : set (set β)}
  (hs : ⋃₀ s = univ) (ht : ⋃₀ t = univ) :
  @prod.topological_space α β (generate_from s) (generate_from t) =
  generate_from {g | ∃u∈s, ∃v∈t, g = set.prod u v} :=
let G := generate_from {g | ∃u∈s, ∃v∈t, g = set.prod u v} in
le_antisymm
  (le_generate_from $ assume g ⟨u, hu, v, hv, g_eq⟩, g_eq.symm ▸
    @is_open_prod _ _ (generate_from s) (generate_from t) _ _
      (generate_open.basic _ hu) (generate_open.basic _ hv))
  (le_inf
    (coinduced_le_iff_le_induced.mp $ le_generate_from $ assume u hu,
      have (⋃v∈t, set.prod u v) = prod.fst ⁻¹' u,
        from calc (⋃v∈t, set.prod u v) = set.prod u univ :
            set.ext $ assume ⟨a, b⟩, by rw ← ht; simp [and.left_comm] {contextual:=tt}
          ... = prod.fst ⁻¹' u : by simp [set.prod, preimage],
      show G.is_open (prod.fst ⁻¹' u),
        from this ▸ @is_open_Union _ _ G _ $ assume v, @is_open_Union _ _ G _ $ assume hv,
          generate_open.basic _ ⟨_, hu, _, hv, rfl⟩)
    (coinduced_le_iff_le_induced.mp $ le_generate_from $ assume v hv,
      have (⋃u∈s, set.prod u v) = prod.snd ⁻¹' v,
        from calc (⋃u∈s, set.prod u v) = set.prod univ v:
            set.ext $ assume ⟨a, b⟩, by rw [←hs]; by_cases b ∈ v; simp [h] {contextual:=tt}
          ... = prod.snd ⁻¹' v : by simp [set.prod, preimage],
      show G.is_open (prod.snd ⁻¹' v),
        from this ▸ @is_open_Union _ _ G _ $ assume u, @is_open_Union _ _ G _ $ assume hu,
          generate_open.basic _ ⟨_, hu, _, hv, rfl⟩))

lemma prod_eq_generate_from [tα : topological_space α] [tβ : topological_space β] :
  prod.topological_space =
  generate_from {g | ∃(s:set α) (t:set β), is_open s ∧ is_open t ∧ g = set.prod s t} :=
le_antisymm
  (le_generate_from $ assume g ⟨s, t, hs, ht, g_eq⟩, g_eq.symm ▸ is_open_prod hs ht)
  (le_inf
    (ball_image_of_ball $ λt ht, generate_open.basic _ ⟨t, univ, by simpa [set.prod_eq] using ht⟩)
    (ball_image_of_ball $ λt ht, generate_open.basic _ ⟨univ, t, by simpa [set.prod_eq] using ht⟩))

lemma is_open_prod_iff {s : set (α×β)} : is_open s ↔
  (∀a b, (a, b) ∈ s → ∃u v, is_open u ∧ is_open v ∧ a ∈ u ∧ b ∈ v ∧ set.prod u v ⊆ s) :=
begin
  rw [is_open_iff_nhds],
  simp [nhds_prod_eq, mem_prod_iff],
  simp [mem_nhds_sets_iff],
  exact forall_congr (assume a, ball_congr $ assume b h,
    ⟨assume ⟨u', ⟨u, us, uo, au⟩, v', ⟨v, vs, vo, bv⟩, h⟩,
      ⟨u, uo, v, vo, au, bv, subset.trans (set.prod_mono us vs) h⟩,
      assume ⟨u, uo, v, vo, au, bv, h⟩,
      ⟨u, ⟨u, subset.refl u, uo, au⟩, v, ⟨v, subset.refl v, vo, bv⟩, h⟩⟩)
end

lemma closure_prod_eq {s : set α} {t : set β} :
  closure (set.prod s t) = set.prod (closure s) (closure t) :=
set.ext $ assume ⟨a, b⟩,
have filter.prod (nhds a) (nhds b) ⊓ principal (set.prod s t) =
  filter.prod (nhds a ⊓ principal s) (nhds b ⊓ principal t),
  by rw [←prod_inf_prod, prod_principal_principal],
by simp [closure_eq_nhds, nhds_prod_eq, this]; exact prod_neq_bot

lemma mem_closure2 [topological_space α] [topological_space β] [topological_space γ]
  {s : set α} {t : set β} {u : set γ} {f : α → β → γ} {a : α} {b : β}
  (hf : continuous (λp:α×β, f p.1 p.2)) (ha : a ∈ closure s) (hb : b ∈ closure t)
  (hu : ∀a b, a ∈ s → b ∈ t → f a b ∈ u) :
  f a b ∈ closure u :=
have (a, b) ∈ closure (set.prod s t), by rw [closure_prod_eq]; from ⟨ha, hb⟩,
show (λp:α×β, f p.1 p.2) (a, b) ∈ closure u, from
  mem_closure hf this $ assume ⟨a, b⟩ ⟨ha, hb⟩, hu a b ha hb

lemma is_closed_prod [topological_space α] [topological_space β] {s₁ : set α} {s₂ : set β}
  (h₁ : is_closed s₁) (h₂ : is_closed s₂) : is_closed (set.prod s₁ s₂) :=
closure_eq_iff_is_closed.mp $ by simp [h₁, h₂, closure_prod_eq, closure_eq_of_is_closed]

lemma dense_range_prod [topological_space δ] {f : α → β} {g : γ → δ} (hf : dense_range f)
  (hg : dense_range g) : dense_range (λ p : α × γ, (f p.1, g p.2)) :=
have closure (range $ λ p : α×γ, (f p.1, g p.2)) = set.prod (closure $ range f) (closure $ range g),
    by rw [←closure_prod_eq, prod_range_range_eq],
assume ⟨b, d⟩, this.symm ▸ mem_prod.2 ⟨hf _, hg _⟩

protected lemma is_open_map.prod
  [topological_space α] [topological_space β] [topological_space γ] [topological_space δ]
  {f : α → β} {g : γ → δ}
  (hf : is_open_map f) (hg : is_open_map g) : is_open_map (λ p : α × γ, (f p.1, g p.2)) :=
begin
  rw [is_open_map_iff_nhds_le],
  rintros ⟨a, b⟩,
  rw [nhds_prod_eq, nhds_prod_eq, ← filter.prod_map_map_eq],
  exact filter.prod_mono ((is_open_map_iff_nhds_le f).1 hf a) ((is_open_map_iff_nhds_le g).1 hg b)
end

protected lemma open_embedding.prod
  [topological_space α] [topological_space β] [topological_space γ] [topological_space δ]
  {f : α → β} {g : γ → δ} (hf : open_embedding f) (hg : open_embedding g) :
  open_embedding (λx:α×γ, (f x.1, g x.2)) :=
open_embedding_of_embedding_open (embedding_prod_mk hf.1 hg.1)
  (hf.is_open_map.prod hg.is_open_map)

section tube_lemma

def nhds_contain_boxes (s : set α) (t : set β) : Prop :=
∀ (n : set (α × β)) (hn : is_open n) (hp : set.prod s t ⊆ n),
∃ (u : set α) (v : set β), is_open u ∧ is_open v ∧ s ⊆ u ∧ t ⊆ v ∧ set.prod u v ⊆ n

lemma nhds_contain_boxes.symm {s : set α} {t : set β} :
  nhds_contain_boxes s t → nhds_contain_boxes t s :=
assume H n hn hp,
  let ⟨u, v, uo, vo, su, tv, p⟩ :=
    H (prod.swap ⁻¹' n)
      (continuous_swap n hn)
      (by rwa [←image_subset_iff, prod.swap, image_swap_prod]) in
  ⟨v, u, vo, uo, tv, su,
    by rwa [←image_subset_iff, prod.swap, image_swap_prod] at p⟩

lemma nhds_contain_boxes.comm {s : set α} {t : set β} :
  nhds_contain_boxes s t ↔ nhds_contain_boxes t s :=
iff.intro nhds_contain_boxes.symm nhds_contain_boxes.symm

lemma nhds_contain_boxes_of_singleton {x : α} {y : β} :
  nhds_contain_boxes ({x} : set α) ({y} : set β) :=
assume n hn hp,
  let ⟨u, v, uo, vo, xu, yv, hp'⟩ :=
    is_open_prod_iff.mp hn x y (hp $ by simp) in
  ⟨u, v, uo, vo, by simpa, by simpa, hp'⟩

lemma nhds_contain_boxes_of_compact {s : set α} (hs : compact s) (t : set β)
  (H : ∀ x ∈ s, nhds_contain_boxes ({x} : set α) t) : nhds_contain_boxes s t :=
assume n hn hp,
have ∀x : subtype s, ∃uv : set α × set β,
     is_open uv.1 ∧ is_open uv.2 ∧ {↑x} ⊆ uv.1 ∧ t ⊆ uv.2 ∧ set.prod uv.1 uv.2 ⊆ n,
  from assume ⟨x, hx⟩,
    have set.prod {x} t ⊆ n, from
      subset.trans (prod_mono (by simpa) (subset.refl _)) hp,
    let ⟨ux,vx,H1⟩ := H x hx n hn this in ⟨⟨ux,vx⟩,H1⟩,
let ⟨uvs, h⟩ := classical.axiom_of_choice this in
have us_cover : s ⊆ ⋃i, (uvs i).1, from
  assume x hx, set.subset_Union _ ⟨x,hx⟩ (by simpa using (h ⟨x,hx⟩).2.2.1),
let ⟨s0, _, s0_fin, s0_cover⟩ :=
  compact_elim_finite_subcover_image hs (λi _, (h i).1) $
    by rw bUnion_univ; exact us_cover in
let u := ⋃(i ∈ s0), (uvs i).1 in
let v := ⋂(i ∈ s0), (uvs i).2 in
have is_open u, from is_open_bUnion (λi _, (h i).1),
have is_open v, from is_open_bInter s0_fin (λi _, (h i).2.1),
have t ⊆ v, from subset_bInter (λi _, (h i).2.2.2.1),
have set.prod u v ⊆ n, from assume ⟨x',y'⟩ ⟨hx',hy'⟩,
  have ∃i ∈ s0, x' ∈ (uvs i).1, by simpa using hx',
  let ⟨i,is0,hi⟩ := this in
  (h i).2.2.2.2 ⟨hi, (bInter_subset_of_mem is0 : v ⊆ (uvs i).2) hy'⟩,
⟨u, v, ‹is_open u›, ‹is_open v›, s0_cover, ‹t ⊆ v›, ‹set.prod u v ⊆ n›⟩

lemma generalized_tube_lemma {s : set α} (hs : compact s) {t : set β} (ht : compact t)
  {n : set (α × β)} (hn : is_open n) (hp : set.prod s t ⊆ n) :
  ∃ (u : set α) (v : set β), is_open u ∧ is_open v ∧ s ⊆ u ∧ t ⊆ v ∧ set.prod u v ⊆ n :=
have _, from
  nhds_contain_boxes_of_compact hs t $ assume x _, nhds_contain_boxes.symm $
    nhds_contain_boxes_of_compact ht {x} $ assume y _, nhds_contain_boxes_of_singleton,
this n hn hp

end tube_lemma

lemma is_closed_diagonal [topological_space α] [t2_space α] : is_closed {p:α×α | p.1 = p.2} :=
is_closed_iff_nhds.mpr $ assume ⟨a₁, a₂⟩ h, eq_of_nhds_neq_bot $ assume : nhds a₁ ⊓ nhds a₂ = ⊥, h $
  let ⟨t₁, ht₁, t₂, ht₂, (h' : t₁ ∩ t₂ ⊆ ∅)⟩ :=
    by rw [←empty_in_sets_eq_bot, mem_inf_sets] at this; exact this in
  begin
    change t₁ ∈ nhds a₁ at ht₁,
    change t₂ ∈ nhds a₂ at ht₂,
    rw [nhds_prod_eq, ←empty_in_sets_eq_bot],
    apply filter.sets_of_superset,
    apply inter_mem_inf_sets (prod_mem_prod ht₁ ht₂) (mem_principal_sets.mpr (subset.refl _)),
    exact assume ⟨x₁, x₂⟩ ⟨⟨hx₁, hx₂⟩, (heq : x₁ = x₂)⟩,
      show false, from @h' x₁ ⟨hx₁, heq.symm ▸ hx₂⟩
  end

lemma is_closed_eq [topological_space α] [t2_space α] [topological_space β] {f g : β → α}
  (hf : continuous f) (hg : continuous g) : is_closed {x:β | f x = g x} :=
continuous_iff_is_closed.mp (hf.prod_mk hg) _ is_closed_diagonal

lemma diagonal_eq_range_diagonal_map : {p:α×α | p.1 = p.2} = range (λx, (x,x)) :=
ext $ assume p, iff.intro
  (assume h, ⟨p.1, prod.ext_iff.2 ⟨rfl, h⟩⟩)
  (assume ⟨x, hx⟩, show p.1 = p.2, by rw ←hx)

lemma prod_subset_compl_diagonal_iff_disjoint {s t : set α} :
  set.prod s t ⊆ - {p:α×α | p.1 = p.2} ↔ s ∩ t = ∅ :=
by rw [eq_empty_iff_forall_not_mem, subset_compl_comm,
       diagonal_eq_range_diagonal_map, range_subset_iff]; simp

lemma compact_compact_separated [t2_space α] {s t : set α}
  (hs : compact s) (ht : compact t) (hst : s ∩ t = ∅) :
  ∃u v : set α, is_open u ∧ is_open v ∧ s ⊆ u ∧ t ⊆ v ∧ u ∩ v = ∅ :=
by simp only [prod_subset_compl_diagonal_iff_disjoint.symm] at ⊢ hst;
   exact generalized_tube_lemma hs ht is_closed_diagonal hst

lemma closed_of_compact [t2_space α] (s : set α) (hs : compact s) : is_closed s :=
is_open_compl_iff.mpr $ is_open_iff_forall_mem_open.mpr $ assume x hx,
  let ⟨u, v, uo, vo, su, xv, uv⟩ :=
    compact_compact_separated hs (compact_singleton : compact {x})
      (by rwa [inter_comm, ←subset_compl_iff_disjoint, singleton_subset_iff]) in
  have v ⊆ -s, from
    subset_compl_comm.mp (subset.trans su (subset_compl_iff_disjoint.mpr uv)),
⟨v, this, vo, by simpa using xv⟩

lemma locally_compact_of_compact_nhds [topological_space α] [t2_space α]
  (h : ∀ x : α, ∃ s, s ∈ nhds x ∧ compact s) :
  locally_compact_space α :=
⟨assume x n hn,
  let ⟨u, un, uo, xu⟩ := mem_nhds_sets_iff.mp hn in
  let ⟨k, kx, kc⟩ := h x in
  -- K is compact but not necessarily contained in N.
  -- K \ U is again compact and doesn't contain x, so
  -- we may find open sets V, W separating x from K \ U.
  -- Then K \ W is a compact neighborhood of x contained in U.
  let ⟨v, w, vo, wo, xv, kuw, vw⟩ :=
    compact_compact_separated compact_singleton (compact_diff kc uo)
      (by rw [singleton_inter_eq_empty]; exact λ h, h.2 xu) in
  have wn : -w ∈ nhds x, from
   mem_nhds_sets_iff.mpr
     ⟨v, subset_compl_iff_disjoint.mpr vw, vo, singleton_subset_iff.mp xv⟩,
  ⟨k - w,
   filter.inter_mem_sets kx wn,
   subset.trans (diff_subset_comm.mp kuw) un,
   compact_diff kc wo⟩⟩

instance locally_compact_of_compact [topological_space α] [t2_space α] [compact_space α] :
  locally_compact_space α :=
locally_compact_of_compact_nhds (assume x, ⟨univ, mem_nhds_sets is_open_univ trivial, compact_univ⟩)

-- We can't make this an instance because it could cause an instance loop.
lemma normal_of_compact_t2 [topological_space α] [compact_space α] [t2_space α] : normal_space α :=
begin
  refine ⟨assume s t hs ht st, _⟩,
  simp only [disjoint_iff],
  exact compact_compact_separated (compact_of_closed hs) (compact_of_closed ht) st.eq_bot
end

/- TODO: more fine grained instances for first_countable_topology, separable_space, t2_space, ... -/
instance [second_countable_topology α] [second_countable_topology β] :
  second_countable_topology (α × β) :=
⟨let ⟨a, ha₁, ha₂, ha₃, ha₄, ha₅⟩ := is_open_generated_countable_inter α in
  let ⟨b, hb₁, hb₂, hb₃, hb₄, hb₅⟩ := is_open_generated_countable_inter β in
  ⟨{g | ∃u∈a, ∃v∈b, g = set.prod u v},
    have {g | ∃u∈a, ∃v∈b, g = set.prod u v} = (⋃u∈a, ⋃v∈b, {set.prod u v}),
      by apply set.ext; simp,
    by rw [this]; exact (countable_bUnion ha₁ $ assume u hu, countable_bUnion hb₁ $ by simp),
    by rw [ha₅, hb₅, prod_generate_from_generate_from_eq ha₄ hb₄]⟩⟩

lemma compact_prod (s : set α) (t : set β) (ha : compact s) (hb : compact t) : compact (set.prod s t) :=
begin
  rw compact_iff_ultrafilter_le_nhds at ha hb ⊢,
  intros f hf hfs,
  rw le_principal_iff at hfs,
  rcases ha (map prod.fst f) (ultrafilter_map hf)
    (le_principal_iff.2 (mem_map_sets_iff.2
      ⟨_, hfs, image_subset_iff.2 (λ s h, h.1)⟩)) with ⟨a, sa, ha⟩,
  rcases hb (map prod.snd f) (ultrafilter_map hf)
    (le_principal_iff.2 (mem_map_sets_iff.2
      ⟨_, hfs, image_subset_iff.2 (λ s h, h.2)⟩)) with ⟨b, tb, hb⟩,
  rw map_le_iff_le_comap at ha hb,
  refine ⟨⟨a, b⟩, ⟨sa, tb⟩, _⟩,
  rw nhds_prod_eq, exact le_inf ha hb
end

instance [compact_space α] [compact_space β] : compact_space (α × β) :=
⟨begin
  have A : compact (set.prod (univ : set α) (univ : set β)) :=
    compact_prod univ univ compact_univ compact_univ,
  have : set.prod (univ : set α) (univ : set β) = (univ : set (α × β)) := by simp,
  rwa this at A,
end⟩

end prod

section sum
variables [topological_space α] [topological_space β] [topological_space γ]

lemma continuous_inl : continuous (@sum.inl α β) :=
continuous_sup_rng_left continuous_coinduced_rng

lemma continuous_inr : continuous (@sum.inr α β) :=
continuous_sup_rng_right continuous_coinduced_rng

lemma continuous_sum_rec {f : α → γ} {g : β → γ}
  (hf : continuous f) (hg : continuous g) : @continuous (α ⊕ β) γ _ _ (@sum.rec α β (λ_, γ) f g) :=
continuous_sup_dom hf hg

lemma embedding_inl : embedding (@sum.inl α β) :=
{ induced := begin
    unfold sum.topological_space,
    apply le_antisymm,
    { rw ← coinduced_le_iff_le_induced, exact lattice.le_sup_left },
    { intros u hu, existsi (sum.inl '' u),
      change
        (is_open (sum.inl ⁻¹' (@sum.inl α β '' u)) ∧
         is_open (sum.inr ⁻¹' (@sum.inl α β '' u))) ∧
        sum.inl ⁻¹' (sum.inl '' u) = u,
      have : sum.inl ⁻¹' (@sum.inl α β '' u) = u :=
        preimage_image_eq u (λ _ _, sum.inl.inj_iff.mp), rw this,
      have : sum.inr ⁻¹' (@sum.inl α β '' u) = ∅ :=
        eq_empty_iff_forall_not_mem.mpr (assume a ⟨b, _, h⟩, sum.inl_ne_inr h), rw this,
      exact ⟨⟨hu, is_open_empty⟩, rfl⟩ }
  end,
  inj := λ _ _, sum.inl.inj_iff.mp }

lemma embedding_inr : embedding (@sum.inr α β) :=
{ induced := begin
    unfold sum.topological_space,
    apply le_antisymm,
    { rw ← coinduced_le_iff_le_induced, exact lattice.le_sup_right },
    { intros u hu, existsi (sum.inr '' u),
      change
        (is_open (sum.inl ⁻¹' (@sum.inr α β '' u)) ∧
         is_open (sum.inr ⁻¹' (@sum.inr α β '' u))) ∧
        sum.inr ⁻¹' (sum.inr '' u) = u,
      have : sum.inl ⁻¹' (@sum.inr α β '' u) = ∅ :=
        eq_empty_iff_forall_not_mem.mpr (assume b ⟨a, _, h⟩, sum.inr_ne_inl h), rw this,
      have : sum.inr ⁻¹' (@sum.inr α β '' u) = u :=
        preimage_image_eq u (λ _ _, sum.inr.inj_iff.mp), rw this,
      exact ⟨⟨is_open_empty, hu⟩, rfl⟩ }
  end,
  inj := λ _ _, sum.inr.inj_iff.mp }

instance [topological_space α] [topological_space β] [compact_space α] [compact_space β] :
  compact_space (α ⊕ β) :=
⟨begin
  have A : compact (@sum.inl α β '' univ) := compact_image compact_univ continuous_inl,
  have B : compact (@sum.inr α β '' univ) := compact_image compact_univ continuous_inr,
  have C := compact_union_of_compact A B,
  have : (@sum.inl α β '' univ) ∪ (@sum.inr α β '' univ) = univ := by ext; cases x; simp,
  rwa this at C,
end⟩

end sum

section subtype
variables [topological_space α] [topological_space β] [topological_space γ] {p : α → Prop}

lemma embedding_graph {f : α → β} (hf : continuous f) : embedding (λx, (x, f x)) :=
embedding_of_embedding_compose (continuous_id.prod_mk hf) continuous_fst embedding_id

lemma embedding_subtype_val : embedding (@subtype.val α p) :=
⟨⟨rfl⟩, subtype.val_injective⟩

lemma continuous_subtype_val : continuous (@subtype.val α p) :=
continuous_induced_dom

lemma continuous_subtype_mk {f : β → α}
  (hp : ∀x, p (f x)) (h : continuous f) : continuous (λx, (⟨f x, hp x⟩ : subtype p)) :=
continuous_induced_rng h

lemma continuous_inclusion {s t : set α} (h : s ⊆ t) : continuous (inclusion h) :=
continuous_subtype_mk _ continuous_subtype_val

lemma continuous_at_subtype_val [topological_space α] {p : α → Prop} {a : subtype p} :
  continuous_at subtype.val a :=
continuous_iff_continuous_at.mp continuous_subtype_val _

lemma map_nhds_subtype_val_eq {a : α} (ha : p a) (h : {a | p a} ∈ nhds a) :
  map (@subtype.val α p) (nhds ⟨a, ha⟩) = nhds a :=
map_nhds_induced_eq (by simp [subtype.val_image, h])

lemma nhds_subtype_eq_comap {a : α} {h : p a} :
  nhds (⟨a, h⟩ : subtype p) = comap subtype.val (nhds a) :=
nhds_induced _ _

lemma tendsto_subtype_rng [topological_space α] {p : α → Prop} {b : filter β} {f : β → subtype p} :
  ∀{a:subtype p}, tendsto f b (nhds a) ↔ tendsto (λx, subtype.val (f x)) b (nhds a.val)
| ⟨a, ha⟩ := by rw [nhds_subtype_eq_comap, tendsto_comap_iff]

lemma continuous_subtype_nhds_cover {ι : Sort*} {f : α → β} {c : ι → α → Prop}
  (c_cover : ∀x:α, ∃i, {x | c i x} ∈ nhds x)
  (f_cont  : ∀i, continuous (λ(x : subtype (c i)), f x.val)) :
  continuous f :=
continuous_iff_continuous_at.mpr $ assume x,
  let ⟨i, (c_sets : {x | c i x} ∈ nhds x)⟩ := c_cover x in
  let x' : subtype (c i) := ⟨x, mem_of_nhds c_sets⟩ in
  calc map f (nhds x) = map f (map subtype.val (nhds x')) :
      congr_arg (map f) (map_nhds_subtype_val_eq _ $ c_sets).symm
    ... = map (λx:subtype (c i), f x.val) (nhds x') : rfl
    ... ≤ nhds (f x) : continuous_iff_continuous_at.mp (f_cont i) x'

lemma continuous_subtype_is_closed_cover {ι : Sort*} {f : α → β} (c : ι → α → Prop)
  (h_lf : locally_finite (λi, {x | c i x}))
  (h_is_closed : ∀i, is_closed {x | c i x})
  (h_cover : ∀x, ∃i, c i x)
  (f_cont  : ∀i, continuous (λ(x : subtype (c i)), f x.val)) :
  continuous f :=
continuous_iff_is_closed.mpr $
  assume s hs,
  have ∀i, is_closed (@subtype.val α {x | c i x} '' (f ∘ subtype.val ⁻¹' s)),
    from assume i,
    embedding_is_closed embedding_subtype_val
      (by simp [subtype.val_range]; exact h_is_closed i)
      (continuous_iff_is_closed.mp (f_cont i) _ hs),
  have is_closed (⋃i, @subtype.val α {x | c i x} '' (f ∘ subtype.val ⁻¹' s)),
    from is_closed_Union_of_locally_finite
      (locally_finite_subset h_lf $ assume i x ⟨⟨x', hx'⟩, _, heq⟩, heq ▸ hx')
      this,
  have f ⁻¹' s = (⋃i, @subtype.val α {x | c i x} '' (f ∘ subtype.val ⁻¹' s)),
  begin
    apply set.ext,
    have : ∀ (x : α), f x ∈ s ↔ ∃ (i : ι), c i x ∧ f x ∈ s :=
      λ x, ⟨λ hx, let ⟨i, hi⟩ := h_cover x in ⟨i, hi, hx⟩,
            λ ⟨i, hi, hx⟩, hx⟩,
    simp [and.comm, and.left_comm], simpa [(∘)],
  end,
  by rwa [this]

lemma closure_subtype {x : {a // p a}} {s : set {a // p a}}:
  x ∈ closure s ↔ x.val ∈ closure (subtype.val '' s) :=
closure_induced $ assume x y, subtype.eq

lemma compact_iff_compact_image_of_embedding {s : set α} {f : α → β} (hf : embedding f) :
  compact s ↔ compact (f '' s) :=
iff.intro (assume h, compact_image h hf.continuous) $ assume h, begin
  rw compact_iff_ultrafilter_le_nhds at ⊢ h,
  intros u hu us',
  let u' : filter β := map f u,
  have : u' ≤ principal (f '' s), begin
    rw [map_le_iff_le_comap, comap_principal], convert us',
    exact preimage_image_eq _ hf.inj
  end,
  rcases h u' (ultrafilter_map hu) this with ⟨_, ⟨a, ha, ⟨⟩⟩, _⟩,
  refine ⟨a, ha, _⟩,
  rwa [hf.induced, nhds_induced, ←map_le_iff_le_comap]
end

lemma compact_iff_compact_in_subtype {s : set {a // p a}} :
  compact s ↔ compact (subtype.val '' s) :=
compact_iff_compact_image_of_embedding embedding_subtype_val

lemma compact_iff_compact_univ {s : set α} : compact s ↔ compact (univ : set (subtype s)) :=
by rw [compact_iff_compact_in_subtype, image_univ, subtype.val_range]; refl

lemma compact_iff_compact_space {s : set α} : compact s ↔ compact_space s :=
compact_iff_compact_univ.trans ⟨λ h, ⟨h⟩, @compact_space.compact_univ _ _⟩

end subtype

section quotient
variables [topological_space α] [topological_space β] [topological_space γ]
variables {r : α → α → Prop} {s : setoid α}

lemma quotient_map_quot_mk : quotient_map (@quot.mk α r) :=
⟨quot.exists_rep, rfl⟩

lemma continuous_quot_mk : continuous (@quot.mk α r) :=
continuous_coinduced_rng

lemma continuous_quot_lift {f : α → β} (hr : ∀ a b, r a b → f a = f b)
  (h : continuous f) : continuous (quot.lift f hr : quot r → β) :=
continuous_coinduced_dom h

lemma quotient_map_quotient_mk : quotient_map (@quotient.mk α s) :=
quotient_map_quot_mk

lemma continuous_quotient_mk : continuous (@quotient.mk α s) :=
continuous_coinduced_rng

lemma continuous_quotient_lift {f : α → β} (hs : ∀ a b, a ≈ b → f a = f b)
  (h : continuous f) : continuous (quotient.lift f hs : quotient s → β) :=
continuous_coinduced_dom h

instance quot.compact_space {r : α → α → Prop} [topological_space α] [compact_space α] :
  compact_space (quot r) :=
⟨begin
   have : quot.mk r '' univ = univ,
     by rw [image_univ, range_iff_surjective]; exact quot.exists_rep,
   rw ←this,
   exact compact_image compact_univ continuous_quot_mk
 end⟩

instance quotient.compact_space {s : setoid α} [topological_space α] [compact_space α] :
  compact_space (quotient s) :=
quot.compact_space

end quotient

section pi
variables {ι : Type*} {π : ι → Type*}
open topological_space

lemma continuous_pi [topological_space α] [∀i, topological_space (π i)] {f : α → Πi:ι, π i}
  (h : ∀i, continuous (λa, f a i)) : continuous f :=
continuous_infi_rng $ assume i, continuous_induced_rng $ h i

lemma continuous_apply [∀i, topological_space (π i)] (i : ι) :
  continuous (λp:Πi, π i, p i) :=
continuous_infi_dom continuous_induced_dom

lemma nhds_pi [t : ∀i, topological_space (π i)] {a : Πi, π i} :
  nhds a = (⨅i, comap (λx, x i) (nhds (a i))) :=
calc nhds a = (⨅i, @nhds _ (@topological_space.induced _ _ (λx:Πi, π i, x i) (t i)) a) : nhds_infi
  ... = (⨅i, comap (λx, x i) (nhds (a i))) : by simp [nhds_induced]

/-- Tychonoff's theorem -/
lemma compact_pi_infinite [∀i, topological_space (π i)] {s : Πi:ι, set (π i)} :
  (∀i, compact (s i)) → compact {x : Πi:ι, π i | ∀i, x i ∈ s i} :=
begin
  simp [compact_iff_ultrafilter_le_nhds, nhds_pi],
  exact assume h f hf hfs,
    let p : Πi:ι, filter (π i) := λi, map (λx:Πi:ι, π i, x i) f in
    have ∀i:ι, ∃a, a∈s i ∧ p i ≤ nhds a,
      from assume i, h i (p i) (ultrafilter_map hf) $
      show (λx:Πi:ι, π i, x i) ⁻¹' s i ∈ f.sets,
        from mem_sets_of_superset hfs $ assume x (hx : ∀i, x i ∈ s i), hx i,
    let ⟨a, ha⟩ := classical.axiom_of_choice this in
    ⟨a, assume i, (ha i).left, assume i, map_le_iff_le_comap.mp $ (ha i).right⟩
end

lemma is_open_set_pi [∀a, topological_space (π a)] {i : set ι} {s : Πa, set (π a)}
  (hi : finite i) (hs : ∀a∈i, is_open (s a)) : is_open (pi i s) :=
by rw [pi_def]; exact (is_open_bInter hi $ assume a ha, continuous_apply a _ $ hs a ha)

lemma pi_eq_generate_from [∀a, topological_space (π a)] :
  Pi.topological_space =
  generate_from {g | ∃(s:Πa, set (π a)) (i : finset ι), (∀a∈i, is_open (s a)) ∧ g = pi ↑i s} :=
le_antisymm
  (le_generate_from $ assume g ⟨s, i, hi, eq⟩, eq.symm ▸ is_open_set_pi (finset.finite_to_set _) hi)
  (le_infi $ assume a s ⟨t, ht, s_eq⟩, generate_open.basic _ $
    ⟨function.update (λa, univ) a t, {a}, by simpa using ht, by ext f; simp [s_eq.symm, pi]⟩)

lemma pi_generate_from_eq {g : Πa, set (set (π a))} :
  @Pi.topological_space ι π (λa, generate_from (g a)) =
  generate_from {t | ∃(s:Πa, set (π a)) (i : finset ι), (∀a∈i, s a ∈ g a) ∧ t = pi ↑i s} :=
let G := {t | ∃(s:Πa, set (π a)) (i : finset ι), (∀a∈i, s a ∈ g a) ∧ t = pi ↑i s} in
begin
  rw [pi_eq_generate_from],
  refine le_antisymm (generate_from_mono _) (le_generate_from _),
  exact assume s ⟨t, i, ht, eq⟩, ⟨t, i, assume a ha, generate_open.basic _ (ht a ha), eq⟩,
  { rintros s ⟨t, i, hi, rfl⟩,
    rw [pi_def],
    apply is_open_bInter (finset.finite_to_set _),
    assume a ha, show ((generate_from G).coinduced (λf:Πa, π a, f a)).is_open (t a),
    refine le_generate_from _ _ (hi a ha),
    exact assume s hs, generate_open.basic _ ⟨function.update (λa, univ) a s, {a}, by simp [hs]⟩ }
end

lemma pi_generate_from_eq_fintype {g : Πa, set (set (π a))} [fintype ι] (hg : ∀a, ⋃₀ g a = univ) :
  @Pi.topological_space ι π (λa, generate_from (g a)) =
  generate_from {t | ∃(s:Πa, set (π a)), (∀a, s a ∈ g a) ∧ t = pi univ s} :=
let G := {t | ∃(s:Πa, set (π a)), (∀a, s a ∈ g a) ∧ t = pi univ s} in
begin
  rw [pi_generate_from_eq],
  refine le_antisymm (generate_from_mono _) (le_generate_from _),
  exact assume s ⟨t, ht, eq⟩, ⟨t, finset.univ, by simp [ht, eq]⟩,
  { rintros s ⟨t, i, ht, rfl⟩,
    apply is_open_iff_forall_mem_open.2 _,
    assume f hf,
    choose c hc using show ∀a, ∃s, s ∈ g a ∧ f a ∈ s,
    { assume a, have : f a ∈ ⋃₀ g a, { rw [hg], apply mem_univ }, simpa },
    refine ⟨pi univ (λa, if a ∈ i then t a else (c : Πa, set (π a)) a), _, _, _⟩,
    { simp [pi_if] },
    { refine generate_open.basic _ ⟨_, assume a, _, rfl⟩,
      by_cases a ∈ i; simp [*, pi] at * },
    { have : f ∈ pi {a | a ∉ i} c, { simp [*, pi] at * },
      simpa [pi_if, hf] } }
end

instance second_countable_topology_fintype
  [fintype ι] [t : ∀a, topological_space (π a)] [sc : ∀a, second_countable_topology (π a)] :
  second_countable_topology (∀a, π a) :=
have ∀i, ∃b : set (set (π i)), countable b ∧ ∅ ∉ b ∧ is_topological_basis b, from
  assume a, @is_open_generated_countable_inter (π a) _ (sc a),
let ⟨g, hg⟩ := classical.axiom_of_choice this in
have t = (λa, generate_from (g a)), from funext $ assume a, (hg a).2.2.2.2,
begin
  constructor,
  refine ⟨pi univ '' pi univ g, countable_image _ _, _⟩,
  { suffices : countable {f : Πa, set (π a) | ∀a, f a ∈ g a}, { simpa [pi] },
    exact countable_pi (assume i, (hg i).1), },
  rw [this, pi_generate_from_eq_fintype],
  { congr' 1, ext f, simp [pi, eq_comm] },
  exact assume a, (hg a).2.2.2.1
end

instance pi.compact [∀i:ι, topological_space (π i)] [∀i:ι, compact_space (π i)] : compact_space (Πi, π i) :=
⟨begin
  have A : compact {x : Πi:ι, π i | ∀i, x i ∈ (univ : set (π i))} :=
    compact_pi_infinite (λi, compact_univ),
  have : {x : Πi:ι, π i | ∀i, x i ∈ (univ : set (π i))} = univ := by ext; simp,
  rwa this at A,
end⟩

end pi

section sigma
variables {ι : Type*} {σ : ι → Type*} [Π i, topological_space (σ i)]
open lattice

lemma continuous_sigma_mk {i : ι} : continuous (@sigma.mk ι σ i) :=
continuous_supr_rng continuous_coinduced_rng

lemma is_open_sigma_iff {s : set (sigma σ)} : is_open s ↔ ∀ i, is_open (sigma.mk i ⁻¹' s) :=
by simp only [is_open_supr_iff, is_open_coinduced]

lemma is_closed_sigma_iff {s : set (sigma σ)} : is_closed s ↔ ∀ i, is_closed (sigma.mk i ⁻¹' s) :=
is_open_sigma_iff

lemma is_open_map_sigma_mk {i : ι} : is_open_map (@sigma.mk ι σ i) :=
begin
  intros s hs,
  rw is_open_sigma_iff,
  intro j,
  classical,
  by_cases h : i = j,
  { subst j,
    convert hs,
    exact set.preimage_image_eq _ injective_sigma_mk },
  { convert is_open_empty,
    apply set.eq_empty_of_subset_empty,
    rintro x ⟨y, _, hy⟩,
    have : i = j, by cc,
    contradiction }
end

lemma is_open_range_sigma_mk {i : ι} : is_open (set.range (@sigma.mk ι σ i)) :=
by { rw ←set.image_univ, exact is_open_map_sigma_mk _ is_open_univ }

lemma is_closed_map_sigma_mk {i : ι} : is_closed_map (@sigma.mk ι σ i) :=
begin
  intros s hs,
  rw is_closed_sigma_iff,
  intro j,
  classical,
  by_cases h : i = j,
  { subst j,
    convert hs,
    exact set.preimage_image_eq _ injective_sigma_mk },
  { convert is_closed_empty,
    apply set.eq_empty_of_subset_empty,
    rintro x ⟨y, _, hy⟩,
    have : i = j, by cc,
    contradiction }
end

lemma is_closed_sigma_mk {i : ι} : is_closed (set.range (@sigma.mk ι σ i)) :=
by { rw ←set.image_univ, exact is_closed_map_sigma_mk _ is_closed_univ }

lemma open_embedding_sigma_mk {i : ι} : open_embedding (@sigma.mk ι σ i) :=
open_embedding_of_continuous_injective_open
  continuous_sigma_mk injective_sigma_mk is_open_map_sigma_mk

lemma closed_embedding_sigma_mk {i : ι} : closed_embedding (@sigma.mk ι σ i) :=
closed_embedding_of_continuous_injective_closed
  continuous_sigma_mk injective_sigma_mk is_closed_map_sigma_mk

lemma embedding_sigma_mk {i : ι} : embedding (@sigma.mk ι σ i) :=
closed_embedding_sigma_mk.1

/-- A map out of a sum type is continuous if its restriction to each summand is. -/
lemma continuous_sigma [topological_space β] {f : sigma σ → β}
  (h : ∀ i, continuous (λ a, f ⟨i, a⟩)) : continuous f :=
continuous_supr_dom (λ i, continuous_coinduced_dom (h i))

lemma continuous_sigma_map {κ : Type*} {τ : κ → Type*} [Π k, topological_space (τ k)]
  {f₁ : ι → κ} {f₂ : Π i, σ i → τ (f₁ i)} (hf : ∀ i, continuous (f₂ i)) :
  continuous (sigma.map f₁ f₂) :=
continuous_sigma $ λ i,
  show continuous (λ a, sigma.mk (f₁ i) (f₂ i a)),
  from continuous_sigma_mk.comp (hf i)

lemma is_open_map_sigma [topological_space β] {f : sigma σ → β}
  (h : ∀ i, is_open_map (λ a, f ⟨i, a⟩)) : is_open_map f :=
begin
  intros s hs,
  rw is_open_sigma_iff at hs,
  have : s = ⋃ i, sigma.mk i '' (sigma.mk i ⁻¹' s),
  { rw Union_image_preimage_sigma_mk_eq_self },
  rw this,
  rw [image_Union],
  apply is_open_Union,
  intro i,
  rw [image_image],
  exact h i _ (hs i)
end

/-- The sum of embeddings is an embedding. -/
lemma embedding_sigma_map {τ : ι → Type*} [Π i, topological_space (τ i)]
  {f : Π i, σ i → τ i} (hf : ∀ i, embedding (f i)) : embedding (sigma.map id f) :=
begin
  refine ⟨⟨_⟩, injective_sigma_map function.injective_id (λ i, (hf i).inj)⟩,
  refine le_antisymm
    (continuous_iff_le_induced.mp (continuous_sigma_map (λ i, (hf i).continuous))) _,
  intros s hs,
  replace hs := is_open_sigma_iff.mp hs,
  have : ∀ i, ∃ t, is_open t ∧ f i ⁻¹' t = sigma.mk i ⁻¹' s,
  { intro i,
    apply is_open_induced_iff.mp,
    convert hs i,
    exact (hf i).induced.symm },
  choose t ht using this,
  apply is_open_induced_iff.mpr,
  refine ⟨⋃ i, sigma.mk i '' t i, is_open_Union (λ i, is_open_map_sigma_mk _ (ht i).1), _⟩,
  ext p,
  rcases p with ⟨i, x⟩,
  change (sigma.mk i (f i x) ∈ ⋃ (i : ι), sigma.mk i '' t i) ↔ x ∈ sigma.mk i ⁻¹' s,
  rw [←(ht i).2, mem_Union],
  split,
  { rintro ⟨j, hj⟩,
    rw mem_image at hj,
    rcases hj with ⟨y, hy₁, hy₂⟩,
    rcases sigma.mk.inj_iff.mp hy₂ with ⟨rfl, hy⟩,
    replace hy := eq_of_heq hy,
    subst y,
    exact hy₁ },
  { intro hx,
    use i,
    rw mem_image,
    exact ⟨f i x, hx, rfl⟩ }
end

end sigma

namespace list
variables [topological_space α] [topological_space β]

lemma tendsto_cons' {a : α} {l : list α} :
  tendsto (λp:α×list α, list.cons p.1 p.2) ((nhds a).prod (nhds l)) (nhds (a :: l)) :=
by rw [nhds_cons, tendsto, map_prod]; exact le_refl _

lemma tendsto_cons {f : α → β} {g : α → list β}
  {a : _root_.filter α} {b : β} {l : list β} (hf : tendsto f a (nhds b)) (hg : tendsto g a (nhds l)) :
  tendsto (λa, list.cons (f a) (g a)) a (nhds (b :: l)) :=
tendsto_cons'.comp (tendsto.prod_mk hf hg)

lemma tendsto_cons_iff [topological_space β]
  {f : list α → β} {b : _root_.filter β} {a : α} {l : list α} :
  tendsto f (nhds (a :: l)) b ↔ tendsto (λp:α×list α, f (p.1 :: p.2)) ((nhds a).prod (nhds l)) b :=
have nhds (a :: l) = ((nhds a).prod (nhds l)).map (λp:α×list α, (p.1 :: p.2)),
begin
  simp only
    [nhds_cons, filter.prod_eq, (filter.map_def _ _).symm, (filter.seq_eq_filter_seq _ _).symm],
  simp [-filter.seq_eq_filter_seq, -filter.map_def, (∘)] with functor_norm,
end,
by rw [this, filter.tendsto_map'_iff]

lemma tendsto_nhds [topological_space β]
  {f : list α → β} {r : list α → _root_.filter β}
  (h_nil : tendsto f (pure []) (r []))
  (h_cons : ∀l a, tendsto f (nhds l) (r l) → tendsto (λp:α×list α, f (p.1 :: p.2)) ((nhds a).prod (nhds l)) (r (a::l))) :
  ∀l, tendsto f (nhds l) (r l)
| []     := by rwa [nhds_nil]
| (a::l) := by rw [tendsto_cons_iff]; exact h_cons l a (tendsto_nhds l)

lemma continuous_at_length [topological_space α] :
  ∀(l : list α), continuous_at list.length l :=
begin
  simp only [continuous_at, nhds_discrete],
  refine tendsto_nhds _ _,
  { exact tendsto_pure_pure _ _ },
  { assume l a ih,
    dsimp only [list.length],
    refine tendsto.comp (tendsto_pure_pure (λx, x + 1) _) _,
    refine tendsto.comp ih tendsto_snd }
end

lemma tendsto_insert_nth' {a : α} : ∀{n : ℕ} {l : list α},
  tendsto (λp:α×list α, insert_nth n p.1 p.2) ((nhds a).prod (nhds l)) (nhds (insert_nth n a l))
| 0     l  := tendsto_cons'
| (n+1) [] :=
  suffices tendsto (λa, []) (nhds a) (nhds ([] : list α)),
    by simpa [nhds_nil, tendsto, map_prod, -filter.pure_def, (∘), insert_nth],
  tendsto_const_nhds
| (n+1) (a'::l) :=
  have (nhds a).prod (nhds (a' :: l)) =
    ((nhds a).prod ((nhds a').prod (nhds l))).map (λp:α×α×list α, (p.1, p.2.1 :: p.2.2)),
  begin
    simp only
      [nhds_cons, filter.prod_eq, (filter.map_def _ _).symm, (filter.seq_eq_filter_seq _ _).symm],
    simp [-filter.seq_eq_filter_seq, -filter.map_def, (∘)] with functor_norm
  end,
  begin
    rw [this, tendsto_map'_iff],
    exact tendsto_cons
      (tendsto_fst.comp tendsto_snd)
      ((@tendsto_insert_nth' n l).comp (tendsto.prod_mk tendsto_fst (tendsto_snd.comp tendsto_snd)))
  end

lemma tendsto_insert_nth {n : ℕ} {a : α} {l : list α} {f : β → α} {g : β → list α}
  {b : _root_.filter β} (hf : tendsto f b (nhds a)) (hg : tendsto g b (nhds l)) :
  tendsto (λb:β, insert_nth n (f b) (g b)) b (nhds (insert_nth n a l)) :=
tendsto_insert_nth'.comp (tendsto.prod_mk hf hg)

lemma continuous_insert_nth {n : ℕ} : continuous (λp:α×list α, insert_nth n p.1 p.2) :=
continuous_iff_continuous_at.mpr $
  assume ⟨a, l⟩, by rw [continuous_at, nhds_prod_eq]; exact tendsto_insert_nth'

lemma tendsto_remove_nth : ∀{n : ℕ} {l : list α},
  tendsto (λl, remove_nth l n) (nhds l) (nhds (remove_nth l n))
| _ []      := by rw [nhds_nil]; exact tendsto_pure_nhds _ _
| 0 (a::l) := by rw [tendsto_cons_iff]; exact tendsto_snd
| (n+1) (a::l) :=
  begin
    rw [tendsto_cons_iff],
    dsimp [remove_nth],
    exact tendsto_cons tendsto_fst ((@tendsto_remove_nth n l).comp tendsto_snd)
  end

lemma continuous_remove_nth {n : ℕ} : continuous (λl : list α, remove_nth l n) :=
continuous_iff_continuous_at.mpr $ assume a, tendsto_remove_nth

end list

namespace vector
open list filter

instance (n : ℕ) [topological_space α] : topological_space (vector α n) :=
by unfold vector; apply_instance

lemma cons_val {n : ℕ} {a : α} : ∀{v : vector α n}, (a :: v).val = a :: v.val
| ⟨l, hl⟩ := rfl

lemma tendsto_cons [topological_space α] {n : ℕ} {a : α} {l : vector α n}:
  tendsto (λp:α×vector α n, vector.cons p.1 p.2) ((nhds a).prod (nhds l)) (nhds (a :: l)) :=
by
  simp [tendsto_subtype_rng, cons_val];
  exact tendsto_cons tendsto_fst (tendsto.comp continuous_at_subtype_val tendsto_snd)

lemma tendsto_insert_nth
  [topological_space α] {n : ℕ} {i : fin (n+1)} {a:α} :
  ∀{l:vector α n}, tendsto (λp:α×vector α n, insert_nth p.1 i p.2)
    ((nhds a).prod (nhds l)) (nhds (insert_nth a i l))
| ⟨l, hl⟩ :=
begin
  rw [insert_nth, tendsto_subtype_rng],
  simp [insert_nth_val],
  exact list.tendsto_insert_nth tendsto_fst (tendsto.comp continuous_at_subtype_val tendsto_snd : _)
end

lemma continuous_insert_nth' [topological_space α] {n : ℕ} {i : fin (n+1)} :
  continuous (λp:α×vector α n, insert_nth p.1 i p.2) :=
continuous_iff_continuous_at.mpr $ assume ⟨a, l⟩,
  by rw [continuous_at, nhds_prod_eq]; exact tendsto_insert_nth

lemma continuous_insert_nth [topological_space α] [topological_space β] {n : ℕ} {i : fin (n+1)}
  {f : β → α} {g : β → vector α n} (hf : continuous f) (hg : continuous g) :
  continuous (λb, insert_nth (f b) i (g b)) :=
continuous_insert_nth'.comp (continuous.prod_mk hf hg)

lemma continuous_at_remove_nth [topological_space α] {n : ℕ} {i : fin (n+1)} :
  ∀{l:vector α (n+1)}, continuous_at (remove_nth i) l
| ⟨l, hl⟩ :=
--  ∀{l:vector α (n+1)}, tendsto (remove_nth i) (nhds l) (nhds (remove_nth i l))
--| ⟨l, hl⟩ :=
begin
  rw [continuous_at, remove_nth, tendsto_subtype_rng],
  simp [remove_nth_val],
  exact tendsto.comp list.tendsto_remove_nth continuous_at_subtype_val
end

lemma continuous_remove_nth [topological_space α] {n : ℕ} {i : fin (n+1)} :
  continuous (remove_nth i : vector α (n+1) → vector α n) :=
continuous_iff_continuous_at.mpr $ assume ⟨a, l⟩, continuous_at_remove_nth

end vector

namespace dense_inducing
variables [topological_space α] [topological_space β] [topological_space γ] [topological_space δ]

/-- The product of two dense inducings is a dense inducing -/
protected def prod {e₁ : α → β} {e₂ : γ → δ} (de₁ : dense_inducing e₁) (de₂ : dense_inducing e₂) :
  dense_inducing (λ(p : α × γ), (e₁ p.1, e₂ p.2)) :=
{ induced := (de₁.to_inducing.prod_mk de₂.to_inducing).induced,
  dense := dense_range_prod de₁.dense de₂.dense }
end dense_inducing

namespace dense_embedding
variables [topological_space α] [topological_space β] [topological_space γ] [topological_space δ]

/-- The product of two dense embeddings is a dense embedding -/
protected def prod {e₁ : α → β} {e₂ : γ → δ} (de₁ : dense_embedding e₁) (de₂ : dense_embedding e₂) :
  dense_embedding (λ(p : α × γ), (e₁ p.1, e₂ p.2)) :=
{ inj := assume ⟨x₁, x₂⟩ ⟨y₁, y₂⟩,
    by simp; exact assume h₁ h₂, ⟨de₁.inj h₁, de₂.inj h₂⟩,
  ..dense_inducing.prod de₁.to_dense_inducing de₂.to_dense_inducing }

def subtype_emb (p : α → Prop) {e : α → β} (de : dense_embedding e) (x : {x // p x}) :
  {x // x ∈ closure (e '' {x | p x})} :=
⟨e x.1, subset_closure $ mem_image_of_mem e x.2⟩

protected def subtype (p : α → Prop) {e : α → β} (de : dense_embedding e) :
  dense_embedding (de.subtype_emb p) :=
{ dense_embedding .
  dense   := assume ⟨x, hx⟩, closure_subtype.mpr $
    have (λ (x : {x // p x}), e (x.val)) = e ∘ subtype.val, from rfl,
    begin
      rw ← image_univ,
      simp [(image_comp _ _ _).symm, (∘), subtype_emb, -image_univ],
      rw [this, image_comp, subtype.val_image],
      simp,
      assumption
    end,
  inj     := assume ⟨x, hx⟩ ⟨y, hy⟩ h, subtype.eq $ de.inj $ @@congr_arg subtype.val h,
  induced := (induced_iff_nhds_eq _).2 (assume ⟨x, hx⟩,
    by simp [subtype_emb, nhds_subtype_eq_comap, de.to_inducing.nhds_eq_comap, comap_comap_comp, (∘)]) }

end dense_embedding

lemma is_closed_property [topological_space α] [topological_space β] {e : α → β} {p : β → Prop}
  (he : closure (range e) = univ) (hp : is_closed {x | p x}) (h : ∀a, p (e a)) :
  ∀b, p b :=
have univ ⊆ {b | p b},
  from calc univ = closure (range e) : he.symm
    ... ⊆ closure {b | p b} : closure_mono $ range_subset_iff.mpr h
    ... = _ : closure_eq_of_is_closed hp,
assume b, this trivial

lemma is_closed_property2 [topological_space α] [topological_space β] {e : α → β} {p : β → β → Prop}
  (he : dense_embedding e) (hp : is_closed {q:β×β | p q.1 q.2}) (h : ∀a₁ a₂, p (e a₁) (e a₂)) :
  ∀b₁ b₂, p b₁ b₂ :=
have ∀q:β×β, p q.1 q.2,
  from is_closed_property (he.prod he).to_dense_inducing.closure_range hp $ assume a, h _ _,
assume b₁ b₂, this ⟨b₁, b₂⟩

lemma is_closed_property3 [topological_space α] [topological_space β] {e : α → β} {p : β → β → β → Prop}
  (he : dense_embedding e) (hp : is_closed {q:β×β×β | p q.1 q.2.1 q.2.2}) (h : ∀a₁ a₂ a₃, p (e a₁) (e a₂) (e a₃)) :
  ∀b₁ b₂ b₃, p b₁ b₂ b₃ :=
have ∀q:β×β×β, p q.1 q.2.1 q.2.2,
  from is_closed_property (he.prod $ he.prod he).to_dense_inducing.closure_range hp $
    assume ⟨a₁, a₂, a₃⟩, h _ _ _,
assume b₁ b₂ b₃, this ⟨b₁, b₂, b₃⟩

lemma mem_closure_of_continuous [topological_space α] [topological_space β]
  {f : α → β} {a : α} {s : set α} {t : set β}
  (hf : continuous f) (ha : a ∈ closure s) (h : ∀a∈s, f a ∈ closure t) :
  f a ∈ closure t :=
calc f a ∈ f '' closure s : mem_image_of_mem _ ha
  ... ⊆ closure (f '' s) : image_closure_subset_closure_image hf
  ... ⊆ closure (closure t) : closure_mono $ image_subset_iff.mpr $ h
  ... ⊆ closure t : begin rw [closure_eq_of_is_closed], exact subset.refl _, exact is_closed_closure end

lemma mem_closure_of_continuous2 [topological_space α] [topological_space β] [topological_space γ]
  {f : α → β → γ} {a : α} {b : β} {s : set α} {t : set β} {u : set γ}
  (hf : continuous (λp:α×β, f p.1 p.2)) (ha : a ∈ closure s) (hb : b ∈ closure t)
  (h : ∀a∈s, ∀b∈t, f a b ∈ closure u) :
  f a b ∈ closure u :=
have (a,b) ∈ closure (set.prod s t),
  by simp [closure_prod_eq, ha, hb],
show f (a, b).1 (a, b).2 ∈ closure u,
  from @mem_closure_of_continuous (α×β) _ _ _ (λp:α×β, f p.1 p.2) (a,b) _ u hf this $
    assume ⟨p₁, p₂⟩ ⟨h₁, h₂⟩, h p₁ h₁ p₂ h₂

/-- α and β are homeomorph, also called topological isomoph -/
structure homeomorph (α : Type*) (β : Type*) [topological_space α] [topological_space β]
  extends α ≃ β :=
(continuous_to_fun  : continuous to_fun)
(continuous_inv_fun : continuous inv_fun)

infix ` ≃ₜ `:25 := homeomorph

namespace homeomorph
variables [topological_space α] [topological_space β] [topological_space γ] [topological_space δ]

instance : has_coe_to_fun (α ≃ₜ β) := ⟨λ_, α → β, λe, e.to_equiv⟩

lemma coe_eq_to_equiv (h : α ≃ₜ β) (a : α) : h a = h.to_equiv a := rfl

protected def refl (α : Type*) [topological_space α] : α ≃ₜ α :=
{ continuous_to_fun := continuous_id, continuous_inv_fun := continuous_id, .. equiv.refl α }

protected def trans (h₁ : α ≃ₜ β) (h₂ : β ≃ₜ γ) : α ≃ₜ γ :=
{ continuous_to_fun  := h₂.continuous_to_fun.comp h₁.continuous_to_fun,
  continuous_inv_fun := h₁.continuous_inv_fun.comp h₂.continuous_inv_fun,
  .. equiv.trans h₁.to_equiv h₂.to_equiv }

protected def symm (h : α ≃ₜ β) : β ≃ₜ α :=
{ continuous_to_fun  := h.continuous_inv_fun,
  continuous_inv_fun := h.continuous_to_fun,
  .. h.to_equiv.symm }

protected def continuous (h : α ≃ₜ β) : continuous h := h.continuous_to_fun

lemma symm_comp_self (h : α ≃ₜ β) : ⇑h.symm ∘ ⇑h = id :=
funext $ assume a, h.to_equiv.left_inv a

lemma self_comp_symm (h : α ≃ₜ β) : ⇑h ∘ ⇑h.symm = id :=
funext $ assume a, h.to_equiv.right_inv a

lemma range_coe (h : α ≃ₜ β) : range h = univ :=
eq_univ_of_forall $ assume b, ⟨h.symm b, congr_fun h.self_comp_symm b⟩

lemma image_symm (h : α ≃ₜ β) : image h.symm = preimage h :=
funext h.symm.to_equiv.image_eq_preimage

lemma preimage_symm (h : α ≃ₜ β) : preimage h.symm = image h :=
(funext h.to_equiv.image_eq_preimage).symm

lemma induced_eq
  {α : Type*} {β : Type*} [tα : topological_space α] [tβ : topological_space β] (h : α ≃ₜ β) :
  tβ.induced h = tα :=
le_antisymm
  (calc topological_space.induced ⇑h tβ ≤ _ : induced_mono (coinduced_le_iff_le_induced.1 h.symm.continuous)
  ... ≤ tα : by rw [induced_compose, symm_comp_self, induced_id] ; exact le_refl _)
  (coinduced_le_iff_le_induced.1 h.continuous)

lemma coinduced_eq
  {α : Type*} {β : Type*} [tα : topological_space α] [tβ : topological_space β] (h : α ≃ₜ β) :
  tα.coinduced h = tβ :=
le_antisymm
  h.continuous
  begin
    have : (tβ.coinduced h.symm).coinduced h ≤ tα.coinduced h := coinduced_mono h.symm.continuous,
    rwa [coinduced_compose, self_comp_symm, coinduced_id] at this,
  end

lemma compact_image {s : set α} (h : α ≃ₜ β) : compact (h '' s) ↔ compact s :=
⟨λ hs, by have := compact_image hs h.symm.continuous;
  rwa [← image_comp, symm_comp_self, image_id] at this,
λ hs, compact_image hs h.continuous⟩

lemma compact_preimage {s : set β} (h : α ≃ₜ β) : compact (h ⁻¹' s) ↔ compact s :=
by rw ← image_symm; exact h.symm.compact_image

protected lemma embedding (h : α ≃ₜ β) : embedding h :=
⟨⟨h.induced_eq.symm⟩, h.to_equiv.injective⟩

protected lemma dense_embedding (h : α ≃ₜ β) : dense_embedding h :=
{ dense   := assume a, by rw [h.range_coe, closure_univ]; trivial,
  inj     := h.to_equiv.injective,
  induced := (induced_iff_nhds_eq _).2 (assume a, by rw [← nhds_induced, h.induced_eq]) }

protected lemma is_open_map (h : α ≃ₜ β) : is_open_map h :=
begin
  assume s,
  rw ← h.preimage_symm,
  exact h.symm.continuous s
end

<<<<<<< HEAD
def homeomorph_of_continuous_open (e : α ≃ β) (h₁ : continuous e) (h₂ : is_open_map e) :
  α ≃ₜ β :=
{ continuous_to_fun := h₁,
  continuous_inv_fun := begin
    intros s hs,
    convert ← h₂ s hs using 1,
    apply e.image_eq_preimage
  end,
  .. e }
=======
protected lemma is_closed_map (h : α ≃ₜ β) : is_closed_map h :=
begin
  assume s,
  rw ← h.preimage_symm,
  exact continuous_iff_is_closed.1 (h.symm.continuous) _
end
>>>>>>> b1920f59

protected lemma quotient_map (h : α ≃ₜ β) : quotient_map h :=
⟨h.to_equiv.surjective, h.coinduced_eq.symm⟩

def prod_congr (h₁ : α ≃ₜ β) (h₂ : γ ≃ₜ δ) : α × γ ≃ₜ β × δ :=
{ continuous_to_fun  :=
    continuous.prod_mk (h₁.continuous.comp continuous_fst) (h₂.continuous.comp continuous_snd),
  continuous_inv_fun :=
    continuous.prod_mk (h₁.symm.continuous.comp continuous_fst) (h₂.symm.continuous.comp continuous_snd),
  .. h₁.to_equiv.prod_congr h₂.to_equiv }

section
variables (α β γ)

def prod_comm : α × β ≃ₜ β × α :=
{ continuous_to_fun  := continuous.prod_mk continuous_snd continuous_fst,
  continuous_inv_fun := continuous.prod_mk continuous_snd continuous_fst,
  .. equiv.prod_comm α β }

def prod_assoc : (α × β) × γ ≃ₜ α × (β × γ) :=
{ continuous_to_fun  :=
    continuous.prod_mk (continuous_fst.comp continuous_fst)
      (continuous.prod_mk (continuous_snd.comp continuous_fst) continuous_snd),
  continuous_inv_fun := continuous.prod_mk
      (continuous.prod_mk continuous_fst (continuous_fst.comp continuous_snd))
      (continuous_snd.comp continuous_snd),
  .. equiv.prod_assoc α β γ }

end

section distrib
variables {ι : Type*} {σ : ι → Type*} [Π i, topological_space (σ i)] [topological_space β]

def sigma_prod_distrib : (Σ i, (σ i × β)) ≃ₜ ((Σ i, σ i) × β) :=
homeomorph_of_continuous_open (equiv.sigma_prod_distrib σ β)
  (continuous_sigma $ λ i,
    continuous.prod_mk (continuous_sigma_mk.comp continuous_fst) continuous_snd)
  (is_open_map_sigma $ λ i,
    (open_embedding.prod open_embedding_sigma_mk open_embedding_id).is_open_map)

end distrib

end homeomorph<|MERGE_RESOLUTION|>--- conflicted
+++ resolved
@@ -158,7 +158,7 @@
   [topological_space α] [topological_space β] [topological_space γ] [topological_space δ]
   {f : α → β} {g : γ → δ} (hf : open_embedding f) (hg : open_embedding g) :
   open_embedding (λx:α×γ, (f x.1, g x.2)) :=
-open_embedding_of_embedding_open (embedding_prod_mk hf.1 hg.1)
+open_embedding_of_embedding_open (hf.1.prod_mk hg.1)
   (hf.is_open_map.prod hg.is_open_map)
 
 section tube_lemma
@@ -1093,7 +1093,13 @@
   exact h.symm.continuous s
 end
 
-<<<<<<< HEAD
+protected lemma is_closed_map (h : α ≃ₜ β) : is_closed_map h :=
+begin
+  assume s,
+  rw ← h.preimage_symm,
+  exact continuous_iff_is_closed.1 (h.symm.continuous) _
+end
+
 def homeomorph_of_continuous_open (e : α ≃ β) (h₁ : continuous e) (h₂ : is_open_map e) :
   α ≃ₜ β :=
 { continuous_to_fun := h₁,
@@ -1103,14 +1109,6 @@
     apply e.image_eq_preimage
   end,
   .. e }
-=======
-protected lemma is_closed_map (h : α ≃ₜ β) : is_closed_map h :=
-begin
-  assume s,
-  rw ← h.preimage_symm,
-  exact continuous_iff_is_closed.1 (h.symm.continuous) _
-end
->>>>>>> b1920f59
 
 protected lemma quotient_map (h : α ≃ₜ β) : quotient_map h :=
 ⟨h.to_equiv.surjective, h.coinduced_eq.symm⟩

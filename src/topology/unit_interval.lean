/-
Copyright (c) 2020 Patrick Massot. All rights reserved.
Released under Apache 2.0 license as described in the file LICENSE.
Authors: Patrick Massot, Scott Morrison
-/
import topology.instances.real
<<<<<<< HEAD
import topology.algebra.group_with_zero
=======
import topology.algebra.field
>>>>>>> 5258669e

/-!
# The unit interval, as a topological space

Use `open_locale unit_interval` to turn on the notation `I := set.Icc (0 : ℝ) (1 : ℝ)`.

We provide basic instances, as well as a custom tactic for discharging
`0 ≤ x`, `0 ≤ 1 - x`, `x ≤ 1`, and `1 - x ≤ 1` when `x : I`.

-/

noncomputable theory
open_locale classical topological_space filter
open set

/-! ### The unit interval -/

/-- The unit interval `[0,1]` in ℝ. -/
abbreviation unit_interval : set ℝ := set.Icc 0 1

localized "notation `I` := unit_interval" in unit_interval

namespace unit_interval

lemma mem_iff_one_sub_mem {t : ℝ} : t ∈ I ↔ 1 - t ∈ I :=
begin
  rw [mem_Icc, mem_Icc],
  split ; intro ; split ; linarith
end

instance has_zero : has_zero I := ⟨⟨0, by split ; norm_num⟩⟩

@[simp, norm_cast] lemma coe_zero : ((0 : I) : ℝ) = 0 := rfl

instance has_one : has_one I := ⟨⟨1, by split ; norm_num⟩⟩

@[simp, norm_cast] lemma coe_one : ((1 : I) : ℝ) = 1 := rfl

instance : nonempty I := ⟨0⟩

/-- Unit interval central symmetry. -/
def symm : I → I := λ t, ⟨1 - t.val, mem_iff_one_sub_mem.mp t.property⟩

localized "notation `σ` := unit_interval.symm" in unit_interval

@[simp] lemma symm_zero : σ 0 = 1 :=
subtype.ext $ by simp [symm]

@[simp] lemma symm_one : σ 1 = 0 :=
subtype.ext $ by simp [symm]

@[continuity]
lemma continuous_symm : continuous σ :=
by continuity!

instance : connected_space I :=
subtype.connected_space ⟨nonempty_Icc.mpr zero_le_one, is_preconnected_Icc⟩

/-- Verify there is an instance for `compact_space I`. -/
example : compact_space I := by apply_instance

lemma nonneg (x : I) : 0 ≤ (x : ℝ) := x.2.1
lemma one_minus_nonneg (x : I) : 0 ≤ 1 - (x : ℝ) := by simpa using x.2.2
lemma le_one (x : I) : (x : ℝ) ≤ 1 := x.2.2
lemma one_minus_le_one (x : I) : 1 - (x : ℝ) ≤ 1 := by simpa using x.2.1

end unit_interval

namespace tactic.interactive

/-- A tactic that solves `0 ≤ x`, `0 ≤ 1 - x`, `x ≤ 1`, and `1 - x ≤ 1` for `x : I`. -/
meta def unit_interval : tactic unit :=
`[apply unit_interval.nonneg] <|> `[apply unit_interval.one_minus_nonneg] <|>
`[apply unit_interval.le_one] <|> `[apply unit_interval.one_minus_le_one]

end tactic.interactive

<<<<<<< HEAD

section
variables {𝕜 : Type*} [field 𝕜] [topological_space 𝕜] [topological_ring 𝕜]

/--
The map `λ x, a * x + b`, as a homeomorphism from `𝕜` (a topological field) to itself, when `a ≠ 0`.
-/
@[simps]
def affine_homeomorph (a b : 𝕜) (h : a ≠ 0) : 𝕜 ≃ₜ 𝕜 :=
{ to_fun := λ x, a * x + b,
  inv_fun := λ y, (y - b) / a,
  left_inv := λ x, by { simp only [add_sub_cancel], exact mul_div_cancel_left x h, },
  right_inv := λ y, by { simp [mul_div_cancel' _ h], }, }

end

=======
>>>>>>> 5258669e
section
variables {𝕜 : Type*} [linear_ordered_field 𝕜] [topological_space 𝕜] [topological_ring 𝕜]

/--
The image of `[0,1]` under the homeomorphism `λ x, a * x + b` is `[b, a+b]`.
-/
-- We only need the ordering on `𝕜` here to avoid talking about flipping the interval over.
-- At the end of the day I only care about `ℝ`, so I'm hesitant to put work into generalizing.
<<<<<<< HEAD
lemma affine_homeomorph_image_I (a b : 𝕜) (h : 0 < a) (w) :
  affine_homeomorph a b w '' set.Icc 0 1 = set.Icc b (a + b) :=
=======
lemma affine_homeomorph_image_I (a b : 𝕜) (h : 0 < a) :
  affine_homeomorph a b h.ne.symm '' set.Icc 0 1 = set.Icc b (a + b) :=
>>>>>>> 5258669e
by simp [h]

/--
The affine homeomorphism from a nontrivial interval `[a,b]` to `[0,1]`.
-/
def Icc_homeo_I (a b : 𝕜) (h : a < b) : set.Icc a b ≃ₜ set.Icc (0 : 𝕜) (1 : 𝕜) :=
begin
  let e := homeomorph.image (affine_homeomorph (b-a) a (sub_pos.mpr h).ne.symm) (set.Icc 0 1),
  refine (e.trans _).symm,
  apply homeomorph.set_congr,
  simp [sub_pos.mpr h],
end

@[simp] lemma Icc_homeo_I_apply_coe (a b : 𝕜) (h : a < b) (x : set.Icc a b) :
  ((Icc_homeo_I a b h) x : 𝕜) = (x - a) / (b - a) :=
rfl

@[simp] lemma Icc_homeo_I_symm_apply_coe (a b : 𝕜) (h : a < b) (x : set.Icc (0 : 𝕜) (1 : 𝕜)) :
  ((Icc_homeo_I a b h).symm x : 𝕜) = (b - a) * x + a :=
rfl

end<|MERGE_RESOLUTION|>--- conflicted
+++ resolved
@@ -4,11 +4,7 @@
 Authors: Patrick Massot, Scott Morrison
 -/
 import topology.instances.real
-<<<<<<< HEAD
-import topology.algebra.group_with_zero
-=======
 import topology.algebra.field
->>>>>>> 5258669e
 
 /-!
 # The unit interval, as a topological space
@@ -86,25 +82,6 @@
 
 end tactic.interactive
 
-<<<<<<< HEAD
-
-section
-variables {𝕜 : Type*} [field 𝕜] [topological_space 𝕜] [topological_ring 𝕜]
-
-/--
-The map `λ x, a * x + b`, as a homeomorphism from `𝕜` (a topological field) to itself, when `a ≠ 0`.
--/
-@[simps]
-def affine_homeomorph (a b : 𝕜) (h : a ≠ 0) : 𝕜 ≃ₜ 𝕜 :=
-{ to_fun := λ x, a * x + b,
-  inv_fun := λ y, (y - b) / a,
-  left_inv := λ x, by { simp only [add_sub_cancel], exact mul_div_cancel_left x h, },
-  right_inv := λ y, by { simp [mul_div_cancel' _ h], }, }
-
-end
-
-=======
->>>>>>> 5258669e
 section
 variables {𝕜 : Type*} [linear_ordered_field 𝕜] [topological_space 𝕜] [topological_ring 𝕜]
 
@@ -113,13 +90,8 @@
 -/
 -- We only need the ordering on `𝕜` here to avoid talking about flipping the interval over.
 -- At the end of the day I only care about `ℝ`, so I'm hesitant to put work into generalizing.
-<<<<<<< HEAD
-lemma affine_homeomorph_image_I (a b : 𝕜) (h : 0 < a) (w) :
-  affine_homeomorph a b w '' set.Icc 0 1 = set.Icc b (a + b) :=
-=======
 lemma affine_homeomorph_image_I (a b : 𝕜) (h : 0 < a) :
   affine_homeomorph a b h.ne.symm '' set.Icc 0 1 = set.Icc b (a + b) :=
->>>>>>> 5258669e
 by simp [h]
 
 /--

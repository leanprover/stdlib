--- conflicted
+++ resolved
@@ -545,10 +545,6 @@
   Ω n = (unique_factorization_monoid.factors n).card :=
 by { rw [nat.factors_eq, multiset.coe_card], refl }
 
-<<<<<<< HEAD
-@[simp]
-lemma card_factors_one : Ω 1 = 0 := rfl
-=======
 lemma card_factors_eq_one_of_irreducible {n : ℕ} (h : irreducible n) :
   Ω n = 1 :=
 by { rw [card_factors_apply, unique_factorization_monoid.factors_irreducible h], refl }
@@ -571,7 +567,6 @@
   rw [multiset.prod_cons, mul_ne_zero_iff] at h0,
   rw [multiset.prod_cons, card_factors_mul h0.1 h0.2, multiset.map_cons, multiset.sum_cons, h h0.2]
 end
->>>>>>> 7308d260
 
 /-- `ω n` is the number of distinct prime factors of `n`. -/
 def card_distinct_factors : arithmetic_function ℕ :=
@@ -579,11 +574,6 @@
 
 localized "notation `ω` := card_distinct_factors" in arithmetic_function
 
-<<<<<<< HEAD
-=======
-lemma card_distinct_factors_zero : ω 0 = 0 := rfl
-
->>>>>>> 7308d260
 @[simp]
 lemma card_distinct_factors_apply {n : ℕ} :
   ω n = (unique_factorization_monoid.factors n).to_finset.card :=
@@ -593,8 +583,6 @@
   refl
 end
 
-<<<<<<< HEAD
-=======
 lemma card_distinct_factors_eq_card_factors_of_squarefree {n : ℕ} (h : squarefree n) :
   ω n = Ω n :=
 begin
@@ -604,7 +592,6 @@
     card_factors_apply],
 end
 
->>>>>>> 7308d260
 /-- `μ` is the Möbius function. If `n` is squarefree with an even number of distinct prime factors,
   `μ n = 1`. If `n` is squarefree with an odd number of distinct prime factors, `μ n = -1`.
   If `n` is not squarefree, `μ n = 0`. -/
@@ -614,13 +601,10 @@
 localized "notation `μ` := moebius" in arithmetic_function
 
 @[simp]
-<<<<<<< HEAD
 lemma moebius_one : μ 1 = 1 :=
 by simp [moebius]
 
 @[simp]
-=======
->>>>>>> 7308d260
 lemma moebius_apply_of_squarefree {n : ℕ} (h : squarefree n): μ n = (-1) ^ (card_factors n) :=
 if_pos h
 
@@ -629,14 +613,10 @@
 
 lemma moebius_ne_zero_iff_squarefree {n : ℕ} : μ n ≠ 0 ↔ squarefree n :=
 begin
-<<<<<<< HEAD
-  refine ⟨_, λ h, _⟩,
-  { contrapose!,
-    intro h,
-    exact if_neg h },
-  { rw moebius_apply_of_squarefree h,
-    apply pow_ne_zero,
-    simp }
+  split; intro h,
+  { contrapose! h,
+    simp [h] },
+  { simp [h, pow_ne_zero] }
 end
 
 lemma moebius_ne_zero_iff_eq_or {n : ℕ} : μ n ≠ 0 ↔ μ n = 1 ∨ μ n = -1 :=
@@ -689,14 +669,6 @@
 lemma zeta_mul_moebius_eq_one : ζ * μ = 1 :=
 by rw [mul_comm, moebius_mul_zeta_eq_one]
 
-=======
-  split; intro h,
-  { contrapose! h,
-    simp [h] },
-  { simp [h, pow_ne_zero] }
-end
-
->>>>>>> 7308d260
 end special_functions
 end arithmetic_function
 end nat
--- conflicted
+++ resolved
@@ -6,10 +6,7 @@
 import algebra.big_operators.ring
 import number_theory.divisors
 import algebra.squarefree
-<<<<<<< HEAD
 import algebra.invertible
-=======
->>>>>>> 38d2b53a
 
 /-!
 # Arithmetic Functions and Dirichlet Convolution
@@ -29,11 +26,7 @@
  * `pow k` is the arithmetic function such that `pow k x = x ^ k` for `0 < x`.
  * `id` is the identity arithmetic function on `ℕ`.
  * `ω n` is the number of distinct prime factors of `n`.
-<<<<<<< HEAD
- * `Ω n` is the number of prime factors of `n` with multiplicity.
-=======
  * `Ω n` is the number of prime factors of `n` counted with multiplicity.
->>>>>>> 38d2b53a
  * `μ` is the Möbius function.
 
 ## Notation
@@ -548,25 +541,6 @@
 
 localized "notation `Ω` := card_factors" in arithmetic_function
 
-<<<<<<< HEAD
-@[simp]
-lemma card_factors_apply {n : ℕ} :
-  Ω n = (unique_factorization_monoid.factors n).card :=
-by { rw [nat.factors_eq, multiset.coe_card], refl }
-
-lemma card_factors_eq_one_of_irreducible {n : ℕ} (h : irreducible n) :
-  Ω n = 1 :=
-by { rw [card_factors_apply, unique_factorization_monoid.factors_irreducible h], refl }
-
-lemma card_factors_eq_one_of_prime {n : ℕ} (h : n.prime) :
-  Ω n = 1 :=
-card_factors_eq_one_of_irreducible (nat.irreducible_iff_prime.2 (nat.prime_iff_prime.1 h))
-
-lemma card_factors_mul {m n : ℕ} (m0 : m ≠ 0) (n0 : n ≠ 0) :
-  Ω (m * n) = Ω m + Ω n :=
-by rw [card_factors_apply, card_factors_apply, card_factors_apply,
-    unique_factorization_monoid.factors_mul m0 n0, multiset.card_add]
-=======
 lemma card_factors_apply {n : ℕ} :
   Ω n = n.factors.length := rfl
 
@@ -588,7 +562,6 @@
 by rw [card_factors_apply, card_factors_apply, card_factors_apply, ← multiset.coe_card,
   ← factors_eq, unique_factorization_monoid.factors_mul m0 n0, factors_eq, factors_eq,
   multiset.card_add, multiset.coe_card, multiset.coe_card]
->>>>>>> 38d2b53a
 
 lemma card_factors_multiset_prod {s : multiset ℕ} (h0 : s.prod ≠ 0) :
   Ω s.prod = (multiset.map Ω s).sum :=
@@ -597,11 +570,7 @@
   apply s.induction_on, { intro h, refl },
   intros a t h h0,
   rw [multiset.prod_cons, mul_ne_zero_iff] at h0,
-<<<<<<< HEAD
-  rw [multiset.prod_cons, card_factors_mul h0.1 h0.2, multiset.map_cons, multiset.sum_cons, h h0.2]
-=======
   simp [h0, card_factors_mul, h],
->>>>>>> 38d2b53a
 end
 
 /-- `ω n` is the number of distinct prime factors of `n`. -/
@@ -611,23 +580,6 @@
 localized "notation `ω` := card_distinct_factors" in arithmetic_function
 
 @[simp]
-<<<<<<< HEAD
-lemma card_distinct_factors_apply {n : ℕ} :
-  ω n = (unique_factorization_monoid.factors n).to_finset.card :=
-begin
-  rw [nat.factors_eq, finset.card, multiset.to_finset_val,
-  multiset.coe_erase_dup, multiset.coe_card],
-  refl
-end
-
-lemma card_distinct_factors_eq_card_factors_of_squarefree {n : ℕ} (h : squarefree n) :
-  ω n = Ω n :=
-begin
-  cases n, { refl },
-  rw [card_distinct_factors_apply, finset.card, multiset.to_finset_val, multiset.erase_dup_eq_self.2
-    ((unique_factorization_monoid.squarefree_iff_nodup_factors (nat.succ_ne_zero _)).1 h),
-    card_factors_apply],
-=======
 lemma card_distinct_factors_zero : ω 0 = 0 := rfl
 
 lemma card_distinct_factors_apply {n : ℕ} :
@@ -642,7 +594,6 @@
     apply list.nodup_erase_dup },
   { rw list.erase_dup_eq_self.2 h,
     refl }
->>>>>>> 38d2b53a
 end
 
 /-- `μ` is the Möbius function. If `n` is squarefree with an even number of distinct prime factors,
@@ -668,7 +619,6 @@
   { simp [h, pow_ne_zero] }
 end
 
-<<<<<<< HEAD
 lemma moebius_ne_zero_iff_eq_or {n : ℕ} : μ n ≠ 0 ↔ μ n = 1 ∨ μ n = -1 :=
 begin
   split; intro h,
@@ -724,8 +674,6 @@
   inv_of_mul_self := moebius_mul_zeta_eq_one,
   mul_inv_of_self := zeta_mul_moebius_eq_one}
 
-=======
->>>>>>> 38d2b53a
 end special_functions
 end arithmetic_function
 end nat
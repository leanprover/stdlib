--- conflicted
+++ resolved
@@ -195,13 +195,8 @@
       { rcases unique_arrow e f with ⟨⟨⟩, ⟨⟩⟩, rw ih },
     end ⟩ }
 
-<<<<<<< HEAD
-/-- `G.rooted_connected r` means that there is a path from `r` to any other vertex. -/
+/-- `rooted_connected r` means that there is a path from `r` to any other vertex. -/
 class rooted_connected {V : Type u} [quiver V] (r : V) : Prop :=
-=======
-/-- `rooted_connected r` means that there is a path from `r` to any other vertex. -/
-class rooted_connected {V : Type u} [quiver.{v} V] (r : V) : Prop :=
->>>>>>> 242bce53
 (nonempty_path : ∀ b : V, nonempty (path r b))
 
 attribute [instance] rooted_connected.nonempty_path

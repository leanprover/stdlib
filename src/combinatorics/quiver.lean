--- conflicted
+++ resolved
@@ -30,22 +30,17 @@
 -- See note [category_theory universes]
 universes v v₁ v₂ u u₁ u₂
 
-<<<<<<< HEAD
 /--
 A quiver `G` on a type `V` of vertices assigns to every pair `a b : V` of vertices
 a type `a ⟶ b` of arrows from `a` to `b`.
 
+For graphs with no repeated edges, one can use `quiver.{0} V`, which ensures
+`a ⟶ b : Prop`. For multigraphs, one can use `quiver.{v+1} V`, which ensures
+`a ⟶ b : Type v`.
+
 Because `category` will later extend this class, we call the field `hom`.
 Except when constructing instances, you should rarely see this, and use the `⟶` notation instead.
 -/
-=======
-/-- A quiver `G` on a type `V` of vertices assigns to every pair `a b : V` of vertices
-    a sort `a ⟶ b` of arrows from `a` to `b`.
-
-    For graphs with no repeated edges, one can use `quiver.{0} V`, which ensures
-    `a ⟶ b : Prop`. For multigraphs, one can use `quiver.{v+1} V`, which ensures
-    `a ⟶ b : Type v`. -/
->>>>>>> d5a1b940
 class quiver (V : Type u) :=
 (hom : V → V → Sort v)
 

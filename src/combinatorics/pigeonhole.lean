/-
Copyright (c) 2020 Kyle Miller. All rights reserved.
Released under Apache 2.0 license as described in the file LICENSE.
<<<<<<< HEAD
Authors: Kyle Miller, Yury G. Kudryashov
=======
Authors: Kyle Miller, Yury Kudryashov
>>>>>>> 155a4813
-/
import data.fintype.basic
import algebra.big_operators.order

/-!
# Pigeonhole principles

Given pigeons (possibly infinitely many) in pigeonholes, the
pigeonhole principle states that, if there are more pigeons than
pigeonholes, then there is a pigeonhole with two or more pigeons.

There are a few variations on this statement, and the conclusion can
be made stronger depending on how many pigeons you know you might
have.

The basic statements of the pigeonhole principle appear in the
following locations:

* `data.finset.basic` has `finset.pigeonhole`
* `data.fintype.basic` has `fintype.pigeonhole`
* `data.fintype.basic` has `fintype.infinite_pigeonhole`
* `data.fintype.basic` has `fintype.strong_infinite_pigeonhole`

This module gives access to these pigeonhole principles along with a few more:

* `finset.exists_lt_sum_fiberwise_of_nsmul_lt_sum`,
  `fintype.exists_lt_sum_fiberwise_of_nsmul_lt_sum`: the pigeonhole principle for finitely many
  pigeons with weights in a `decidable_linear_ordered_cancel_add_comm_monoid`, strict inequality
  version.

* `finset.exists_le_sum_fiberwise_of_nsmul_le_sum`,
  `fintype.exists_le_sum_fiberwise_of_nsmul_le_sum`: the pigeonhole principle for finitely many
  pigeons with weights in a `decidable_linear_ordered_cancel_add_comm_monoid`, non-strict inequality
  version.

* `finset.strong_pigeonhole`, `fintype.strong_pigeonhole`: the pigeonhole principle for finitely
  many pigeons of the same weight; there exists a pigeonhole which contains at least the average
  value of pigeons per pigeonhole.

Dijkstra observed in EWD980 that the classic pigeonhole principle
generalizes to the statement that in a finite list of numbers, the
maximum value is at least the average value.  These strong pigeonhole
principles state that there is a pigeonhole containing at least as
many pigeons as the average number of pigeons in each pigeonhole.

## See also

* `ordinal.infinite_pigeonhole`: pigeonhole principle for cardinals, formulated using cofinality;

* `measure_theory.exists_nonempty_inter_of_measure_univ_lt_tsum_measure`,
  `measure_theory.exists_nonempty_inter_of_measure_univ_lt_sum_measure`: pigeonhole principle in a
  measure space.

## Tags

pigeonhole principle
-/

universes u v w
variables {α : Type u} {β : Type v} {M : Type w} [decidable_linear_ordered_cancel_add_comm_monoid M]

open_locale big_operators

namespace finset

/--
The pigeonhole principle for finitely many pigeons of different weights, strict inequality version:
there is a pigeonhole with the total weight of pigeons in it greater than `b` provided that
the total number of pigeonholes times `b` is less than the total weight of all pigeons.

See also: `finset.exists_le_sum_fiberwise_of_nsmul_le_sum`, `finset.strong_pigeonhole`,
`finset.pigeonhole`
-/
lemma exists_lt_sum_fiberwise_of_nsmul_lt_sum {s : finset α} {t : finset β} [decidable_eq β]
  {f : α → β} (hf : ∀ a ∈ s, f a ∈ t) {w : α → M} {b : M} (hb : t.card •ℕ b < ∑ x in s, w x) :
  ∃ y ∈ t, b < ∑ x in s.filter (λ x, f x = y), w x :=
exists_lt_of_sum_lt $ by simpa only [sum_fiberwise_of_maps_to hf, sum_const]

/--
The pigeonhole principle for finitely many pigeons of different weights, non-strict inequality
version: there is a pigeonhole with the total weight of pigeons in it greater than or equal to `b`
provided that the total number of pigeonholes times `b` is less than or equal to the total weight of
all pigeons.

See also: `finset.exists_sum_fiberwise_le_of_sum_le`, `finset.strong_pigeonhole`,
`finset.pigeonhole`
-/
lemma exists_le_sum_fiberwise_of_nsmul_le_sum {s : finset α} {t : finset β} [decidable_eq β]
  {f : α → β} (hf : ∀ a ∈ s, f a ∈ t) (ht : t.nonempty)
  {w : α → M} {b : M} (hb : t.card •ℕ b ≤ ∑ x in s, w x) :
  ∃ y ∈ t, b ≤ ∑ x in s.filter (λ x, f x = y), w x :=
exists_le_of_sum_le ht $ by simpa only [sum_fiberwise_of_maps_to hf, sum_const]

/--
The strong pigeonhole principle for finitely many pigeons and
pigeonholes: there is a pigeonhole with at least as many pigeons as
the ceiling of the average number of pigeons across all pigeonholes.
("The maximum is at least the mean" specialized to integers.)

More formally, given a function between finite sets `s` and `t` and
setting `n` so that `n + 1` is at most the ceiling of `s.card /
t.card`, then there is an element of `t` whose preimage contains more
than `n` elements.  (We formulate the constraint on `n` as
`t.card * n < s.card`.  Since we have a function `f` from `s` to `t`,
this implies `t.card ≠ 0`, so `s.card / t.card` is defined.)

See also: `finset.pigeonhole`
-/
lemma strong_pigeonhole {s : finset α} {t : finset β} [decidable_eq β]
  {f : α → β} (hf : ∀ a ∈ s, f a ∈ t)
  {n : ℕ} (hn : t.card * n < s.card) :
  ∃ y ∈ t, n < (s.filter (λ x, f x = y)).card :=
begin
  simp only [card_eq_sum_ones],
  apply exists_lt_sum_fiberwise_of_nsmul_lt_sum hf,
  simpa
end

end finset

namespace fintype
open finset

variables [fintype α] [fintype β] [decidable_eq β]

/--
The pigeonhole principle for finitely many pigeons of different weights, strict inequality version:
there is a pigeonhole with the total weight of pigeons in it greater than `b` provided that
the total number of pigeonholes times `b` is less than the total weight of all pigeons.

See also: `fintype.exists_le_sum_fiberwise_of_nsmul_le_sum`, `fintype.strong_pigeonhole`,
`fintype.pigeonhole`
-/
lemma exists_lt_sum_fiberwise_of_nsmul_lt_sum (f : α → β)
  {w : α → M} {b : M} (hb : card β •ℕ b < ∑ x, w x) :
  ∃ y, b < ∑ x in univ.filter (λ x, f x = y), w x :=
let ⟨y, _, hy⟩ := exists_lt_sum_fiberwise_of_nsmul_lt_sum (λ _ _, mem_univ _) hb in ⟨y, hy⟩

/--
The pigeonhole principle for finitely many pigeons of different weights, non-strict inequality
version: there is a pigeonhole with the total weight of pigeons in it greater than or equal to `b`
provided that the total number of pigeonholes times `b` is less than or equal to the total weight of
all pigeons.

See also: `finset.exists_sum_fiberwise_le_of_sum_le`, `finset.strong_pigeonhole`,
`finset.pigeonhole`
-/
lemma exists_le_sum_fiberwise_of_nsmul_le_sum [nonempty β] (f : α → β)
  {w : α → M} {b : M} (hb : card β •ℕ b ≤ ∑ x, w x) :
  ∃ y, b ≤ ∑ x in univ.filter (λ x, f x = y), w x :=
let ⟨y, _, hy⟩ := exists_le_sum_fiberwise_of_nsmul_le_sum (λ _ _, mem_univ _) univ_nonempty hb
in ⟨y, hy⟩

/--
The strong pigeonhole principle for finitely many pigeons and pigeonholes.
There is a pigeonhole with at least as many pigeons as
the ceiling of the average number of pigeons across all pigeonholes.
("The maximum is at least the mean" specialized to integers.)

More formally, given a function between finite types `α` and `β` and
setting `n` so that `n + 1` is at most the ceiling of `card α / card β`,
then there is an element of `β` whose preimage contains more
than `n` elements.  (We formulate the constraint on `n` as
`card β * n < card α`.  Since we have a function `f` from `α` to `β`,
this implies `card β ≠ 0`, so `card α / card β` is defined.)

See also: `finset.strong_pigeonhole`, `fintype.pigeonhole`, `fintype.strong_infinite_pigeonhole`
-/
<<<<<<< HEAD
lemma strong_pigeonhole (f : α → β) {n : ℕ} (hn : card β * n < card α) :
=======
lemma strong_pigeonhole (f : α → β) (n : ℕ) (hn : card β * n < card α) :
>>>>>>> 155a4813
  ∃ y : β, n < (univ.filter (λ x, f x = y)).card :=
let ⟨y, _, h⟩ := strong_pigeonhole (λ _ _, mem_univ _) hn in ⟨y, h⟩

end fintype<|MERGE_RESOLUTION|>--- conflicted
+++ resolved
@@ -1,11 +1,7 @@
 /-
 Copyright (c) 2020 Kyle Miller. All rights reserved.
 Released under Apache 2.0 license as described in the file LICENSE.
-<<<<<<< HEAD
-Authors: Kyle Miller, Yury G. Kudryashov
-=======
 Authors: Kyle Miller, Yury Kudryashov
->>>>>>> 155a4813
 -/
 import data.fintype.basic
 import algebra.big_operators.order
@@ -174,11 +170,7 @@
 
 See also: `finset.strong_pigeonhole`, `fintype.pigeonhole`, `fintype.strong_infinite_pigeonhole`
 -/
-<<<<<<< HEAD
 lemma strong_pigeonhole (f : α → β) {n : ℕ} (hn : card β * n < card α) :
-=======
-lemma strong_pigeonhole (f : α → β) (n : ℕ) (hn : card β * n < card α) :
->>>>>>> 155a4813
   ∃ y : β, n < (univ.filter (λ x, f x = y)).card :=
 let ⟨y, _, h⟩ := strong_pigeonhole (λ _ _, mem_univ _) hn in ⟨y, h⟩
 

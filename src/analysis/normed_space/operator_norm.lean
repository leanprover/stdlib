/-
Copyright (c) 2019 Jan-David Salchow. All rights reserved.
Released under Apache 2.0 license as described in the file LICENSE.
Authors: Jan-David Salchow

The space of bounded linear maps

Define the set of bounded linear maps between normed spaces and show basic facts about it. In
particular

(*) define a set L(E,F) of bounded linear maps between k normed spaces,
(*) show that L(E,F) is a vector subspace of E → F,
(*) define the 'operator norm' on L(E,F) and show that it induces the structure of a normed space
    on L(E,F).
-/
import algebra.module
import analysis.normed_space.bounded_linear_maps
<<<<<<< HEAD
import topology.metric_space.lipschitz

variable  {k : Type*}
variables {E : Type*} {F : Type*} {G : Type*}

-- refactor : formulation for bundled bounded_linear_map
section op_norm

variable  [normed_field k]
variables [normed_space k E] [normed_space k F] [normed_space k G]

open bounded_linear_map

variables (α : k) {x : E}
variables (f g : bounded_linear_map k E F) (h : bounded_linear_map k F G)

noncomputable def op_norm  := real.Inf { c | c ≥ 0 ∧ ∀ x, ∥f x∥ ≤ c * ∥x∥ }

noncomputable instance : has_norm (bounded_linear_map k E F) := ⟨op_norm⟩

-- so that invocations of real.Inf_le make sense:
lemma bounds_nonempty {f : bounded_linear_map k E F} :
  ∃ c, c ∈ { c | c ≥ 0 ∧ ∀ x, ∥f x∥ ≤ c * ∥x∥ } :=
  let ⟨M, hMp, hMb⟩ := has_pos_bound in ⟨M, le_of_lt hMp, hMb⟩
lemma bounds_bdd_below {f : bounded_linear_map k E F} :
  bdd_below { c | c ≥ 0 ∧ ∀ x, ∥f x∥ ≤ c * ∥x∥ } :=
  ⟨0, λ _ ⟨hn, _⟩, hn⟩

lemma op_norm_nonneg : ∥f∥ ≥ 0 :=
  real.lb_le_Inf _ bounds_nonempty (λ _ ⟨hx, _⟩, hx)

lemma le_op_norm : ∥f x∥ ≤ ∥f∥ * ∥x∥ :=
  or.elim (eq_or_lt_of_le (norm_nonneg x))
  (λ heq, by rw [←heq, mul_zero,
    (norm_eq_zero _).1 heq.symm, map_zero, norm_zero])
  (λ hlt, le_mul_of_div_le hlt
    ((real.le_Inf _ bounds_nonempty bounds_bdd_below).2
    (λ c ⟨_, hc⟩, div_le_of_le_mul hlt (by rw mul_comm; exact hc _))))

-- results about bounding the unit ball. (naming conventions?)
lemma ratio_le_op_norm : ∥f x∥ / ∥x∥ ≤ ∥f∥ :=
  (or.elim (lt_or_eq_of_le (norm_nonneg _))
  (λ hlt, div_le_of_le_mul hlt (by rw mul_comm; exact le_op_norm _))
  (λ heq, by rw [←heq, div_zero]; exact op_norm_nonneg _))

lemma unit_le_op_norm : ∥x∥ ≤ 1 → ∥f x∥ ≤ ∥f∥ :=
  λ hx, by rw [←(mul_one ∥f∥)];
  calc _ ≤ (op_norm f) * ∥x∥ : le_op_norm _
  ...    ≤ _ : mul_le_mul_of_nonneg_left hx (op_norm_nonneg _)

lemma op_norm_eq_zero : ∥f∥ = 0 ↔ f = 0 :=
  ⟨λ hn, bounded_linear_map.ext (λ x, (norm_le_zero_iff _).1
    (calc _ ≤ ∥f∥ * ∥x∥ : le_op_norm _
     ...     = _ : by rw [hn, zero_mul])),
  λ hf, le_antisymm (real.Inf_le _ bounds_bdd_below
    ⟨ge_of_eq rfl, λ _, le_of_eq (by rw [zero_mul, hf]; exact norm_zero)⟩)
    (op_norm_nonneg _)⟩

lemma op_norm_triangle : ∥f + g∥ ≤ ∥f∥ + ∥g∥ :=
  real.Inf_le _ bounds_bdd_below
  ⟨add_nonneg (op_norm_nonneg _) (op_norm_nonneg _), λ x, by rw add_mul;
    calc _ ≤ ∥f x∥ + ∥g x∥ : norm_triangle _ _
    ...    ≤ _ : add_le_add (le_op_norm _) (le_op_norm _)⟩

lemma op_norm_smul : ∥α • f∥ = ∥α∥ * ∥f∥ :=
  le_antisymm
    (real.Inf_le _ bounds_bdd_below
      ⟨mul_nonneg (norm_nonneg _) (op_norm_nonneg _),
      λ _, by erw [norm_smul, mul_assoc]; exact
      mul_le_mul_of_nonneg_left (le_op_norm _) (norm_nonneg _)⟩)
    (real.lb_le_Inf _ bounds_nonempty (λ _ ⟨hn, hc⟩,
      (or.elim (lt_or_eq_of_le (norm_nonneg α))
        (λ hlt, by rw mul_comm; exact
          mul_le_of_le_div hlt (real.Inf_le _ bounds_bdd_below
          ⟨div_nonneg hn hlt, λ _,
            (by rw div_mul_eq_mul_div; exact le_div_of_mul_le hlt
            (by rw [ mul_comm, ←norm_smul ]; exact hc _))⟩))
        (λ heq, by rw [←heq, zero_mul]; exact hn))))

-- the bounded linear maps themselves form a normed space w/ the op norm
noncomputable instance : normed_space k (bounded_linear_map k E F) :=
  normed_space.of_core _ _ ⟨op_norm_eq_zero, op_norm_smul, op_norm_triangle⟩

-- operator norm is submultiplicative
lemma op_norm_comp_le : ∥comp h f∥ ≤ ∥h∥ * ∥f∥ :=
  (real.Inf_le _
  bounds_bdd_below ⟨mul_nonneg (op_norm_nonneg _) (op_norm_nonneg _),
  λ x, by rw mul_assoc; calc _ ≤ ∥h∥ * ∥f x∥: le_op_norm _
  ... ≤ _ : mul_le_mul_of_nonneg_left (le_op_norm _) (op_norm_nonneg _)⟩)

-- bounded linear maps are lipschitz continuous
theorem lipschitz : lipschitz_with ∥f∥ f :=
  ⟨op_norm_nonneg _, λ x y, by rw [ dist_eq_norm, dist_eq_norm, ←map_sub];
  exact le_op_norm _⟩

end op_norm
=======

variables {k : Type*}
variables {E : Type*} {F : Type*}

>>>>>>> 2e7f0099

-- Define the subspace of bounded linear maps, introduce the notation L(E,F) for the set of bounded linear maps.
section bounded_linear_maps

variables [hnfk : normed_field k] [normed_space k E] [normed_space k F]
include hnfk

def bounded_linear_maps : subspace k (E → F) :=
{ carrier := {A : E → F | is_bounded_linear_map k A},
  zero := is_bounded_linear_map.zero,
  add := assume A B, is_bounded_linear_map.add,
  smul := assume c A, is_bounded_linear_map.smul c }

local notation `L(` E `,` F `)` := @bounded_linear_maps k E F _ _ _

/-- Coerce bounded linear maps to functions. -/
instance bounded_linear_maps.to_fun : has_coe_to_fun $ L(E,F) :=
{F :=  λ _, (E → F), coe := (λ f, f.val)}

@[extensionality] theorem ext {A B : L(E,F)} (H : ∀ x, A x = B x) : A = B :=
set_coe.ext $ funext H

/-- Bounded linear maps are ... bounded -/
lemma exists_bound (A : L(E,F)) : ∃ c, c > 0 ∧ ∀ x : E, ∥A x∥ ≤ c * ∥x∥ := A.property.bound

/-- Bounded linear maps are conveniently bounded on the unit ball. -/
lemma exists_bound' (A : L(E,F)) : ∃ c, c > 0 ∧ ∀ x : E, ∥x∥ ≤ 1 → ∥A x∥ ≤ c :=
let ⟨c, _, H⟩ := exists_bound A in
exists.intro c ⟨‹c > 0›,
  assume x _,
  calc ∥A x∥ ≤ c * ∥x∥ : H x
        ... ≤ c * 1 : (mul_le_mul_left ‹c > 0›).mpr ‹∥x∥ ≤ 1›
        ... = c : mul_one c⟩

end bounded_linear_maps

/-
Now define the operator norm. We only do this for normed spaces over ℝ, since we need a
scalar multiplication with reals to prove that ∥A x∥ ≤ ∥A∥ * ∥x∥. It would be enough to
have a vector space over a normed field k with a real scalar multiplication and certain
compatibility conditions.

The main task is to show that the operator norm is definite, homogeneous, and satisfies the
triangle inequality. This is done after a few preliminary lemmas necessary to deal with cSup.
-/
section operator_norm

variables [normed_space ℝ E] [normed_space ℝ F]
open lattice set

local notation `L(` E `,` F `)` := @bounded_linear_maps ℝ E F _ _ _

noncomputable def to_linear_map (A : L(E, F)) : linear_map _ E F :=
{to_fun := A.val, ..A.property}

/-- The operator norm of a bounded linear map A : E → F is the sup of
    the set ∥A x∥ with ∥x∥ ≤ 1. If E = {0} we set ∥A∥ = 0. -/
noncomputable def operator_norm (A : L(E, F)) : ℝ :=
Sup (image (λ x, ∥A x∥) {x | ∥x∥ ≤ 1})

noncomputable instance bounded_linear_maps.to_has_norm : has_norm L(E,F) :=
{norm := operator_norm}

lemma norm_of_unit_ball_bdd_above (A : L(E,F)) : bdd_above (image (norm ∘ A) {x | ∥x∥ ≤ 1}) :=
let ⟨c, _, H⟩ := (exists_bound' A : ∃ c, c > 0 ∧ ∀ x : E, ∥x∥ ≤ 1 → ∥A x∥ ≤ c) in
bdd_above.mk c
  (assume r ⟨x, (_ : ∥x∥ ≤ 1), (_ : ∥A x∥ = r)⟩,
    show r ≤ c, from
      calc r = ∥A x∥ : eq.symm ‹∥A x∥ = r›
         ... ≤ c : H x ‹∥x∥ ≤ 1›)

lemma zero_in_im_ball (A : L(E,F)) : (0:ℝ) ∈ {r : ℝ | ∃ (x : E), ∥x∥ ≤ 1 ∧ ∥A x∥ = r} :=
have A 0 = 0, from (to_linear_map A).map_zero,
exists.intro (0:E) $ and.intro (by rw[norm_zero]; exact zero_le_one) (by rw[‹A 0 = 0›]; simp)

lemma operator_norm_nonneg (A : L(E,F)) : 0 ≤ ∥A∥ :=
have (0:ℝ) ∈ _, from zero_in_im_ball A,
show 0 ≤ Sup (image (norm ∘ A) {x | ∥x∥ ≤ 1}), from
let ⟨c, _, H⟩ := (exists_bound' A : ∃ c, c > 0 ∧ ∀ x : E, ∥x∥ ≤ 1 → ∥A x∥ ≤ c) in
le_cSup (norm_of_unit_ball_bdd_above A) ‹(0:ℝ) ∈ _›

lemma bounded_by_operator_norm_on_unit_vector (A : L(E, F)) {x : E} (_ : ∥x∥ = 1) : ∥A x∥ ≤ ∥A∥ :=
show ∥A x∥ ≤ Sup (image (norm ∘ A) {x | ∥x∥ ≤ 1}), from
let ⟨c, _, _⟩ := (exists_bound A : ∃ c, c > 0 ∧ ∀ x : E, ∥ A x ∥ ≤ c * ∥ x ∥) in
have ∥A x∥ ∈ (image (norm ∘ A) {x | ∥x∥ ≤ 1}), from mem_image_of_mem _ $ le_of_eq ‹∥x∥ = 1›,
le_cSup (norm_of_unit_ball_bdd_above A) ‹∥A x∥ ∈ _›

set_option class.instance_max_depth 34

/-- This is the fundamental property of the operator norm: ∥A x∥ ≤ ∥A∥ * ∥x∥. -/
theorem bounded_by_operator_norm {A : L(E,F)} {x : E} : ∥A x∥ ≤ ∥A∥ * ∥x∥ :=
have A 0 = 0, from (to_linear_map A).map_zero,
classical.by_cases
  (assume : x = (0:E),
    show ∥A x∥ ≤ ∥A∥ * ∥x∥, by rw[‹x = 0›, ‹A 0 = 0›, norm_zero, norm_zero, mul_zero]; exact le_refl 0)
  (assume : x ≠ (0:E),
    have ∥x∥ ≠ 0, from ne_of_gt $ (norm_pos_iff x).mpr ‹x ≠ 0›,
    have ∥∥x∥⁻¹∥ = ∥x∥⁻¹, from abs_of_nonneg $ inv_nonneg.mpr $ norm_nonneg x,
    have ∥∥x∥⁻¹•x∥ = 1, begin rw[norm_smul, ‹∥∥x∥⁻¹∥ = ∥x∥⁻¹›], exact inv_mul_cancel ‹∥x∥ ≠ 0› end,
    calc ∥A x∥ = (∥x∥ * ∥x∥⁻¹) * ∥A x∥ : by rw[mul_inv_cancel ‹∥x∥ ≠ 0›]; ring
          ... = ∥∥x∥⁻¹∥ * ∥A x∥ * ∥x∥  : by rw[‹∥∥x∥⁻¹∥ = ∥x∥⁻¹›]; ring
          ... = ∥∥x∥⁻¹• A x ∥ * ∥x∥    : by rw[←normed_space.norm_smul ∥x∥⁻¹ (A x)]
<<<<<<< HEAD
          ... = ∥A (∥x∥⁻¹• x)∥ * ∥x∥   : begin rw[show A (∥x∥⁻¹ • x) = ∥x∥⁻¹ • A x, by apply A.property.smul] end
=======
          ... = ∥A (∥x∥⁻¹• x)∥ * ∥x∥   : by {
                                          change  ∥∥x∥⁻¹ • A.val x∥ * ∥x∥ = ∥A.val (∥x∥⁻¹ • x)∥ * ∥x∥,
                                          rw A.property.smul}
>>>>>>> 2e7f0099
          ... ≤ ∥A∥ * ∥x∥              : (mul_le_mul_right ((norm_pos_iff x).mpr ‹x ≠ 0›)).mpr
                                          (bounded_by_operator_norm_on_unit_vector A ‹∥∥x∥⁻¹•x∥ = 1›))

lemma bounded_by_operator_norm_on_unit_ball (A : L(E, F)) {x : E} (_ : ∥x∥ ≤ 1) : ∥A x∥ ≤ ∥A∥ :=
calc ∥A x∥ ≤ ∥A∥ * ∥x∥ : bounded_by_operator_norm
        ... ≤ ∥A∥ * 1 : mul_le_mul_of_nonneg_left ‹∥x∥ ≤ 1› (operator_norm_nonneg A)
        ... = ∥A∥ : mul_one ∥A∥

lemma operator_norm_bounded_by {A : L(E,F)} (c : nnreal) :
  (∀ x : E, ∥x∥ ≤ 1 → ∥A x∥ ≤ (c:ℝ)) → ∥A∥ ≤ c :=
assume H : ∀ x : E, ∥x∥ ≤ 1 → ∥A x∥ ≤ c,
suffices Sup (image (norm ∘ A) {x | ∥x∥ ≤ 1}) ≤ c, by assumption,
cSup_le (set.ne_empty_of_mem $ zero_in_im_ball A)
  (show ∀ (r : ℝ), r ∈ (image (norm ∘ A) {x | ∥x∥ ≤ 1}) → r ≤ c, from
    assume r ⟨x, _, _⟩,
      calc r = ∥A x∥ : eq.symm ‹_›
         ... ≤ c : H x ‹_›)

theorem operator_norm_triangle (A : L(E,F)) (B : L(E,F)) : ∥A + B∥ ≤ ∥A∥ + ∥B∥ :=
operator_norm_bounded_by (⟨∥A∥, operator_norm_nonneg A⟩ + ⟨∥B∥, operator_norm_nonneg B⟩)
  (assume x _, by exact
    calc ∥(A + B) x∥ = ∥A x + B x∥ : by refl
                ... ≤ ∥A x∥ + ∥B x∥ : by exact norm_triangle _ _
                ... ≤ ∥A∥ + ∥B∥ : by exact add_le_add (bounded_by_operator_norm_on_unit_ball A ‹_›)
                                            (bounded_by_operator_norm_on_unit_ball B ‹_›))

theorem operator_norm_zero_iff (A : L(E,F)) : ∥A∥ = 0 ↔ A = 0 :=
have A 0 = 0, from (to_linear_map A).map_zero,
iff.intro
  (assume : ∥A∥ = 0,
    suffices ∀ x, A x = 0, from ext this,
    assume x,
      have ∥A x∥ ≤ 0, from
        calc ∥A x∥ ≤ ∥A∥ * ∥x∥ : bounded_by_operator_norm
              ... = 0 : by rw[‹∥A∥ = 0›]; ring,
      (norm_le_zero_iff (A x)).mp this)
  (assume : A = 0,
    let M := {r : ℝ | ∃ (x : E), ∥x∥ ≤ 1 ∧ ∥A x∥ = r} in
    -- note that we have M = (image (norm ∘ A) {x | ∥x∥ ≤ 1}), from rfl
    suffices Sup M = 0, by assumption,
    suffices M = {0}, by rw[this]; exact cSup_singleton 0,
    (set.ext_iff M {0}).mpr $ assume r, iff.intro
      (assume : ∃ (x : E), ∥x∥ ≤ 1 ∧ ∥A x∥ = r,
        let ⟨x, _, _⟩ := this in
          have h : ∥(0:F)∥ = r, by rwa[‹A=0›] at *,
          by finish)
      (assume : r ∈ {0},
        have r = 0, from set.eq_of_mem_singleton this,
        exists.intro (0:E) $ ⟨by rw[norm_zero]; exact zero_le_one, by rw[this, ‹A 0 = 0›]; simp⟩))

theorem operator_norm_homogeneous (c : ℝ) (A : L(E, F)) : ∥c • A∥ = ∥c∥ * ∥A∥ :=
-- ∥c • A∥ is the supremum of the image of the map x ↦ ∥c • A x∥ on the unit ball in E
-- we show that this is the same as ∥c∥ * ∥A∥ by showing 1) and 2):
-- 1) ∥c∥ * ∥A∥ is an upper bound for the image of x ↦ ∥c • A x∥ on the unit ball
-- 2) any w < ∥c∥ * ∥A∥ is not an upper bound (this is equivalent to showing that every upper bound is ≥ ∥c∥ * ∥A∥)
suffices (∀ a ∈ _, a ≤ ∥c∥ * ∥A∥) ∧ (∀ (ub : ℝ), (∀ a ∈ _, a ≤ ub) → ∥c∥ * ∥A∥ ≤ ub), from
  cSup_intro' (show _ ≠ ∅, from set.ne_empty_of_mem $ zero_in_im_ball _) this.1 this.2,
and.intro
  (show ∀ a ∈ image (λ x, ∥(c • A) x∥) {x : E | ∥x∥ ≤ 1}, a ≤ ∥c∥ * ∥A∥, from
    assume a (hₐ : ∃ (x : E), ∥x∥ ≤ 1 ∧ ∥(c • A) x∥ = a),
      let ⟨x, _, _⟩ := hₐ in
        calc a = ∥c • A x∥    : eq.symm ‹_›
           ... = ∥c∥ * ∥A x∥   : by rw[←norm_smul c (A x)]; refl
           ... ≤ ∥c∥ * ∥A∥     : mul_le_mul_of_nonneg_left
                                   (bounded_by_operator_norm_on_unit_ball A ‹∥x∥ ≤ 1›)
                                   (norm_nonneg c))
  (show ∀ (ub : ℝ), (∀ a ∈ image (λ (x : E), ∥(c • A) x∥) {x : E | ∥x∥ ≤ 1}, a ≤ ub) → ∥c∥ * ∥A∥ ≤ ub, from
    assume u u_is_ub,
      classical.by_cases
        (assume : c = 0,
          calc ∥c∥ * ∥A∥ = 0 : by rw[‹c=0›, norm_zero, zero_mul]
                    ... ≤ u : u_is_ub (0:ℝ) $ zero_in_im_ball _)
        (assume : c ≠ 0,
          have ∥c∥ ≠ 0, from ne_of_gt $ (norm_pos_iff c).mpr ‹c ≠ 0›,
          have bla : u = ∥c∥ * (∥c∥⁻¹ * u), by rw[←mul_assoc, mul_inv_cancel ‹∥c∥ ≠ 0›, one_mul],
          suffices ∥A∥ ≤ ∥c∥⁻¹ * u, from
            have u = ∥c∥ * (∥c∥⁻¹ * u), by rw[←mul_assoc, mul_inv_cancel ‹∥c∥ ≠ 0›, one_mul],
            by rw[this]; exact mul_le_mul_of_nonneg_left ‹_› (norm_nonneg c),
          cSup_le
            (set.ne_empty_of_mem $ zero_in_im_ball _)
            (assume n (H : ∃ (x : E), ∥x∥ ≤ 1 ∧ ∥A x∥ = n),
              let ⟨x, _, _⟩ := H in
              calc n = ∥A x∥             : eq.symm ‹∥A x∥ = n›
                 ... = ∥c∥⁻¹ * ∥c • A x∥ : by rw[norm_smul, ←mul_assoc, inv_mul_cancel ‹∥c∥ ≠ 0›, one_mul]
                 ... ≤ ∥c∥⁻¹ * u         : mul_le_mul_of_nonneg_left (u_is_ub ∥c • A x∥ ⟨x, ‹∥x∥ ≤ 1›, rfl⟩) $
                                                                     inv_nonneg.mpr $ norm_nonneg c)))

/-- Expose L(E,F) equipped with the operator norm as normed space. -/
noncomputable instance bounded_linear_maps.to_normed_space : normed_space ℝ L(E,F) :=
normed_space.of_core ℝ L(E,F) {
  norm_eq_zero_iff := operator_norm_zero_iff,
  norm_smul := operator_norm_homogeneous,
  triangle := operator_norm_triangle
}

end operator_norm<|MERGE_RESOLUTION|>--- conflicted
+++ resolved
@@ -15,7 +15,6 @@
 -/
 import algebra.module
 import analysis.normed_space.bounded_linear_maps
-<<<<<<< HEAD
 import topology.metric_space.lipschitz
 
 variable  {k : Type*}
@@ -29,7 +28,7 @@
 
 open bounded_linear_map
 
-variables (α : k) {x : E}
+variables (c : k) {x : E}
 variables (f g : bounded_linear_map k E F) (h : bounded_linear_map k F G)
 
 noncomputable def op_norm  := real.Inf { c | c ≥ 0 ∧ ∀ x, ∥f x∥ ≤ c * ∥x∥ }
@@ -39,7 +38,7 @@
 -- so that invocations of real.Inf_le make sense:
 lemma bounds_nonempty {f : bounded_linear_map k E F} :
   ∃ c, c ∈ { c | c ≥ 0 ∧ ∀ x, ∥f x∥ ≤ c * ∥x∥ } :=
-  let ⟨M, hMp, hMb⟩ := has_pos_bound in ⟨M, le_of_lt hMp, hMb⟩
+  let ⟨M, hMp, hMb⟩ := f.has_pos_bound in ⟨M, le_of_lt hMp, hMb⟩
 lemma bounds_bdd_below {f : bounded_linear_map k E F} :
   bdd_below { c | c ≥ 0 ∧ ∀ x, ∥f x∥ ≤ c * ∥x∥ } :=
   ⟨0, λ _ ⟨hn, _⟩, hn⟩
@@ -80,14 +79,14 @@
     calc _ ≤ ∥f x∥ + ∥g x∥ : norm_triangle _ _
     ...    ≤ _ : add_le_add (le_op_norm _) (le_op_norm _)⟩
 
-lemma op_norm_smul : ∥α • f∥ = ∥α∥ * ∥f∥ :=
+lemma op_norm_smul : ∥c • f∥ = ∥c∥ * ∥f∥ :=
   le_antisymm
     (real.Inf_le _ bounds_bdd_below
       ⟨mul_nonneg (norm_nonneg _) (op_norm_nonneg _),
       λ _, by erw [norm_smul, mul_assoc]; exact
       mul_le_mul_of_nonneg_left (le_op_norm _) (norm_nonneg _)⟩)
     (real.lb_le_Inf _ bounds_nonempty (λ _ ⟨hn, hc⟩,
-      (or.elim (lt_or_eq_of_le (norm_nonneg α))
+      (or.elim (lt_or_eq_of_le (norm_nonneg c))
         (λ hlt, by rw mul_comm; exact
           mul_le_of_le_div hlt (real.Inf_le _ bounds_bdd_below
           ⟨div_nonneg hn hlt, λ _,
@@ -111,215 +110,4 @@
   ⟨op_norm_nonneg _, λ x y, by rw [ dist_eq_norm, dist_eq_norm, ←map_sub];
   exact le_op_norm _⟩
 
-end op_norm
-=======
-
-variables {k : Type*}
-variables {E : Type*} {F : Type*}
-
->>>>>>> 2e7f0099
-
--- Define the subspace of bounded linear maps, introduce the notation L(E,F) for the set of bounded linear maps.
-section bounded_linear_maps
-
-variables [hnfk : normed_field k] [normed_space k E] [normed_space k F]
-include hnfk
-
-def bounded_linear_maps : subspace k (E → F) :=
-{ carrier := {A : E → F | is_bounded_linear_map k A},
-  zero := is_bounded_linear_map.zero,
-  add := assume A B, is_bounded_linear_map.add,
-  smul := assume c A, is_bounded_linear_map.smul c }
-
-local notation `L(` E `,` F `)` := @bounded_linear_maps k E F _ _ _
-
-/-- Coerce bounded linear maps to functions. -/
-instance bounded_linear_maps.to_fun : has_coe_to_fun $ L(E,F) :=
-{F :=  λ _, (E → F), coe := (λ f, f.val)}
-
-@[extensionality] theorem ext {A B : L(E,F)} (H : ∀ x, A x = B x) : A = B :=
-set_coe.ext $ funext H
-
-/-- Bounded linear maps are ... bounded -/
-lemma exists_bound (A : L(E,F)) : ∃ c, c > 0 ∧ ∀ x : E, ∥A x∥ ≤ c * ∥x∥ := A.property.bound
-
-/-- Bounded linear maps are conveniently bounded on the unit ball. -/
-lemma exists_bound' (A : L(E,F)) : ∃ c, c > 0 ∧ ∀ x : E, ∥x∥ ≤ 1 → ∥A x∥ ≤ c :=
-let ⟨c, _, H⟩ := exists_bound A in
-exists.intro c ⟨‹c > 0›,
-  assume x _,
-  calc ∥A x∥ ≤ c * ∥x∥ : H x
-        ... ≤ c * 1 : (mul_le_mul_left ‹c > 0›).mpr ‹∥x∥ ≤ 1›
-        ... = c : mul_one c⟩
-
-end bounded_linear_maps
-
-/-
-Now define the operator norm. We only do this for normed spaces over ℝ, since we need a
-scalar multiplication with reals to prove that ∥A x∥ ≤ ∥A∥ * ∥x∥. It would be enough to
-have a vector space over a normed field k with a real scalar multiplication and certain
-compatibility conditions.
-
-The main task is to show that the operator norm is definite, homogeneous, and satisfies the
-triangle inequality. This is done after a few preliminary lemmas necessary to deal with cSup.
--/
-section operator_norm
-
-variables [normed_space ℝ E] [normed_space ℝ F]
-open lattice set
-
-local notation `L(` E `,` F `)` := @bounded_linear_maps ℝ E F _ _ _
-
-noncomputable def to_linear_map (A : L(E, F)) : linear_map _ E F :=
-{to_fun := A.val, ..A.property}
-
-/-- The operator norm of a bounded linear map A : E → F is the sup of
-    the set ∥A x∥ with ∥x∥ ≤ 1. If E = {0} we set ∥A∥ = 0. -/
-noncomputable def operator_norm (A : L(E, F)) : ℝ :=
-Sup (image (λ x, ∥A x∥) {x | ∥x∥ ≤ 1})
-
-noncomputable instance bounded_linear_maps.to_has_norm : has_norm L(E,F) :=
-{norm := operator_norm}
-
-lemma norm_of_unit_ball_bdd_above (A : L(E,F)) : bdd_above (image (norm ∘ A) {x | ∥x∥ ≤ 1}) :=
-let ⟨c, _, H⟩ := (exists_bound' A : ∃ c, c > 0 ∧ ∀ x : E, ∥x∥ ≤ 1 → ∥A x∥ ≤ c) in
-bdd_above.mk c
-  (assume r ⟨x, (_ : ∥x∥ ≤ 1), (_ : ∥A x∥ = r)⟩,
-    show r ≤ c, from
-      calc r = ∥A x∥ : eq.symm ‹∥A x∥ = r›
-         ... ≤ c : H x ‹∥x∥ ≤ 1›)
-
-lemma zero_in_im_ball (A : L(E,F)) : (0:ℝ) ∈ {r : ℝ | ∃ (x : E), ∥x∥ ≤ 1 ∧ ∥A x∥ = r} :=
-have A 0 = 0, from (to_linear_map A).map_zero,
-exists.intro (0:E) $ and.intro (by rw[norm_zero]; exact zero_le_one) (by rw[‹A 0 = 0›]; simp)
-
-lemma operator_norm_nonneg (A : L(E,F)) : 0 ≤ ∥A∥ :=
-have (0:ℝ) ∈ _, from zero_in_im_ball A,
-show 0 ≤ Sup (image (norm ∘ A) {x | ∥x∥ ≤ 1}), from
-let ⟨c, _, H⟩ := (exists_bound' A : ∃ c, c > 0 ∧ ∀ x : E, ∥x∥ ≤ 1 → ∥A x∥ ≤ c) in
-le_cSup (norm_of_unit_ball_bdd_above A) ‹(0:ℝ) ∈ _›
-
-lemma bounded_by_operator_norm_on_unit_vector (A : L(E, F)) {x : E} (_ : ∥x∥ = 1) : ∥A x∥ ≤ ∥A∥ :=
-show ∥A x∥ ≤ Sup (image (norm ∘ A) {x | ∥x∥ ≤ 1}), from
-let ⟨c, _, _⟩ := (exists_bound A : ∃ c, c > 0 ∧ ∀ x : E, ∥ A x ∥ ≤ c * ∥ x ∥) in
-have ∥A x∥ ∈ (image (norm ∘ A) {x | ∥x∥ ≤ 1}), from mem_image_of_mem _ $ le_of_eq ‹∥x∥ = 1›,
-le_cSup (norm_of_unit_ball_bdd_above A) ‹∥A x∥ ∈ _›
-
-set_option class.instance_max_depth 34
-
-/-- This is the fundamental property of the operator norm: ∥A x∥ ≤ ∥A∥ * ∥x∥. -/
-theorem bounded_by_operator_norm {A : L(E,F)} {x : E} : ∥A x∥ ≤ ∥A∥ * ∥x∥ :=
-have A 0 = 0, from (to_linear_map A).map_zero,
-classical.by_cases
-  (assume : x = (0:E),
-    show ∥A x∥ ≤ ∥A∥ * ∥x∥, by rw[‹x = 0›, ‹A 0 = 0›, norm_zero, norm_zero, mul_zero]; exact le_refl 0)
-  (assume : x ≠ (0:E),
-    have ∥x∥ ≠ 0, from ne_of_gt $ (norm_pos_iff x).mpr ‹x ≠ 0›,
-    have ∥∥x∥⁻¹∥ = ∥x∥⁻¹, from abs_of_nonneg $ inv_nonneg.mpr $ norm_nonneg x,
-    have ∥∥x∥⁻¹•x∥ = 1, begin rw[norm_smul, ‹∥∥x∥⁻¹∥ = ∥x∥⁻¹›], exact inv_mul_cancel ‹∥x∥ ≠ 0› end,
-    calc ∥A x∥ = (∥x∥ * ∥x∥⁻¹) * ∥A x∥ : by rw[mul_inv_cancel ‹∥x∥ ≠ 0›]; ring
-          ... = ∥∥x∥⁻¹∥ * ∥A x∥ * ∥x∥  : by rw[‹∥∥x∥⁻¹∥ = ∥x∥⁻¹›]; ring
-          ... = ∥∥x∥⁻¹• A x ∥ * ∥x∥    : by rw[←normed_space.norm_smul ∥x∥⁻¹ (A x)]
-<<<<<<< HEAD
-          ... = ∥A (∥x∥⁻¹• x)∥ * ∥x∥   : begin rw[show A (∥x∥⁻¹ • x) = ∥x∥⁻¹ • A x, by apply A.property.smul] end
-=======
-          ... = ∥A (∥x∥⁻¹• x)∥ * ∥x∥   : by {
-                                          change  ∥∥x∥⁻¹ • A.val x∥ * ∥x∥ = ∥A.val (∥x∥⁻¹ • x)∥ * ∥x∥,
-                                          rw A.property.smul}
->>>>>>> 2e7f0099
-          ... ≤ ∥A∥ * ∥x∥              : (mul_le_mul_right ((norm_pos_iff x).mpr ‹x ≠ 0›)).mpr
-                                          (bounded_by_operator_norm_on_unit_vector A ‹∥∥x∥⁻¹•x∥ = 1›))
-
-lemma bounded_by_operator_norm_on_unit_ball (A : L(E, F)) {x : E} (_ : ∥x∥ ≤ 1) : ∥A x∥ ≤ ∥A∥ :=
-calc ∥A x∥ ≤ ∥A∥ * ∥x∥ : bounded_by_operator_norm
-        ... ≤ ∥A∥ * 1 : mul_le_mul_of_nonneg_left ‹∥x∥ ≤ 1› (operator_norm_nonneg A)
-        ... = ∥A∥ : mul_one ∥A∥
-
-lemma operator_norm_bounded_by {A : L(E,F)} (c : nnreal) :
-  (∀ x : E, ∥x∥ ≤ 1 → ∥A x∥ ≤ (c:ℝ)) → ∥A∥ ≤ c :=
-assume H : ∀ x : E, ∥x∥ ≤ 1 → ∥A x∥ ≤ c,
-suffices Sup (image (norm ∘ A) {x | ∥x∥ ≤ 1}) ≤ c, by assumption,
-cSup_le (set.ne_empty_of_mem $ zero_in_im_ball A)
-  (show ∀ (r : ℝ), r ∈ (image (norm ∘ A) {x | ∥x∥ ≤ 1}) → r ≤ c, from
-    assume r ⟨x, _, _⟩,
-      calc r = ∥A x∥ : eq.symm ‹_›
-         ... ≤ c : H x ‹_›)
-
-theorem operator_norm_triangle (A : L(E,F)) (B : L(E,F)) : ∥A + B∥ ≤ ∥A∥ + ∥B∥ :=
-operator_norm_bounded_by (⟨∥A∥, operator_norm_nonneg A⟩ + ⟨∥B∥, operator_norm_nonneg B⟩)
-  (assume x _, by exact
-    calc ∥(A + B) x∥ = ∥A x + B x∥ : by refl
-                ... ≤ ∥A x∥ + ∥B x∥ : by exact norm_triangle _ _
-                ... ≤ ∥A∥ + ∥B∥ : by exact add_le_add (bounded_by_operator_norm_on_unit_ball A ‹_›)
-                                            (bounded_by_operator_norm_on_unit_ball B ‹_›))
-
-theorem operator_norm_zero_iff (A : L(E,F)) : ∥A∥ = 0 ↔ A = 0 :=
-have A 0 = 0, from (to_linear_map A).map_zero,
-iff.intro
-  (assume : ∥A∥ = 0,
-    suffices ∀ x, A x = 0, from ext this,
-    assume x,
-      have ∥A x∥ ≤ 0, from
-        calc ∥A x∥ ≤ ∥A∥ * ∥x∥ : bounded_by_operator_norm
-              ... = 0 : by rw[‹∥A∥ = 0›]; ring,
-      (norm_le_zero_iff (A x)).mp this)
-  (assume : A = 0,
-    let M := {r : ℝ | ∃ (x : E), ∥x∥ ≤ 1 ∧ ∥A x∥ = r} in
-    -- note that we have M = (image (norm ∘ A) {x | ∥x∥ ≤ 1}), from rfl
-    suffices Sup M = 0, by assumption,
-    suffices M = {0}, by rw[this]; exact cSup_singleton 0,
-    (set.ext_iff M {0}).mpr $ assume r, iff.intro
-      (assume : ∃ (x : E), ∥x∥ ≤ 1 ∧ ∥A x∥ = r,
-        let ⟨x, _, _⟩ := this in
-          have h : ∥(0:F)∥ = r, by rwa[‹A=0›] at *,
-          by finish)
-      (assume : r ∈ {0},
-        have r = 0, from set.eq_of_mem_singleton this,
-        exists.intro (0:E) $ ⟨by rw[norm_zero]; exact zero_le_one, by rw[this, ‹A 0 = 0›]; simp⟩))
-
-theorem operator_norm_homogeneous (c : ℝ) (A : L(E, F)) : ∥c • A∥ = ∥c∥ * ∥A∥ :=
--- ∥c • A∥ is the supremum of the image of the map x ↦ ∥c • A x∥ on the unit ball in E
--- we show that this is the same as ∥c∥ * ∥A∥ by showing 1) and 2):
--- 1) ∥c∥ * ∥A∥ is an upper bound for the image of x ↦ ∥c • A x∥ on the unit ball
--- 2) any w < ∥c∥ * ∥A∥ is not an upper bound (this is equivalent to showing that every upper bound is ≥ ∥c∥ * ∥A∥)
-suffices (∀ a ∈ _, a ≤ ∥c∥ * ∥A∥) ∧ (∀ (ub : ℝ), (∀ a ∈ _, a ≤ ub) → ∥c∥ * ∥A∥ ≤ ub), from
-  cSup_intro' (show _ ≠ ∅, from set.ne_empty_of_mem $ zero_in_im_ball _) this.1 this.2,
-and.intro
-  (show ∀ a ∈ image (λ x, ∥(c • A) x∥) {x : E | ∥x∥ ≤ 1}, a ≤ ∥c∥ * ∥A∥, from
-    assume a (hₐ : ∃ (x : E), ∥x∥ ≤ 1 ∧ ∥(c • A) x∥ = a),
-      let ⟨x, _, _⟩ := hₐ in
-        calc a = ∥c • A x∥    : eq.symm ‹_›
-           ... = ∥c∥ * ∥A x∥   : by rw[←norm_smul c (A x)]; refl
-           ... ≤ ∥c∥ * ∥A∥     : mul_le_mul_of_nonneg_left
-                                   (bounded_by_operator_norm_on_unit_ball A ‹∥x∥ ≤ 1›)
-                                   (norm_nonneg c))
-  (show ∀ (ub : ℝ), (∀ a ∈ image (λ (x : E), ∥(c • A) x∥) {x : E | ∥x∥ ≤ 1}, a ≤ ub) → ∥c∥ * ∥A∥ ≤ ub, from
-    assume u u_is_ub,
-      classical.by_cases
-        (assume : c = 0,
-          calc ∥c∥ * ∥A∥ = 0 : by rw[‹c=0›, norm_zero, zero_mul]
-                    ... ≤ u : u_is_ub (0:ℝ) $ zero_in_im_ball _)
-        (assume : c ≠ 0,
-          have ∥c∥ ≠ 0, from ne_of_gt $ (norm_pos_iff c).mpr ‹c ≠ 0›,
-          have bla : u = ∥c∥ * (∥c∥⁻¹ * u), by rw[←mul_assoc, mul_inv_cancel ‹∥c∥ ≠ 0›, one_mul],
-          suffices ∥A∥ ≤ ∥c∥⁻¹ * u, from
-            have u = ∥c∥ * (∥c∥⁻¹ * u), by rw[←mul_assoc, mul_inv_cancel ‹∥c∥ ≠ 0›, one_mul],
-            by rw[this]; exact mul_le_mul_of_nonneg_left ‹_› (norm_nonneg c),
-          cSup_le
-            (set.ne_empty_of_mem $ zero_in_im_ball _)
-            (assume n (H : ∃ (x : E), ∥x∥ ≤ 1 ∧ ∥A x∥ = n),
-              let ⟨x, _, _⟩ := H in
-              calc n = ∥A x∥             : eq.symm ‹∥A x∥ = n›
-                 ... = ∥c∥⁻¹ * ∥c • A x∥ : by rw[norm_smul, ←mul_assoc, inv_mul_cancel ‹∥c∥ ≠ 0›, one_mul]
-                 ... ≤ ∥c∥⁻¹ * u         : mul_le_mul_of_nonneg_left (u_is_ub ∥c • A x∥ ⟨x, ‹∥x∥ ≤ 1›, rfl⟩) $
-                                                                     inv_nonneg.mpr $ norm_nonneg c)))
-
-/-- Expose L(E,F) equipped with the operator norm as normed space. -/
-noncomputable instance bounded_linear_maps.to_normed_space : normed_space ℝ L(E,F) :=
-normed_space.of_core ℝ L(E,F) {
-  norm_eq_zero_iff := operator_norm_zero_iff,
-  norm_smul := operator_norm_homogeneous,
-  triangle := operator_norm_triangle
-}
-
-end operator_norm+end op_norm
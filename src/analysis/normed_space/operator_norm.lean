/-
Copyright (c) 2019 Jan-David Salchow. All rights reserved.
Released under Apache 2.0 license as described in the file LICENSE.
Authors: Jan-David Salchow, Sébastien Gouëzel, Jean Lo
-/
import linear_algebra.finite_dimensional
import analysis.normed_space.riesz_lemma
import analysis.asymptotics

/-!
# Operator norm on the space of continuous linear maps

Define the operator norm on the space of continuous linear maps between normed spaces, and prove
its basic properties. In particular, show that this space is itself a normed space.
-/

noncomputable theory
open_locale classical


variables {𝕜 : Type*} {E : Type*} {F : Type*} {G : Type*}
[normed_group E] [normed_group F] [normed_group G]

open metric continuous_linear_map

lemma exists_pos_bound_of_bound {f : E → F} (M : ℝ) (h : ∀x, ∥f x∥ ≤ M * ∥x∥) :
  ∃ N, 0 < N ∧ ∀x, ∥f x∥ ≤ N * ∥x∥ :=
⟨max M 1, lt_of_lt_of_le zero_lt_one (le_max_right _ _), λx, calc
  ∥f x∥ ≤ M * ∥x∥ : h x
  ... ≤ max M 1 * ∥x∥ : mul_le_mul_of_nonneg_right (le_max_left _ _) (norm_nonneg _) ⟩

section normed_field
/- Most statements in this file require the field to be non-discrete, as this is necessary
to deduce an inequality `∥f x∥ ≤ C ∥x∥` from the continuity of f. However, the other direction always
holds. In this section, we just assume that `𝕜` is a normed field. In the remainder of the file,
it will be non-discrete. -/

variables [normed_field 𝕜] [normed_space 𝕜 E] [normed_space 𝕜 F] (f : E →ₗ[𝕜] F)

lemma linear_map.lipschitz_of_bound (C : ℝ) (h : ∀x, ∥f x∥ ≤ C * ∥x∥) :
  lipschitz_with (nnreal.of_real C) f :=
lipschitz_with.of_dist_le' $ λ x y, by simpa only [dist_eq_norm, f.map_sub] using h (x - y)

theorem linear_map.antilipschitz_of_bound {K : nnreal} (h : ∀ x, ∥x∥ ≤ K * ∥f x∥) :
  antilipschitz_with K f :=
antilipschitz_with.of_le_mul_dist $
λ x y, by simpa only [dist_eq_norm, f.map_sub] using h (x - y)

lemma linear_map.uniform_continuous_of_bound (C : ℝ) (h : ∀x, ∥f x∥ ≤ C * ∥x∥) :
  uniform_continuous f :=
(f.lipschitz_of_bound C h).uniform_continuous

lemma linear_map.continuous_of_bound (C : ℝ) (h : ∀x, ∥f x∥ ≤ C * ∥x∥) :
  continuous f :=
(f.lipschitz_of_bound C h).continuous

/-- Construct a continuous linear map from a linear map and a bound on this linear map.
The fact that the norm of the continuous linear map is then controlled is given in
`linear_map.mk_continuous_norm_le`. -/
def linear_map.mk_continuous (C : ℝ) (h : ∀x, ∥f x∥ ≤ C * ∥x∥) : E →L[𝕜] F :=
⟨f, linear_map.continuous_of_bound f C h⟩

/-- Reinterpret a linear map `𝕜 →ₗ[𝕜] E` as a continuous linear map. This construction
is generalized to the case of any finite dimensional domain
in `linear_map.to_continuous_linear_map`. -/
def linear_map.to_continuous_linear_map₁ (f : 𝕜 →ₗ[𝕜] E) : 𝕜 →L[𝕜] E :=
f.mk_continuous (∥f 1∥) $ λ x, le_of_eq $
by { conv_lhs { rw ← mul_one x }, rw [← smul_eq_mul, f.map_smul, norm_smul, mul_comm] }

/-- Construct a continuous linear map from a linear map and the existence of a bound on this linear
map. If you have an explicit bound, use `linear_map.mk_continuous` instead, as a norm estimate will
follow automatically in `linear_map.mk_continuous_norm_le`. -/
def linear_map.mk_continuous_of_exists_bound (h : ∃C, ∀x, ∥f x∥ ≤ C * ∥x∥) : E →L[𝕜] F :=
⟨f, let ⟨C, hC⟩ := h in linear_map.continuous_of_bound f C hC⟩

lemma continuous_of_linear_of_bound {f : E → F} (h_add : ∀ x y, f (x + y) = f x + f y)
  (h_smul : ∀ (c : 𝕜) x, f (c • x) = c • f x) {C : ℝ} (h_bound : ∀ x, ∥f x∥ ≤ C*∥x∥) :
  continuous f :=
let φ : E →ₗ[𝕜] F := ⟨f, h_add, h_smul⟩ in φ.continuous_of_bound C h_bound

@[simp, norm_cast] lemma linear_map.mk_continuous_coe (C : ℝ) (h : ∀x, ∥f x∥ ≤ C * ∥x∥) :
  ((f.mk_continuous C h) : E →ₗ[𝕜] F) = f := rfl

@[simp] lemma linear_map.mk_continuous_apply (C : ℝ) (h : ∀x, ∥f x∥ ≤ C * ∥x∥) (x : E) :
  f.mk_continuous C h x = f x := rfl

@[simp, norm_cast] lemma linear_map.mk_continuous_of_exists_bound_coe (h : ∃C, ∀x, ∥f x∥ ≤ C * ∥x∥) :
  ((f.mk_continuous_of_exists_bound h) : E →ₗ[𝕜] F) = f := rfl

@[simp] lemma linear_map.mk_continuous_of_exists_bound_apply (h : ∃C, ∀x, ∥f x∥ ≤ C * ∥x∥) (x : E) :
  f.mk_continuous_of_exists_bound h x = f x := rfl

@[simp] lemma linear_map.to_continuous_linear_map₁_coe (f : 𝕜 →ₗ[𝕜] E) :
  (f.to_continuous_linear_map₁ : 𝕜 →ₗ[𝕜] E) = f :=
rfl

@[simp] lemma linear_map.to_continuous_linear_map₁_apply (f : 𝕜 →ₗ[𝕜] E) (x) :
  f.to_continuous_linear_map₁ x = f x :=
rfl

lemma linear_map.continuous_iff_is_closed_ker {f : E →ₗ[𝕜] 𝕜} :
  continuous f ↔ is_closed (f.ker : set E) :=
begin
  -- the continuity of f obviously implies that its kernel is closed
  refine ⟨λh, (continuous_iff_is_closed.1 h) {0} (t1_space.t1 0), λh, _⟩,
  -- for the other direction, we assume that the kernel is closed
  by_cases hf : ∀x, x ∈ f.ker,
  { -- if `f = 0`, its continuity is obvious
    have : (f : E → 𝕜) = (λx, 0), by { ext x, simpa using hf x },
    rw this,
    exact continuous_const },
  { /- if `f` is not zero, we use an element `x₀ ∉ ker f` such that `∥x₀∥ ≤ 2 ∥x₀ - y∥` for all
    `y ∈ ker f`, given by Riesz's lemma, and prove that `2 ∥f x₀∥ / ∥x₀∥` gives a bound on the
    operator norm of `f`. For this, start from an arbitrary `x` and note that
    `y = x₀ - (f x₀ / f x) x` belongs to the kernel of `f`. Applying the above inequality to `x₀`
    and `y` readily gives the conclusion. -/
    push_neg at hf,
    let r : ℝ := (2 : ℝ)⁻¹,
    have : 0 ≤ r, by norm_num [r],
    have : r < 1, by norm_num [r],
    obtain ⟨x₀, x₀ker, h₀⟩ : ∃ (x₀ : E), x₀ ∉ f.ker ∧ ∀ y ∈ linear_map.ker f, r * ∥x₀∥ ≤ ∥x₀ - y∥,
      from riesz_lemma h hf this,
    have : x₀ ≠ 0,
    { assume h,
      have : x₀ ∈ f.ker, by { rw h, exact (linear_map.ker f).zero_mem },
      exact x₀ker this },
    have rx₀_ne_zero : r * ∥x₀∥ ≠ 0, by { simp [norm_eq_zero, this], norm_num },
    have : ∀x, ∥f x∥ ≤ (((r * ∥x₀∥)⁻¹) * ∥f x₀∥) * ∥x∥,
    { assume x,
      by_cases hx : f x = 0,
      { rw [hx, norm_zero],
        apply_rules [mul_nonneg, norm_nonneg, inv_nonneg.2] },
      { let y := x₀ - (f x₀ * (f x)⁻¹ ) • x,
        have fy_zero : f y = 0, by calc
          f y = f x₀ - (f x₀ * (f x)⁻¹ ) * f x : by simp [y]
          ... = 0 :
            by { rw [mul_assoc, inv_mul_cancel hx, mul_one, sub_eq_zero_of_eq], refl },
        have A : r * ∥x₀∥ ≤ ∥f x₀∥ * ∥f x∥⁻¹ * ∥x∥, from calc
          r * ∥x₀∥ ≤ ∥x₀ - y∥ : h₀ _ (linear_map.mem_ker.2 fy_zero)
          ... = ∥(f x₀ * (f x)⁻¹ ) • x∥ : by { dsimp [y], congr, abel }
          ... = ∥f x₀∥ * ∥f x∥⁻¹ * ∥x∥ :
            by rw [norm_smul, normed_field.norm_mul, normed_field.norm_inv],
        calc
          ∥f x∥ = (r * ∥x₀∥)⁻¹ * (r * ∥x₀∥) * ∥f x∥ : by rwa [inv_mul_cancel, one_mul]
          ... ≤ (r * ∥x₀∥)⁻¹ * (∥f x₀∥ * ∥f x∥⁻¹ * ∥x∥) * ∥f x∥ : begin
            apply mul_le_mul_of_nonneg_right (mul_le_mul_of_nonneg_left A _) (norm_nonneg _),
            exact inv_nonneg.2 (mul_nonneg (by norm_num) (norm_nonneg _))
          end
          ... = (∥f x∥ ⁻¹ * ∥f x∥) * (((r * ∥x₀∥)⁻¹) * ∥f x₀∥) * ∥x∥ : by ring
          ... = (((r * ∥x₀∥)⁻¹) * ∥f x₀∥) * ∥x∥ :
            by { rw [inv_mul_cancel, one_mul], simp [norm_eq_zero, hx] } } },
    exact linear_map.continuous_of_bound f _ this }
end

end normed_field

variables [nondiscrete_normed_field 𝕜] [normed_space 𝕜 E] [normed_space 𝕜 F] [normed_space 𝕜 G]
(c : 𝕜) (f g : E →L[𝕜] F) (h : F →L[𝕜] G) (x y z : E)
include 𝕜

/-- A continuous linear map between normed spaces is bounded when the field is nondiscrete.
The continuity ensures boundedness on a ball of some radius `δ`. The nondiscreteness is then
used to rescale any element into an element of norm in `[δ/C, δ]`, whose image has a controlled norm.
The norm control for the original element follows by rescaling. -/
lemma linear_map.bound_of_continuous (f : E →ₗ[𝕜] F) (hf : continuous f) :
  ∃ C, 0 < C ∧ (∀ x : E, ∥f x∥ ≤ C * ∥x∥) :=
begin
  have : continuous_at f 0 := continuous_iff_continuous_at.1 hf _,
  rcases metric.tendsto_nhds_nhds.1 this 1 zero_lt_one with ⟨ε, ε_pos, hε⟩,
  let δ := ε/2,
  have δ_pos : δ > 0 := half_pos ε_pos,
  have H : ∀{a}, ∥a∥ ≤ δ → ∥f a∥ ≤ 1,
  { assume a ha,
    have : dist (f a) (f 0) ≤ 1,
    { apply le_of_lt (hε _),
      rw [dist_eq_norm, sub_zero],
      exact lt_of_le_of_lt ha (half_lt_self ε_pos) },
    simpa using this },
  rcases normed_field.exists_one_lt_norm 𝕜 with ⟨c, hc⟩,
  refine ⟨δ⁻¹ * ∥c∥, mul_pos (inv_pos.2 δ_pos) (lt_trans zero_lt_one hc), (λx, _)⟩,
  by_cases h : x = 0,
  { simp only [h, norm_zero, mul_zero, linear_map.map_zero] },
  { rcases rescale_to_shell hc δ_pos h with ⟨d, hd, dxle, ledx, dinv⟩,
    calc ∥f x∥
      = ∥f ((d⁻¹ * d) • x)∥ : by rwa [inv_mul_cancel, one_smul]
      ... = ∥d∥⁻¹ * ∥f (d • x)∥ :
        by rw [mul_smul, linear_map.map_smul, norm_smul, normed_field.norm_inv]
      ... ≤ ∥d∥⁻¹ * 1 :
        mul_le_mul_of_nonneg_left (H dxle) (by { rw ← normed_field.norm_inv, exact norm_nonneg _ })
      ... ≤ δ⁻¹ * ∥c∥ * ∥x∥ : by { rw mul_one, exact dinv } }
end

namespace continuous_linear_map

theorem bound : ∃ C, 0 < C ∧ (∀ x : E, ∥f x∥ ≤ C * ∥x∥) :=
f.to_linear_map.bound_of_continuous f.2

section
open asymptotics filter

theorem is_O_id (l : filter E) : is_O f (λ x, x) l :=
let ⟨M, hMp, hM⟩ := f.bound in is_O_of_le' l hM

theorem is_O_comp {α : Type*} (g : F →L[𝕜] G) (f : α → F) (l : filter α) :
  is_O (λ x', g (f x')) f l :=
(g.is_O_id ⊤).comp_tendsto le_top

theorem is_O_sub (f : E →L[𝕜] F) (l : filter E) (x : E) :
  is_O (λ x', f (x' - x)) (λ x', x' - x) l :=
f.is_O_comp _ l

/-- A linear map which is a homothety is a continuous linear map.
    Since the field `𝕜` need not have `ℝ` as a subfield, this theorem is not directly deducible from
    the corresponding theorem about isometries plus a theorem about scalar multiplication.  Likewise
    for the other theorems about homotheties in this file.
 -/
def of_homothety (f : E →ₗ[𝕜] F) (a : ℝ) (hf : ∀x, ∥f x∥ = a * ∥x∥) : E →L[𝕜] F :=
f.mk_continuous a (λ x, le_of_eq (hf x))

variable (𝕜)

lemma to_span_singleton_homothety (x : E) (c : 𝕜) : ∥linear_map.to_span_singleton 𝕜 E x c∥ = ∥x∥ * ∥c∥ :=
by {rw mul_comm, exact norm_smul _ _}

/-- Given an element `x` of a normed space `E` over a field `𝕜`, the natural continuous
    linear map from `E` to the span of `x`.-/
def to_span_singleton (x : E) : 𝕜 →L[𝕜] E :=
of_homothety (linear_map.to_span_singleton 𝕜 E x) ∥x∥ (to_span_singleton_homothety 𝕜 x)

end

section op_norm
open set real


/-- The operator norm of a continuous linear map is the inf of all its bounds. -/
def op_norm := Inf {c | 0 ≤ c ∧ ∀ x, ∥f x∥ ≤ c * ∥x∥}
instance has_op_norm : has_norm (E →L[𝕜] F) := ⟨op_norm⟩

lemma norm_def : ∥f∥ = Inf {c | 0 ≤ c ∧ ∀ x, ∥f x∥ ≤ c * ∥x∥} := rfl

-- So that invocations of `real.Inf_le` make sense: we show that the set of
-- bounds is nonempty and bounded below.
lemma bounds_nonempty {f : E →L[𝕜] F} :
  ∃ c, c ∈ { c | 0 ≤ c ∧ ∀ x, ∥f x∥ ≤ c * ∥x∥ } :=
let ⟨M, hMp, hMb⟩ := f.bound in ⟨M, le_of_lt hMp, hMb⟩

lemma bounds_bdd_below {f : E →L[𝕜] F} :
  bdd_below { c | 0 ≤ c ∧ ∀ x, ∥f x∥ ≤ c * ∥x∥ } :=
⟨0, λ _ ⟨hn, _⟩, hn⟩

lemma op_norm_nonneg : 0 ≤ ∥f∥ :=
lb_le_Inf _ bounds_nonempty (λ _ ⟨hx, _⟩, hx)

/-- The fundamental property of the operator norm: `∥f x∥ ≤ ∥f∥ * ∥x∥`. -/
theorem le_op_norm : ∥f x∥ ≤ ∥f∥ * ∥x∥ :=
classical.by_cases
  (λ heq : x = 0, by { rw heq, simp })
  (λ hne, have hlt : 0 < ∥x∥, from norm_pos_iff.2 hne,
    (div_le_iff hlt).mp ((le_Inf _ bounds_nonempty bounds_bdd_below).2
    (λ c ⟨_, hc⟩, (div_le_iff hlt).mpr $ by { apply hc })))

theorem le_op_norm_of_le {c : ℝ} {x} (h : ∥x∥ ≤ c) : ∥f x∥ ≤ ∥f∥ * c :=
le_trans (f.le_op_norm x) (mul_le_mul_of_nonneg_left h f.op_norm_nonneg)

/-- continuous linear maps are Lipschitz continuous. -/
theorem lipschitz : lipschitz_with ⟨∥f∥, op_norm_nonneg f⟩ f :=
lipschitz_with.of_dist_le_mul $ λ x y,
  by { rw [dist_eq_norm, dist_eq_norm, ←map_sub], apply le_op_norm }

lemma ratio_le_op_norm : ∥f x∥ / ∥x∥ ≤ ∥f∥ :=
div_le_iff_of_nonneg_of_le (norm_nonneg _) f.op_norm_nonneg (le_op_norm _ _)

/-- The image of the unit ball under a continuous linear map is bounded. -/
lemma unit_le_op_norm : ∥x∥ ≤ 1 → ∥f x∥ ≤ ∥f∥ :=
mul_one ∥f∥ ▸ f.le_op_norm_of_le

/-- If one controls the norm of every `A x`, then one controls the norm of `A`. -/
lemma op_norm_le_bound {M : ℝ} (hMp: 0 ≤ M) (hM : ∀ x, ∥f x∥ ≤ M * ∥x∥) :
  ∥f∥ ≤ M :=
Inf_le _ bounds_bdd_below ⟨hMp, hM⟩

theorem op_norm_le_of_lipschitz {f : E →L[𝕜] F} {K : nnreal} (hf : lipschitz_with K f) :
  ∥f∥ ≤ K :=
f.op_norm_le_bound K.2 $ λ x, by simpa only [dist_zero_right, f.map_zero] using hf.dist_le_mul x 0

lemma op_norm_le_of_ball {f : E →L[𝕜] F} {ε : ℝ} {C : ℝ} (ε_pos : 0 < ε) (hC : 0 ≤ C)
  (hf : ∀ x ∈ ball (0 : E) ε, ∥f x∥ ≤ C * ∥x∥) : ∥f∥ ≤ C :=
begin
  apply f.op_norm_le_bound hC,
  intros x,
  rcases normed_field.exists_one_lt_norm 𝕜 with ⟨c, hc⟩,
  by_cases hx : x = 0, { simp [hx] },
  rcases rescale_to_shell hc (half_pos ε_pos) hx with ⟨δ, hδ, δxle, leδx, δinv⟩,
  have δx_in : δ • x ∈ ball (0 : E) ε,
  { rw [mem_ball, dist_eq_norm, sub_zero],
    linarith },
  calc ∥f x∥ = ∥f ((1/δ) • δ • x)∥ : by simp [hδ, smul_smul]
  ... = ∥1/δ∥ * ∥f (δ • x)∥ : by simp [norm_smul]
  ... ≤ ∥1/δ∥ * (C*∥δ • x∥) : mul_le_mul_of_nonneg_left _ (norm_nonneg _)
  ... = C * ∥x∥ : by { rw norm_smul, field_simp [hδ], ring },
  exact hf _ δx_in
end

lemma op_norm_eq_of_bounds {φ : E →L[𝕜] F} {M : ℝ} (M_nonneg : 0 ≤ M)
  (h_above : ∀ x, ∥φ x∥ ≤ M*∥x∥) (h_below : ∀ N ≥ 0, (∀ x, ∥φ x∥ ≤ N*∥x∥) → M ≤ N) :
  ∥φ∥ = M :=
le_antisymm (φ.op_norm_le_bound M_nonneg h_above)
  ((le_cInf_iff continuous_linear_map.bounds_bdd_below ⟨M, M_nonneg, h_above⟩).mpr $
   λ N ⟨N_nonneg, hN⟩, h_below N N_nonneg hN)

/-- The operator norm satisfies the triangle inequality. -/
theorem op_norm_add_le : ∥f + g∥ ≤ ∥f∥ + ∥g∥ :=
show ∥f + g∥ ≤ (coe : nnreal → ℝ) (⟨_, f.op_norm_nonneg⟩ + ⟨_, g.op_norm_nonneg⟩),
from op_norm_le_of_lipschitz (f.lipschitz.add g.lipschitz)

/-- An operator is zero iff its norm vanishes. -/
theorem op_norm_zero_iff : ∥f∥ = 0 ↔ f = 0 :=
iff.intro
  (λ hn, continuous_linear_map.ext (λ x, norm_le_zero_iff.1
    (calc _ ≤ ∥f∥ * ∥x∥ : le_op_norm _ _
     ...     = _ : by rw [hn, zero_mul])))
  (λ hf, le_antisymm (Inf_le _ bounds_bdd_below
    ⟨ge_of_eq rfl, λ _, le_of_eq (by { rw [zero_mul, hf], exact norm_zero })⟩)
    (op_norm_nonneg _))

/-- The norm of the identity is at most `1`. It is in fact `1`, except when the space is trivial
where it is `0`. It means that one can not do better than an inequality in general. -/
lemma norm_id_le : ∥id 𝕜 E∥ ≤ 1 :=
op_norm_le_bound _ zero_le_one (λx, by simp)

/-- If a space is non-trivial, then the norm of the identity equals `1`. -/
lemma norm_id [nontrivial E] : ∥id 𝕜 E∥ = 1 :=
le_antisymm norm_id_le $ let ⟨x, hx⟩ := exists_ne (0 : E) in
have _ := (id 𝕜 E).ratio_le_op_norm x,
by rwa [id_apply, div_self (ne_of_gt $ norm_pos_iff.2 hx)] at this

@[simp] lemma norm_id_field : ∥id 𝕜 𝕜∥ = 1 :=
norm_id

@[simp] lemma norm_id_field' : ∥(1 : 𝕜 →L[𝕜] 𝕜)∥ = 1 :=
norm_id_field

lemma op_norm_smul_le : ∥c • f∥ ≤ ∥c∥ * ∥f∥ :=
((c • f).op_norm_le_bound
  (mul_nonneg (norm_nonneg _) (op_norm_nonneg _)) (λ _,
  begin
    erw [norm_smul, mul_assoc],
    exact mul_le_mul_of_nonneg_left (le_op_norm _ _) (norm_nonneg _)
  end))

lemma op_norm_neg : ∥-f∥ = ∥f∥ := by { rw norm_def, apply congr_arg, ext, simp }

/-- Continuous linear maps themselves form a normed space with respect to
    the operator norm. -/
instance to_normed_group : normed_group (E →L[𝕜] F) :=
normed_group.of_core _ ⟨op_norm_zero_iff, op_norm_add_le, op_norm_neg⟩

instance to_normed_space : normed_space 𝕜 (E →L[𝕜] F) :=
⟨op_norm_smul_le⟩

/-- The operator norm is submultiplicative. -/
lemma op_norm_comp_le (f : E →L[𝕜] F) : ∥h.comp f∥ ≤ ∥h∥ * ∥f∥ :=
(Inf_le _ bounds_bdd_below
  ⟨mul_nonneg (op_norm_nonneg _) (op_norm_nonneg _), λ x,
    by { rw mul_assoc, exact h.le_op_norm_of_le (f.le_op_norm x) } ⟩)

/-- Continuous linear maps form a normed ring with respect to the operator norm. -/
instance to_normed_ring : normed_ring (E →L[𝕜] E) :=
{ norm_mul := op_norm_comp_le,
  .. continuous_linear_map.to_normed_group }

/-- For a nonzero normed space `E`, continuous linear endomorphisms form a normed algebra with
respect to the operator norm. -/
instance to_normed_algebra [nontrivial E] : normed_algebra 𝕜 (E →L[𝕜] E) :=
{ norm_algebra_map_eq := λ c, show ∥c • id 𝕜 E∥ = ∥c∥,
    by {rw [norm_smul, norm_id], simp},
  .. continuous_linear_map.algebra }

/-- A continuous linear map is automatically uniformly continuous. -/
protected theorem uniform_continuous : uniform_continuous f :=
f.lipschitz.uniform_continuous

variable {f}
/-- A continuous linear map is an isometry if and only if it preserves the norm. -/
lemma isometry_iff_norm_image_eq_norm :
  isometry f ↔ ∀x, ∥f x∥ = ∥x∥ :=
begin
  rw isometry_emetric_iff_metric,
  split,
  { assume H x,
    have := H x 0,
    rwa [dist_eq_norm, dist_eq_norm, f.map_zero, sub_zero, sub_zero] at this },
  { assume H x y,
    rw [dist_eq_norm, dist_eq_norm, ← f.map_sub, H] }
end

lemma homothety_norm [nontrivial E] (f : E →L[𝕜] F) {a : ℝ} (hf : ∀x, ∥f x∥ = a * ∥x∥) :
  ∥f∥ = a :=
begin
  obtain ⟨x, hx⟩ : ∃ (x : E), x ≠ 0 := exists_ne 0,
  have ha : 0 ≤ a,
  { apply nonneg_of_mul_nonneg_right,
    rw ← hf x,
    apply norm_nonneg,
    exact norm_pos_iff.mpr hx },
  refine le_antisymm_iff.mpr ⟨_, _⟩,
  { exact continuous_linear_map.op_norm_le_bound f ha (λ y, le_of_eq (hf y)) },
  { rw continuous_linear_map.norm_def,
    apply real.lb_le_Inf _ continuous_linear_map.bounds_nonempty,
    intros c h, rw mem_set_of_eq at h,
    apply (mul_le_mul_right (norm_pos_iff.mpr hx)).mp,
    rw ← hf x, exact h.2 x }
end

lemma to_span_singleton_norm (x : E) : ∥to_span_singleton 𝕜 x∥ = ∥x∥ :=
homothety_norm _ (to_span_singleton_homothety 𝕜 x)

variable (f)

theorem uniform_embedding_of_bound {K : nnreal} (hf : ∀ x, ∥x∥ ≤ K * ∥f x∥) :
  uniform_embedding f :=
(f.to_linear_map.antilipschitz_of_bound hf).uniform_embedding f.uniform_continuous

/-- If a continuous linear map is a uniform embedding, then it is expands the distances
by a positive factor.-/
theorem antilipschitz_of_uniform_embedding (hf : uniform_embedding f) :
  ∃ K, antilipschitz_with K f :=
begin
  obtain ⟨ε, εpos, hε⟩ : ∃ (ε : ℝ) (H : ε > 0), ∀ {x y : E}, dist (f x) (f y) < ε → dist x y < 1, from
    (uniform_embedding_iff.1 hf).2.2 1 zero_lt_one,
  let δ := ε/2,
  have δ_pos : δ > 0 := half_pos εpos,
  have H : ∀{x}, ∥f x∥ ≤ δ → ∥x∥ ≤ 1,
  { assume x hx,
    have : dist x 0 ≤ 1,
    { apply le_of_lt,
      apply hε,
      simp [dist_eq_norm],
      exact lt_of_le_of_lt hx (half_lt_self εpos) },
    simpa using this },
  rcases normed_field.exists_one_lt_norm 𝕜 with ⟨c, hc⟩,
  refine ⟨⟨δ⁻¹, _⟩ * nnnorm c, f.to_linear_map.antilipschitz_of_bound $ λx, _⟩,
  exact inv_nonneg.2 (le_of_lt δ_pos),
  by_cases hx : f x = 0,
  { have : f x = f 0, by { simp [hx] },
    have : x = 0 := (uniform_embedding_iff.1 hf).1 this,
    simp [this] },
  { rcases rescale_to_shell hc δ_pos hx with ⟨d, hd, dxle, ledx, dinv⟩,
    have : ∥f (d • x)∥ ≤ δ, by simpa,
    have : ∥d • x∥ ≤ 1 := H this,
    calc ∥x∥ = ∥d∥⁻¹ * ∥d • x∥ :
      by rwa [← normed_field.norm_inv, ← norm_smul, ← mul_smul, inv_mul_cancel, one_smul]
    ... ≤ ∥d∥⁻¹ * 1 :
      mul_le_mul_of_nonneg_left this (inv_nonneg.2 (norm_nonneg _))
    ... ≤ δ⁻¹ * ∥c∥ * ∥f x∥ :
      by rwa [mul_one] }
end

section completeness

open_locale topological_space
open filter

/-- If the target space is complete, the space of continuous linear maps with its norm is also
complete. -/
instance [complete_space F] : complete_space (E →L[𝕜] F) :=
begin
  -- We show that every Cauchy sequence converges.
  refine metric.complete_of_cauchy_seq_tendsto (λ f hf, _),
  -- We now expand out the definition of a Cauchy sequence,
  rcases cauchy_seq_iff_le_tendsto_0.1 hf with ⟨b, b0, b_bound, b_lim⟩, clear hf,
  -- and establish that the evaluation at any point `v : E` is Cauchy.
  have cau : ∀ v, cauchy_seq (λ n, f n v),
  { assume v,
    apply cauchy_seq_iff_le_tendsto_0.2 ⟨λ n, b n * ∥v∥, λ n, _, _, _⟩,
    { exact mul_nonneg (b0 n) (norm_nonneg _) },
    { assume n m N hn hm,
      rw dist_eq_norm,
      apply le_trans ((f n - f m).le_op_norm v) _,
      exact mul_le_mul_of_nonneg_right (b_bound n m N hn hm) (norm_nonneg v) },
    { simpa using b_lim.mul tendsto_const_nhds } },
  -- We assemble the limits points of those Cauchy sequences
  -- (which exist as `F` is complete)
  -- into a function which we call `G`.
  choose G hG using λv, cauchy_seq_tendsto_of_complete (cau v),
  -- Next, we show that this `G` is linear,
  let Glin : E →ₗ[𝕜] F :=
  { to_fun := G,
    map_add' := λ v w, begin
      have A := hG (v + w),
      have B := (hG v).add (hG w),
      simp only [map_add] at A B,
      exact tendsto_nhds_unique A B,
    end,
    map_smul' := λ c v, begin
      have A := hG (c • v),
      have B := filter.tendsto.smul (@tendsto_const_nhds _ ℕ _ c _) (hG v),
      simp only [map_smul] at A B,
      exact tendsto_nhds_unique A B
    end },
  -- and that `G` has norm at most `(b 0 + ∥f 0∥)`.
  have Gnorm : ∀ v, ∥G v∥ ≤ (b 0 + ∥f 0∥) * ∥v∥,
  { assume v,
    have A : ∀ n, ∥f n v∥ ≤ (b 0 + ∥f 0∥) * ∥v∥,
    { assume n,
      apply le_trans ((f n).le_op_norm _) _,
      apply mul_le_mul_of_nonneg_right _ (norm_nonneg v),
      calc ∥f n∥ = ∥(f n - f 0) + f 0∥ : by { congr' 1, abel }
      ... ≤ ∥f n - f 0∥ + ∥f 0∥ : norm_add_le _ _
      ... ≤ b 0 + ∥f 0∥ : begin
        apply add_le_add_right,
        simpa [dist_eq_norm] using b_bound n 0 0 (zero_le _) (zero_le _)
      end },
    exact le_of_tendsto (hG v).norm (eventually_of_forall A) },
  -- Thus `G` is continuous, and we propose that as the limit point of our original Cauchy sequence.
  let Gcont := Glin.mk_continuous _ Gnorm,
  use Gcont,
  -- Our last task is to establish convergence to `G` in norm.
  have : ∀ n, ∥f n - Gcont∥ ≤ b n,
  { assume n,
    apply op_norm_le_bound _ (b0 n) (λ v, _),
    have A : ∀ᶠ m in at_top, ∥(f n - f m) v∥ ≤ b n * ∥v∥,
    { refine eventually_at_top.2 ⟨n, λ m hm, _⟩,
      apply le_trans ((f n - f m).le_op_norm _) _,
      exact mul_le_mul_of_nonneg_right (b_bound n m n (le_refl _) hm) (norm_nonneg v) },
    have B : tendsto (λ m, ∥(f n - f m) v∥) at_top (𝓝 (∥(f n - Gcont) v∥)) :=
      tendsto.norm (tendsto_const_nhds.sub (hG v)),
    exact le_of_tendsto B A },
  erw tendsto_iff_norm_tendsto_zero,
  exact squeeze_zero (λ n, norm_nonneg _) this b_lim,
end

end completeness

section uniformly_extend

variables [complete_space F] (e : E →L[𝕜] G) (h_dense : dense_range e)

section
variables (h_e : uniform_inducing e)

/-- Extension of a continuous linear map `f : E →L[𝕜] F`, with `E` a normed space and `F` a complete
    normed space, along a uniform and dense embedding `e : E →L[𝕜] G`.  -/
def extend : G →L[𝕜] F :=
/- extension of `f` is continuous -/
have cont : _ := (uniform_continuous_uniformly_extend h_e h_dense f.uniform_continuous).continuous,
/- extension of `f` agrees with `f` on the domain of the embedding `e` -/
have eq : _ := uniformly_extend_of_ind h_e h_dense f.uniform_continuous,
{ to_fun := (h_e.dense_inducing h_dense).extend f,
  map_add' :=
  begin
    refine h_dense.induction_on₂ _ _,
    { exact is_closed_eq (cont.comp continuous_add)
        ((cont.comp continuous_fst).add (cont.comp continuous_snd)) },
    { assume x y, simp only [eq, ← e.map_add], exact f.map_add _ _  },
  end,
  map_smul' := λk,
  begin
    refine (λ b, h_dense.induction_on b _ _),
    { exact is_closed_eq (cont.comp (continuous_const.smul continuous_id))
        ((continuous_const.smul continuous_id).comp cont) },
    { assume x, rw ← map_smul, simp only [eq], exact map_smul _ _ _  },
  end,
  cont := cont
}

lemma extend_unique (g : G →L[𝕜] F) (H : g.comp e = f) : extend f e h_dense h_e = g :=
continuous_linear_map.coe_inj $
  uniformly_extend_unique h_e h_dense (continuous_linear_map.ext_iff.1 H) g.continuous

@[simp] lemma extend_zero : extend (0 : E →L[𝕜] F) e h_dense h_e = 0 :=
extend_unique _ _ _ _ _ (zero_comp _)

end

section
variables {N : nnreal} (h_e : ∀x, ∥x∥ ≤ N * ∥e x∥)

local notation `ψ` := f.extend e h_dense (uniform_embedding_of_bound _ h_e).to_uniform_inducing

/-- If a dense embedding `e : E →L[𝕜] G` expands the norm by a constant factor `N⁻¹`, then the norm
    of the extension of `f` along `e` is bounded by `N * ∥f∥`. -/
lemma op_norm_extend_le : ∥ψ∥ ≤ N * ∥f∥ :=
begin
  have uni : uniform_inducing e := (uniform_embedding_of_bound _ h_e).to_uniform_inducing,
  have eq : ∀x, ψ (e x) = f x := uniformly_extend_of_ind uni h_dense f.uniform_continuous,
  by_cases N0 : 0 ≤ N,
  { refine op_norm_le_bound ψ _ (is_closed_property h_dense (is_closed_le _ _) _),
    { exact mul_nonneg N0 (norm_nonneg _) },
    { exact continuous_norm.comp (cont ψ) },
    { exact continuous_const.mul continuous_norm },
    { assume x,
      rw eq,
      calc ∥f x∥ ≤ ∥f∥ * ∥x∥ : le_op_norm _ _
        ... ≤ ∥f∥ * (N * ∥e x∥) : mul_le_mul_of_nonneg_left (h_e x) (norm_nonneg _)
        ... ≤ N * ∥f∥ * ∥e x∥ : by rw [mul_comm ↑N ∥f∥, mul_assoc] } },
  { have he : ∀ x : E, x = 0,
    { assume x,
      have N0 : N ≤ 0 := le_of_lt (lt_of_not_ge N0),
      rw ← norm_le_zero_iff,
      exact le_trans (h_e x) (mul_nonpos_of_nonpos_of_nonneg N0 (norm_nonneg _)) },
    have hf : f = 0, { ext, simp only [he x, zero_apply, map_zero] },
    have hψ : ψ = 0, { rw hf, apply extend_zero },
    rw [hψ, hf, norm_zero, norm_zero, mul_zero] }
end

end

end uniformly_extend

end op_norm

end continuous_linear_map

/-- If a continuous linear map is constructed from a linear map via the constructor `mk_continuous`,
then its norm is bounded by the bound given to the constructor if it is nonnegative. -/
lemma linear_map.mk_continuous_norm_le (f : E →ₗ[𝕜] F) {C : ℝ} (hC : 0 ≤ C) (h : ∀x, ∥f x∥ ≤ C * ∥x∥) :
  ∥f.mk_continuous C h∥ ≤ C :=
continuous_linear_map.op_norm_le_bound _ hC h

namespace continuous_linear_map

/-- The norm of the tensor product of a scalar linear map and of an element of a normed space
is the product of the norms. -/
@[simp] lemma norm_smul_right_apply (c : E →L[𝕜] 𝕜) (f : F) :
  ∥smul_right c f∥ = ∥c∥ * ∥f∥ :=
begin
  refine le_antisymm _ _,
  { apply op_norm_le_bound _ (mul_nonneg (norm_nonneg _) (norm_nonneg _)) (λx, _),
    calc
     ∥(c x) • f∥ = ∥c x∥ * ∥f∥ : norm_smul _ _
     ... ≤ (∥c∥ * ∥x∥) * ∥f∥ :
       mul_le_mul_of_nonneg_right (le_op_norm _ _) (norm_nonneg _)
     ... = ∥c∥ * ∥f∥ * ∥x∥ : by ring },
  { by_cases h : ∥f∥ = 0,
    { rw h, simp [norm_nonneg] },
    { have : 0 < ∥f∥ := lt_of_le_of_ne (norm_nonneg _) (ne.symm h),
      rw ← le_div_iff this,
      apply op_norm_le_bound _ (div_nonneg (norm_nonneg _) (norm_nonneg f)) (λx, _),
      rw [div_mul_eq_mul_div, le_div_iff this],
      calc ∥c x∥ * ∥f∥ = ∥c x • f∥ : (norm_smul _ _).symm
      ... = ∥((smul_right c f) : E → F) x∥ : rfl
      ... ≤ ∥smul_right c f∥ * ∥x∥ : le_op_norm _ _ } },
end

/-- Given `c : c : E →L[𝕜] 𝕜`, `c.smul_rightL` is the continuous linear map from `F` to `E →L[𝕜] F`
sending `f` to `λ e, c e • f`. -/
def smul_rightL (c : E →L[𝕜] 𝕜) : F →L[𝕜] (E →L[𝕜] F) :=
(c.smul_rightₗ : F →ₗ[𝕜] (E →L[𝕜] F)).mk_continuous _ (λ f, le_of_eq $ c.norm_smul_right_apply f)

@[simp] lemma norm_smul_rightL_apply (c : E →L[𝕜] 𝕜) (f : F) :
  ∥c.smul_rightL f∥ = ∥c∥ * ∥f∥ :=
by simp [continuous_linear_map.smul_rightL, continuous_linear_map.smul_rightₗ]

@[simp] lemma norm_smul_rightL (c : E →L[𝕜] 𝕜) [nontrivial F] :
  ∥(c.smul_rightL : F →L[𝕜] (E →L[𝕜] F))∥ = ∥c∥ :=
continuous_linear_map.homothety_norm _ c.norm_smul_right_apply

variables (𝕜 F)

/-- The linear map obtained by applying a continuous linear map at a given vector. -/
def applyₗ (v : E) : (E →L[𝕜] F) →ₗ[𝕜] F :=
{ to_fun := λ f, f v,
  map_add' := λ f g, f.add_apply g v,
  map_smul' := λ x f, f.smul_apply x v }

lemma continuous_applyₗ (v : E) : continuous (continuous_linear_map.applyₗ 𝕜 F v) :=
begin
  apply (continuous_linear_map.applyₗ 𝕜 F v).continuous_of_bound,
  intro f,
  rw mul_comm,
  exact f.le_op_norm v,
end

/-- The continuous linear map obtained by applying a continuous linear map at a given vector. -/
def apply (v : E) : (E →L[𝕜] F) →L[𝕜] F :=
⟨continuous_linear_map.applyₗ 𝕜 F v, continuous_linear_map.continuous_applyₗ _ _ _⟩

variables {𝕜 F}

section multiplication_linear
variables (𝕜) (𝕜' : Type*) [normed_ring 𝕜'] [normed_algebra 𝕜 𝕜']

/-- Left-multiplication in a normed algebra, considered as a continuous linear map. -/
def lmul_left : 𝕜' → (𝕜' →L[𝕜] 𝕜') :=
λ x, (algebra.lmul_left 𝕜 𝕜' x).mk_continuous ∥x∥
(λ y, by {rw algebra.lmul_left_apply, exact norm_mul_le x y})

/-- Right-multiplication in a normed algebra, considered as a continuous linear map. -/
def lmul_right : 𝕜' → (𝕜' →L[𝕜] 𝕜') :=
λ x, (algebra.lmul_right 𝕜 𝕜' x).mk_continuous ∥x∥
(λ y, by {rw [algebra.lmul_right_apply, mul_comm], exact norm_mul_le y x})

/-- Simultaneous left- and right-multiplication in a normed algebra, considered as a continuous
linear map. -/
def lmul_left_right (vw : 𝕜' × 𝕜') : 𝕜' →L[𝕜] 𝕜' :=
(lmul_right 𝕜 𝕜' vw.2).comp (lmul_left 𝕜 𝕜' vw.1)

@[simp] lemma lmul_left_apply (x y : 𝕜') : lmul_left 𝕜 𝕜' x y = x * y := rfl
@[simp] lemma lmul_right_apply (x y : 𝕜') : lmul_right 𝕜 𝕜' x y = y * x := rfl
@[simp] lemma lmul_left_right_apply (vw : 𝕜' × 𝕜') (x : 𝕜') :
  lmul_left_right 𝕜 𝕜' vw x = vw.1 * x * vw.2 := rfl

end multiplication_linear

section restrict_scalars

variable (𝕜)
variables {𝕜' : Type*} [normed_field 𝕜'] [normed_algebra 𝕜 𝕜']
{E' : Type*} [normed_group E'] [normed_space 𝕜' E']
{F' : Type*} [normed_group F'] [normed_space 𝕜' F']

/-- `𝕜`-linear continuous function induced by a `𝕜'`-linear continuous function when `𝕜'` is a
normed algebra over `𝕜`. -/
def restrict_scalars (f : E' →L[𝕜'] F') :
  (semimodule.restrict_scalars 𝕜 𝕜' E') →L[𝕜] (semimodule.restrict_scalars 𝕜 𝕜' F') :=
{ cont := f.cont,
  ..linear_map.restrict_scalars 𝕜 (f.to_linear_map) }

@[simp, norm_cast] lemma restrict_scalars_coe_eq_coe (f : E' →L[𝕜'] F') :
  (f.restrict_scalars 𝕜 :
    (semimodule.restrict_scalars 𝕜 𝕜' E') →ₗ[𝕜] (semimodule.restrict_scalars 𝕜 𝕜' F')) =
  (f : E' →ₗ[𝕜'] F').restrict_scalars 𝕜 := rfl

@[simp, norm_cast squash] lemma restrict_scalars_coe_eq_coe' (f : E' →L[𝕜'] F') :
  (f.restrict_scalars 𝕜 : E' → F') = f := rfl

end restrict_scalars

section extend_scalars

variables {𝕜' : Type*} [normed_field 𝕜'] [normed_algebra 𝕜 𝕜']
{F' : Type*} [normed_group F'] [normed_space 𝕜' F']

instance has_scalar_extend_scalars : has_scalar 𝕜' (E →L[𝕜] (semimodule.restrict_scalars 𝕜 𝕜' F')) :=
{ smul := λ c f, (c • f.to_linear_map).mk_continuous (∥c∥ * ∥f∥)
begin
  assume x,
  calc ∥c • (f x)∥ = ∥c∥ * ∥f x∥ : norm_smul c _
  ... ≤ ∥c∥ * (∥f∥ * ∥x∥) : mul_le_mul_of_nonneg_left (le_op_norm f x) (norm_nonneg _)
  ... = ∥c∥ * ∥f∥ * ∥x∥ : (mul_assoc _ _ _).symm
end }

instance module_extend_scalars : module 𝕜' (E →L[𝕜] (semimodule.restrict_scalars 𝕜 𝕜' F')) :=
{ smul_zero := λ _, ext $ λ _, smul_zero _,
  zero_smul := λ _, ext $ λ _, zero_smul _ _,
  one_smul  := λ _, ext $ λ _, one_smul _ _,
  mul_smul  := λ _ _ _, ext $ λ _, mul_smul _ _ _,
  add_smul  := λ _ _ _, ext $ λ _, add_smul _ _ _,
  smul_add  := λ _ _ _, ext $ λ _, smul_add _ _ _ }

instance normed_space_extend_scalars : normed_space 𝕜' (E →L[𝕜] (semimodule.restrict_scalars 𝕜 𝕜' F')) :=
{ norm_smul_le := λ c f,
    linear_map.mk_continuous_norm_le _ (mul_nonneg (norm_nonneg _) (norm_nonneg _)) _ }

/-- When `f` is a continuous linear map taking values in `S`, then `λb, f b • x` is a
continuous linear map. -/
def smul_algebra_right (f : E →L[𝕜] 𝕜') (x : semimodule.restrict_scalars 𝕜 𝕜' F') :
  E →L[𝕜] (semimodule.restrict_scalars 𝕜 𝕜' F') :=
{ cont := by continuity!,
  .. smul_algebra_right f.to_linear_map x }

@[simp] theorem smul_algebra_right_apply
  (f : E →L[𝕜] 𝕜') (x : semimodule.restrict_scalars 𝕜 𝕜' F') (c : E) :
  smul_algebra_right f x c = f c • x := rfl

end extend_scalars

section has_sum

variables {ι : Type*}

/-- Applying a continuous linear map commutes with taking an (infinite) sum. -/
protected lemma has_sum {f : ι → E} (φ : E →L[𝕜] F) {x : E} (hf : has_sum f x) :
  has_sum (λ (b:ι), φ (f b)) (φ x) :=
begin
  unfold has_sum,
  convert φ.continuous.continuous_at.tendsto.comp hf,
  ext s, rw [function.comp_app, finset.sum_hom s φ],
end

lemma has_sum_of_summable {f : ι → E} (φ : E →L[𝕜] F) (hf : summable f) :
  has_sum (λ (b:ι), φ (f b)) (φ (∑'b, f b)) :=
φ.has_sum hf.has_sum

end has_sum

end continuous_linear_map

namespace continuous_linear_equiv

variable (e : E ≃L[𝕜] F)

protected lemma lipschitz : lipschitz_with (nnnorm (e : E →L[𝕜] F)) e :=
(e : E →L[𝕜] F).lipschitz

protected lemma antilipschitz : antilipschitz_with (nnnorm (e.symm : F →L[𝕜] E)) e :=
e.symm.lipschitz.to_right_inverse e.left_inv

theorem is_O_comp {α : Type*} (f : α → E) (l : filter α) :
  asymptotics.is_O (λ x', e (f x')) f l :=
(e : E →L[𝕜] F).is_O_comp f l

theorem is_O_sub (l : filter E) (x : E) :
  asymptotics.is_O (λ x', e (x' - x)) (λ x', x' - x) l :=
(e : E →L[𝕜] F).is_O_sub l x

theorem is_O_comp_rev {α : Type*} (f : α → E) (l : filter α) :
  asymptotics.is_O f (λ x', e (f x')) l :=
(e.symm.is_O_comp _ l).congr_left $ λ _, e.symm_apply_apply _

theorem is_O_sub_rev (l : filter E) (x : E) :
  asymptotics.is_O (λ x', x' - x) (λ x', e (x' - x)) l :=
e.is_O_comp_rev _ _

/-- A continuous linear equiv is a uniform embedding. -/
lemma uniform_embedding : uniform_embedding e :=
e.antilipschitz.uniform_embedding e.lipschitz.uniform_continuous

lemma one_le_norm_mul_norm_symm [nontrivial E] :
  1 ≤ ∥(e : E →L[𝕜] F)∥ * ∥(e.symm : F →L[𝕜] E)∥ :=
begin
  rw [mul_comm],
  convert (e.symm : F →L[𝕜] E).op_norm_comp_le (e : E →L[𝕜] F),
  rw [e.coe_symm_comp_coe, continuous_linear_map.norm_id]
end

lemma norm_pos [nontrivial E] : 0 < ∥(e : E →L[𝕜] F)∥ :=
pos_of_mul_pos_right (lt_of_lt_of_le zero_lt_one e.one_le_norm_mul_norm_symm) (norm_nonneg _)

lemma norm_symm_pos [nontrivial E] : 0 < ∥(e.symm : F →L[𝕜] E)∥ :=
pos_of_mul_pos_left (lt_of_lt_of_le zero_lt_one e.one_le_norm_mul_norm_symm) (norm_nonneg _)

lemma subsingleton_or_norm_symm_pos : subsingleton E ∨ 0 < ∥(e.symm : F →L[𝕜] E)∥ :=
begin
  rcases subsingleton_or_nontrivial E with _i|_i; resetI,
  { left, apply_instance },
  { right, exact e.norm_symm_pos }
end

lemma subsingleton_or_nnnorm_symm_pos : subsingleton E ∨ 0 < (nnnorm $ (e.symm : F →L[𝕜] E)) :=
subsingleton_or_norm_symm_pos e

lemma homothety_inverse (a : ℝ) (ha : 0 < a) (f : E ≃ₗ[𝕜] F) :
  (∀ (x : E), ∥f x∥ = a * ∥x∥) → (∀ (y : F), ∥f.symm y∥ = a⁻¹ * ∥y∥) :=
begin
  intros hf y,
  calc ∥(f.symm) y∥ = a⁻¹ * (a * ∥ (f.symm) y∥) : _
  ... =  a⁻¹ * ∥f ((f.symm) y)∥ : by rw hf
  ... = a⁻¹ * ∥y∥ : by simp,
  rw [← mul_assoc, inv_mul_cancel (ne_of_lt ha).symm, one_mul],
end

variable (𝕜)

/-- A linear equivalence which is a homothety is a continuous linear equivalence. -/
def of_homothety (f : E ≃ₗ[𝕜] F) (a : ℝ) (ha : 0 < a) (hf : ∀x, ∥f x∥ = a * ∥x∥) : E ≃L[𝕜] F :=
{ to_linear_equiv := f,
  continuous_to_fun := f.to_linear_map.continuous_of_bound a (λ x, le_of_eq (hf x)),
  continuous_inv_fun := f.symm.to_linear_map.continuous_of_bound a⁻¹
    (λ x, le_of_eq (homothety_inverse a ha f hf x)) }

lemma to_span_nonzero_singleton_homothety (x : E) (h : x ≠ 0) (c : 𝕜) :
  ∥linear_equiv.to_span_nonzero_singleton 𝕜 E x h c∥ = ∥x∥ * ∥c∥ :=
continuous_linear_map.to_span_singleton_homothety _ _ _

/-- Given a nonzero element `x` of a normed space `E` over a field `𝕜`, the natural
    continuous linear equivalence from `E` to the span of `x`.-/
def to_span_nonzero_singleton (x : E) (h : x ≠ 0) : 𝕜 ≃L[𝕜] (submodule.span 𝕜 ({x} : set E)) :=
of_homothety 𝕜
  (linear_equiv.to_span_nonzero_singleton 𝕜 E x h)
  ∥x∥
  (norm_pos_iff.mpr h)
  (to_span_nonzero_singleton_homothety 𝕜 x h)

/-- Given a nonzero element `x` of a normed space `E` over a field `𝕜`, the natural continuous
    linear map from the span of `x` to `𝕜`.-/
abbreviation coord (x : E) (h : x ≠ 0) : (submodule.span 𝕜 ({x} : set E)) →L[𝕜] 𝕜 :=
  (to_span_nonzero_singleton 𝕜 x h).symm

lemma coord_norm (x : E) (h : x ≠ 0) : ∥coord 𝕜 x h∥ = ∥x∥⁻¹ :=
begin
  have hx : 0 < ∥x∥ := (norm_pos_iff.mpr h),
  haveI : nontrivial (submodule.span 𝕜 ({x} : set E)) := submodule.nontrivial_span_singleton h,
  exact continuous_linear_map.homothety_norm _
        (λ y, homothety_inverse _ hx _ (to_span_nonzero_singleton_homothety 𝕜 x h) _)
end

<<<<<<< HEAD
=======
lemma coord_self (x : E) (h : x ≠ 0) :
  (coord 𝕜 x h) (⟨x, submodule.mem_span_singleton_self x⟩ : submodule.span 𝕜 ({x} : set E)) = 1 :=
linear_equiv.coord_self 𝕜 E x h

variable (E)

/-- The continuous linear equivalences from `E` to itself form a group under composition. -/
instance automorphism_group : group (E ≃L[𝕜] E) :=
{ mul          := λ f g, g.trans f,
  one          := continuous_linear_equiv.refl 𝕜 E,
  inv          := λ f, f.symm,
  mul_assoc    := λ f g h, by {ext, refl},
  mul_one      := λ f, by {ext, refl},
  one_mul      := λ f, by {ext, refl},
  mul_left_inv := λ f, by {ext, exact f.left_inv x} }

variables {𝕜 E}

/-- An invertible continuous linear map `f` determines a continuous equivalence from `E` to itself.
-/
def of_unit (f : units (E →L[𝕜] E)) : (E ≃L[𝕜] E) :=
{ to_linear_equiv :=
  { to_fun    := f.val,
    map_add'  := by simp,
    map_smul' := by simp,
    inv_fun   := f.inv,
    left_inv  := λ x, show (f.inv * f.val) x = x, by {rw f.inv_val, simp},
    right_inv := λ x, show (f.val * f.inv) x = x, by {rw f.val_inv, simp}, },
  continuous_to_fun  := f.val.continuous,
  continuous_inv_fun := f.inv.continuous }

/-- A continuous equivalence from `E` to itself determines an invertible continuous linear map. -/
def to_unit (f : (E ≃L[𝕜] E)) : units (E →L[𝕜] E) :=
{ val     := f,
  inv     := f.symm,
  val_inv := by {ext, simp},
  inv_val := by {ext, simp} }

variables (𝕜 E)

/-- The units of the algebra of continuous `𝕜`-linear endomorphisms of `E` is multiplicatively
equivalent to the type of continuous linear equivalences between `E` and itself. -/
def units_equiv : units (E →L[𝕜] E) ≃* (E ≃L[𝕜] E) :=
{ to_fun    := of_unit,
  inv_fun   := to_unit,
  left_inv  := λ f, by {ext, refl},
  right_inv := λ f, by {ext, refl},
  map_mul'  := λ x y, by {ext, refl} }

@[simp] lemma units_equiv_to_continuous_linear_map
  (f : units (E →L[𝕜] E)) :
  (units_equiv 𝕜 E f : E →L[𝕜] E) = f := by {ext, refl}

>>>>>>> 04fe4b6d
end continuous_linear_equiv

lemma linear_equiv.uniform_embedding (e : E ≃ₗ[𝕜] F) (h₁ : continuous e) (h₂ : continuous e.symm) :
  uniform_embedding e :=
continuous_linear_equiv.uniform_embedding
{ continuous_to_fun := h₁,
  continuous_inv_fun := h₂,
  .. e }

namespace continuous_linear_map
variables (𝕜) (𝕜' : Type*) [normed_ring 𝕜'] [normed_algebra 𝕜 𝕜']

@[simp] lemma lmul_left_norm (v : 𝕜') : ∥lmul_left 𝕜 𝕜' v∥ = ∥v∥ :=
begin
  refine le_antisymm _ _,
  { exact linear_map.mk_continuous_norm_le _ (norm_nonneg v) _ },
  { simpa [@normed_algebra.norm_one 𝕜 _ 𝕜' _ _] using le_op_norm (lmul_left 𝕜 𝕜' v) (1:𝕜') }
end

@[simp] lemma lmul_right_norm (v : 𝕜') : ∥lmul_right 𝕜 𝕜' v∥ = ∥v∥ :=
begin
  refine le_antisymm _ _,
  { exact linear_map.mk_continuous_norm_le _ (norm_nonneg v) _ },
  { simpa [@normed_algebra.norm_one 𝕜 _ 𝕜' _ _] using le_op_norm (lmul_right 𝕜 𝕜' v) (1:𝕜') }
end

lemma lmul_left_right_norm_le (vw : 𝕜' × 𝕜') :
  ∥lmul_left_right 𝕜 𝕜' vw∥ ≤ ∥vw.1∥ * ∥vw.2∥ :=
by simpa [mul_comm] using op_norm_comp_le (lmul_right 𝕜 𝕜' vw.2) (lmul_left 𝕜 𝕜' vw.1)

end continuous_linear_map<|MERGE_RESOLUTION|>--- conflicted
+++ resolved
@@ -887,62 +887,6 @@
         (λ y, homothety_inverse _ hx _ (to_span_nonzero_singleton_homothety 𝕜 x h) _)
 end
 
-<<<<<<< HEAD
-=======
-lemma coord_self (x : E) (h : x ≠ 0) :
-  (coord 𝕜 x h) (⟨x, submodule.mem_span_singleton_self x⟩ : submodule.span 𝕜 ({x} : set E)) = 1 :=
-linear_equiv.coord_self 𝕜 E x h
-
-variable (E)
-
-/-- The continuous linear equivalences from `E` to itself form a group under composition. -/
-instance automorphism_group : group (E ≃L[𝕜] E) :=
-{ mul          := λ f g, g.trans f,
-  one          := continuous_linear_equiv.refl 𝕜 E,
-  inv          := λ f, f.symm,
-  mul_assoc    := λ f g h, by {ext, refl},
-  mul_one      := λ f, by {ext, refl},
-  one_mul      := λ f, by {ext, refl},
-  mul_left_inv := λ f, by {ext, exact f.left_inv x} }
-
-variables {𝕜 E}
-
-/-- An invertible continuous linear map `f` determines a continuous equivalence from `E` to itself.
--/
-def of_unit (f : units (E →L[𝕜] E)) : (E ≃L[𝕜] E) :=
-{ to_linear_equiv :=
-  { to_fun    := f.val,
-    map_add'  := by simp,
-    map_smul' := by simp,
-    inv_fun   := f.inv,
-    left_inv  := λ x, show (f.inv * f.val) x = x, by {rw f.inv_val, simp},
-    right_inv := λ x, show (f.val * f.inv) x = x, by {rw f.val_inv, simp}, },
-  continuous_to_fun  := f.val.continuous,
-  continuous_inv_fun := f.inv.continuous }
-
-/-- A continuous equivalence from `E` to itself determines an invertible continuous linear map. -/
-def to_unit (f : (E ≃L[𝕜] E)) : units (E →L[𝕜] E) :=
-{ val     := f,
-  inv     := f.symm,
-  val_inv := by {ext, simp},
-  inv_val := by {ext, simp} }
-
-variables (𝕜 E)
-
-/-- The units of the algebra of continuous `𝕜`-linear endomorphisms of `E` is multiplicatively
-equivalent to the type of continuous linear equivalences between `E` and itself. -/
-def units_equiv : units (E →L[𝕜] E) ≃* (E ≃L[𝕜] E) :=
-{ to_fun    := of_unit,
-  inv_fun   := to_unit,
-  left_inv  := λ f, by {ext, refl},
-  right_inv := λ f, by {ext, refl},
-  map_mul'  := λ x y, by {ext, refl} }
-
-@[simp] lemma units_equiv_to_continuous_linear_map
-  (f : units (E →L[𝕜] E)) :
-  (units_equiv 𝕜 E f : E →L[𝕜] E) = f := by {ext, refl}
-
->>>>>>> 04fe4b6d
 end continuous_linear_equiv
 
 lemma linear_equiv.uniform_embedding (e : E ≃ₗ[𝕜] F) (h₁ : continuous e) (h₂ : continuous e.symm) :

--- conflicted
+++ resolved
@@ -643,16 +643,6 @@
 
 end continuous_linear_map
 
-<<<<<<< HEAD
-namespace linear_map
-
-/-- If a continuous linear map is constructed from a linear map via the constructor `mk_continuous`,
-then its norm is bounded by the bound given to the constructor, or zero if this bound is negative. -/
-lemma mk_continuous_norm_le' (f : E →ₗ[𝕜] F) {C : ℝ} (h : ∀x, ∥f x∥ ≤ C * ∥x∥) :
-  ∥f.mk_continuous C h∥ ≤ max C 0 :=
-continuous_linear_map.op_norm_le_bound _ (le_max_iff.2 $ or.inr le_rfl) $
-  λ x, (h x).trans $ mul_le_mul_of_nonneg_right (le_max_left _ _) (norm_nonneg x)
-=======
 lemma linear_isometry.norm_to_continuous_linear_map_le (f : E →ₗᵢ[𝕜] F) :
   ∥f.to_continuous_linear_map∥ ≤ 1 :=
 f.to_continuous_linear_map.op_norm_le_bound zero_le_one $ λ x, by simp
@@ -660,7 +650,6 @@
 @[simp] lemma linear_isometry.norm_to_continuous_linear_map [nontrivial E] (f : E →ₗᵢ[𝕜] F) :
   ∥f.to_continuous_linear_map∥ = 1 :=
 f.to_continuous_linear_map.homothety_norm $ by simp
->>>>>>> c25dad98
 
 /-- If a continuous linear map is constructed from a linear map via the constructor `mk_continuous`,
 then its norm is bounded by the bound given to the constructor if it is nonnegative. -/
@@ -925,7 +914,6 @@
 @[simp] lemma coe_restrict_scalars_isometry :
   ⇑(restrict_scalars_isometry 𝕜 E F 𝕜' 𝕜'') = restrict_scalars 𝕜' :=
 rfl
-<<<<<<< HEAD
 
 @[simp] lemma restrict_scalars_isometry_to_linear_map :
   (restrict_scalars_isometry 𝕜 E F 𝕜' 𝕜'').to_linear_map = restrict_scalarsₗ 𝕜 E F 𝕜' 𝕜'' :=
@@ -948,49 +936,17 @@
   ⇑(restrict_scalarsL 𝕜 E F 𝕜' 𝕜'') = restrict_scalars 𝕜' :=
 rfl
 
-=======
-
-@[simp] lemma restrict_scalars_isometry_to_linear_map :
-  (restrict_scalars_isometry 𝕜 E F 𝕜' 𝕜'').to_linear_map = restrict_scalarsₗ 𝕜 E F 𝕜' 𝕜'' :=
-rfl
-
-variables (𝕜 E F 𝕜' 𝕜'')
-
-/-- `continuous_linear_map.restrict_scalars` as a `continuous_linear_map`. -/
-def restrict_scalarsL : (E →L[𝕜] F) →L[𝕜''] (E →L[𝕜'] F) :=
-(restrict_scalars_isometry 𝕜 E F 𝕜' 𝕜'').to_continuous_linear_map
-
-variables {𝕜 E F 𝕜' 𝕜''}
-
-@[simp] lemma coe_restrict_scalarsL :
-  (restrict_scalarsL 𝕜 E F 𝕜' 𝕜'' : (E →L[𝕜] F) →ₗ[𝕜''] (E →L[𝕜'] F)) =
-    restrict_scalarsₗ 𝕜 E F 𝕜' 𝕜'' :=
-rfl
-
-@[simp] lemma coe_restrict_scalarsL' :
-  ⇑(restrict_scalarsL 𝕜 E F 𝕜' 𝕜'') = restrict_scalars 𝕜' :=
-rfl
-
->>>>>>> c25dad98
 end restrict_scalars
 
 end continuous_linear_map
 
 namespace submodule
 
-<<<<<<< HEAD
-lemma norm_subtype_continuous_le (K : submodule 𝕜 E) : ∥K.subtype_continuous∥ ≤ 1 :=
-K.subtype_isometry.norm_to_continuous_linear_map_le
-
-lemma norm_subtype_continuous (K : submodule 𝕜 E) [nontrivial K] : ∥K.subtype_continuous∥ = 1 :=
-K.subtype_isometry.norm_to_continuous_linear_map
-=======
 lemma norm_subtypeL_le (K : submodule 𝕜 E) : ∥K.subtypeL∥ ≤ 1 :=
 K.subtypeₗᵢ.norm_to_continuous_linear_map_le
 
 lemma norm_subtypeL (K : submodule 𝕜 E) [nontrivial K] : ∥K.subtypeL∥ = 1 :=
 K.subtypeₗᵢ.norm_to_continuous_linear_map
->>>>>>> c25dad98
 
 end submodule
 
@@ -1172,7 +1128,6 @@
 namespace continuous_linear_map
 variables (𝕜) (𝕜' : Type*) [normed_ring 𝕜'] [normed_algebra 𝕜 𝕜']
 
-<<<<<<< HEAD
 variables {𝕜}
 
 def on_prod₂ (f : E →L[𝕜] F →L[𝕜] G) : (E × F) →L[𝕜] (E × F) →L[𝕜] G :=
@@ -1188,21 +1143,6 @@
 
 @[simp] lemma coe_deriv₂ (f : E →L[𝕜] F →L[𝕜] G) (p : E × F) :
   ⇑(f.deriv₂ p) = λ q : E × F, f p.1 q.2 + f q.1 p.2 := rfl
-=======
-@[simp] lemma lmul_left_norm (v : 𝕜') : ∥lmul_left 𝕜 𝕜' v∥ = ∥v∥ :=
-begin
-  refine le_antisymm _ _,
-  { exact linear_map.mk_continuous_norm_le _ (norm_nonneg v) _ },
-  { simpa [normed_algebra.norm_one 𝕜 𝕜'] using le_op_norm (lmul_left 𝕜 𝕜' v) (1:𝕜') }
-end
-
-@[simp] lemma lmul_right_norm (v : 𝕜') : ∥lmul_right 𝕜 𝕜' v∥ = ∥v∥ :=
-begin
-  refine le_antisymm _ _,
-  { exact linear_map.mk_continuous_norm_le _ (norm_nonneg v) _ },
-  { simpa [normed_algebra.norm_one 𝕜 𝕜'] using le_op_norm (lmul_right 𝕜 𝕜' v) (1:𝕜') }
-end
->>>>>>> c25dad98
 
 lemma map_add₂ (f : E →L[𝕜] F →L[𝕜] G) (x x' : E) (y y' : F) :
   f (x + x') (y + y') = f x y + f.deriv₂ (x, y) (x', y') + f x' y' :=

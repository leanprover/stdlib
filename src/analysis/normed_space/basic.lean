--- conflicted
+++ resolved
@@ -91,11 +91,8 @@
 { norm := function.const _ 0,
   dist_eq := λ _ _, rfl, }
 
-<<<<<<< HEAD
-=======
 @[simp] lemma punit.norm_eq_zero (r : punit) : ∥r∥ = 0 := rfl
 
->>>>>>> c8a2fd7f
 instance : normed_group ℝ :=
 { norm := λ x, abs x,
   dist_eq := assume x y, rfl }

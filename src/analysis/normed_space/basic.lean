--- conflicted
+++ resolved
@@ -1190,11 +1190,7 @@
 variables {F : Type*} [semi_normed_group F] [semi_normed_space α F]
 
 @[priority 100] -- see Note [lower instance priority]
-<<<<<<< HEAD
-instance semi_normed_space.topological_vector_space : topological_vector_space α E :=
-=======
-instance normed_space.has_continuous_smul : has_continuous_smul α E :=
->>>>>>> 34a33172
+instance semi_normed_space.has_continuous_smul : has_continuous_smul α E :=
 begin
   refine { continuous_smul := continuous_iff_continuous_at.2 $
     λ p, tendsto_iff_norm_tendsto_zero.2 _ },
@@ -1415,24 +1411,6 @@
 variables (𝕜 : Type*) [normed_field 𝕜]
 variables (𝕜' : Type*) [semi_normed_ring 𝕜']
 
-<<<<<<< HEAD
--- This could also be proved via `linear_map.continuous_of_bound`,
--- but this is further up the import tree in `normed_space.operator_norm`, so not yet available.
-@[continuity] lemma normed_algebra.algebra_map_continuous
-  [semi_normed_algebra 𝕜 𝕜'] :
-  continuous (algebra_map 𝕜 𝕜') :=
-begin
-  change continuous (algebra_map 𝕜 𝕜').to_add_monoid_hom,
-  exact add_monoid_hom.continuous_of_bound _ 1 (λ x, by simp),
-end
-
-@[priority 100]
-instance normed_algebra.to_topological_algebra [semi_normed_algebra 𝕜 𝕜'] :
-  topological_algebra 𝕜 𝕜' :=
-⟨by continuity⟩
-
-=======
->>>>>>> 34a33172
 @[priority 100]
 instance semi_normed_algebra.to_semi_normed_space [h : semi_normed_algebra 𝕜 𝕜'] :
   semi_normed_space 𝕜 𝕜' :=

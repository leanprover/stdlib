/-
Copyright (c) 2018 Patrick Massot. All rights reserved.
Released under Apache 2.0 license as described in the file LICENSE.
Authors: Patrick Massot, Johannes Hölzl
-/
import topology.instances.nnreal
import topology.algebra.module
import topology.metric_space.antilipschitz

/-!
# Normed spaces
-/

variables {α : Type*} {β : Type*} {γ : Type*} {ι : Type*}

noncomputable theory
open filter metric
open_locale topological_space big_operators nnreal

/-- Auxiliary class, endowing a type `α` with a function `norm : α → ℝ`. This class is designed to
be extended in more interesting classes specifying the properties of the norm. -/
class has_norm (α : Type*) := (norm : α → ℝ)

export has_norm (norm)

notation `∥`:1024 e:1 `∥`:1 := norm e

/-- A normed group is an additive group endowed with a norm for which `dist x y = ∥x - y∥` defines
a metric space structure. -/
class normed_group (α : Type*) extends has_norm α, add_comm_group α, metric_space α :=
(dist_eq : ∀ x y, dist x y = norm (x - y))

/-- Construct a normed group from a translation invariant distance -/
def normed_group.of_add_dist [has_norm α] [add_comm_group α] [metric_space α]
  (H1 : ∀ x:α, ∥x∥ = dist x 0)
  (H2 : ∀ x y z : α, dist x y ≤ dist (x + z) (y + z)) : normed_group α :=
{ dist_eq := λ x y, begin
    rw H1, apply le_antisymm,
    { rw [sub_eq_add_neg, ← add_right_neg y], apply H2 },
    { have := H2 (x-y) 0 y, rwa [sub_add_cancel, zero_add] at this }
  end }

/-- Construct a normed group from a translation invariant distance -/
def normed_group.of_add_dist' [has_norm α] [add_comm_group α] [metric_space α]
  (H1 : ∀ x:α, ∥x∥ = dist x 0)
  (H2 : ∀ x y z : α, dist (x + z) (y + z) ≤ dist x y) : normed_group α :=
{ dist_eq := λ x y, begin
    rw H1, apply le_antisymm,
    { have := H2 (x-y) 0 y, rwa [sub_add_cancel, zero_add] at this },
    { rw [sub_eq_add_neg, ← add_right_neg y], apply H2 }
  end }

/-- A normed group can be built from a norm that satisfies algebraic properties. This is
formalised in this structure. -/
structure normed_group.core (α : Type*) [add_comm_group α] [has_norm α] : Prop :=
(norm_eq_zero_iff : ∀ x : α, ∥x∥ = 0 ↔ x = 0)
(triangle : ∀ x y : α, ∥x + y∥ ≤ ∥x∥ + ∥y∥)
(norm_neg : ∀ x : α, ∥-x∥ = ∥x∥)

/-- Constructing a normed group from core properties of a norm, i.e., registering the distance and
the metric space structure from the norm properties. -/
noncomputable def normed_group.of_core (α : Type*) [add_comm_group α] [has_norm α]
  (C : normed_group.core α) : normed_group α :=
{ dist := λ x y, ∥x - y∥,
  dist_eq := assume x y, by refl,
  dist_self := assume x, (C.norm_eq_zero_iff (x - x)).mpr (show x - x = 0, by simp),
  eq_of_dist_eq_zero := assume x y h, sub_eq_zero.mp $ (C.norm_eq_zero_iff (x - y)).mp h,
  dist_triangle := assume x y z,
    calc ∥x - z∥ = ∥x - y + (y - z)∥ : by rw sub_add_sub_cancel
            ... ≤ ∥x - y∥ + ∥y - z∥  : C.triangle _ _,
  dist_comm := assume x y,
    calc ∥x - y∥ = ∥ -(y - x)∥ : by simp
             ... = ∥y - x∥ : by { rw [C.norm_neg] } }

section normed_group
variables [normed_group α] [normed_group β]

lemma dist_eq_norm (g h : α) : dist g h = ∥g - h∥ :=
normed_group.dist_eq _ _

lemma dist_eq_norm' (g h : α) : dist g h = ∥h - g∥ :=
by rw [dist_comm, dist_eq_norm]

@[simp] lemma dist_zero_right (g : α) : dist g 0 = ∥g∥ :=
by rw [dist_eq_norm, sub_zero]

lemma tendsto_norm_cocompact_at_top [proper_space α] :
  tendsto norm (cocompact α) at_top :=
by simpa only [dist_zero_right] using tendsto_dist_right_cocompact_at_top (0:α)

lemma norm_sub_rev (g h : α) : ∥g - h∥ = ∥h - g∥ :=
by simpa only [dist_eq_norm] using dist_comm g h

@[simp] lemma norm_neg (g : α) : ∥-g∥ = ∥g∥ :=
by simpa using norm_sub_rev 0 g

@[simp] lemma dist_add_left (g h₁ h₂ : α) : dist (g + h₁) (g + h₂) = dist h₁ h₂ :=
by simp [dist_eq_norm]

@[simp] lemma dist_add_right (g₁ g₂ h : α) : dist (g₁ + h) (g₂ + h) = dist g₁ g₂ :=
by simp [dist_eq_norm]

@[simp] lemma dist_neg_neg (g h : α) : dist (-g) (-h) = dist g h :=
by simp only [dist_eq_norm, neg_sub_neg, norm_sub_rev]

@[simp] lemma dist_sub_left (g h₁ h₂ : α) : dist (g - h₁) (g - h₂) = dist h₁ h₂ :=
by simp only [sub_eq_add_neg, dist_add_left, dist_neg_neg]

@[simp] lemma dist_sub_right (g₁ g₂ h : α) : dist (g₁ - h) (g₂ - h) = dist g₁ g₂ :=
by simpa only [sub_eq_add_neg] using dist_add_right _ _ _

/-- Triangle inequality for the norm. -/
lemma norm_add_le (g h : α) : ∥g + h∥ ≤ ∥g∥ + ∥h∥ :=
by simpa [dist_eq_norm] using dist_triangle g 0 (-h)

lemma norm_add_le_of_le {g₁ g₂ : α} {n₁ n₂ : ℝ} (H₁ : ∥g₁∥ ≤ n₁) (H₂ : ∥g₂∥ ≤ n₂) :
  ∥g₁ + g₂∥ ≤ n₁ + n₂ :=
le_trans (norm_add_le g₁ g₂) (add_le_add H₁ H₂)

lemma dist_add_add_le (g₁ g₂ h₁ h₂ : α) :
  dist (g₁ + g₂) (h₁ + h₂) ≤ dist g₁ h₁ + dist g₂ h₂ :=
by simpa only [dist_add_left, dist_add_right] using dist_triangle (g₁ + g₂) (h₁ + g₂) (h₁ + h₂)

lemma dist_add_add_le_of_le {g₁ g₂ h₁ h₂ : α} {d₁ d₂ : ℝ}
  (H₁ : dist g₁ h₁ ≤ d₁) (H₂ : dist g₂ h₂ ≤ d₂) :
  dist (g₁ + g₂) (h₁ + h₂) ≤ d₁ + d₂ :=
le_trans (dist_add_add_le g₁ g₂ h₁ h₂) (add_le_add H₁ H₂)

lemma dist_sub_sub_le (g₁ g₂ h₁ h₂ : α) :
  dist (g₁ - g₂) (h₁ - h₂) ≤ dist g₁ h₁ + dist g₂ h₂ :=
by simpa only [sub_eq_add_neg, dist_neg_neg] using dist_add_add_le g₁ (-g₂) h₁ (-h₂)

lemma dist_sub_sub_le_of_le {g₁ g₂ h₁ h₂ : α} {d₁ d₂ : ℝ}
  (H₁ : dist g₁ h₁ ≤ d₁) (H₂ : dist g₂ h₂ ≤ d₂) :
  dist (g₁ - g₂) (h₁ - h₂) ≤ d₁ + d₂ :=
le_trans (dist_sub_sub_le g₁ g₂ h₁ h₂) (add_le_add H₁ H₂)

lemma abs_dist_sub_le_dist_add_add (g₁ g₂ h₁ h₂ : α) :
  abs (dist g₁ h₁ - dist g₂ h₂) ≤ dist (g₁ + g₂) (h₁ + h₂) :=
by simpa only [dist_add_left, dist_add_right, dist_comm h₂]
  using abs_dist_sub_le (g₁ + g₂) (h₁ + h₂) (h₁ + g₂)

@[simp] lemma norm_nonneg (g : α) : 0 ≤ ∥g∥ :=
by { rw[←dist_zero_right], exact dist_nonneg }

@[simp] lemma norm_eq_zero {g : α} : ∥g∥ = 0 ↔ g = 0 :=
dist_zero_right g ▸ dist_eq_zero

@[simp] lemma norm_zero : ∥(0:α)∥ = 0 := norm_eq_zero.2 rfl

@[nontriviality] lemma norm_of_subsingleton [subsingleton α] (x : α) : ∥x∥ = 0 :=
by rw [subsingleton.elim x 0, norm_zero]

lemma norm_sum_le {β} : ∀(s : finset β) (f : β → α), ∥∑ a in s, f a∥ ≤ ∑ a in s, ∥ f a ∥ :=
finset.le_sum_of_subadditive norm norm_zero norm_add_le

lemma norm_sum_le_of_le {β} (s : finset β) {f : β → α} {n : β → ℝ} (h : ∀ b ∈ s, ∥f b∥ ≤ n b) :
  ∥∑ b in s, f b∥ ≤ ∑ b in s, n b :=
le_trans (norm_sum_le s f) (finset.sum_le_sum h)

@[simp] lemma norm_pos_iff {g : α} : 0 < ∥ g ∥ ↔ g ≠ 0 :=
dist_zero_right g ▸ dist_pos

@[simp] lemma norm_le_zero_iff {g : α} : ∥g∥ ≤ 0 ↔ g = 0 :=
by { rw[←dist_zero_right], exact dist_le_zero }

lemma eq_of_norm_sub_le_zero {g h : α} (a : ∥g - h∥ ≤ 0) : g = h :=
by rwa [← sub_eq_zero, ← norm_le_zero_iff]

lemma norm_sub_le (g h : α) : ∥g - h∥ ≤ ∥g∥ + ∥h∥ :=
by simpa [dist_eq_norm] using dist_triangle g 0 h

lemma norm_sub_le_of_le {g₁ g₂ : α} {n₁ n₂ : ℝ} (H₁ : ∥g₁∥ ≤ n₁) (H₂ : ∥g₂∥ ≤ n₂) :
  ∥g₁ - g₂∥ ≤ n₁ + n₂ :=
le_trans (norm_sub_le g₁ g₂) (add_le_add H₁ H₂)

lemma dist_le_norm_add_norm (g h : α) : dist g h ≤ ∥g∥ + ∥h∥ :=
by { rw dist_eq_norm, apply norm_sub_le }

lemma abs_norm_sub_norm_le (g h : α) : abs(∥g∥ - ∥h∥) ≤ ∥g - h∥ :=
by simpa [dist_eq_norm] using abs_dist_sub_le g h 0

lemma norm_sub_norm_le (g h : α) : ∥g∥ - ∥h∥ ≤ ∥g - h∥ :=
le_trans (le_abs_self _) (abs_norm_sub_norm_le g h)

lemma dist_norm_norm_le (g h : α) : dist ∥g∥ ∥h∥ ≤ ∥g - h∥ :=
abs_norm_sub_norm_le g h

lemma eq_of_norm_sub_eq_zero {u v : α} (h : ∥u - v∥ = 0) : u = v :=
begin
  apply eq_of_dist_eq_zero,
  rwa dist_eq_norm
end

lemma norm_sub_eq_zero_iff {u v : α} : ∥u - v∥ = 0 ↔ u = v :=
begin
  convert dist_eq_zero,
  rwa dist_eq_norm
end

lemma norm_le_insert (u v : α) : ∥v∥ ≤ ∥u∥ + ∥u - v∥ :=
calc ∥v∥ = ∥u - (u - v)∥ : by abel
... ≤ ∥u∥ + ∥u - v∥ : norm_sub_le u _

lemma ball_0_eq (ε : ℝ) : ball (0:α) ε = {x | ∥x∥ < ε} :=
set.ext $ assume a, by simp

lemma mem_ball_iff_norm {g h : α} {r : ℝ} :
  h ∈ ball g r ↔ ∥h - g∥ < r :=
by rw [mem_ball, dist_eq_norm]

lemma mem_ball_iff_norm' {g h : α} {r : ℝ} :
  h ∈ ball g r ↔ ∥g - h∥ < r :=
by rw [mem_ball', dist_eq_norm]

lemma mem_closed_ball_iff_norm {g h : α} {r : ℝ} :
  h ∈ closed_ball g r ↔ ∥h - g∥ ≤ r :=
by rw [mem_closed_ball, dist_eq_norm]

lemma mem_closed_ball_iff_norm' {g h : α} {r : ℝ} :
  h ∈ closed_ball g r ↔ ∥g - h∥ ≤ r :=
by rw [mem_closed_ball', dist_eq_norm]

lemma norm_le_of_mem_closed_ball {g h : α} {r : ℝ} (H : h ∈ closed_ball g r) :
  ∥h∥ ≤ ∥g∥ + r :=
calc
  ∥h∥ = ∥g + (h - g)∥ : by rw [add_sub_cancel'_right]
  ... ≤ ∥g∥ + ∥h - g∥  : norm_add_le _ _
  ... ≤ ∥g∥ + r : by { apply add_le_add_left, rw ← dist_eq_norm, exact H }

lemma norm_lt_of_mem_ball {g h : α} {r : ℝ} (H : h ∈ ball g r) :
  ∥h∥ < ∥g∥ + r :=
calc
  ∥h∥ = ∥g + (h - g)∥ : by rw [add_sub_cancel'_right]
  ... ≤ ∥g∥ + ∥h - g∥  : norm_add_le _ _
  ... < ∥g∥ + r : by { apply add_lt_add_left, rw ← dist_eq_norm, exact H }

@[simp] lemma mem_sphere_iff_norm (v w : α) (r : ℝ) : w ∈ sphere v r ↔ ∥w - v∥ = r :=
by simp [dist_eq_norm]

@[simp] lemma mem_sphere_zero_iff_norm {w : α} {r : ℝ} : w ∈ sphere (0:α) r ↔ ∥w∥ = r :=
by simp [dist_eq_norm]

@[simp] lemma norm_eq_of_mem_sphere {r : ℝ} (x : sphere (0:α) r) : ∥(x:α)∥ = r :=
mem_sphere_zero_iff_norm.mp x.2

lemma nonzero_of_mem_sphere {r : ℝ} (hr : 0 < r) (x : sphere (0:α) r) : (x:α) ≠ 0 :=
by rwa [← norm_pos_iff, norm_eq_of_mem_sphere]

lemma nonzero_of_mem_unit_sphere (x : sphere (0:α) 1) : (x:α) ≠ 0 :=
by { apply nonzero_of_mem_sphere, norm_num }

/-- We equip the sphere, in a normed group, with a formal operation of negation, namely the
antipodal map. -/
instance {r : ℝ} : has_neg (sphere (0:α) r) :=
{ neg := λ w, ⟨-↑w, by simp⟩ }

@[simp] lemma coe_neg_sphere {r : ℝ} (v : sphere (0:α) r) :
  (((-v) : sphere _ _) : α) = - (v:α) :=
rfl

theorem normed_group.tendsto_nhds_zero {f : γ → α} {l : filter γ} :
  tendsto f l (𝓝 0) ↔ ∀ ε > 0, ∀ᶠ x in l, ∥ f x ∥ < ε :=
metric.tendsto_nhds.trans $ by simp only [dist_zero_right]

lemma normed_group.tendsto_nhds_nhds {f : α → β} {x : α} {y : β} :
  tendsto f (𝓝 x) (𝓝 y) ↔ ∀ ε > 0, ∃ δ > 0, ∀ x', ∥x' - x∥ < δ → ∥f x' - y∥ < ε :=
by simp_rw [metric.tendsto_nhds_nhds, dist_eq_norm]

/-- A homomorphism `f` of normed groups is Lipschitz, if there exists a constant `C` such that for
all `x`, one has `∥f x∥ ≤ C * ∥x∥`.
The analogous condition for a linear map of normed spaces is in `normed_space.operator_norm`. -/
lemma add_monoid_hom.lipschitz_of_bound (f :α →+ β) (C : ℝ) (h : ∀x, ∥f x∥ ≤ C * ∥x∥) :
  lipschitz_with (nnreal.of_real C) f :=
lipschitz_with.of_dist_le' $ λ x y, by simpa only [dist_eq_norm, f.map_sub] using h (x - y)

lemma lipschitz_on_with_iff_norm_sub_le {f : α → β} {C : ℝ≥0} {s : set α} :
  lipschitz_on_with C f s ↔  ∀ (x ∈ s) (y ∈ s), ∥f x - f y∥ ≤ C * ∥x - y∥ :=
by simp only [lipschitz_on_with_iff_dist_le_mul, dist_eq_norm]

lemma lipschitz_on_with.norm_sub_le {f : α → β} {C : ℝ≥0} {s : set α} (h : lipschitz_on_with C f s)
  {x y : α} (x_in : x ∈ s) (y_in : y ∈ s) : ∥f x - f y∥ ≤ C * ∥x - y∥ :=
lipschitz_on_with_iff_norm_sub_le.mp h x x_in y y_in

/-- A homomorphism `f` of normed groups is continuous, if there exists a constant `C` such that for
all `x`, one has `∥f x∥ ≤ C * ∥x∥`.
The analogous condition for a linear map of normed spaces is in `normed_space.operator_norm`. -/
lemma add_monoid_hom.continuous_of_bound (f :α →+ β) (C : ℝ) (h : ∀x, ∥f x∥ ≤ C * ∥x∥) :
  continuous f :=
(f.lipschitz_of_bound C h).continuous

section nnnorm

/-- Version of the norm taking values in nonnegative reals. -/
def nnnorm (a : α) : ℝ≥0 := ⟨norm a, norm_nonneg a⟩

@[simp, norm_cast] lemma coe_nnnorm (a : α) : (nnnorm a : ℝ) = norm a := rfl

lemma nndist_eq_nnnorm (a b : α) : nndist a b = nnnorm (a - b) := nnreal.eq $ dist_eq_norm _ _

@[simp] lemma nnnorm_eq_zero {a : α} : nnnorm a = 0 ↔ a = 0 :=
by simp only [nnreal.eq_iff.symm, nnreal.coe_zero, coe_nnnorm, norm_eq_zero]

@[simp] lemma nnnorm_zero : nnnorm (0 : α) = 0 :=
nnreal.eq norm_zero

lemma nnnorm_add_le (g h : α) : nnnorm (g + h) ≤ nnnorm g + nnnorm h :=
nnreal.coe_le_coe.2 $ norm_add_le g h

@[simp] lemma nnnorm_neg (g : α) : nnnorm (-g) = nnnorm g :=
nnreal.eq $ norm_neg g

lemma nndist_nnnorm_nnnorm_le (g h : α) : nndist (nnnorm g) (nnnorm h) ≤ nnnorm (g - h) :=
nnreal.coe_le_coe.2 $ dist_norm_norm_le g h

lemma of_real_norm_eq_coe_nnnorm (x : β) : ennreal.of_real ∥x∥ = (nnnorm x : ennreal) :=
ennreal.of_real_eq_coe_nnreal _

lemma edist_eq_coe_nnnorm_sub (x y : β) : edist x y = (nnnorm (x - y) : ennreal) :=
by rw [edist_dist, dist_eq_norm, of_real_norm_eq_coe_nnnorm]

lemma edist_eq_coe_nnnorm (x : β) : edist x 0 = (nnnorm x : ennreal) :=
by rw [edist_eq_coe_nnnorm_sub, _root_.sub_zero]

lemma mem_emetric_ball_0_iff {x : β} {r : ennreal} : x ∈ emetric.ball (0 : β) r ↔ ↑(nnnorm x) < r :=
by rw [emetric.mem_ball, edist_eq_coe_nnnorm]

lemma nndist_add_add_le (g₁ g₂ h₁ h₂ : α) :
  nndist (g₁ + g₂) (h₁ + h₂) ≤ nndist g₁ h₁ + nndist g₂ h₂ :=
nnreal.coe_le_coe.2 $ dist_add_add_le g₁ g₂ h₁ h₂

lemma edist_add_add_le (g₁ g₂ h₁ h₂ : α) :
  edist (g₁ + g₂) (h₁ + h₂) ≤ edist g₁ h₁ + edist g₂ h₂ :=
by { simp only [edist_nndist], norm_cast, apply nndist_add_add_le }

lemma nnnorm_sum_le {β} : ∀(s : finset β) (f : β → α),
  nnnorm (∑ a in s, f a) ≤ ∑ a in s, nnnorm (f a) :=
finset.le_sum_of_subadditive nnnorm nnnorm_zero nnnorm_add_le

end nnnorm

lemma lipschitz_with.neg {α : Type*} [emetric_space α] {K : ℝ≥0} {f : α → β}
  (hf : lipschitz_with K f) : lipschitz_with K (λ x, -f x) :=
λ x y, by simpa only [edist_dist, dist_neg_neg] using hf x y

lemma lipschitz_with.add {α : Type*} [emetric_space α] {Kf : ℝ≥0} {f : α → β}
  (hf : lipschitz_with Kf f) {Kg : ℝ≥0} {g : α → β} (hg : lipschitz_with Kg g) :
  lipschitz_with (Kf + Kg) (λ x, f x + g x) :=
λ x y,
calc edist (f x + g x) (f y + g y) ≤ edist (f x) (f y) + edist (g x) (g y) :
  edist_add_add_le _ _ _ _
... ≤ Kf * edist x y + Kg * edist x y :
  add_le_add (hf x y) (hg x y)
... = (Kf + Kg) * edist x y :
  (add_mul _ _ _).symm

lemma lipschitz_with.sub {α : Type*} [emetric_space α] {Kf : ℝ≥0} {f : α → β}
  (hf : lipschitz_with Kf f) {Kg : ℝ≥0} {g : α → β} (hg : lipschitz_with Kg g) :
  lipschitz_with (Kf + Kg) (λ x, f x - g x) :=
by simpa only [sub_eq_add_neg] using hf.add hg.neg

lemma antilipschitz_with.add_lipschitz_with {α : Type*} [metric_space α] {Kf : ℝ≥0} {f : α → β}
  (hf : antilipschitz_with Kf f) {Kg : ℝ≥0} {g : α → β} (hg : lipschitz_with Kg g)
  (hK : Kg < Kf⁻¹) :
  antilipschitz_with (Kf⁻¹ - Kg)⁻¹ (λ x, f x + g x) :=
begin
  refine antilipschitz_with.of_le_mul_dist (λ x y, _),
  rw [nnreal.coe_inv, ← div_eq_inv_mul],
  rw le_div_iff (nnreal.coe_pos.2 $ nnreal.sub_pos.2 hK),
  rw [mul_comm, nnreal.coe_sub (le_of_lt hK), sub_mul],
  calc ↑Kf⁻¹ * dist x y - Kg * dist x y ≤ dist (f x) (f y) - dist (g x) (g y) :
    sub_le_sub (hf.mul_le_dist x y) (hg.dist_le_mul x y)
  ... ≤ _ : le_trans (le_abs_self _) (abs_dist_sub_le_dist_add_add _ _ _ _)
end

/-- A submodule of a normed group is also a normed group, with the restriction of the norm.

See note [implicit instance arguments]. -/
instance submodule.normed_group {𝕜 : Type*} {_ : ring 𝕜}
  {E : Type*} [normed_group E] {_ : module 𝕜 E} (s : submodule 𝕜 E) : normed_group s :=
{ norm := λx, norm (x : E),
  dist_eq := λx y, dist_eq_norm (x : E) (y : E) }

/-- If `x` is an element of a submodule `s` of a normed group `E`, its norm in `s` is equal to its
norm in `E`.

See note [implicit instance arguments]. -/
@[simp] lemma coe_norm {𝕜 : Type*} {_ : ring 𝕜}
<<<<<<< HEAD
  {E : Type*} [normed_group E] {_ : module 𝕜 E} (s : submodule 𝕜 E) (x : s) :
=======
  {E : Type*} [normed_group E] {_ : module 𝕜 E} {s : submodule 𝕜 E} (x : s) :
>>>>>>> ae1b5302
  ∥x∥ = ∥(x:E)∥ :=
rfl

/-- normed group instance on the product of two normed groups, using the sup norm. -/
instance prod.normed_group : normed_group (α × β) :=
{ norm := λx, max ∥x.1∥ ∥x.2∥,
  dist_eq := assume (x y : α × β),
    show max (dist x.1 y.1) (dist x.2 y.2) = (max ∥(x - y).1∥ ∥(x - y).2∥), by simp [dist_eq_norm] }

lemma prod.norm_def (x : α × β) : ∥x∥ = (max ∥x.1∥ ∥x.2∥) := rfl

lemma prod.nnnorm_def (x : α × β) : nnnorm x = max (nnnorm x.1) (nnnorm x.2) :=
by { have := x.norm_def, simp only [← coe_nnnorm] at this, exact_mod_cast this }

lemma norm_fst_le (x : α × β) : ∥x.1∥ ≤ ∥x∥ :=
le_max_left _ _

lemma norm_snd_le (x : α × β) : ∥x.2∥ ≤ ∥x∥ :=
le_max_right _ _

lemma norm_prod_le_iff {x : α × β} {r : ℝ} :
  ∥x∥ ≤ r ↔ ∥x.1∥ ≤ r ∧ ∥x.2∥ ≤ r :=
max_le_iff

/-- normed group instance on the product of finitely many normed groups, using the sup norm. -/
instance pi.normed_group {π : ι → Type*} [fintype ι] [∀i, normed_group (π i)] :
  normed_group (Πi, π i) :=
{ norm := λf, ((finset.sup finset.univ (λ b, nnnorm (f b)) : ℝ≥0) : ℝ),
  dist_eq := assume x y,
    congr_arg (coe : ℝ≥0 → ℝ) $ congr_arg (finset.sup finset.univ) $ funext $ assume a,
    show nndist (x a) (y a) = nnnorm (x a - y a), from nndist_eq_nnnorm _ _ }

/-- The norm of an element in a product space is `≤ r` if and only if the norm of each
component is. -/
lemma pi_norm_le_iff {π : ι → Type*} [fintype ι] [∀i, normed_group (π i)] {r : ℝ} (hr : 0 ≤ r)
  {x : Πi, π i} : ∥x∥ ≤ r ↔ ∀i, ∥x i∥ ≤ r :=
by simp only [← dist_zero_right, dist_pi_le_iff hr, pi.zero_apply]

/-- The norm of an element in a product space is `< r` if and only if the norm of each
component is. -/
lemma pi_norm_lt_iff {π : ι → Type*} [fintype ι] [∀i, normed_group (π i)] {r : ℝ} (hr : 0 < r)
  {x : Πi, π i} : ∥x∥ < r ↔ ∀i, ∥x i∥ < r :=
by simp only [← dist_zero_right, dist_pi_lt_iff hr, pi.zero_apply]

lemma norm_le_pi_norm {π : ι → Type*} [fintype ι] [∀i, normed_group (π i)] (x : Πi, π i) (i : ι) :
  ∥x i∥ ≤ ∥x∥ :=
(pi_norm_le_iff (norm_nonneg x)).1 (le_refl _) i

@[simp] lemma pi_norm_const [nonempty ι] [fintype ι] (a : α) : ∥(λ i : ι, a)∥ = ∥a∥ :=
by simpa only [← dist_zero_right] using dist_pi_const a 0

@[simp] lemma pi_nnnorm_const [nonempty ι] [fintype ι] (a : α) :
  nnnorm (λ i : ι, a) = nnnorm a :=
nnreal.eq $ pi_norm_const a

lemma tendsto_iff_norm_tendsto_zero {f : ι → β} {a : filter ι} {b : β} :
  tendsto f a (𝓝 b) ↔ tendsto (λ e, ∥f e - b∥) a (𝓝 0) :=
by { convert tendsto_iff_dist_tendsto_zero, simp [dist_eq_norm] }

lemma tendsto_zero_iff_norm_tendsto_zero {f : γ → β} {a : filter γ} :
  tendsto f a (𝓝 0) ↔ tendsto (λ e, ∥f e∥) a (𝓝 0) :=
by simp [tendsto_iff_norm_tendsto_zero]

/-- Special case of the sandwich theorem: if the norm of `f` is eventually bounded by a real
function `g` which tends to `0`, then `f` tends to `0`.
In this pair of lemmas (`squeeze_zero_norm'` and `squeeze_zero_norm`), following a convention of
similar lemmas in `topology.metric_space.basic` and `topology.algebra.ordered`, the `'` version is
phrased using "eventually" and the non-`'` version is phrased absolutely. -/
lemma squeeze_zero_norm' {f : γ → α} {g : γ → ℝ} {t₀ : filter γ}
  (h : ∀ᶠ n in t₀, ∥f n∥ ≤ g n)
  (h' : tendsto g t₀ (𝓝 0)) : tendsto f t₀ (𝓝 0) :=
tendsto_zero_iff_norm_tendsto_zero.mpr
  (squeeze_zero' (eventually_of_forall (λ n, norm_nonneg _)) h h')

/-- Special case of the sandwich theorem: if the norm of `f` is bounded by a real function `g` which
tends to `0`, then `f` tends to `0`.  -/
lemma squeeze_zero_norm {f : γ → α} {g : γ → ℝ} {t₀ : filter γ}
  (h : ∀ (n:γ), ∥f n∥ ≤ g n)
  (h' : tendsto g t₀ (𝓝 0)) :
  tendsto f t₀ (𝓝 0) :=
squeeze_zero_norm' (eventually_of_forall h) h'

lemma tendsto_norm_sub_self (x : α) : tendsto (λ g : α, ∥g - x∥) (𝓝 x) (𝓝 0) :=
by simpa [dist_eq_norm] using tendsto_id.dist (tendsto_const_nhds : tendsto (λ g, (x:α)) (𝓝 x) _)

lemma tendsto_norm {x : α} : tendsto (λg : α, ∥g∥) (𝓝 x) (𝓝 ∥x∥) :=
by simpa using tendsto_id.dist (tendsto_const_nhds : tendsto (λ g, (0:α)) _ _)

lemma tendsto_norm_zero : tendsto (λg : α, ∥g∥) (𝓝 0) (𝓝 0) :=
by simpa using tendsto_norm_sub_self (0:α)

lemma continuous_norm : continuous (λg:α, ∥g∥) :=
by simpa using continuous_id.dist (continuous_const : continuous (λ g, (0:α)))

lemma continuous_nnnorm : continuous (nnnorm : α → ℝ≥0) :=
continuous_subtype_mk _ continuous_norm

lemma tendsto_norm_nhds_within_zero : tendsto (norm : α → ℝ) (𝓝[{0}ᶜ] 0) (𝓝[set.Ioi 0] 0) :=
(continuous_norm.tendsto' (0 : α) 0 norm_zero).inf $ tendsto_principal_principal.2 $
  λ x, norm_pos_iff.2

section

variables {l : filter γ} {f : γ → α} {a : α}

lemma filter.tendsto.norm {a : α} (h : tendsto f l (𝓝 a)) : tendsto (λ x, ∥f x∥) l (𝓝 ∥a∥) :=
tendsto_norm.comp h

lemma filter.tendsto.nnnorm (h : tendsto f l (𝓝 a)) :
  tendsto (λ x, nnnorm (f x)) l (𝓝 (nnnorm a)) :=
tendsto.comp continuous_nnnorm.continuous_at h

end

section

variables [topological_space γ] {f : γ → α} {s : set γ} {a : γ} {b : α}

lemma continuous.norm (h : continuous f) : continuous (λ x, ∥f x∥) := continuous_norm.comp h

lemma continuous.nnnorm (h : continuous f) : continuous (λ x, nnnorm (f x)) :=
continuous_nnnorm.comp h

lemma continuous_at.norm (h : continuous_at f a) : continuous_at (λ x, ∥f x∥) a := h.norm

lemma continuous_at.nnnorm (h : continuous_at f a) : continuous_at (λ x, nnnorm (f x)) a := h.nnnorm

lemma continuous_within_at.norm (h : continuous_within_at f s a) :
  continuous_within_at (λ x, ∥f x∥) s a :=
h.norm

lemma continuous_within_at.nnnorm (h : continuous_within_at f s a) :
  continuous_within_at (λ x, nnnorm (f x)) s a :=
h.nnnorm

lemma continuous_on.norm (h : continuous_on f s) : continuous_on (λ x, ∥f x∥) s :=
λ x hx, (h x hx).norm

lemma continuous_on.nnnorm (h : continuous_on f s) : continuous_on (λ x, nnnorm (f x)) s :=
λ x hx, (h x hx).nnnorm

end

/-- If `∥y∥→∞`, then we can assume `y≠x` for any fixed `x`. -/
lemma eventually_ne_of_tendsto_norm_at_top {l : filter γ} {f : γ → α}
  (h : tendsto (λ y, ∥f y∥) l at_top) (x : α) :
  ∀ᶠ y in l, f y ≠ x :=
begin
  have : ∀ᶠ y in l, 1 + ∥x∥ ≤ ∥f y∥ := h (mem_at_top (1 + ∥x∥)),
  refine this.mono (λ y hy hxy, _),
  subst x,
  exact not_le_of_lt zero_lt_one (add_le_iff_nonpos_left.1 hy)
end

/-- A normed group is a uniform additive group, i.e., addition and subtraction are uniformly
continuous. -/
@[priority 100] -- see Note [lower instance priority]
instance normed_uniform_group : uniform_add_group α :=
⟨(lipschitz_with.prod_fst.sub lipschitz_with.prod_snd).uniform_continuous⟩

@[priority 100] -- see Note [lower instance priority]
instance normed_top_monoid : has_continuous_add α :=
by apply_instance -- short-circuit type class inference
@[priority 100] -- see Note [lower instance priority]
instance normed_top_group : topological_add_group α :=
by apply_instance -- short-circuit type class inference

lemma nat.norm_cast_le [has_one α] : ∀ n : ℕ, ∥(n : α)∥ ≤ n * ∥(1 : α)∥
| 0 := by simp
| (n + 1) := by { rw [n.cast_succ, n.cast_succ, add_mul, one_mul],
                  exact norm_add_le_of_le (nat.norm_cast_le n) le_rfl }

end normed_group

section normed_ring

/-- A normed ring is a ring endowed with a norm which satisfies the inequality `∥x y∥ ≤ ∥x∥ ∥y∥`. -/
class normed_ring (α : Type*) extends has_norm α, ring α, metric_space α :=
(dist_eq : ∀ x y, dist x y = norm (x - y))
(norm_mul : ∀ a b, norm (a * b) ≤ norm a * norm b)

/-- A normed commutative ring is a commutative ring endowed with a norm which satisfies
the inequality `∥x y∥ ≤ ∥x∥ ∥y∥`. -/
class normed_comm_ring (α : Type*) extends normed_ring α :=
(mul_comm : ∀ x y : α, x * y = y * x)

/-- A mixin class with the axiom `∥1∥ = 1`. Many `normed_ring`s and all `normed_field`s satisfy this
axiom. -/
class norm_one_class (α : Type*) [has_norm α] [has_one α] : Prop :=
(norm_one : ∥(1:α)∥ = 1)

export norm_one_class (norm_one)

attribute [simp] norm_one

@[simp] lemma nnnorm_one [normed_group α] [has_one α] [norm_one_class α] : nnnorm (1:α) = 1 :=
nnreal.eq norm_one

@[priority 100] -- see Note [lower instance priority]
instance normed_comm_ring.to_comm_ring [β : normed_comm_ring α] : comm_ring α := { ..β }

@[priority 100] -- see Note [lower instance priority]
instance normed_ring.to_normed_group [β : normed_ring α] : normed_group α := { ..β }

instance prod.norm_one_class [normed_group α] [has_one α] [norm_one_class α]
  [normed_group β] [has_one β] [norm_one_class β] :
  norm_one_class (α × β) :=
⟨by simp [prod.norm_def]⟩

variables [normed_ring α]

lemma norm_mul_le (a b : α) : (∥a*b∥) ≤ (∥a∥) * (∥b∥) :=
normed_ring.norm_mul _ _

lemma list.norm_prod_le' : ∀ {l : list α}, l ≠ [] → ∥l.prod∥ ≤ (l.map norm).prod
| [] h := (h rfl).elim
| [a] _ := by simp
| (a :: b :: l) _ :=
  begin
    rw [list.map_cons, list.prod_cons, @list.prod_cons _ _ _ ∥a∥],
    refine le_trans (norm_mul_le _ _) (mul_le_mul_of_nonneg_left _ (norm_nonneg _)),
    exact list.norm_prod_le' (list.cons_ne_nil b l)
  end

lemma list.norm_prod_le [norm_one_class α] : ∀ l : list α, ∥l.prod∥ ≤ (l.map norm).prod
| [] := by simp
| (a::l) := list.norm_prod_le' (list.cons_ne_nil a l)

lemma finset.norm_prod_le' {α : Type*} [normed_comm_ring α] (s : finset ι) (hs : s.nonempty)
  (f : ι → α) :
  ∥∏ i in s, f i∥ ≤ ∏ i in s, ∥f i∥ :=
begin
  rcases s with ⟨⟨l⟩, hl⟩,
  have : l.map f ≠ [], by simpa using hs,
  simpa using list.norm_prod_le' this
end

lemma finset.norm_prod_le {α : Type*} [normed_comm_ring α] [norm_one_class α] (s : finset ι)
  (f : ι → α) :
  ∥∏ i in s, f i∥ ≤ ∏ i in s, ∥f i∥ :=
begin
  rcases s with ⟨⟨l⟩, hl⟩,
  simpa using (l.map f).norm_prod_le
end

/-- If `α` is a normed ring, then `∥a^n∥≤ ∥a∥^n` for `n > 0`. See also `norm_pow_le`. -/
lemma norm_pow_le' (a : α) : ∀ {n : ℕ}, 0 < n → ∥a^n∥ ≤ ∥a∥^n
| 1 h := by simp
| (n+2) h :=
  le_trans (norm_mul_le a (a^(n+1)))
           (mul_le_mul (le_refl _)
                       (norm_pow_le' (nat.succ_pos _)) (norm_nonneg _) (norm_nonneg _))

/-- If `α` is a normed ring with `∥1∥=1`, then `∥a^n∥≤ ∥a∥^n`. See also `norm_pow_le'`. -/
lemma norm_pow_le [norm_one_class α] (a : α) : ∀ (n : ℕ), ∥a^n∥ ≤ ∥a∥^n
| 0 := by simp
| (n+1) := norm_pow_le' a n.zero_lt_succ

lemma eventually_norm_pow_le (a : α) : ∀ᶠ (n:ℕ) in at_top, ∥a ^ n∥ ≤ ∥a∥ ^ n :=
eventually_at_top.mpr ⟨1, λ b h, norm_pow_le' a (nat.succ_le_iff.mp h)⟩

lemma units.norm_pos [nontrivial α] (x : units α) : 0 < ∥(x:α)∥ :=
norm_pos_iff.mpr (units.ne_zero x)

/-- In a normed ring, the left-multiplication `add_monoid_hom` is bounded. -/
lemma mul_left_bound (x : α) :
  ∀ (y:α), ∥add_monoid_hom.mul_left x y∥ ≤ ∥x∥ * ∥y∥ :=
norm_mul_le x

/-- In a normed ring, the right-multiplication `add_monoid_hom` is bounded. -/
lemma mul_right_bound (x : α) :
  ∀ (y:α), ∥add_monoid_hom.mul_right x y∥ ≤ ∥x∥ * ∥y∥ :=
λ y, by {rw mul_comm, convert norm_mul_le y x}

/-- Normed ring structure on the product of two normed rings, using the sup norm. -/
instance prod.normed_ring [normed_ring β] : normed_ring (α × β) :=
{ norm_mul := assume x y,
  calc
    ∥x * y∥ = ∥(x.1*y.1, x.2*y.2)∥ : rfl
        ... = (max ∥x.1*y.1∥  ∥x.2*y.2∥) : rfl
        ... ≤ (max (∥x.1∥*∥y.1∥) (∥x.2∥*∥y.2∥)) :
          max_le_max (norm_mul_le (x.1) (y.1)) (norm_mul_le (x.2) (y.2))
        ... = (max (∥x.1∥*∥y.1∥) (∥y.2∥*∥x.2∥)) : by simp[mul_comm]
        ... ≤ (max (∥x.1∥) (∥x.2∥)) * (max (∥y.2∥) (∥y.1∥)) :
          by apply max_mul_mul_le_max_mul_max; simp [norm_nonneg]
        ... = (max (∥x.1∥) (∥x.2∥)) * (max (∥y.1∥) (∥y.2∥)) : by simp [max_comm]
        ... = (∥x∥*∥y∥) : rfl,
  ..prod.normed_group }
end normed_ring

@[priority 100] -- see Note [lower instance priority]
instance normed_ring_top_monoid [normed_ring α] : has_continuous_mul α :=
⟨ continuous_iff_continuous_at.2 $ λ x, tendsto_iff_norm_tendsto_zero.2 $
    begin
      have : ∀ e : α × α, ∥e.1 * e.2 - x.1 * x.2∥ ≤ ∥e.1∥ * ∥e.2 - x.2∥ + ∥e.1 - x.1∥ * ∥x.2∥,
      { intro e,
        calc ∥e.1 * e.2 - x.1 * x.2∥ ≤ ∥e.1 * (e.2 - x.2) + (e.1 - x.1) * x.2∥ :
          by rw [mul_sub, sub_mul, sub_add_sub_cancel]
        ... ≤ ∥e.1∥ * ∥e.2 - x.2∥ + ∥e.1 - x.1∥ * ∥x.2∥ :
          norm_add_le_of_le (norm_mul_le _ _) (norm_mul_le _ _) },
      refine squeeze_zero (λ e, norm_nonneg _) this _,
      convert ((continuous_fst.tendsto x).norm.mul ((continuous_snd.tendsto x).sub
        tendsto_const_nhds).norm).add
        (((continuous_fst.tendsto x).sub tendsto_const_nhds).norm.mul _),
      show tendsto _ _ _, from tendsto_const_nhds,
      simp
    end ⟩

/-- A normed ring is a topological ring. -/
@[priority 100] -- see Note [lower instance priority]
instance normed_top_ring [normed_ring α] : topological_ring α :=
⟨ continuous_iff_continuous_at.2 $ λ x, tendsto_iff_norm_tendsto_zero.2 $
    have ∀ e : α, -e - -x = -(e - x), by intro; simp,
    by simp only [this, norm_neg]; apply tendsto_norm_sub_self ⟩

/-- A normed field is a field with a norm satisfying ∥x y∥ = ∥x∥ ∥y∥. -/
class normed_field (α : Type*) extends has_norm α, field α, metric_space α :=
(dist_eq : ∀ x y, dist x y = norm (x - y))
(norm_mul' : ∀ a b, norm (a * b) = norm a * norm b)

/-- A nondiscrete normed field is a normed field in which there is an element of norm different from
`0` and `1`. This makes it possible to bring any element arbitrarily close to `0` by multiplication
by the powers of any element, and thus to relate algebra and topology. -/
class nondiscrete_normed_field (α : Type*) extends normed_field α :=
(non_trivial : ∃x:α, 1<∥x∥)

namespace normed_field

section normed_field

variables [normed_field α]

@[simp] lemma norm_mul (a b : α) : ∥a * b∥ = ∥a∥ * ∥b∥ :=
normed_field.norm_mul' a b

@[priority 100] -- see Note [lower instance priority]
instance to_normed_comm_ring : normed_comm_ring α :=
{ norm_mul := λ a b, (norm_mul a b).le, ..‹normed_field α› }

@[priority 900]
instance to_norm_one_class : norm_one_class α :=
⟨mul_left_cancel' (mt norm_eq_zero.1 (@one_ne_zero α _ _)) $
  by rw [← norm_mul, mul_one, mul_one]⟩

@[simp] lemma nnnorm_mul (a b : α) : nnnorm (a * b) = nnnorm a * nnnorm b :=
nnreal.eq $ norm_mul a b

/-- `norm` as a `monoid_hom`. -/
@[simps] def norm_hom : monoid_with_zero_hom α ℝ := ⟨norm, norm_zero, norm_one, norm_mul⟩

/-- `nnnorm` as a `monoid_hom`. -/
@[simps] def nnnorm_hom : monoid_with_zero_hom α ℝ≥0 :=
⟨nnnorm, nnnorm_zero, nnnorm_one, nnnorm_mul⟩

@[simp] lemma norm_pow (a : α) : ∀ (n : ℕ), ∥a ^ n∥ = ∥a∥ ^ n :=
norm_hom.to_monoid_hom.map_pow a

@[simp] lemma nnnorm_pow (a : α) (n : ℕ) : nnnorm (a ^ n) = nnnorm a ^ n :=
nnnorm_hom.to_monoid_hom.map_pow a n

@[simp] lemma norm_prod (s : finset β) (f : β → α) :
  ∥∏ b in s, f b∥ = ∏ b in s, ∥f b∥ :=
(norm_hom.to_monoid_hom : α →* ℝ).map_prod f s

@[simp] lemma nnnorm_prod (s : finset β) (f : β → α) :
  nnnorm (∏ b in s, f b) = ∏ b in s, nnnorm (f b) :=
(nnnorm_hom.to_monoid_hom : α →* ℝ≥0).map_prod f s

@[simp] lemma norm_div (a b : α) : ∥a / b∥ = ∥a∥ / ∥b∥ :=
(norm_hom : monoid_with_zero_hom α ℝ).map_div a b

@[simp] lemma nnnorm_div (a b : α) : nnnorm (a / b) = nnnorm a / nnnorm b :=
(nnnorm_hom : monoid_with_zero_hom α ℝ≥0).map_div a b

@[simp] lemma norm_inv (a : α) : ∥a⁻¹∥ = ∥a∥⁻¹ :=
(norm_hom : monoid_with_zero_hom α ℝ).map_inv' a

@[simp] lemma nnnorm_inv (a : α) : nnnorm (a⁻¹) = (nnnorm a)⁻¹ :=
nnreal.eq $ by simp

@[simp] lemma norm_fpow : ∀ (a : α) (n : ℤ), ∥a^n∥ = ∥a∥^n :=
(norm_hom : monoid_with_zero_hom α ℝ).map_fpow

@[simp] lemma nnnorm_fpow : ∀ (a : α) (n : ℤ), nnnorm (a^n) = (nnnorm a)^n :=
(nnnorm_hom : monoid_with_zero_hom α ℝ≥0).map_fpow

@[priority 100] -- see Note [lower instance priority]
instance : has_continuous_inv' α :=
begin
  refine ⟨λ r r0, tendsto_iff_norm_tendsto_zero.2 _⟩,
  have r0' : 0 < ∥r∥ := norm_pos_iff.2 r0,
  rcases exists_between r0' with ⟨ε, ε0, εr⟩,
  have : ∀ᶠ e in 𝓝 r, ∥e⁻¹ - r⁻¹∥ ≤ ∥r - e∥ / ∥r∥ / ε,
  { filter_upwards [(is_open_lt continuous_const continuous_norm).eventually_mem εr],
    intros e he,
    have e0 : e ≠ 0 := norm_pos_iff.1 (ε0.trans he),
    calc ∥e⁻¹ - r⁻¹∥ = ∥r - e∥ / ∥r∥ / ∥e∥ : by field_simp [mul_comm]
    ... ≤ ∥r - e∥ / ∥r∥ / ε :
      div_le_div_of_le_left (div_nonneg (norm_nonneg _) (norm_nonneg _)) ε0 he.le },
  refine squeeze_zero' (eventually_of_forall $ λ _, norm_nonneg _) this _,
  refine (continuous_const.sub continuous_id).norm.div_const.div_const.tendsto' _ _ _,
  simp
end

end normed_field

variables (α) [nondiscrete_normed_field α]

lemma exists_one_lt_norm : ∃x : α, 1 < ∥x∥ := ‹nondiscrete_normed_field α›.non_trivial

lemma exists_norm_lt_one : ∃x : α, 0 < ∥x∥ ∧ ∥x∥ < 1 :=
begin
  rcases exists_one_lt_norm α with ⟨y, hy⟩,
  refine ⟨y⁻¹, _, _⟩,
  { simp only [inv_eq_zero, ne.def, norm_pos_iff],
    rintro rfl,
    rw norm_zero at hy,
    exact lt_asymm zero_lt_one hy },
  { simp [inv_lt_one hy] }
end

lemma exists_lt_norm (r : ℝ) : ∃ x : α, r < ∥x∥ :=
let ⟨w, hw⟩ := exists_one_lt_norm α in
let ⟨n, hn⟩ := pow_unbounded_of_one_lt r hw in
⟨w^n, by rwa norm_pow⟩

lemma exists_norm_lt {r : ℝ} (hr : 0 < r) : ∃ x : α, 0 < ∥x∥ ∧ ∥x∥ < r :=
let ⟨w, hw⟩ := exists_one_lt_norm α in
let ⟨n, hle, hlt⟩ := exists_int_pow_near' hr hw in
⟨w^n, by { rw norm_fpow; exact fpow_pos_of_pos (lt_trans zero_lt_one hw) _},
by rwa norm_fpow⟩

variable {α}

@[instance]
lemma punctured_nhds_ne_bot (x : α) : ne_bot (𝓝[{x}ᶜ] x) :=
begin
  rw [← mem_closure_iff_nhds_within_ne_bot, metric.mem_closure_iff],
  rintros ε ε0,
  rcases normed_field.exists_norm_lt α ε0 with ⟨b, hb0, hbε⟩,
  refine ⟨x + b, mt (set.mem_singleton_iff.trans add_right_eq_self).1 $ norm_pos_iff.1 hb0, _⟩,
  rwa [dist_comm, dist_eq_norm, add_sub_cancel'],
end

@[instance]
lemma nhds_within_is_unit_ne_bot : ne_bot (𝓝[{x : α | is_unit x}] 0) :=
by simpa only [is_unit_iff_ne_zero] using punctured_nhds_ne_bot (0:α)

end normed_field

instance : normed_field ℝ :=
{ norm := λ x, abs x,
  dist_eq := assume x y, rfl,
  norm_mul' := abs_mul }

instance : nondiscrete_normed_field ℝ :=
{ non_trivial := ⟨2, by { unfold norm, rw abs_of_nonneg; norm_num }⟩ }

namespace real

lemma norm_eq_abs (r : ℝ) : ∥r∥ = abs r := rfl

lemma norm_of_nonneg {x : ℝ} (hx : 0 ≤ x) : ∥x∥ = x :=
abs_of_nonneg hx

@[simp] lemma norm_coe_nat (n : ℕ) : ∥(n : ℝ)∥ = n := abs_of_nonneg n.cast_nonneg

@[simp] lemma nnnorm_coe_nat (n : ℕ) : nnnorm (n : ℝ) = n := nnreal.eq $ by simp

@[simp] lemma norm_two : ∥(2:ℝ)∥ = 2 := abs_of_pos (@zero_lt_two ℝ _ _)

@[simp] lemma nnnorm_two : nnnorm (2:ℝ) = 2 := nnreal.eq $ by simp

open_locale nnreal

@[simp] lemma nnreal.norm_eq (x : ℝ≥0) : ∥(x : ℝ)∥ = x :=
by rw [real.norm_eq_abs, x.abs_eq]

lemma nnnorm_coe_eq_self {x : ℝ≥0} : nnnorm (x : ℝ) = x :=
by { ext, exact norm_of_nonneg (zero_le x) }

lemma nnnorm_of_nonneg {x : ℝ} (hx : 0 ≤ x) : nnnorm x = ⟨x, hx⟩ :=
@nnnorm_coe_eq_self ⟨x, hx⟩

lemma ennnorm_eq_of_real {x : ℝ} (hx : 0 ≤ x) : (nnnorm x : ennreal) = ennreal.of_real x :=
by { rw [← of_real_norm_eq_coe_nnnorm, norm_of_nonneg hx] }

end real

@[simp] lemma norm_norm [normed_group α] (x : α) : ∥∥x∥∥ = ∥x∥ :=
by rw [real.norm_of_nonneg (norm_nonneg _)]

@[simp] lemma nnnorm_norm [normed_group α] (a : α) : nnnorm ∥a∥ = nnnorm a :=
by simp only [nnnorm, norm_norm]

instance : normed_comm_ring ℤ :=
{ norm := λ n, ∥(n : ℝ)∥,
  norm_mul := λ m n, le_of_eq $ by simp only [norm, int.cast_mul, abs_mul],
  dist_eq := λ m n, by simp only [int.dist_eq, norm, int.cast_sub],
  mul_comm := mul_comm }

@[norm_cast] lemma int.norm_cast_real (m : ℤ) : ∥(m : ℝ)∥ = ∥m∥ := rfl

instance : norm_one_class ℤ :=
⟨by simp [← int.norm_cast_real]⟩

instance : normed_field ℚ :=
{ norm := λ r, ∥(r : ℝ)∥,
  norm_mul' := λ r₁ r₂, by simp only [norm, rat.cast_mul, abs_mul],
  dist_eq := λ r₁ r₂, by simp only [rat.dist_eq, norm, rat.cast_sub] }

instance : nondiscrete_normed_field ℚ :=
{ non_trivial := ⟨2, by { unfold norm, rw abs_of_nonneg; norm_num }⟩ }

@[norm_cast, simp] lemma rat.norm_cast_real (r : ℚ) : ∥(r : ℝ)∥ = ∥r∥ := rfl

@[norm_cast, simp] lemma int.norm_cast_rat (m : ℤ) : ∥(m : ℚ)∥ = ∥m∥ :=
by rw [← rat.norm_cast_real, ← int.norm_cast_real]; congr' 1; norm_cast

section normed_space

section prio
set_option extends_priority 920
-- Here, we set a rather high priority for the instance `[normed_space α β] : semimodule α β`
-- to take precedence over `semiring.to_semimodule` as this leads to instance paths with better
-- unification properties.
-- see Note[vector space definition] for why we extend `semimodule`.
/-- A normed space over a normed field is a vector space endowed with a norm which satisfies the
equality `∥c • x∥ = ∥c∥ ∥x∥`. We require only `∥c • x∥ ≤ ∥c∥ ∥x∥` in the definition, then prove
`∥c • x∥ = ∥c∥ ∥x∥` in `norm_smul`. -/
class normed_space (α : Type*) (β : Type*) [normed_field α] [normed_group β]
  extends semimodule α β :=
(norm_smul_le : ∀ (a:α) (b:β), ∥a • b∥ ≤ ∥a∥ * ∥b∥)
end prio

variables [normed_field α] [normed_group β]

instance normed_field.to_normed_space : normed_space α α :=
{ norm_smul_le := λ a b, le_of_eq (normed_field.norm_mul a b) }

lemma norm_smul [normed_space α β] (s : α) (x : β) : ∥s • x∥ = ∥s∥ * ∥x∥ :=
begin
  classical,
  by_cases h : s = 0,
  { simp [h] },
  { refine le_antisymm (normed_space.norm_smul_le s x) _,
    calc ∥s∥ * ∥x∥ = ∥s∥ * ∥s⁻¹ • s • x∥     : by rw [inv_smul_smul' h]
               ... ≤ ∥s∥ * (∥s⁻¹∥ * ∥s • x∥) : _
               ... = ∥s • x∥                 : _,
    exact mul_le_mul_of_nonneg_left (normed_space.norm_smul_le _ _) (norm_nonneg _),
    rw [normed_field.norm_inv, ← mul_assoc, mul_inv_cancel, one_mul],
    rwa [ne.def, norm_eq_zero] }
end

@[simp] lemma abs_norm_eq_norm (z : β) : abs ∥z∥ = ∥z∥ :=
  (abs_eq (norm_nonneg z)).mpr (or.inl rfl)

lemma dist_smul [normed_space α β] (s : α) (x y : β) : dist (s • x) (s • y) = ∥s∥ * dist x y :=
by simp only [dist_eq_norm, (norm_smul _ _).symm, smul_sub]

lemma nnnorm_smul [normed_space α β] (s : α) (x : β) : nnnorm (s • x) = nnnorm s * nnnorm x :=
nnreal.eq $ norm_smul s x

lemma nndist_smul [normed_space α β] (s : α) (x y : β) :
  nndist (s • x) (s • y) = nnnorm s * nndist x y :=
nnreal.eq $ dist_smul s x y

lemma norm_smul_of_nonneg [normed_space ℝ β] {t : ℝ} (ht : 0 ≤ t) (x : β) : ∥t • x∥ = t * ∥x∥ :=
by rw [norm_smul, real.norm_eq_abs, abs_of_nonneg ht]

variables {E : Type*} {F : Type*}
[normed_group E] [normed_space α E] [normed_group F] [normed_space α F]

@[priority 100] -- see Note [lower instance priority]
instance normed_space.topological_vector_space : topological_vector_space α E :=
begin
  refine { continuous_smul := continuous_iff_continuous_at.2 $
    λ p, tendsto_iff_norm_tendsto_zero.2 _ },
  refine squeeze_zero (λ _, norm_nonneg _) _ _,
  { exact λ q, ∥q.1 - p.1∥ * ∥q.2∥ + ∥p.1∥ * ∥q.2 - p.2∥ },
  { intro q,
    rw [← sub_add_sub_cancel, ← norm_smul, ← norm_smul, smul_sub, sub_smul],
    exact norm_add_le _ _ },
  { conv { congr, skip, skip, congr, rw [← zero_add (0:ℝ)], congr,
      rw [← zero_mul ∥p.2∥], skip, rw [← mul_zero ∥p.1∥] },
    exact ((tendsto_iff_norm_tendsto_zero.1 (continuous_fst.tendsto p)).mul
      (continuous_snd.tendsto p).norm).add
        (tendsto_const_nhds.mul (tendsto_iff_norm_tendsto_zero.1 (continuous_snd.tendsto p))) }
end

theorem closure_ball [normed_space ℝ E] (x : E) {r : ℝ} (hr : 0 < r) :
  closure (ball x r) = closed_ball x r :=
begin
  refine set.subset.antisymm closure_ball_subset_closed_ball (λ y hy, _),
  have : continuous_within_at (λ c : ℝ, c • (y - x) + x) (set.Ico 0 1) 1 :=
    ((continuous_id.smul continuous_const).add continuous_const).continuous_within_at,
  convert this.mem_closure _ _,
  { rw [one_smul, sub_add_cancel] },
  { simp [closure_Ico (@zero_lt_one ℝ _ _), zero_le_one] },
  { rintros c ⟨hc0, hc1⟩,
    rw [set.mem_preimage, mem_ball, dist_eq_norm, add_sub_cancel, norm_smul, real.norm_eq_abs,
      abs_of_nonneg hc0, mul_comm, ← mul_one r],
    rw [mem_closed_ball, dist_eq_norm] at hy,
    apply mul_lt_mul'; assumption }
end

theorem frontier_ball [normed_space ℝ E] (x : E) {r : ℝ} (hr : 0 < r) :
  frontier (ball x r) = sphere x r :=
begin
  rw [frontier, closure_ball x hr, is_open_ball.interior_eq],
  ext x, exact (@eq_iff_le_not_lt ℝ _ _ _).symm
end

theorem interior_closed_ball [normed_space ℝ E] (x : E) {r : ℝ} (hr : 0 < r) :
  interior (closed_ball x r) = ball x r :=
begin
  refine set.subset.antisymm _ ball_subset_interior_closed_ball,
  intros y hy,
  rcases le_iff_lt_or_eq.1 (mem_closed_ball.1 $ interior_subset hy) with hr|rfl, { exact hr },
  set f : ℝ → E := λ c : ℝ, c • (y - x) + x,
  suffices : f ⁻¹' closed_ball x (dist y x) ⊆ set.Icc (-1) 1,
  { have hfc : continuous f := (continuous_id.smul continuous_const).add continuous_const,
    have hf1 : (1:ℝ) ∈ f ⁻¹' (interior (closed_ball x $ dist y x)), by simpa [f],
    have h1 : (1:ℝ) ∈ interior (set.Icc (-1:ℝ) 1) :=
      interior_mono this (preimage_interior_subset_interior_preimage hfc hf1),
    contrapose h1,
    simp },
  intros c hc,
  rw [set.mem_Icc, ← abs_le, ← real.norm_eq_abs, ← mul_le_mul_right hr],
  simpa [f, dist_eq_norm, norm_smul] using hc
end

theorem interior_closed_ball' [normed_space ℝ E] [nontrivial E] (x : E) (r : ℝ) :
  interior (closed_ball x r) = ball x r :=
begin
  rcases lt_trichotomy r 0 with hr|rfl|hr,
  { simp [closed_ball_eq_empty_iff_neg.2 hr, ball_eq_empty_iff_nonpos.2 (le_of_lt hr)] },
  { suffices : x ∉ interior {x},
    { rw [ball_zero, closed_ball_zero, ← set.subset_empty_iff],
      intros y hy,
      obtain rfl : y = x := set.mem_singleton_iff.1 (interior_subset hy),
      exact this hy },
    rw [← set.mem_compl_iff, ← closure_compl],
    rcases exists_ne (0 : E) with ⟨z, hz⟩,
    suffices : (λ c : ℝ, x + c • z) 0 ∈ closure ({x}ᶜ : set E),
      by simpa only [zero_smul, add_zero] using this,
    have : (0:ℝ) ∈ closure (set.Ioi (0:ℝ)), by simp [closure_Ioi],
    refine (continuous_const.add (continuous_id.smul
      continuous_const)).continuous_within_at.mem_closure this _,
    intros c hc,
    simp [smul_eq_zero, hz, ne_of_gt hc] },
  { exact interior_closed_ball x hr }
end

theorem frontier_closed_ball [normed_space ℝ E] (x : E) {r : ℝ} (hr : 0 < r) :
  frontier (closed_ball x r) = sphere x r :=
by rw [frontier, closure_closed_ball, interior_closed_ball x hr,
  closed_ball_diff_ball]

theorem frontier_closed_ball' [normed_space ℝ E] [nontrivial E] (x : E) (r : ℝ) :
  frontier (closed_ball x r) = sphere x r :=
by rw [frontier, closure_closed_ball, interior_closed_ball' x r, closed_ball_diff_ball]

variables (α)

lemma ne_neg_of_mem_sphere [char_zero α] {r : ℝ} (hr : 0 < r) (x : sphere (0:E) r) : x ≠ - x :=
λ h, nonzero_of_mem_sphere hr x (eq_zero_of_eq_neg α (by { conv_lhs {rw h}, simp }))

lemma ne_neg_of_mem_unit_sphere [char_zero α] (x : sphere (0:E) 1) : x ≠ - x :=
ne_neg_of_mem_sphere α  (by norm_num) x

variables {α}

open normed_field

/-- If there is a scalar `c` with `∥c∥>1`, then any element can be moved by scalar multiplication to
any shell of width `∥c∥`. Also recap information on the norm of the rescaling element that shows
up in applications. -/
lemma rescale_to_shell {c : α} (hc : 1 < ∥c∥) {ε : ℝ} (εpos : 0 < ε) {x : E} (hx : x ≠ 0) :
  ∃d:α, d ≠ 0 ∧ ∥d • x∥ < ε ∧ (ε/∥c∥ ≤ ∥d • x∥) ∧ (∥d∥⁻¹ ≤ ε⁻¹ * ∥c∥ * ∥x∥) :=
begin
  have xεpos : 0 < ∥x∥/ε := div_pos (norm_pos_iff.2 hx) εpos,
  rcases exists_int_pow_near xεpos hc with ⟨n, hn⟩,
  have cpos : 0 < ∥c∥ := lt_trans (zero_lt_one : (0 :ℝ) < 1) hc,
  have cnpos : 0 < ∥c^(n+1)∥ := by { rw norm_fpow, exact lt_trans xεpos hn.2 },
  refine ⟨(c^(n+1))⁻¹, _, _, _, _⟩,
  show (c ^ (n + 1))⁻¹  ≠ 0,
    by rwa [ne.def, inv_eq_zero, ← ne.def, ← norm_pos_iff],
  show ∥(c ^ (n + 1))⁻¹ • x∥ < ε,
  { rw [norm_smul, norm_inv, ← div_eq_inv_mul, div_lt_iff cnpos, mul_comm, norm_fpow],
    exact (div_lt_iff εpos).1 (hn.2) },
  show ε / ∥c∥ ≤ ∥(c ^ (n + 1))⁻¹ • x∥,
  { rw [div_le_iff cpos, norm_smul, norm_inv, norm_fpow, fpow_add (ne_of_gt cpos),
        fpow_one, mul_inv_rev', mul_comm, ← mul_assoc, ← mul_assoc, mul_inv_cancel (ne_of_gt cpos),
        one_mul, ← div_eq_inv_mul, le_div_iff (fpow_pos_of_pos cpos _), mul_comm],
    exact (le_div_iff εpos).1 hn.1 },
  show ∥(c ^ (n + 1))⁻¹∥⁻¹ ≤ ε⁻¹ * ∥c∥ * ∥x∥,
  { have : ε⁻¹ * ∥c∥ * ∥x∥ = ε⁻¹ * ∥x∥ * ∥c∥, by ring,
    rw [norm_inv, inv_inv', norm_fpow, fpow_add (ne_of_gt cpos), fpow_one, this, ← div_eq_inv_mul],
    exact mul_le_mul_of_nonneg_right hn.1 (norm_nonneg _) }
end

/-- The product of two normed spaces is a normed space, with the sup norm. -/
instance : normed_space α (E × F) :=
{ norm_smul_le := λ s x, le_of_eq $ by simp [prod.norm_def, norm_smul, mul_max_of_nonneg],
  -- TODO: without the next two lines Lean unfolds `≤` to `real.le`
  add_smul := λ r x y, prod.ext (add_smul _ _ _) (add_smul _ _ _),
  smul_add := λ r x y, prod.ext (smul_add _ _ _) (smul_add _ _ _),
  ..prod.normed_group,
  ..prod.semimodule }

/-- The product of finitely many normed spaces is a normed space, with the sup norm. -/
instance pi.normed_space {E : ι → Type*} [fintype ι] [∀i, normed_group (E i)]
  [∀i, normed_space α (E i)] : normed_space α (Πi, E i) :=
{ norm_smul_le := λ a f, le_of_eq $
    show (↑(finset.sup finset.univ (λ (b : ι), nnnorm (a • f b))) : ℝ) =
      nnnorm a * ↑(finset.sup finset.univ (λ (b : ι), nnnorm (f b))),
    by simp only [(nnreal.coe_mul _ _).symm, nnreal.mul_finset_sup, nnnorm_smul] }

/-- A subspace of a normed space is also a normed space, with the restriction of the norm. -/
instance submodule.normed_space {𝕜 : Type*} [normed_field 𝕜]
  {E : Type*} [normed_group E] [normed_space 𝕜 E] (s : submodule 𝕜 E) : normed_space 𝕜 s :=
{ norm_smul_le := λc x, le_of_eq $ norm_smul c (x : E) }

end normed_space

section normed_algebra

/-- A normed algebra `𝕜'` over `𝕜` is an algebra endowed with a norm for which the embedding of
`𝕜` in `𝕜'` is an isometry. -/
class normed_algebra (𝕜 : Type*) (𝕜' : Type*) [normed_field 𝕜] [normed_ring 𝕜']
  extends algebra 𝕜 𝕜' :=
(norm_algebra_map_eq : ∀x:𝕜, ∥algebra_map 𝕜 𝕜' x∥ = ∥x∥)

@[simp] lemma norm_algebra_map_eq {𝕜 : Type*} (𝕜' : Type*) [normed_field 𝕜] [normed_ring 𝕜']
  [h : normed_algebra 𝕜 𝕜'] (x : 𝕜) : ∥algebra_map 𝕜 𝕜' x∥ = ∥x∥ :=
normed_algebra.norm_algebra_map_eq _

variables (𝕜 : Type*) [normed_field 𝕜]
variables (𝕜' : Type*) [normed_ring 𝕜']

@[priority 100]
instance normed_algebra.to_normed_space [h : normed_algebra 𝕜 𝕜'] : normed_space 𝕜 𝕜' :=
{ norm_smul_le := λ s x, calc
    ∥s • x∥ = ∥((algebra_map 𝕜 𝕜') s) * x∥ : by { rw h.smul_def', refl }
    ... ≤ ∥algebra_map 𝕜 𝕜' s∥ * ∥x∥ : normed_ring.norm_mul _ _
    ... = ∥s∥ * ∥x∥ : by rw norm_algebra_map_eq,
  ..h }

instance normed_algebra.id : normed_algebra 𝕜 𝕜 :=
{ norm_algebra_map_eq := by simp,
.. algebra.id 𝕜}

variables {𝕜'} [normed_algebra 𝕜 𝕜']
include 𝕜

@[simp] lemma normed_algebra.norm_one : ∥(1:𝕜')∥ = 1 :=
by simpa using (norm_algebra_map_eq 𝕜' (1:𝕜))

lemma normed_algebra.norm_one_class : norm_one_class 𝕜' :=
⟨normed_algebra.norm_one 𝕜⟩

lemma normed_algebra.zero_ne_one : (0:𝕜') ≠ 1 :=
begin
  refine (norm_pos_iff.mp _).symm,
  rw @normed_algebra.norm_one 𝕜, norm_num,
end

lemma normed_algebra.nontrivial : nontrivial 𝕜' :=
⟨⟨0, 1, normed_algebra.zero_ne_one 𝕜⟩⟩

end normed_algebra

section restrict_scalars

variables (𝕜 : Type*) (𝕜' : Type*) [normed_field 𝕜] [normed_field 𝕜'] [normed_algebra 𝕜 𝕜']
(E : Type*) [normed_group E] [normed_space 𝕜' E]

/-- Warning: This declaration should be used judiciously.
Please consider using `is_scalar_tower` instead.

`𝕜`-normed space structure induced by a `𝕜'`-normed space structure when `𝕜'` is a
normed algebra over `𝕜`. Not registered as an instance as `𝕜'` can not be inferred.

The type synonym `semimodule.restrict_scalars 𝕜 𝕜' E` will be endowed with this instance by default.
-/
def normed_space.restrict_scalars : normed_space 𝕜 E :=
{ norm_smul_le := λc x, le_of_eq $ begin
    change ∥(algebra_map 𝕜 𝕜' c) • x∥ = ∥c∥ * ∥x∥,
    simp [norm_smul]
  end,
  ..restrict_scalars.semimodule 𝕜 𝕜' E }

instance {𝕜 : Type*} {𝕜' : Type*} {E : Type*} [I : normed_group E] :
  normed_group (restrict_scalars 𝕜 𝕜' E) := I

instance semimodule.restrict_scalars.normed_space_orig {𝕜 : Type*} {𝕜' : Type*} {E : Type*}
  [normed_field 𝕜'] [normed_group E] [I : normed_space 𝕜' E] :
  normed_space 𝕜' (restrict_scalars 𝕜 𝕜' E) := I

instance : normed_space 𝕜 (restrict_scalars 𝕜 𝕜' E) :=
(normed_space.restrict_scalars 𝕜 𝕜' E : normed_space 𝕜 E)

end restrict_scalars

section summable
open_locale classical
open finset filter
variables [normed_group α] [normed_group β]

lemma cauchy_seq_finset_iff_vanishing_norm {f : ι → α} :
  cauchy_seq (λ s : finset ι, ∑ i in s, f i) ↔
    ∀ε > (0 : ℝ), ∃s:finset ι, ∀t, disjoint t s → ∥ ∑ i in t, f i ∥ < ε :=
begin
  rw [cauchy_seq_finset_iff_vanishing, nhds_basis_ball.forall_iff],
  { simp only [ball_0_eq, set.mem_set_of_eq] },
  { rintros s t hst ⟨s', hs'⟩,
    exact ⟨s', λ t' ht', hst $ hs' _ ht'⟩ }
end

lemma summable_iff_vanishing_norm [complete_space α] {f : ι → α} :
  summable f ↔ ∀ε > (0 : ℝ), ∃s:finset ι, ∀t, disjoint t s → ∥ ∑ i in t, f i ∥ < ε :=
by rw [summable_iff_cauchy_seq_finset, cauchy_seq_finset_iff_vanishing_norm]

lemma cauchy_seq_finset_of_norm_bounded {f : ι → α} (g : ι → ℝ) (hg : summable g)
  (h : ∀i, ∥f i∥ ≤ g i) : cauchy_seq (λ s : finset ι, ∑ i in s, f i) :=
cauchy_seq_finset_iff_vanishing_norm.2 $ assume ε hε,
  let ⟨s, hs⟩ := summable_iff_vanishing_norm.1 hg ε hε in
  ⟨s, assume t ht,
    have ∥∑ i in t, g i∥ < ε := hs t ht,
    have nn : 0 ≤ ∑ i in t, g i := finset.sum_nonneg (assume a _, le_trans (norm_nonneg _) (h a)),
    lt_of_le_of_lt (norm_sum_le_of_le t (λ i _, h i)) $
      by rwa [real.norm_eq_abs, abs_of_nonneg nn] at this⟩

lemma cauchy_seq_finset_of_summable_norm {f : ι → α} (hf : summable (λa, ∥f a∥)) :
  cauchy_seq (λ s : finset ι, ∑ a in s, f a) :=
cauchy_seq_finset_of_norm_bounded _ hf (assume i, le_refl _)

/-- If a function `f` is summable in norm, and along some sequence of finsets exhausting the space
its sum is converging to a limit `a`, then this holds along all finsets, i.e., `f` is summable
with sum `a`. -/
lemma has_sum_of_subseq_of_summable {f : ι → α} (hf : summable (λa, ∥f a∥))
  {s : γ → finset ι} {p : filter γ} [ne_bot p]
  (hs : tendsto s p at_top) {a : α} (ha : tendsto (λ b, ∑ i in s b, f i) p (𝓝 a)) :
  has_sum f a :=
tendsto_nhds_of_cauchy_seq_of_subseq (cauchy_seq_finset_of_summable_norm hf) hs ha

lemma has_sum_iff_tendsto_nat_of_summable_norm {f : ℕ → α} {a : α} (hf : summable (λi, ∥f i∥)) :
  has_sum f a ↔ tendsto (λn:ℕ, ∑ i in range n, f i) at_top (𝓝 a) :=
⟨λ h, h.tendsto_sum_nat,
λ h, has_sum_of_subseq_of_summable hf tendsto_finset_range h⟩

/-- The direct comparison test for series:  if the norm of `f` is bounded by a real function `g`
which is summable, then `f` is summable. -/
lemma summable_of_norm_bounded
  [complete_space α] {f : ι → α} (g : ι → ℝ) (hg : summable g) (h : ∀i, ∥f i∥ ≤ g i) :
  summable f :=
by { rw summable_iff_cauchy_seq_finset, exact cauchy_seq_finset_of_norm_bounded g hg h }

lemma has_sum.norm_le_of_bounded {f : ι → α} {g : ι → ℝ} {a : α} {b : ℝ}
  (hf : has_sum f a) (hg : has_sum g b) (h : ∀ i, ∥f i∥ ≤ g i) :
  ∥a∥ ≤ b :=
le_of_tendsto_of_tendsto' hf.norm hg $ λ s, norm_sum_le_of_le _ $ λ i hi, h i

/-- Quantitative result associated to the direct comparison test for series:  If `∑' i, g i` is
summable, and for all `i`, `∥f i∥ ≤ g i`, then `∥∑' i, f i∥ ≤ ∑' i, g i`. Note that we do not
assume that `∑' i, f i` is summable, and it might not be the case if `α` is not a complete space. -/
lemma tsum_of_norm_bounded {f : ι → α} {g : ι → ℝ} {a : ℝ} (hg : has_sum g a)
  (h : ∀ i, ∥f i∥ ≤ g i) :
  ∥∑' i : ι, f i∥ ≤ a :=
begin
  by_cases hf : summable f,
  { exact hf.has_sum.norm_le_of_bounded hg h },
  { rw [tsum_eq_zero_of_not_summable hf, norm_zero],
    exact ge_of_tendsto' hg (λ s, sum_nonneg $ λ i hi, (norm_nonneg _).trans (h i)) }
end

/-- If `∑' i, ∥f i∥` is summable, then `∥∑' i, f i∥ ≤ (∑' i, ∥f i∥)`. Note that we do not assume
that `∑' i, f i` is summable, and it might not be the case if `α` is not a complete space. -/
lemma norm_tsum_le_tsum_norm {f : ι → α} (hf : summable (λi, ∥f i∥)) :
  ∥∑'i, f i∥ ≤ ∑' i, ∥f i∥ :=
tsum_of_norm_bounded hf.has_sum $ λ i, le_rfl

variable [complete_space α]

/-- Variant of the direct comparison test for series:  if the norm of `f` is eventually bounded by a
real function `g` which is summable, then `f` is summable. -/
lemma summable_of_norm_bounded_eventually {f : ι → α} (g : ι → ℝ) (hg : summable g)
  (h : ∀ᶠ i in cofinite, ∥f i∥ ≤ g i) : summable f :=
begin
  replace h := mem_cofinite.1 h,
  refine h.summable_compl_iff.mp _,
  refine summable_of_norm_bounded _ (h.summable_compl_iff.mpr hg) _,
  rintros ⟨a, h'⟩,
  simpa using h'
end

lemma summable_of_nnnorm_bounded {f : ι → α} (g : ι → ℝ≥0) (hg : summable g)
  (h : ∀i, nnnorm (f i) ≤ g i) : summable f :=
summable_of_norm_bounded (λ i, (g i : ℝ)) (nnreal.summable_coe.2 hg) (λ i, by exact_mod_cast h i)

lemma summable_of_summable_norm {f : ι → α} (hf : summable (λa, ∥f a∥)) : summable f :=
summable_of_norm_bounded _ hf (assume i, le_refl _)

lemma summable_of_summable_nnnorm {f : ι → α} (hf : summable (λa, nnnorm (f a))) : summable f :=
summable_of_nnnorm_bounded _ hf (assume i, le_refl _)

end summable<|MERGE_RESOLUTION|>--- conflicted
+++ resolved
@@ -386,11 +386,7 @@
 
 See note [implicit instance arguments]. -/
 @[simp] lemma coe_norm {𝕜 : Type*} {_ : ring 𝕜}
-<<<<<<< HEAD
-  {E : Type*} [normed_group E] {_ : module 𝕜 E} (s : submodule 𝕜 E) (x : s) :
-=======
   {E : Type*} [normed_group E] {_ : module 𝕜 E} {s : submodule 𝕜 E} (x : s) :
->>>>>>> ae1b5302
   ∥x∥ = ∥(x:E)∥ :=
 rfl
 

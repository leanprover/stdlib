/-
Copyright (c) 2018 Patrick Massot. All rights reserved.
Released under Apache 2.0 license as described in the file LICENSE.
Authors: Patrick Massot, Johannes Hölzl
-/
import topology.instances.nnreal
import topology.algebra.module
import topology.algebra.algebra
import topology.metric_space.antilipschitz

/-!
# Normed spaces

Since a lot of elementary properties don't require `∥x∥ = 0 → x = 0` we start setting up the
theory of `semi_normed_group` and we specialize to `normed_group` at the end.
-/

variables {α : Type*} {β : Type*} {γ : Type*} {ι : Type*}

noncomputable theory
open filter metric
open_locale topological_space big_operators nnreal ennreal

/-- Auxiliary class, endowing a type `α` with a function `norm : α → ℝ`. This class is designed to
be extended in more interesting classes specifying the properties of the norm. -/
class has_norm (α : Type*) := (norm : α → ℝ)

export has_norm (norm)

notation `∥`:1024 e:1 `∥`:1 := norm e

/-- A seminormed group is an additive group endowed with a norm for which `dist x y = ∥x - y∥`
defines a pseudometric space structure. -/
class semi_normed_group (α : Type*) extends has_norm α, add_comm_group α, pseudo_metric_space α :=
(dist_eq : ∀ x y, dist x y = norm (x - y))

/-- A normed group is an additive group endowed with a norm for which `dist x y = ∥x - y∥` defines
a metric space structure. -/
class normed_group (α : Type*) extends has_norm α, add_comm_group α, metric_space α :=
(dist_eq : ∀ x y, dist x y = norm (x - y))

/-- A normed group is a seminormed group. -/
@[priority 100] -- see Note [lower instance priority]
instance normed_group.to_semi_normed_group [β : normed_group α] : semi_normed_group α :=
{ ..β }

/-- Construct a seminormed group from a translation invariant pseudodistance -/
def semi_normed_group.of_add_dist [has_norm α] [add_comm_group α] [pseudo_metric_space α]
  (H1 : ∀ x:α, ∥x∥ = dist x 0)
  (H2 : ∀ x y z : α, dist x y ≤ dist (x + z) (y + z)) : semi_normed_group α :=
{ dist_eq := λ x y, begin
    rw H1, apply le_antisymm,
    { rw [sub_eq_add_neg, ← add_right_neg y], apply H2 },
    { have := H2 (x-y) 0 y, rwa [sub_add_cancel, zero_add] at this }
  end }

/-- Construct a seminormed group from a translation invariant pseudodistance -/
def semi_normed_group.of_add_dist' [has_norm α] [add_comm_group α] [pseudo_metric_space α]
  (H1 : ∀ x:α, ∥x∥ = dist x 0)
  (H2 : ∀ x y z : α, dist (x + z) (y + z) ≤ dist x y) : semi_normed_group α :=
{ dist_eq := λ x y, begin
    rw H1, apply le_antisymm,
    { have := H2 (x-y) 0 y, rwa [sub_add_cancel, zero_add] at this },
    { rw [sub_eq_add_neg, ← add_right_neg y], apply H2 }
  end }

/-- A seminormed group can be built from a seminorm that satisfies algebraic properties. This is
formalised in this structure. -/
structure semi_normed_group.core (α : Type*) [add_comm_group α] [has_norm α] : Prop :=
(norm_zero : ∥(0 : α)∥ = 0)
(triangle : ∀ x y : α, ∥x + y∥ ≤ ∥x∥ + ∥y∥)
(norm_neg : ∀ x : α, ∥-x∥ = ∥x∥)

/-- Constructing a seminormed group from core properties of a seminorm, i.e., registering the
pseudodistance and the pseudometric space structure from the seminorm properties. -/
noncomputable def semi_normed_group.of_core (α : Type*) [add_comm_group α] [has_norm α]
  (C : semi_normed_group.core α) : semi_normed_group α :=
{ dist := λ x y, ∥x - y∥,
  dist_eq := assume x y, by refl,
  dist_self := assume x, by simp [C.norm_zero],
  dist_triangle := assume x y z,
    calc ∥x - z∥ = ∥x - y + (y - z)∥ : by rw sub_add_sub_cancel
            ... ≤ ∥x - y∥ + ∥y - z∥  : C.triangle _ _,
  dist_comm := assume x y,
    calc ∥x - y∥ = ∥ -(y - x)∥ : by simp
             ... = ∥y - x∥ : by { rw [C.norm_neg] } }

instance : normed_group ℝ :=
{ norm := λ x, abs x,
  dist_eq := assume x y, rfl }

lemma real.norm_eq_abs (r : ℝ) : ∥r∥ = abs r := rfl

section semi_normed_group
variables [semi_normed_group α] [semi_normed_group β]

lemma dist_eq_norm (g h : α) : dist g h = ∥g - h∥ :=
semi_normed_group.dist_eq _ _

lemma dist_eq_norm' (g h : α) : dist g h = ∥h - g∥ :=
by rw [dist_comm, dist_eq_norm]

@[simp] lemma dist_zero_right (g : α) : dist g 0 = ∥g∥ :=
by rw [dist_eq_norm, sub_zero]

@[simp] lemma dist_zero_left : dist (0:α) = norm :=
funext $ λ g, by rw [dist_comm, dist_zero_right]

lemma tendsto_norm_cocompact_at_top [proper_space α] :
  tendsto norm (cocompact α) at_top :=
by simpa only [dist_zero_right] using tendsto_dist_right_cocompact_at_top (0:α)

lemma norm_sub_rev (g h : α) : ∥g - h∥ = ∥h - g∥ :=
by simpa only [dist_eq_norm] using dist_comm g h

@[simp] lemma norm_neg (g : α) : ∥-g∥ = ∥g∥ :=
by simpa using norm_sub_rev 0 g

@[simp] lemma dist_add_left (g h₁ h₂ : α) : dist (g + h₁) (g + h₂) = dist h₁ h₂ :=
by simp [dist_eq_norm]

@[simp] lemma dist_add_right (g₁ g₂ h : α) : dist (g₁ + h) (g₂ + h) = dist g₁ g₂ :=
by simp [dist_eq_norm]

@[simp] lemma dist_neg_neg (g h : α) : dist (-g) (-h) = dist g h :=
by simp only [dist_eq_norm, neg_sub_neg, norm_sub_rev]

@[simp] lemma dist_sub_left (g h₁ h₂ : α) : dist (g - h₁) (g - h₂) = dist h₁ h₂ :=
by simp only [sub_eq_add_neg, dist_add_left, dist_neg_neg]

@[simp] lemma dist_sub_right (g₁ g₂ h : α) : dist (g₁ - h) (g₂ - h) = dist g₁ g₂ :=
by simpa only [sub_eq_add_neg] using dist_add_right _ _ _

/-- Triangle inequality for the norm. -/
lemma norm_add_le (g h : α) : ∥g + h∥ ≤ ∥g∥ + ∥h∥ :=
by simpa [dist_eq_norm] using dist_triangle g 0 (-h)

lemma norm_add_le_of_le {g₁ g₂ : α} {n₁ n₂ : ℝ} (H₁ : ∥g₁∥ ≤ n₁) (H₂ : ∥g₂∥ ≤ n₂) :
  ∥g₁ + g₂∥ ≤ n₁ + n₂ :=
le_trans (norm_add_le g₁ g₂) (add_le_add H₁ H₂)

lemma dist_add_add_le (g₁ g₂ h₁ h₂ : α) :
  dist (g₁ + g₂) (h₁ + h₂) ≤ dist g₁ h₁ + dist g₂ h₂ :=
by simpa only [dist_add_left, dist_add_right] using dist_triangle (g₁ + g₂) (h₁ + g₂) (h₁ + h₂)

lemma dist_add_add_le_of_le {g₁ g₂ h₁ h₂ : α} {d₁ d₂ : ℝ}
  (H₁ : dist g₁ h₁ ≤ d₁) (H₂ : dist g₂ h₂ ≤ d₂) :
  dist (g₁ + g₂) (h₁ + h₂) ≤ d₁ + d₂ :=
le_trans (dist_add_add_le g₁ g₂ h₁ h₂) (add_le_add H₁ H₂)

lemma dist_sub_sub_le (g₁ g₂ h₁ h₂ : α) :
  dist (g₁ - g₂) (h₁ - h₂) ≤ dist g₁ h₁ + dist g₂ h₂ :=
by simpa only [sub_eq_add_neg, dist_neg_neg] using dist_add_add_le g₁ (-g₂) h₁ (-h₂)

lemma dist_sub_sub_le_of_le {g₁ g₂ h₁ h₂ : α} {d₁ d₂ : ℝ}
  (H₁ : dist g₁ h₁ ≤ d₁) (H₂ : dist g₂ h₂ ≤ d₂) :
  dist (g₁ - g₂) (h₁ - h₂) ≤ d₁ + d₂ :=
le_trans (dist_sub_sub_le g₁ g₂ h₁ h₂) (add_le_add H₁ H₂)

lemma abs_dist_sub_le_dist_add_add (g₁ g₂ h₁ h₂ : α) :
  abs (dist g₁ h₁ - dist g₂ h₂) ≤ dist (g₁ + g₂) (h₁ + h₂) :=
by simpa only [dist_add_left, dist_add_right, dist_comm h₂]
  using abs_dist_sub_le (g₁ + g₂) (h₁ + h₂) (h₁ + g₂)

@[simp] lemma norm_nonneg (g : α) : 0 ≤ ∥g∥ :=
by { rw[←dist_zero_right], exact dist_nonneg }

@[simp] lemma norm_zero : ∥(0:α)∥ = 0 :=  by rw [← dist_zero_right, dist_self]

@[nontriviality] lemma norm_of_subsingleton [subsingleton α] (x : α) : ∥x∥ = 0 :=
by rw [subsingleton.elim x 0, norm_zero]

lemma norm_sum_le {β} : ∀(s : finset β) (f : β → α), ∥∑ a in s, f a∥ ≤ ∑ a in s, ∥ f a ∥ :=
finset.le_sum_of_subadditive norm norm_zero norm_add_le

lemma norm_sum_le_of_le {β} (s : finset β) {f : β → α} {n : β → ℝ} (h : ∀ b ∈ s, ∥f b∥ ≤ n b) :
  ∥∑ b in s, f b∥ ≤ ∑ b in s, n b :=
le_trans (norm_sum_le s f) (finset.sum_le_sum h)

lemma norm_sub_le (g h : α) : ∥g - h∥ ≤ ∥g∥ + ∥h∥ :=
by simpa [dist_eq_norm] using dist_triangle g 0 h

lemma norm_sub_le_of_le {g₁ g₂ : α} {n₁ n₂ : ℝ} (H₁ : ∥g₁∥ ≤ n₁) (H₂ : ∥g₂∥ ≤ n₂) :
  ∥g₁ - g₂∥ ≤ n₁ + n₂ :=
le_trans (norm_sub_le g₁ g₂) (add_le_add H₁ H₂)

lemma dist_le_norm_add_norm (g h : α) : dist g h ≤ ∥g∥ + ∥h∥ :=
by { rw dist_eq_norm, apply norm_sub_le }

lemma abs_norm_sub_norm_le (g h : α) : abs(∥g∥ - ∥h∥) ≤ ∥g - h∥ :=
by simpa [dist_eq_norm] using abs_dist_sub_le g h 0

lemma norm_sub_norm_le (g h : α) : ∥g∥ - ∥h∥ ≤ ∥g - h∥ :=
le_trans (le_abs_self _) (abs_norm_sub_norm_le g h)

lemma dist_norm_norm_le (g h : α) : dist ∥g∥ ∥h∥ ≤ ∥g - h∥ :=
abs_norm_sub_norm_le g h

lemma norm_le_insert (u v : α) : ∥v∥ ≤ ∥u∥ + ∥u - v∥ :=
calc ∥v∥ = ∥u - (u - v)∥ : by abel
... ≤ ∥u∥ + ∥u - v∥ : norm_sub_le u _

lemma ball_0_eq (ε : ℝ) : ball (0:α) ε = {x | ∥x∥ < ε} :=
set.ext $ assume a, by simp

lemma mem_ball_iff_norm {g h : α} {r : ℝ} :
  h ∈ ball g r ↔ ∥h - g∥ < r :=
by rw [mem_ball, dist_eq_norm]

lemma mem_ball_iff_norm' {g h : α} {r : ℝ} :
  h ∈ ball g r ↔ ∥g - h∥ < r :=
by rw [mem_ball', dist_eq_norm]

lemma mem_closed_ball_iff_norm {g h : α} {r : ℝ} :
  h ∈ closed_ball g r ↔ ∥h - g∥ ≤ r :=
by rw [mem_closed_ball, dist_eq_norm]

lemma mem_closed_ball_iff_norm' {g h : α} {r : ℝ} :
  h ∈ closed_ball g r ↔ ∥g - h∥ ≤ r :=
by rw [mem_closed_ball', dist_eq_norm]

lemma norm_le_of_mem_closed_ball {g h : α} {r : ℝ} (H : h ∈ closed_ball g r) :
  ∥h∥ ≤ ∥g∥ + r :=
calc
  ∥h∥ = ∥g + (h - g)∥ : by rw [add_sub_cancel'_right]
  ... ≤ ∥g∥ + ∥h - g∥  : norm_add_le _ _
  ... ≤ ∥g∥ + r : by { apply add_le_add_left, rw ← dist_eq_norm, exact H }

lemma norm_lt_of_mem_ball {g h : α} {r : ℝ} (H : h ∈ ball g r) :
  ∥h∥ < ∥g∥ + r :=
calc
  ∥h∥ = ∥g + (h - g)∥ : by rw [add_sub_cancel'_right]
  ... ≤ ∥g∥ + ∥h - g∥  : norm_add_le _ _
  ... < ∥g∥ + r : by { apply add_lt_add_left, rw ← dist_eq_norm, exact H }

@[simp] lemma mem_sphere_iff_norm (v w : α) (r : ℝ) : w ∈ sphere v r ↔ ∥w - v∥ = r :=
by simp [dist_eq_norm]

@[simp] lemma mem_sphere_zero_iff_norm {w : α} {r : ℝ} : w ∈ sphere (0:α) r ↔ ∥w∥ = r :=
by simp [dist_eq_norm]

@[simp] lemma norm_eq_of_mem_sphere {r : ℝ} (x : sphere (0:α) r) : ∥(x:α)∥ = r :=
mem_sphere_zero_iff_norm.mp x.2

lemma ne_zero_of_norm_pos {g : α} : 0 < ∥ g ∥ → g ≠ 0 :=
begin
  intros hpos hzero,
  rw [hzero, norm_zero] at hpos,
  exact lt_irrefl 0 hpos,
end

lemma nonzero_of_mem_sphere {r : ℝ} (hr : 0 < r) (x : sphere (0:α) r) : (x:α) ≠ 0 :=
begin
  refine ne_zero_of_norm_pos _,
  rwa norm_eq_of_mem_sphere x,
end

lemma nonzero_of_mem_unit_sphere (x : sphere (0:α) 1) : (x:α) ≠ 0 :=
by { apply nonzero_of_mem_sphere, norm_num }

/-- We equip the sphere, in a seminormed group, with a formal operation of negation, namely the
antipodal map. -/
instance {r : ℝ} : has_neg (sphere (0:α) r) :=
{ neg := λ w, ⟨-↑w, by simp⟩ }

@[simp] lemma coe_neg_sphere {r : ℝ} (v : sphere (0:α) r) :
  (((-v) : sphere _ _) : α) = - (v:α) :=
rfl

theorem normed_group.tendsto_nhds_zero {f : γ → α} {l : filter γ} :
  tendsto f l (𝓝 0) ↔ ∀ ε > 0, ∀ᶠ x in l, ∥ f x ∥ < ε :=
metric.tendsto_nhds.trans $ by simp only [dist_zero_right]

lemma normed_group.tendsto_nhds_nhds {f : α → β} {x : α} {y : β} :
  tendsto f (𝓝 x) (𝓝 y) ↔ ∀ ε > 0, ∃ δ > 0, ∀ x', ∥x' - x∥ < δ → ∥f x' - y∥ < ε :=
by simp_rw [metric.tendsto_nhds_nhds, dist_eq_norm]

/-- A homomorphism `f` of seminormed groups is Lipschitz, if there exists a constant `C` such that
for all `x`, one has `∥f x∥ ≤ C * ∥x∥`. The analogous condition for a linear map of
(semi)normed spaces is in `normed_space.operator_norm`. -/
lemma add_monoid_hom.lipschitz_of_bound (f :α →+ β) (C : ℝ) (h : ∀x, ∥f x∥ ≤ C * ∥x∥) :
  lipschitz_with (nnreal.of_real C) f :=
lipschitz_with.of_dist_le' $ λ x y, by simpa only [dist_eq_norm, f.map_sub] using h (x - y)

lemma lipschitz_on_with_iff_norm_sub_le {f : α → β} {C : ℝ≥0} {s : set α} :
  lipschitz_on_with C f s ↔  ∀ (x ∈ s) (y ∈ s), ∥f x - f y∥ ≤ C * ∥x - y∥ :=
by simp only [lipschitz_on_with_iff_dist_le_mul, dist_eq_norm]

lemma lipschitz_on_with.norm_sub_le {f : α → β} {C : ℝ≥0} {s : set α} (h : lipschitz_on_with C f s)
  {x y : α} (x_in : x ∈ s) (y_in : y ∈ s) : ∥f x - f y∥ ≤ C * ∥x - y∥ :=
lipschitz_on_with_iff_norm_sub_le.mp h x x_in y y_in

/-- A homomorphism `f` of seminormed groups is continuous, if there exists a constant `C` such that
for all `x`, one has `∥f x∥ ≤ C * ∥x∥`.
The analogous condition for a linear map of normed spaces is in `normed_space.operator_norm`. -/
lemma add_monoid_hom.continuous_of_bound (f : α →+ β) (C : ℝ) (h : ∀x, ∥f x∥ ≤ C * ∥x∥) :
  continuous f :=
(f.lipschitz_of_bound C h).continuous

section nnnorm

/-- Version of the norm taking values in nonnegative reals. -/
def nnnorm (a : α) : ℝ≥0 := ⟨norm a, norm_nonneg a⟩

@[simp, norm_cast] lemma coe_nnnorm (a : α) : (nnnorm a : ℝ) = norm a := rfl

lemma nndist_eq_nnnorm (a b : α) : nndist a b = nnnorm (a - b) := nnreal.eq $ dist_eq_norm _ _

@[simp] lemma nnnorm_zero : nnnorm (0 : α) = 0 :=
nnreal.eq norm_zero

lemma nnnorm_add_le (g h : α) : nnnorm (g + h) ≤ nnnorm g + nnnorm h :=
nnreal.coe_le_coe.2 $ norm_add_le g h

@[simp] lemma nnnorm_neg (g : α) : nnnorm (-g) = nnnorm g :=
nnreal.eq $ norm_neg g

lemma nndist_nnnorm_nnnorm_le (g h : α) : nndist (nnnorm g) (nnnorm h) ≤ nnnorm (g - h) :=
nnreal.coe_le_coe.2 $ dist_norm_norm_le g h

lemma of_real_norm_eq_coe_nnnorm (x : β) : ennreal.of_real ∥x∥ = (nnnorm x : ℝ≥0∞) :=
ennreal.of_real_eq_coe_nnreal _

lemma edist_eq_coe_nnnorm_sub (x y : β) : edist x y = (nnnorm (x - y) : ℝ≥0∞) :=
by rw [edist_dist, dist_eq_norm, of_real_norm_eq_coe_nnnorm]

lemma edist_eq_coe_nnnorm (x : β) : edist x 0 = (nnnorm x : ℝ≥0∞) :=
by rw [edist_eq_coe_nnnorm_sub, _root_.sub_zero]

lemma mem_emetric_ball_0_iff {x : β} {r : ℝ≥0∞} : x ∈ emetric.ball (0 : β) r ↔ ↑(nnnorm x) < r :=
by rw [emetric.mem_ball, edist_eq_coe_nnnorm]

lemma nndist_add_add_le (g₁ g₂ h₁ h₂ : α) :
  nndist (g₁ + g₂) (h₁ + h₂) ≤ nndist g₁ h₁ + nndist g₂ h₂ :=
nnreal.coe_le_coe.2 $ dist_add_add_le g₁ g₂ h₁ h₂

lemma edist_add_add_le (g₁ g₂ h₁ h₂ : α) :
  edist (g₁ + g₂) (h₁ + h₂) ≤ edist g₁ h₁ + edist g₂ h₂ :=
by { simp only [edist_nndist], norm_cast, apply nndist_add_add_le }

lemma nnnorm_sum_le {β} : ∀(s : finset β) (f : β → α),
  nnnorm (∑ a in s, f a) ≤ ∑ a in s, nnnorm (f a) :=
finset.le_sum_of_subadditive nnnorm nnnorm_zero nnnorm_add_le

end nnnorm

lemma lipschitz_with.neg {α : Type*} [pseudo_emetric_space α] {K : ℝ≥0} {f : α → β}
  (hf : lipschitz_with K f) : lipschitz_with K (λ x, -f x) :=
λ x y, by simpa only [edist_dist, dist_neg_neg] using hf x y

lemma lipschitz_with.add {α : Type*} [pseudo_emetric_space α] {Kf : ℝ≥0} {f : α → β}
  (hf : lipschitz_with Kf f) {Kg : ℝ≥0} {g : α → β} (hg : lipschitz_with Kg g) :
  lipschitz_with (Kf + Kg) (λ x, f x + g x) :=
λ x y,
calc edist (f x + g x) (f y + g y) ≤ edist (f x) (f y) + edist (g x) (g y) :
  edist_add_add_le _ _ _ _
... ≤ Kf * edist x y + Kg * edist x y :
  add_le_add (hf x y) (hg x y)
... = (Kf + Kg) * edist x y :
  (add_mul _ _ _).symm

lemma lipschitz_with.sub {α : Type*} [pseudo_emetric_space α] {Kf : ℝ≥0} {f : α → β}
  (hf : lipschitz_with Kf f) {Kg : ℝ≥0} {g : α → β} (hg : lipschitz_with Kg g) :
  lipschitz_with (Kf + Kg) (λ x, f x - g x) :=
by simpa only [sub_eq_add_neg] using hf.add hg.neg

lemma antilipschitz_with.add_lipschitz_with {α : Type*} [pseudo_metric_space α] {Kf : ℝ≥0}
  {f : α → β} (hf : antilipschitz_with Kf f) {Kg : ℝ≥0} {g : α → β} (hg : lipschitz_with Kg g)
  (hK : Kg < Kf⁻¹) : antilipschitz_with (Kf⁻¹ - Kg)⁻¹ (λ x, f x + g x) :=
begin
  refine antilipschitz_with.of_le_mul_dist (λ x y, _),
  rw [nnreal.coe_inv, ← div_eq_inv_mul],
  rw le_div_iff (nnreal.coe_pos.2 $ nnreal.sub_pos.2 hK),
  rw [mul_comm, nnreal.coe_sub (le_of_lt hK), sub_mul],
  calc ↑Kf⁻¹ * dist x y - Kg * dist x y ≤ dist (f x) (f y) - dist (g x) (g y) :
    sub_le_sub (hf.mul_le_dist x y) (hg.dist_le_mul x y)
  ... ≤ _ : le_trans (le_abs_self _) (abs_dist_sub_le_dist_add_add _ _ _ _)
end

/-- A subgroup of a seminormed group is also a seminormed group,
with the restriction of the norm. -/
instance add_subgroup.semi_normed_group {E : Type*} [semi_normed_group E] (s : add_subgroup E) :
  semi_normed_group s :=
{ norm := λx, norm (x : E),
  dist_eq := λx y, dist_eq_norm (x : E) (y : E) }

/-- If `x` is an element of a subgroup `s` of a seminormed group `E`, its norm in `s` is equal to
its norm in `E`. -/
@[simp] lemma coe_norm_subgroup {E : Type*} [semi_normed_group E] {s : add_subgroup E} (x : s) :
  ∥x∥ = ∥(x:E)∥ :=
rfl

/-- A submodule of a seminormed group is also a seminormed group, with the restriction of the norm.

See note [implicit instance arguments]. -/
instance submodule.semi_normed_group {𝕜 : Type*} {_ : ring 𝕜}
  {E : Type*} [semi_normed_group E] {_ : module 𝕜 E} (s : submodule 𝕜 E) : semi_normed_group s :=
{ norm := λx, norm (x : E),
  dist_eq := λx y, dist_eq_norm (x : E) (y : E) }

/-- If `x` is an element of a submodule `s` of a normed group `E`, its norm in `E` is equal to its
norm in `s`.

See note [implicit instance arguments]. -/
@[simp, norm_cast] lemma submodule.norm_coe {𝕜 : Type*} {_ : ring 𝕜}
  {E : Type*} [semi_normed_group E] {_ : module 𝕜 E} {s : submodule 𝕜 E} (x : s) :
  ∥(x : E)∥ = ∥x∥ :=
rfl

@[simp] lemma submodule.norm_mk {𝕜 : Type*} {_ : ring 𝕜}
  {E : Type*} [semi_normed_group E] {_ : module 𝕜 E} {s : submodule 𝕜 E} (x : E) (hx : x ∈ s) :
  ∥(⟨x, hx⟩ : s)∥ = ∥x∥ :=
rfl

/-- seminormed group instance on the product of two seminormed groups, using the sup norm. -/
instance prod.semi_normed_group : semi_normed_group (α × β) :=
{ norm := λx, max ∥x.1∥ ∥x.2∥,
  dist_eq := assume (x y : α × β),
    show max (dist x.1 y.1) (dist x.2 y.2) = (max ∥(x - y).1∥ ∥(x - y).2∥), by simp [dist_eq_norm] }

lemma prod.semi_norm_def (x : α × β) : ∥x∥ = (max ∥x.1∥ ∥x.2∥) := rfl

lemma prod.nnsemi_norm_def (x : α × β) : nnnorm x = max (nnnorm x.1) (nnnorm x.2) :=
by { have := x.semi_norm_def, simp only [← coe_nnnorm] at this, exact_mod_cast this }

lemma semi_norm_fst_le (x : α × β) : ∥x.1∥ ≤ ∥x∥ :=
le_max_left _ _

lemma semi_norm_snd_le (x : α × β) : ∥x.2∥ ≤ ∥x∥ :=
le_max_right _ _

lemma semi_norm_prod_le_iff {x : α × β} {r : ℝ} :
  ∥x∥ ≤ r ↔ ∥x.1∥ ≤ r ∧ ∥x.2∥ ≤ r :=
max_le_iff

/-- seminormed group instance on the product of finitely many seminormed groups,
using the sup norm. -/
instance pi.semi_normed_group {π : ι → Type*} [fintype ι] [∀i, semi_normed_group (π i)] :
  semi_normed_group (Πi, π i) :=
{ norm := λf, ((finset.sup finset.univ (λ b, nnnorm (f b)) : ℝ≥0) : ℝ),
  dist_eq := assume x y,
    congr_arg (coe : ℝ≥0 → ℝ) $ congr_arg (finset.sup finset.univ) $ funext $ assume a,
    show nndist (x a) (y a) = nnnorm (x a - y a), from nndist_eq_nnnorm _ _ }

/-- The seminorm of an element in a product space is `≤ r` if and only if the norm of each
component is. -/
lemma pi_semi_norm_le_iff {π : ι → Type*} [fintype ι] [∀i, semi_normed_group (π i)] {r : ℝ}
  (hr : 0 ≤ r) {x : Πi, π i} : ∥x∥ ≤ r ↔ ∀i, ∥x i∥ ≤ r :=
by simp only [← dist_zero_right, dist_pi_le_iff hr, pi.zero_apply]

/-- The seminorm of an element in a product space is `< r` if and only if the norm of each
component is. -/
lemma pi_semi_norm_lt_iff {π : ι → Type*} [fintype ι] [∀i, semi_normed_group (π i)] {r : ℝ}
  (hr : 0 < r) {x : Πi, π i} : ∥x∥ < r ↔ ∀i, ∥x i∥ < r :=
by simp only [← dist_zero_right, dist_pi_lt_iff hr, pi.zero_apply]

lemma semi_norm_le_pi_norm {π : ι → Type*} [fintype ι] [∀i, semi_normed_group (π i)] (x : Πi, π i)
  (i : ι) : ∥x i∥ ≤ ∥x∥ :=
(pi_semi_norm_le_iff (norm_nonneg x)).1 (le_refl _) i

@[simp] lemma pi_semi_norm_const [nonempty ι] [fintype ι] (a : α) : ∥(λ i : ι, a)∥ = ∥a∥ :=
by simpa only [← dist_zero_right] using dist_pi_const a 0

@[simp] lemma pi_nnsemi_norm_const [nonempty ι] [fintype ι] (a : α) :
  nnnorm (λ i : ι, a) = nnnorm a :=
nnreal.eq $ pi_semi_norm_const a

lemma tendsto_iff_norm_tendsto_zero {f : ι → β} {a : filter ι} {b : β} :
  tendsto f a (𝓝 b) ↔ tendsto (λ e, ∥f e - b∥) a (𝓝 0) :=
by { convert tendsto_iff_dist_tendsto_zero, simp [dist_eq_norm] }

lemma tendsto_zero_iff_norm_tendsto_zero {f : γ → β} {a : filter γ} :
  tendsto f a (𝓝 0) ↔ tendsto (λ e, ∥f e∥) a (𝓝 0) :=
by { rw [tendsto_iff_norm_tendsto_zero], simp only [sub_zero] }

/-- Special case of the sandwich theorem: if the norm of `f` is eventually bounded by a real
function `g` which tends to `0`, then `f` tends to `0`.
In this pair of lemmas (`squeeze_zero_norm'` and `squeeze_zero_norm`), following a convention of
similar lemmas in `topology.metric_space.basic` and `topology.algebra.ordered`, the `'` version is
phrased using "eventually" and the non-`'` version is phrased absolutely. -/
lemma squeeze_zero_norm' {f : γ → α} {g : γ → ℝ} {t₀ : filter γ}
  (h : ∀ᶠ n in t₀, ∥f n∥ ≤ g n)
  (h' : tendsto g t₀ (𝓝 0)) : tendsto f t₀ (𝓝 0) :=
tendsto_zero_iff_norm_tendsto_zero.mpr
  (squeeze_zero' (eventually_of_forall (λ n, norm_nonneg _)) h h')

/-- Special case of the sandwich theorem: if the norm of `f` is bounded by a real function `g` which
tends to `0`, then `f` tends to `0`.  -/
lemma squeeze_zero_norm {f : γ → α} {g : γ → ℝ} {t₀ : filter γ}
  (h : ∀ (n:γ), ∥f n∥ ≤ g n)
  (h' : tendsto g t₀ (𝓝 0)) :
  tendsto f t₀ (𝓝 0) :=
squeeze_zero_norm' (eventually_of_forall h) h'

lemma tendsto_norm_sub_self (x : α) : tendsto (λ g : α, ∥g - x∥) (𝓝 x) (𝓝 0) :=
by simpa [dist_eq_norm] using tendsto_id.dist (tendsto_const_nhds : tendsto (λ g, (x:α)) (𝓝 x) _)

lemma tendsto_norm {x : α} : tendsto (λg : α, ∥g∥) (𝓝 x) (𝓝 ∥x∥) :=
by simpa using tendsto_id.dist (tendsto_const_nhds : tendsto (λ g, (0:α)) _ _)

lemma tendsto_norm_zero : tendsto (λg : α, ∥g∥) (𝓝 0) (𝓝 0) :=
by simpa using tendsto_norm_sub_self (0:α)

@[continuity]
lemma continuous_norm : continuous (λg:α, ∥g∥) :=
by simpa using continuous_id.dist (continuous_const : continuous (λ g, (0:α)))

@[continuity]
lemma continuous_nnnorm : continuous (nnnorm : α → ℝ≥0) :=
continuous_subtype_mk _ continuous_norm

lemma lipschitz_with_one_norm : lipschitz_with 1 (norm : α → ℝ) :=
by simpa only [dist_zero_left] using lipschitz_with.dist_right (0 : α)

lemma uniform_continuous_norm : uniform_continuous (norm : α → ℝ) :=
lipschitz_with_one_norm.uniform_continuous

lemma uniform_continuous_nnnorm : uniform_continuous (nnnorm : α → ℝ≥0) :=
uniform_continuous_subtype_mk uniform_continuous_norm _

section

variables {l : filter γ} {f : γ → α} {a : α}

lemma filter.tendsto.norm {a : α} (h : tendsto f l (𝓝 a)) : tendsto (λ x, ∥f x∥) l (𝓝 ∥a∥) :=
tendsto_norm.comp h

lemma filter.tendsto.nnnorm (h : tendsto f l (𝓝 a)) :
  tendsto (λ x, nnnorm (f x)) l (𝓝 (nnnorm a)) :=
tendsto.comp continuous_nnnorm.continuous_at h

end

section

variables [topological_space γ] {f : γ → α} {s : set γ} {a : γ} {b : α}

lemma continuous.norm (h : continuous f) : continuous (λ x, ∥f x∥) := continuous_norm.comp h

lemma continuous.nnnorm (h : continuous f) : continuous (λ x, nnnorm (f x)) :=
continuous_nnnorm.comp h

lemma continuous_at.norm (h : continuous_at f a) : continuous_at (λ x, ∥f x∥) a := h.norm

lemma continuous_at.nnnorm (h : continuous_at f a) : continuous_at (λ x, nnnorm (f x)) a := h.nnnorm

lemma continuous_within_at.norm (h : continuous_within_at f s a) :
  continuous_within_at (λ x, ∥f x∥) s a :=
h.norm

lemma continuous_within_at.nnnorm (h : continuous_within_at f s a) :
  continuous_within_at (λ x, nnnorm (f x)) s a :=
h.nnnorm

lemma continuous_on.norm (h : continuous_on f s) : continuous_on (λ x, ∥f x∥) s :=
λ x hx, (h x hx).norm

lemma continuous_on.nnnorm (h : continuous_on f s) : continuous_on (λ x, nnnorm (f x)) s :=
λ x hx, (h x hx).nnnorm

end

/-- If `∥y∥→∞`, then we can assume `y≠x` for any fixed `x`. -/
lemma eventually_ne_of_tendsto_norm_at_top {l : filter γ} {f : γ → α}
  (h : tendsto (λ y, ∥f y∥) l at_top) (x : α) :
  ∀ᶠ y in l, f y ≠ x :=
begin
  have : ∀ᶠ y in l, 1 + ∥x∥ ≤ ∥f y∥ := h (mem_at_top (1 + ∥x∥)),
  refine this.mono (λ y hy hxy, _),
  subst x,
  exact not_le_of_lt zero_lt_one (add_le_iff_nonpos_left.1 hy)
end

/-- A seminormed group is a uniform additive group, i.e., addition and subtraction are uniformly
continuous. -/
@[priority 100] -- see Note [lower instance priority]
instance normed_uniform_group : uniform_add_group α :=
⟨(lipschitz_with.prod_fst.sub lipschitz_with.prod_snd).uniform_continuous⟩

@[priority 100] -- see Note [lower instance priority]
instance normed_top_monoid : has_continuous_add α :=
by apply_instance -- short-circuit type class inference
@[priority 100] -- see Note [lower instance priority]
instance normed_top_group : topological_add_group α :=
by apply_instance -- short-circuit type class inference

lemma nat.norm_cast_le [has_one α] : ∀ n : ℕ, ∥(n : α)∥ ≤ n * ∥(1 : α)∥
| 0 := by simp
| (n + 1) := by { rw [n.cast_succ, n.cast_succ, add_mul, one_mul],
                  exact norm_add_le_of_le (nat.norm_cast_le n) le_rfl }

end semi_normed_group

section normed_group

/-- Construct a normed group from a translation invariant distance -/
def normed_group.of_add_dist [has_norm α] [add_comm_group α] [metric_space α]
  (H1 : ∀ x:α, ∥x∥ = dist x 0)
  (H2 : ∀ x y z : α, dist x y ≤ dist (x + z) (y + z)) : normed_group α :=
{ dist_eq := λ x y, begin
    rw H1, apply le_antisymm,
    { rw [sub_eq_add_neg, ← add_right_neg y], apply H2 },
    { have := H2 (x-y) 0 y, rwa [sub_add_cancel, zero_add] at this }
  end }

/-- A normed group can be built from a norm that satisfies algebraic properties. This is
formalised in this structure. -/
structure normed_group.core (α : Type*) [add_comm_group α] [has_norm α] : Prop :=
(norm_eq_zero_iff : ∀ x : α, ∥x∥ = 0 ↔ x = 0)
(triangle : ∀ x y : α, ∥x + y∥ ≤ ∥x∥ + ∥y∥)
(norm_neg : ∀ x : α, ∥-x∥ = ∥x∥)

/-- The `semi_normed_group.core` induced by a `normed_group.core`. -/
lemma normed_group.core.to_semi_normed_group.core {α : Type*} [add_comm_group α] [has_norm α]
  (C : normed_group.core α) : semi_normed_group.core α :=
{ norm_zero := (C.norm_eq_zero_iff 0).2 rfl,
  triangle := C.triangle,
  norm_neg := C.norm_neg }

/-- Constructing a normed group from core properties of a norm, i.e., registering the distance and
the metric space structure from the norm properties. -/
noncomputable def normed_group.of_core (α : Type*) [add_comm_group α] [has_norm α]
  (C : normed_group.core α) : normed_group α :=
{ eq_of_dist_eq_zero := λ x y h,
  begin
    rw [dist_eq_norm] at h,
    exact sub_eq_zero.mp ((C.norm_eq_zero_iff _).1 h)
  end
  ..semi_normed_group.of_core α (normed_group.core.to_semi_normed_group.core C) }

variables [normed_group α] [normed_group β]

@[simp] lemma norm_eq_zero {g : α} : ∥g∥ = 0 ↔ g = 0 :=
dist_zero_right g ▸ dist_eq_zero

@[simp] lemma norm_pos_iff {g : α} : 0 < ∥ g ∥ ↔ g ≠ 0 :=
dist_zero_right g ▸ dist_pos

@[simp] lemma norm_le_zero_iff {g : α} : ∥g∥ ≤ 0 ↔ g = 0 :=
by { rw[←dist_zero_right], exact dist_le_zero }

lemma eq_of_norm_sub_le_zero {g h : α} (a : ∥g - h∥ ≤ 0) : g = h :=
by rwa [← sub_eq_zero, ← norm_le_zero_iff]

lemma eq_of_norm_sub_eq_zero {u v : α} (h : ∥u - v∥ = 0) : u = v :=
begin
  apply eq_of_dist_eq_zero,
  rwa dist_eq_norm
end

lemma norm_sub_eq_zero_iff {u v : α} : ∥u - v∥ = 0 ↔ u = v :=
begin
  convert dist_eq_zero,
  rwa dist_eq_norm
end

@[simp] lemma nnnorm_eq_zero {a : α} : nnnorm a = 0 ↔ a = 0 :=
by simp only [nnreal.eq_iff.symm, nnreal.coe_zero, coe_nnnorm, norm_eq_zero]

/-- A subgroup of a normed group is also a normed group, with the restriction of the norm. -/
instance add_subgroup.normed_group {E : Type*} [normed_group E] (s : add_subgroup E) :
  normed_group s :=
{ ..add_subgroup.semi_normed_group s }

/-- A submodule of a normed group is also a normed group, with the restriction of the norm.

See note [implicit instance arguments]. -/
instance submodule.normed_group {𝕜 : Type*} {_ : ring 𝕜}
  {E : Type*} [normed_group E] {_ : module 𝕜 E} (s : submodule 𝕜 E) : normed_group s :=
{ ..submodule.semi_normed_group s }

/-- normed group instance on the product of two normed groups, using the sup norm. -/
instance prod.normed_group : normed_group (α × β) := { ..prod.semi_normed_group }

lemma prod.norm_def (x : α × β) : ∥x∥ = (max ∥x.1∥ ∥x.2∥) := rfl

lemma prod.nnnorm_def (x : α × β) : nnnorm x = max (nnnorm x.1) (nnnorm x.2) :=
by { have := x.norm_def, simp only [← coe_nnnorm] at this, exact_mod_cast this }

lemma norm_fst_le (x : α × β) : ∥x.1∥ ≤ ∥x∥ :=
le_max_left _ _

lemma norm_snd_le (x : α × β) : ∥x.2∥ ≤ ∥x∥ :=
le_max_right _ _

lemma norm_prod_le_iff {x : α × β} {r : ℝ} :
  ∥x∥ ≤ r ↔ ∥x.1∥ ≤ r ∧ ∥x.2∥ ≤ r :=
max_le_iff

/-- normed group instance on the product of finitely many normed groups, using the sup norm. -/
instance pi.normed_group {π : ι → Type*} [fintype ι] [∀i, normed_group (π i)] :
  normed_group (Πi, π i) := { ..pi.semi_normed_group }

/-- The norm of an element in a product space is `≤ r` if and only if the norm of each
component is. -/
lemma pi_norm_le_iff {π : ι → Type*} [fintype ι] [∀i, normed_group (π i)] {r : ℝ} (hr : 0 ≤ r)
  {x : Πi, π i} : ∥x∥ ≤ r ↔ ∀i, ∥x i∥ ≤ r :=
by simp only [← dist_zero_right, dist_pi_le_iff hr, pi.zero_apply]

/-- The norm of an element in a product space is `< r` if and only if the norm of each
component is. -/
lemma pi_norm_lt_iff {π : ι → Type*} [fintype ι] [∀i, normed_group (π i)] {r : ℝ} (hr : 0 < r)
  {x : Πi, π i} : ∥x∥ < r ↔ ∀i, ∥x i∥ < r :=
by simp only [← dist_zero_right, dist_pi_lt_iff hr, pi.zero_apply]

lemma norm_le_pi_norm {π : ι → Type*} [fintype ι] [∀i, normed_group (π i)] (x : Πi, π i) (i : ι) :
  ∥x i∥ ≤ ∥x∥ :=
(pi_norm_le_iff (norm_nonneg x)).1 (le_refl _) i

@[simp] lemma pi_norm_const [nonempty ι] [fintype ι] (a : α) : ∥(λ i : ι, a)∥ = ∥a∥ :=
by simpa only [← dist_zero_right] using dist_pi_const a 0

@[simp] lemma pi_nnnorm_const [nonempty ι] [fintype ι] (a : α) :
  nnnorm (λ i : ι, a) = nnnorm a :=
nnreal.eq $ pi_norm_const a

lemma tendsto_norm_nhds_within_zero : tendsto (norm : α → ℝ) (𝓝[{0}ᶜ] 0) (𝓝[set.Ioi 0] 0) :=
(continuous_norm.tendsto' (0 : α) 0 norm_zero).inf $ tendsto_principal_principal.2 $
  λ x, norm_pos_iff.2

end normed_group

section semi_normed_ring

/-- A seminormed ring is a ring endowed with a seminorm which satisfies the inequality
`∥x y∥ ≤ ∥x∥ ∥y∥`. -/
class semi_normed_ring (α : Type*) extends has_norm α, ring α, pseudo_metric_space α :=
(dist_eq : ∀ x y, dist x y = norm (x - y))
(norm_mul : ∀ a b, norm (a * b) ≤ norm a * norm b)

/-- A normed ring is a ring endowed with a norm which satisfies the inequality `∥x y∥ ≤ ∥x∥ ∥y∥`. -/
class normed_ring (α : Type*) extends has_norm α, ring α, metric_space α :=
(dist_eq : ∀ x y, dist x y = norm (x - y))
(norm_mul : ∀ a b, norm (a * b) ≤ norm a * norm b)

/-- A normed ring is a seminormed ring. -/
@[priority 100] -- see Note [lower instance priority]
instance normed_ring.to_semi_normed_ring [β : normed_ring α] : semi_normed_ring α :=
{ ..β }

/-- A seminormed commutative ring is a commutative ring endowed with a seminorm which satisfies
the inequality `∥x y∥ ≤ ∥x∥ ∥y∥`. -/
class semi_normed_comm_ring (α : Type*) extends semi_normed_ring α :=
(mul_comm : ∀ x y : α, x * y = y * x)

/-- A normed commutative ring is a commutative ring endowed with a norm which satisfies
the inequality `∥x y∥ ≤ ∥x∥ ∥y∥`. -/
class normed_comm_ring (α : Type*) extends normed_ring α :=
(mul_comm : ∀ x y : α, x * y = y * x)

/-- A normed commutative ring is a seminormed commutative ring. -/
@[priority 100] -- see Note [lower instance priority]
instance normed_comm_ring.to_semi_normed_comm_ring [β : normed_comm_ring α] :
  semi_normed_comm_ring α := { ..β }

/-- A mixin class with the axiom `∥1∥ = 1`. Many `normed_ring`s and all `normed_field`s satisfy this
axiom. -/
class norm_one_class (α : Type*) [has_norm α] [has_one α] : Prop :=
(norm_one : ∥(1:α)∥ = 1)

export norm_one_class (norm_one)

attribute [simp] norm_one

@[simp] lemma nnnorm_one [semi_normed_group α] [has_one α] [norm_one_class α] : nnnorm (1:α) = 1 :=
nnreal.eq norm_one

@[priority 100] -- see Note [lower instance priority]
instance semi_normed_comm_ring.to_comm_ring [β : semi_normed_comm_ring α] : comm_ring α := { ..β }

@[priority 100] -- see Note [lower instance priority]
instance normed_ring.to_normed_group [β : normed_ring α] : normed_group α := { ..β }

@[priority 100] -- see Note [lower instance priority]
instance semi_normed_ring.to_semi_normed_group [β : semi_normed_ring α] :
  semi_normed_group α := { ..β }

instance prod.norm_one_class [normed_group α] [has_one α] [norm_one_class α]
  [normed_group β] [has_one β] [norm_one_class β] :
  norm_one_class (α × β) :=
⟨by simp [prod.norm_def]⟩

variables [semi_normed_ring α]

lemma norm_mul_le (a b : α) : (∥a*b∥) ≤ (∥a∥) * (∥b∥) :=
semi_normed_ring.norm_mul _ _

lemma list.norm_prod_le' : ∀ {l : list α}, l ≠ [] → ∥l.prod∥ ≤ (l.map norm).prod
| [] h := (h rfl).elim
| [a] _ := by simp
| (a :: b :: l) _ :=
  begin
    rw [list.map_cons, list.prod_cons, @list.prod_cons _ _ _ ∥a∥],
    refine le_trans (norm_mul_le _ _) (mul_le_mul_of_nonneg_left _ (norm_nonneg _)),
    exact list.norm_prod_le' (list.cons_ne_nil b l)
  end

lemma list.norm_prod_le [norm_one_class α] : ∀ l : list α, ∥l.prod∥ ≤ (l.map norm).prod
| [] := by simp
| (a::l) := list.norm_prod_le' (list.cons_ne_nil a l)

lemma finset.norm_prod_le' {α : Type*} [normed_comm_ring α] (s : finset ι) (hs : s.nonempty)
  (f : ι → α) :
  ∥∏ i in s, f i∥ ≤ ∏ i in s, ∥f i∥ :=
begin
  rcases s with ⟨⟨l⟩, hl⟩,
  have : l.map f ≠ [], by simpa using hs,
  simpa using list.norm_prod_le' this
end

lemma finset.norm_prod_le {α : Type*} [normed_comm_ring α] [norm_one_class α] (s : finset ι)
  (f : ι → α) :
  ∥∏ i in s, f i∥ ≤ ∏ i in s, ∥f i∥ :=
begin
  rcases s with ⟨⟨l⟩, hl⟩,
  simpa using (l.map f).norm_prod_le
end

/-- If `α` is a seminormed ring, then `∥a^n∥≤ ∥a∥^n` for `n > 0`. See also `norm_pow_le`. -/
lemma norm_pow_le' (a : α) : ∀ {n : ℕ}, 0 < n → ∥a^n∥ ≤ ∥a∥^n
| 1 h := by simp
| (n+2) h :=
  le_trans (norm_mul_le a (a^(n+1)))
           (mul_le_mul (le_refl _)
                       (norm_pow_le' (nat.succ_pos _)) (norm_nonneg _) (norm_nonneg _))

/-- If `α` is a seminormed ring with `∥1∥=1`, then `∥a^n∥≤ ∥a∥^n`. See also `norm_pow_le'`. -/
lemma norm_pow_le [norm_one_class α] (a : α) : ∀ (n : ℕ), ∥a^n∥ ≤ ∥a∥^n
| 0 := by simp
| (n+1) := norm_pow_le' a n.zero_lt_succ

lemma eventually_norm_pow_le (a : α) : ∀ᶠ (n:ℕ) in at_top, ∥a ^ n∥ ≤ ∥a∥ ^ n :=
eventually_at_top.mpr ⟨1, λ b h, norm_pow_le' a (nat.succ_le_iff.mp h)⟩

/-- In a seminormed ring, the left-multiplication `add_monoid_hom` is bounded. -/
lemma mul_left_bound (x : α) :
  ∀ (y:α), ∥add_monoid_hom.mul_left x y∥ ≤ ∥x∥ * ∥y∥ :=
norm_mul_le x

/-- In a seminormed ring, the right-multiplication `add_monoid_hom` is bounded. -/
lemma mul_right_bound (x : α) :
  ∀ (y:α), ∥add_monoid_hom.mul_right x y∥ ≤ ∥x∥ * ∥y∥ :=
λ y, by {rw mul_comm, convert norm_mul_le y x}

/-- Seminormed ring structure on the product of two seminormed rings, using the sup norm. -/
instance prod.semi_normed_ring [semi_normed_ring β] : semi_normed_ring (α × β) :=
{ norm_mul := assume x y,
  calc
    ∥x * y∥ = ∥(x.1*y.1, x.2*y.2)∥ : rfl
        ... = (max ∥x.1*y.1∥  ∥x.2*y.2∥) : rfl
        ... ≤ (max (∥x.1∥*∥y.1∥) (∥x.2∥*∥y.2∥)) :
          max_le_max (norm_mul_le (x.1) (y.1)) (norm_mul_le (x.2) (y.2))
        ... = (max (∥x.1∥*∥y.1∥) (∥y.2∥*∥x.2∥)) : by simp[mul_comm]
        ... ≤ (max (∥x.1∥) (∥x.2∥)) * (max (∥y.2∥) (∥y.1∥)) :
          by apply max_mul_mul_le_max_mul_max; simp [norm_nonneg]
        ... = (max (∥x.1∥) (∥x.2∥)) * (max (∥y.1∥) (∥y.2∥)) : by simp [max_comm]
        ... = (∥x∥*∥y∥) : rfl,
  ..prod.semi_normed_group }

end semi_normed_ring

section normed_ring

variables [normed_ring α]

lemma units.norm_pos [nontrivial α] (x : units α) : 0 < ∥(x:α)∥ :=
norm_pos_iff.mpr (units.ne_zero x)

/-- Normed ring structure on the product of two normed rings, using the sup norm. -/
instance prod.normed_ring [normed_ring β] : normed_ring (α × β) :=
{ norm_mul := norm_mul_le,
  ..prod.semi_normed_group }

end normed_ring

@[priority 100] -- see Note [lower instance priority]
instance semi_normed_ring_top_monoid [semi_normed_ring α] : has_continuous_mul α :=
⟨ continuous_iff_continuous_at.2 $ λ x, tendsto_iff_norm_tendsto_zero.2 $
    begin
      have : ∀ e : α × α, ∥e.1 * e.2 - x.1 * x.2∥ ≤ ∥e.1∥ * ∥e.2 - x.2∥ + ∥e.1 - x.1∥ * ∥x.2∥,
      { intro e,
        calc ∥e.1 * e.2 - x.1 * x.2∥ ≤ ∥e.1 * (e.2 - x.2) + (e.1 - x.1) * x.2∥ :
          by rw [mul_sub, sub_mul, sub_add_sub_cancel]
        ... ≤ ∥e.1∥ * ∥e.2 - x.2∥ + ∥e.1 - x.1∥ * ∥x.2∥ :
          norm_add_le_of_le (norm_mul_le _ _) (norm_mul_le _ _) },
      refine squeeze_zero (λ e, norm_nonneg _) this _,
      convert ((continuous_fst.tendsto x).norm.mul ((continuous_snd.tendsto x).sub
        tendsto_const_nhds).norm).add
        (((continuous_fst.tendsto x).sub tendsto_const_nhds).norm.mul _),
      show tendsto _ _ _, from tendsto_const_nhds,
      simp
    end ⟩

/-- A seminormed ring is a topological ring. -/
@[priority 100] -- see Note [lower instance priority]
instance semi_normed_top_ring [semi_normed_ring α] : topological_ring α :=
⟨ continuous_iff_continuous_at.2 $ λ x, tendsto_iff_norm_tendsto_zero.2 $
    have ∀ e : α, -e - -x = -(e - x), by intro; simp,
    by simp only [this, norm_neg]; apply tendsto_norm_sub_self ⟩

/-- A normed field is a field with a norm satisfying ∥x y∥ = ∥x∥ ∥y∥. -/
class normed_field (α : Type*) extends has_norm α, field α, metric_space α :=
(dist_eq : ∀ x y, dist x y = norm (x - y))
(norm_mul' : ∀ a b, norm (a * b) = norm a * norm b)

/-- A nondiscrete normed field is a normed field in which there is an element of norm different from
`0` and `1`. This makes it possible to bring any element arbitrarily close to `0` by multiplication
by the powers of any element, and thus to relate algebra and topology. -/
class nondiscrete_normed_field (α : Type*) extends normed_field α :=
(non_trivial : ∃x:α, 1<∥x∥)

namespace normed_field

section normed_field

variables [normed_field α]

@[simp] lemma norm_mul (a b : α) : ∥a * b∥ = ∥a∥ * ∥b∥ :=
normed_field.norm_mul' a b

@[priority 100] -- see Note [lower instance priority]
instance to_normed_comm_ring : normed_comm_ring α :=
{ norm_mul := λ a b, (norm_mul a b).le, ..‹normed_field α› }

@[priority 900]
instance to_norm_one_class : norm_one_class α :=
⟨mul_left_cancel' (mt norm_eq_zero.1 (@one_ne_zero α _ _)) $
  by rw [← norm_mul, mul_one, mul_one]⟩

@[simp] lemma nnnorm_mul (a b : α) : nnnorm (a * b) = nnnorm a * nnnorm b :=
nnreal.eq $ norm_mul a b

/-- `norm` as a `monoid_hom`. -/
@[simps] def norm_hom : monoid_with_zero_hom α ℝ := ⟨norm, norm_zero, norm_one, norm_mul⟩

/-- `nnnorm` as a `monoid_hom`. -/
@[simps] def nnnorm_hom : monoid_with_zero_hom α ℝ≥0 :=
⟨nnnorm, nnnorm_zero, nnnorm_one, nnnorm_mul⟩

@[simp] lemma norm_pow (a : α) : ∀ (n : ℕ), ∥a ^ n∥ = ∥a∥ ^ n :=
norm_hom.to_monoid_hom.map_pow a

@[simp] lemma nnnorm_pow (a : α) (n : ℕ) : nnnorm (a ^ n) = nnnorm a ^ n :=
nnnorm_hom.to_monoid_hom.map_pow a n

@[simp] lemma norm_prod (s : finset β) (f : β → α) :
  ∥∏ b in s, f b∥ = ∏ b in s, ∥f b∥ :=
(norm_hom.to_monoid_hom : α →* ℝ).map_prod f s

@[simp] lemma nnnorm_prod (s : finset β) (f : β → α) :
  nnnorm (∏ b in s, f b) = ∏ b in s, nnnorm (f b) :=
(nnnorm_hom.to_monoid_hom : α →* ℝ≥0).map_prod f s

@[simp] lemma norm_div (a b : α) : ∥a / b∥ = ∥a∥ / ∥b∥ :=
(norm_hom : monoid_with_zero_hom α ℝ).map_div a b

@[simp] lemma nnnorm_div (a b : α) : nnnorm (a / b) = nnnorm a / nnnorm b :=
(nnnorm_hom : monoid_with_zero_hom α ℝ≥0).map_div a b

@[simp] lemma norm_inv (a : α) : ∥a⁻¹∥ = ∥a∥⁻¹ :=
(norm_hom : monoid_with_zero_hom α ℝ).map_inv' a

@[simp] lemma nnnorm_inv (a : α) : nnnorm (a⁻¹) = (nnnorm a)⁻¹ :=
nnreal.eq $ by simp

@[simp] lemma norm_fpow : ∀ (a : α) (n : ℤ), ∥a^n∥ = ∥a∥^n :=
(norm_hom : monoid_with_zero_hom α ℝ).map_fpow

@[simp] lemma nnnorm_fpow : ∀ (a : α) (n : ℤ), nnnorm (a^n) = (nnnorm a)^n :=
(nnnorm_hom : monoid_with_zero_hom α ℝ≥0).map_fpow

@[priority 100] -- see Note [lower instance priority]
instance : has_continuous_inv' α :=
begin
  refine ⟨λ r r0, tendsto_iff_norm_tendsto_zero.2 _⟩,
  have r0' : 0 < ∥r∥ := norm_pos_iff.2 r0,
  rcases exists_between r0' with ⟨ε, ε0, εr⟩,
  have : ∀ᶠ e in 𝓝 r, ∥e⁻¹ - r⁻¹∥ ≤ ∥r - e∥ / ∥r∥ / ε,
  { filter_upwards [(is_open_lt continuous_const continuous_norm).eventually_mem εr],
    intros e he,
    have e0 : e ≠ 0 := norm_pos_iff.1 (ε0.trans he),
    calc ∥e⁻¹ - r⁻¹∥ = ∥r - e∥ / ∥r∥ / ∥e∥ : by field_simp [mul_comm]
    ... ≤ ∥r - e∥ / ∥r∥ / ε :
      div_le_div_of_le_left (div_nonneg (norm_nonneg _) (norm_nonneg _)) ε0 he.le },
  refine squeeze_zero' (eventually_of_forall $ λ _, norm_nonneg _) this _,
  refine (continuous_const.sub continuous_id).norm.div_const.div_const.tendsto' _ _ _,
  simp
end

end normed_field

variables (α) [nondiscrete_normed_field α]

lemma exists_one_lt_norm : ∃x : α, 1 < ∥x∥ := ‹nondiscrete_normed_field α›.non_trivial

lemma exists_norm_lt_one : ∃x : α, 0 < ∥x∥ ∧ ∥x∥ < 1 :=
begin
  rcases exists_one_lt_norm α with ⟨y, hy⟩,
  refine ⟨y⁻¹, _, _⟩,
  { simp only [inv_eq_zero, ne.def, norm_pos_iff],
    rintro rfl,
    rw norm_zero at hy,
    exact lt_asymm zero_lt_one hy },
  { simp [inv_lt_one hy] }
end

lemma exists_lt_norm (r : ℝ) : ∃ x : α, r < ∥x∥ :=
let ⟨w, hw⟩ := exists_one_lt_norm α in
let ⟨n, hn⟩ := pow_unbounded_of_one_lt r hw in
⟨w^n, by rwa norm_pow⟩

lemma exists_norm_lt {r : ℝ} (hr : 0 < r) : ∃ x : α, 0 < ∥x∥ ∧ ∥x∥ < r :=
let ⟨w, hw⟩ := exists_one_lt_norm α in
let ⟨n, hle, hlt⟩ := exists_int_pow_near' hr hw in
⟨w^n, by { rw norm_fpow; exact fpow_pos_of_pos (lt_trans zero_lt_one hw) _},
by rwa norm_fpow⟩

variable {α}

@[instance]
lemma punctured_nhds_ne_bot (x : α) : ne_bot (𝓝[{x}ᶜ] x) :=
begin
  rw [← mem_closure_iff_nhds_within_ne_bot, metric.mem_closure_iff],
  rintros ε ε0,
  rcases normed_field.exists_norm_lt α ε0 with ⟨b, hb0, hbε⟩,
  refine ⟨x + b, mt (set.mem_singleton_iff.trans add_right_eq_self).1 $ norm_pos_iff.1 hb0, _⟩,
  rwa [dist_comm, dist_eq_norm, add_sub_cancel'],
end

@[instance]
lemma nhds_within_is_unit_ne_bot : ne_bot (𝓝[{x : α | is_unit x}] 0) :=
by simpa only [is_unit_iff_ne_zero] using punctured_nhds_ne_bot (0:α)

end normed_field

instance : normed_field ℝ :=
{ norm_mul' := abs_mul,
  .. real.normed_group }

instance : nondiscrete_normed_field ℝ :=
{ non_trivial := ⟨2, by { unfold norm, rw abs_of_nonneg; norm_num }⟩ }

namespace real

lemma norm_of_nonneg {x : ℝ} (hx : 0 ≤ x) : ∥x∥ = x :=
abs_of_nonneg hx

@[simp] lemma norm_coe_nat (n : ℕ) : ∥(n : ℝ)∥ = n := abs_of_nonneg n.cast_nonneg

@[simp] lemma nnnorm_coe_nat (n : ℕ) : nnnorm (n : ℝ) = n := nnreal.eq $ by simp

@[simp] lemma norm_two : ∥(2:ℝ)∥ = 2 := abs_of_pos (@zero_lt_two ℝ _ _)

@[simp] lemma nnnorm_two : nnnorm (2:ℝ) = 2 := nnreal.eq $ by simp

lemma nnnorm_of_nonneg {x : ℝ} (hx : 0 ≤ x) : nnnorm x = ⟨x, hx⟩ :=
nnreal.eq $ norm_of_nonneg hx

lemma ennnorm_eq_of_real {x : ℝ} (hx : 0 ≤ x) : (nnnorm x : ℝ≥0∞) = ennreal.of_real x :=
by { rw [← of_real_norm_eq_coe_nnnorm, norm_of_nonneg hx] }

end real

namespace nnreal

open_locale nnreal

@[simp] lemma norm_eq (x : ℝ≥0) : ∥(x : ℝ)∥ = x :=
by rw [real.norm_eq_abs, x.abs_eq]

@[simp] lemma nnnorm_eq (x : ℝ≥0) : nnnorm (x : ℝ) = x :=
nnreal.eq $ real.norm_of_nonneg x.2

end nnreal

@[simp] lemma norm_norm [semi_normed_group α] (x : α) : ∥∥x∥∥ = ∥x∥ :=
real.norm_of_nonneg (norm_nonneg _)

@[simp] lemma nnnorm_norm [semi_normed_group α] (a : α) : nnnorm ∥a∥ = nnnorm a :=
by simp only [nnnorm, norm_norm]

/-- A restatement of `metric_space.tendsto_at_top` in terms of the norm. -/
lemma normed_group.tendsto_at_top [nonempty α] [semilattice_sup α] {β : Type*} [semi_normed_group β]
  {f : α → β} {b : β} :
  tendsto f at_top (𝓝 b) ↔ ∀ ε, 0 < ε → ∃ N, ∀ n, N ≤ n → ∥f n - b∥ < ε :=
(at_top_basis.tendsto_iff metric.nhds_basis_ball).trans (by simp [dist_eq_norm])

/--
A variant of `normed_group.tendsto_at_top` that
uses `∃ N, ∀ n > N, ...` rather than `∃ N, ∀ n ≥ N, ...`
-/
lemma normed_group.tendsto_at_top' [nonempty α] [semilattice_sup α] [no_top_order α]
  {β : Type*} [semi_normed_group β]
  {f : α → β} {b : β} :
  tendsto f at_top (𝓝 b) ↔ ∀ ε, 0 < ε → ∃ N, ∀ n, N < n → ∥f n - b∥ < ε :=
(at_top_basis_Ioi.tendsto_iff metric.nhds_basis_ball).trans (by simp [dist_eq_norm])

instance : normed_comm_ring ℤ :=
{ norm := λ n, ∥(n : ℝ)∥,
  norm_mul := λ m n, le_of_eq $ by simp only [norm, int.cast_mul, abs_mul],
  dist_eq := λ m n, by simp only [int.dist_eq, norm, int.cast_sub],
  mul_comm := mul_comm }

@[norm_cast] lemma int.norm_cast_real (m : ℤ) : ∥(m : ℝ)∥ = ∥m∥ := rfl

instance : norm_one_class ℤ :=
⟨by simp [← int.norm_cast_real]⟩

instance : normed_field ℚ :=
{ norm := λ r, ∥(r : ℝ)∥,
  norm_mul' := λ r₁ r₂, by simp only [norm, rat.cast_mul, abs_mul],
  dist_eq := λ r₁ r₂, by simp only [rat.dist_eq, norm, rat.cast_sub] }

instance : nondiscrete_normed_field ℚ :=
{ non_trivial := ⟨2, by { unfold norm, rw abs_of_nonneg; norm_num }⟩ }

@[norm_cast, simp] lemma rat.norm_cast_real (r : ℚ) : ∥(r : ℝ)∥ = ∥r∥ := rfl

@[norm_cast, simp] lemma int.norm_cast_rat (m : ℤ) : ∥(m : ℚ)∥ = ∥m∥ :=
by rw [← rat.norm_cast_real, ← int.norm_cast_real]; congr' 1; norm_cast

section semi_normed_space

section prio
set_option extends_priority 920
-- Here, we set a rather high priority for the instance `[semi_normed_space α β] : semimodule α β`
-- to take precedence over `semiring.to_semimodule` as this leads to instance paths with better
-- unification properties.
-- see Note[vector space definition] for why we extend `semimodule`.
/-- A seminormed space over a normed field is a vector space endowed with a seminorm which satisfies
the equality `∥c • x∥ = ∥c∥ ∥x∥`. We require only `∥c • x∥ ≤ ∥c∥ ∥x∥` in the definition, then prove
`∥c • x∥ = ∥c∥ ∥x∥` in `norm_smul`. -/
class semi_normed_space (α : Type*) (β : Type*) [normed_field α] [semi_normed_group β]
  extends semimodule α β :=
(norm_smul_le : ∀ (a:α) (b:β), ∥a • b∥ ≤ ∥a∥ * ∥b∥)

set_option extends_priority 920
-- Here, we set a rather high priority for the instance `[normed_space α β] : semimodule α β`
-- to take precedence over `semiring.to_semimodule` as this leads to instance paths with better
-- unification properties.
-- see Note[vector space definition] for why we extend `semimodule`.
/-- A normed space over a normed field is a vector space endowed with a norm which satisfies the
equality `∥c • x∥ = ∥c∥ ∥x∥`. We require only `∥c • x∥ ≤ ∥c∥ ∥x∥` in the definition, then prove
`∥c • x∥ = ∥c∥ ∥x∥` in `norm_smul`. -/
class normed_space (α : Type*) (β : Type*) [normed_field α] [normed_group β]
  extends semimodule α β :=
(norm_smul_le : ∀ (a:α) (b:β), ∥a • b∥ ≤ ∥a∥ * ∥b∥)

/-- A normed space is a seminormed space. -/
@[priority 100] -- see Note [lower instance priority]
instance normed_space.to_semi_normed_space [normed_field α] [normed_group β]
  [γ : normed_space α β] : semi_normed_space α β := { ..γ }

end prio

variables [normed_field α] [semi_normed_group β]

instance normed_field.to_normed_space : normed_space α α :=
{ norm_smul_le := λ a b, le_of_eq (normed_field.norm_mul a b) }

lemma norm_smul [semi_normed_space α β] (s : α) (x : β) : ∥s • x∥ = ∥s∥ * ∥x∥ :=
begin
  by_cases h : s = 0,
  { simp [h] },
  { refine le_antisymm (semi_normed_space.norm_smul_le s x) _,
    calc ∥s∥ * ∥x∥ = ∥s∥ * ∥s⁻¹ • s • x∥     : by rw [inv_smul_smul' h]
               ... ≤ ∥s∥ * (∥s⁻¹∥ * ∥s • x∥) :
      mul_le_mul_of_nonneg_left (semi_normed_space.norm_smul_le _ _) (norm_nonneg _)
               ... = ∥s • x∥                 :
      by rw [normed_field.norm_inv, ← mul_assoc, mul_inv_cancel (mt norm_eq_zero.1 h), one_mul] }
end

@[simp] lemma abs_norm_eq_norm (z : β) : abs ∥z∥ = ∥z∥ :=
  (abs_eq (norm_nonneg z)).mpr (or.inl rfl)

lemma dist_smul [semi_normed_space α β] (s : α) (x y : β) : dist (s • x) (s • y) = ∥s∥ * dist x y :=
by simp only [dist_eq_norm, (norm_smul _ _).symm, smul_sub]

lemma nnnorm_smul [semi_normed_space α β] (s : α) (x : β) : nnnorm (s • x) = nnnorm s * nnnorm x :=
nnreal.eq $ norm_smul s x

lemma nndist_smul [semi_normed_space α β] (s : α) (x y : β) :
  nndist (s • x) (s • y) = nnnorm s * nndist x y :=
nnreal.eq $ dist_smul s x y

lemma norm_smul_of_nonneg [semi_normed_space ℝ β] {t : ℝ} (ht : 0 ≤ t) (x : β) :
  ∥t • x∥ = t * ∥x∥ := by rw [norm_smul, real.norm_eq_abs, abs_of_nonneg ht]

variables {E : Type*} [semi_normed_group E] [semi_normed_space α E]
variables {F : Type*} [semi_normed_group F] [semi_normed_space α F]

@[priority 100] -- see Note [lower instance priority]
instance semi_normed_space.has_continuous_smul : has_continuous_smul α E :=
begin
  refine { continuous_smul := continuous_iff_continuous_at.2 $
    λ p, tendsto_iff_norm_tendsto_zero.2 _ },
  refine squeeze_zero (λ _, norm_nonneg _) _ _,
  { exact λ q, ∥q.1 - p.1∥ * ∥q.2∥ + ∥p.1∥ * ∥q.2 - p.2∥ },
  { intro q,
    rw [← sub_add_sub_cancel, ← norm_smul, ← norm_smul, smul_sub, sub_smul],
    exact norm_add_le _ _ },
  { conv { congr, skip, skip, congr, rw [← zero_add (0:ℝ)], congr,
      rw [← zero_mul ∥p.2∥], skip, rw [← mul_zero ∥p.1∥] },
    exact ((tendsto_iff_norm_tendsto_zero.1 (continuous_fst.tendsto p)).mul
      (continuous_snd.tendsto p).norm).add
        (tendsto_const_nhds.mul (tendsto_iff_norm_tendsto_zero.1 (continuous_snd.tendsto p))) }
end

theorem eventually_nhds_norm_smul_sub_lt (c : α) (x : E) {ε : ℝ} (h : 0 < ε) :
  ∀ᶠ y in 𝓝 x, ∥c • (y - x)∥ < ε :=
have tendsto (λ y, ∥c • (y - x)∥) (𝓝 x) (𝓝 0),
  from (continuous_const.smul (continuous_id.sub continuous_const)).norm.tendsto' _ _ (by simp),
this.eventually (gt_mem_nhds h)

theorem closure_ball [semi_normed_space ℝ E] (x : E) {r : ℝ} (hr : 0 < r) :
  closure (ball x r) = closed_ball x r :=
begin
  refine set.subset.antisymm closure_ball_subset_closed_ball (λ y hy, _),
  have : continuous_within_at (λ c : ℝ, c • (y - x) + x) (set.Ico 0 1) 1 :=
    ((continuous_id.smul continuous_const).add continuous_const).continuous_within_at,
  convert this.mem_closure _ _,
  { rw [one_smul, sub_add_cancel] },
  { simp [closure_Ico (@zero_lt_one ℝ _ _), zero_le_one] },
  { rintros c ⟨hc0, hc1⟩,
    rw [set.mem_preimage, mem_ball, dist_eq_norm, add_sub_cancel, norm_smul, real.norm_eq_abs,
      abs_of_nonneg hc0, mul_comm, ← mul_one r],
    rw [mem_closed_ball, dist_eq_norm] at hy,
    apply mul_lt_mul'; assumption }
end

theorem frontier_ball [semi_normed_space ℝ E] (x : E) {r : ℝ} (hr : 0 < r) :
  frontier (ball x r) = sphere x r :=
begin
  rw [frontier, closure_ball x hr, is_open_ball.interior_eq],
  ext x, exact (@eq_iff_le_not_lt ℝ _ _ _).symm
end

theorem interior_closed_ball [semi_normed_space ℝ E] (x : E) {r : ℝ} (hr : 0 < r) :
  interior (closed_ball x r) = ball x r :=
begin
  refine set.subset.antisymm _ ball_subset_interior_closed_ball,
  intros y hy,
  rcases le_iff_lt_or_eq.1 (mem_closed_ball.1 $ interior_subset hy) with hr|rfl, { exact hr },
  set f : ℝ → E := λ c : ℝ, c • (y - x) + x,
  suffices : f ⁻¹' closed_ball x (dist y x) ⊆ set.Icc (-1) 1,
  { have hfc : continuous f := (continuous_id.smul continuous_const).add continuous_const,
    have hf1 : (1:ℝ) ∈ f ⁻¹' (interior (closed_ball x $ dist y x)), by simpa [f],
    have h1 : (1:ℝ) ∈ interior (set.Icc (-1:ℝ) 1) :=
      interior_mono this (preimage_interior_subset_interior_preimage hfc hf1),
    contrapose h1,
    simp },
  intros c hc,
  rw [set.mem_Icc, ← abs_le, ←   real.norm_eq_abs, ← mul_le_mul_right hr],
  simpa [f, dist_eq_norm, norm_smul] using hc
end

theorem frontier_closed_ball [semi_normed_space ℝ E] (x : E) {r : ℝ} (hr : 0 < r) :
  frontier (closed_ball x r) = sphere x r :=
by rw [frontier, closure_closed_ball, interior_closed_ball x hr,
  closed_ball_diff_ball]

variables (α)

lemma ne_neg_of_mem_sphere [char_zero α] {r : ℝ} (hr : 0 < r) (x : sphere (0:E) r) : x ≠ - x :=
λ h, nonzero_of_mem_sphere hr x (eq_zero_of_eq_neg α (by { conv_lhs {rw h}, simp }))

lemma ne_neg_of_mem_unit_sphere [char_zero α] (x : sphere (0:E) 1) : x ≠ - x :=
ne_neg_of_mem_sphere α  (by norm_num) x

variables {α}

open normed_field

/-- The product of two seminormed spaces is a seminormed space, with the sup norm. -/
instance prod.semi_normed_space : semi_normed_space α (E × F) :=
{ norm_smul_le := λ s x, le_of_eq $ by simp [prod.semi_norm_def, norm_smul, mul_max_of_nonneg],
  ..prod.normed_group,
  ..prod.semimodule }

/-- The product of finitely many seminormed spaces is a seminormed space, with the sup norm. -/
instance pi.semi_normed_space {E : ι → Type*} [fintype ι] [∀i, semi_normed_group (E i)]
  [∀i, semi_normed_space α (E i)] : semi_normed_space α (Πi, E i) :=
{ norm_smul_le := λ a f, le_of_eq $
    show (↑(finset.sup finset.univ (λ (b : ι), nnnorm (a • f b))) : ℝ) =
      nnnorm a * ↑(finset.sup finset.univ (λ (b : ι), nnnorm (f b))),
    by simp only [(nnreal.coe_mul _ _).symm, nnreal.mul_finset_sup, nnnorm_smul] }

/-- A subspace of a seminormed space is also a normed space, with the restriction of the norm. -/
instance submodule.semi_normed_space {𝕜 R : Type*} [has_scalar 𝕜 R] [normed_field 𝕜] [ring R]
  {E : Type*} [semi_normed_group E] [semi_normed_space 𝕜 E] [semimodule R E]
  [is_scalar_tower 𝕜 R E] (s : submodule R E) :
  semi_normed_space 𝕜 s :=
{ norm_smul_le := λc x, le_of_eq $ norm_smul c (x : E) }

/-- If there is a scalar `c` with `∥c∥>1`, then any element of with norm different from `0` can be
moved by scalar multiplication to any shell of width `∥c∥`. Also recap information on the norm of
the rescaling element that shows up in applications. -/
lemma rescale_to_shell_semi_normed {c : α} (hc : 1 < ∥c∥) {ε : ℝ} (εpos : 0 < ε) {x : E}
  (hx : ∥x∥ ≠ 0) : ∃d:α, d ≠ 0 ∧ ∥d • x∥ < ε ∧ (ε/∥c∥ ≤ ∥d • x∥) ∧ (∥d∥⁻¹ ≤ ε⁻¹ * ∥c∥ * ∥x∥) :=
begin
  have xεpos : 0 < ∥x∥/ε := div_pos ((ne.symm hx).le_iff_lt.1 (norm_nonneg x)) εpos,
  rcases exists_int_pow_near xεpos hc with ⟨n, hn⟩,
  have cpos : 0 < ∥c∥ := lt_trans (zero_lt_one : (0 :ℝ) < 1) hc,
  have cnpos : 0 < ∥c^(n+1)∥ := by { rw norm_fpow, exact lt_trans xεpos hn.2 },
  refine ⟨(c^(n+1))⁻¹, _, _, _, _⟩,
  show (c ^ (n + 1))⁻¹  ≠ 0,
    by rwa [ne.def, inv_eq_zero, ← ne.def, ← norm_pos_iff],
  show ∥(c ^ (n + 1))⁻¹ • x∥ < ε,
  { rw [norm_smul, norm_inv, ← div_eq_inv_mul, div_lt_iff cnpos, mul_comm, norm_fpow],
    exact (div_lt_iff εpos).1 (hn.2) },
  show ε / ∥c∥ ≤ ∥(c ^ (n + 1))⁻¹ • x∥,
  { rw [div_le_iff cpos, norm_smul, norm_inv, norm_fpow, fpow_add (ne_of_gt cpos),
        fpow_one, mul_inv_rev', mul_comm, ← mul_assoc, ← mul_assoc, mul_inv_cancel (ne_of_gt cpos),
        one_mul, ← div_eq_inv_mul, le_div_iff (fpow_pos_of_pos cpos _), mul_comm],
    exact (le_div_iff εpos).1 hn.1 },
  show ∥(c ^ (n + 1))⁻¹∥⁻¹ ≤ ε⁻¹ * ∥c∥ * ∥x∥,
  { have : ε⁻¹ * ∥c∥ * ∥x∥ = ε⁻¹ * ∥x∥ * ∥c∥, by ring,
    rw [norm_inv, inv_inv', norm_fpow, fpow_add (ne_of_gt cpos), fpow_one, this, ← div_eq_inv_mul],
    exact mul_le_mul_of_nonneg_right hn.1 (norm_nonneg _) }
end

end semi_normed_space

section normed_space

variables [normed_field α]
variables {E : Type*} [normed_group E] [normed_space α E]
variables {F : Type*} [normed_group F] [normed_space α F]

open normed_field

<<<<<<< HEAD
theorem interior_closed_ball' [semi_normed_space ℝ E] [nontrivial E] (x : E) (r : ℝ) :
=======
theorem interior_closed_ball' [normed_space ℝ E] [nontrivial E] (x : E) (r : ℝ) :
>>>>>>> 1fdce2f8
  interior (closed_ball x r) = ball x r :=
begin
  rcases lt_trichotomy r 0 with hr|rfl|hr,
  { simp [closed_ball_eq_empty_iff_neg.2 hr, ball_eq_empty_iff_nonpos.2 (le_of_lt hr)] },
  { suffices : x ∉ interior {x},
    { rw [ball_zero, closed_ball_zero, ← set.subset_empty_iff],
      intros y hy,
      obtain rfl : y = x := set.mem_singleton_iff.1 (interior_subset hy),
      exact this hy },
    rw [← set.mem_compl_iff, ← closure_compl],
    rcases exists_ne (0 : E) with ⟨z, hz⟩,
    suffices : (λ c : ℝ, x + c • z) 0 ∈ closure ({x}ᶜ : set E),
      by simpa only [zero_smul, add_zero] using this,
    have : (0:ℝ) ∈ closure (set.Ioi (0:ℝ)), by simp [closure_Ioi],
    refine (continuous_const.add (continuous_id.smul
      continuous_const)).continuous_within_at.mem_closure this _,
    intros c hc,
    simp [smul_eq_zero, hz, ne_of_gt hc] },
  { exact interior_closed_ball x hr }
end

<<<<<<< HEAD
theorem frontier_closed_ball' [semi_normed_space ℝ E] [nontrivial E] (x : E) (r : ℝ) :
=======
theorem frontier_closed_ball' [normed_space ℝ E] [nontrivial E] (x : E) (r : ℝ) :
>>>>>>> 1fdce2f8
  frontier (closed_ball x r) = sphere x r :=
by rw [frontier, closure_closed_ball, interior_closed_ball' x r, closed_ball_diff_ball]

variables {α}

/-- If there is a scalar `c` with `∥c∥>1`, then any element can be moved by scalar multiplication to
any shell of width `∥c∥`. Also recap information on the norm of the rescaling element that shows
up in applications. -/
lemma rescale_to_shell {c : α} (hc : 1 < ∥c∥) {ε : ℝ} (εpos : 0 < ε) {x : E} (hx : x ≠ 0) :
  ∃d:α, d ≠ 0 ∧ ∥d • x∥ < ε ∧ (ε/∥c∥ ≤ ∥d • x∥) ∧ (∥d∥⁻¹ ≤ ε⁻¹ * ∥c∥ * ∥x∥) :=
rescale_to_shell_semi_normed hc εpos (ne_of_lt (norm_pos_iff.2 hx)).symm

/-- The product of two normed spaces is a normed space, with the sup norm. -/
instance : normed_space α (E × F) := { ..prod.semi_normed_space }

/-- The product of finitely many normed spaces is a normed space, with the sup norm. -/
instance pi.normed_space {E : ι → Type*} [fintype ι] [∀i, normed_group (E i)]
  [∀i, normed_space α (E i)] : normed_space α (Πi, E i) :=
{ ..pi.semi_normed_space }

/-- A subspace of a normed space is also a normed space, with the restriction of the norm. -/
instance submodule.normed_space {𝕜 R : Type*} [has_scalar 𝕜 R] [normed_field 𝕜] [ring R]
  {E : Type*} [normed_group E] [normed_space 𝕜 E] [semimodule R E]
  [is_scalar_tower 𝕜 R E] (s : submodule R E) :
  normed_space 𝕜 s :=
{ ..submodule.semi_normed_space s }

end normed_space

section normed_algebra

/-- A seminormed algebra `𝕜'` over `𝕜` is an algebra endowed with a seminorm for which the
embedding of `𝕜` in `𝕜'` is an isometry. -/
class semi_normed_algebra (𝕜 : Type*) (𝕜' : Type*) [normed_field 𝕜] [semi_normed_ring 𝕜']
  extends algebra 𝕜 𝕜' :=
(norm_algebra_map_eq : ∀x:𝕜, ∥algebra_map 𝕜 𝕜' x∥ = ∥x∥)

/-- A normed algebra `𝕜'` over `𝕜` is an algebra endowed with a norm for which the embedding of
`𝕜` in `𝕜'` is an isometry. -/
class normed_algebra (𝕜 : Type*) (𝕜' : Type*) [normed_field 𝕜] [normed_ring 𝕜']
  extends algebra 𝕜 𝕜' :=
(norm_algebra_map_eq : ∀x:𝕜, ∥algebra_map 𝕜 𝕜' x∥ = ∥x∥)

/-- A normed algebra is a seminormed algebra. -/
@[priority 100] -- see Note [lower instance priority]
instance normed_algebra.to_semi_normed_algebra (𝕜 : Type*) (𝕜' : Type*) [normed_field 𝕜]
  [normed_ring 𝕜'] [normed_algebra 𝕜 𝕜'] : semi_normed_algebra 𝕜 𝕜' :=
{ norm_algebra_map_eq := normed_algebra.norm_algebra_map_eq }

@[simp] lemma norm_algebra_map_eq {𝕜 : Type*} (𝕜' : Type*) [normed_field 𝕜] [semi_normed_ring 𝕜']
  [h : semi_normed_algebra 𝕜 𝕜'] (x : 𝕜) : ∥algebra_map 𝕜 𝕜' x∥ = ∥x∥ :=
semi_normed_algebra.norm_algebra_map_eq _

variables (𝕜 : Type*) [normed_field 𝕜]
variables (𝕜' : Type*) [semi_normed_ring 𝕜']

@[priority 100]
instance semi_normed_algebra.to_semi_normed_space [h : semi_normed_algebra 𝕜 𝕜'] :
  semi_normed_space 𝕜 𝕜' :=
{ norm_smul_le := λ s x, calc
    ∥s • x∥ = ∥((algebra_map 𝕜 𝕜') s) * x∥ : by { rw h.smul_def', refl }
    ... ≤ ∥algebra_map 𝕜 𝕜' s∥ * ∥x∥ : semi_normed_ring.norm_mul _ _
    ... = ∥s∥ * ∥x∥ : by rw norm_algebra_map_eq,
  ..h }

@[priority 100]
instance normed_algebra.to_normed_space (𝕜 : Type*) [normed_field 𝕜] (𝕜' : Type*)
  [normed_ring 𝕜'] [h : normed_algebra 𝕜 𝕜'] : normed_space 𝕜 𝕜' :=
{ norm_smul_le := semi_normed_space.norm_smul_le,
  ..h }

instance normed_algebra.id : normed_algebra 𝕜 𝕜 :=
{ norm_algebra_map_eq := by simp,
.. algebra.id 𝕜}

variables (𝕜') [semi_normed_algebra 𝕜 𝕜']
include 𝕜

lemma normed_algebra.norm_one : ∥(1:𝕜')∥ = 1 :=
by simpa using (norm_algebra_map_eq 𝕜' (1:𝕜))

lemma normed_algebra.norm_one_class : norm_one_class 𝕜' :=
⟨normed_algebra.norm_one 𝕜 𝕜'⟩

lemma normed_algebra.zero_ne_one : (0:𝕜') ≠ 1 :=
begin
  refine (ne_zero_of_norm_pos _).symm,
  rw normed_algebra.norm_one 𝕜 𝕜', norm_num,
end

lemma normed_algebra.nontrivial : nontrivial 𝕜' :=
⟨⟨0, 1, normed_algebra.zero_ne_one 𝕜 𝕜'⟩⟩

end normed_algebra

section restrict_scalars

variables (𝕜 : Type*) (𝕜' : Type*) [normed_field 𝕜] [normed_field 𝕜'] [normed_algebra 𝕜 𝕜']
(E : Type*) [normed_group E] [normed_space 𝕜' E]
(F : Type*) [semi_normed_group F] [semi_normed_space 𝕜' F]

/-- Warning: This declaration should be used judiciously.
Please consider using `is_scalar_tower` instead.

`𝕜`-seminormed space structure induced by a `𝕜'`-seminormed space structure when `𝕜'` is a
seminormed algebra over `𝕜`. Not registered as an instance as `𝕜'` can not be inferred.

The type synonym `semimodule.restrict_scalars 𝕜 𝕜' E` will be endowed with this instance by default.
-/
def semi_normed_space.restrict_scalars : semi_normed_space 𝕜 F :=
{ norm_smul_le := λc x, le_of_eq $ begin
    change ∥(algebra_map 𝕜 𝕜' c) • x∥ = ∥c∥ * ∥x∥,
    simp [norm_smul]
  end,
  ..restrict_scalars.semimodule 𝕜 𝕜' F }

/-- Warning: This declaration should be used judiciously.
Please consider using `is_scalar_tower` instead.

`𝕜`-normed space structure induced by a `𝕜'`-normed space structure when `𝕜'` is a
normed algebra over `𝕜`. Not registered as an instance as `𝕜'` can not be inferred.

The type synonym `semimodule.restrict_scalars 𝕜 𝕜' E` will be endowed with this instance by default.
-/
def normed_space.restrict_scalars : normed_space 𝕜 E :=
{ norm_smul_le := λc x, le_of_eq $ begin
    change ∥(algebra_map 𝕜 𝕜' c) • x∥ = ∥c∥ * ∥x∥,
    simp [norm_smul]
  end,
  ..restrict_scalars.semimodule 𝕜 𝕜' E }

instance {𝕜 : Type*} {𝕜' : Type*} {F : Type*} [I : semi_normed_group F] :
  semi_normed_group (restrict_scalars 𝕜 𝕜' F) := I

instance {𝕜 : Type*} {𝕜' : Type*} {E : Type*} [I : normed_group E] :
  normed_group (restrict_scalars 𝕜 𝕜' E) := I

instance semimodule.restrict_scalars.semi_normed_space_orig {𝕜 : Type*} {𝕜' : Type*} {F : Type*}
  [normed_field 𝕜'] [semi_normed_group F] [I : semi_normed_space 𝕜' F] :
  semi_normed_space 𝕜' (restrict_scalars 𝕜 𝕜' F) := I

instance semimodule.restrict_scalars.normed_space_orig {𝕜 : Type*} {𝕜' : Type*} {E : Type*}
  [normed_field 𝕜'] [normed_group E] [I : normed_space 𝕜' E] :
  normed_space 𝕜' (restrict_scalars 𝕜 𝕜' E) := I

instance : semi_normed_space 𝕜 (restrict_scalars 𝕜 𝕜' F) :=
(semi_normed_space.restrict_scalars 𝕜 𝕜' F : semi_normed_space 𝕜 F)

instance : normed_space 𝕜 (restrict_scalars 𝕜 𝕜' E) :=
(normed_space.restrict_scalars 𝕜 𝕜' E : normed_space 𝕜 E)

end restrict_scalars

section summable
open_locale classical
open finset filter
variables [semi_normed_group α] [semi_normed_group β]

lemma cauchy_seq_finset_iff_vanishing_norm {f : ι → α} :
  cauchy_seq (λ s : finset ι, ∑ i in s, f i) ↔
    ∀ε > (0 : ℝ), ∃s:finset ι, ∀t, disjoint t s → ∥ ∑ i in t, f i ∥ < ε :=
begin
  rw [cauchy_seq_finset_iff_vanishing, nhds_basis_ball.forall_iff],
  { simp only [ball_0_eq, set.mem_set_of_eq] },
  { rintros s t hst ⟨s', hs'⟩,
    exact ⟨s', λ t' ht', hst $ hs' _ ht'⟩ }
end

lemma summable_iff_vanishing_norm [complete_space α] {f : ι → α} :
  summable f ↔ ∀ε > (0 : ℝ), ∃s:finset ι, ∀t, disjoint t s → ∥ ∑ i in t, f i ∥ < ε :=
by rw [summable_iff_cauchy_seq_finset, cauchy_seq_finset_iff_vanishing_norm]

lemma cauchy_seq_finset_of_norm_bounded {f : ι → α} (g : ι → ℝ) (hg : summable g)
  (h : ∀i, ∥f i∥ ≤ g i) : cauchy_seq (λ s : finset ι, ∑ i in s, f i) :=
cauchy_seq_finset_iff_vanishing_norm.2 $ assume ε hε,
  let ⟨s, hs⟩ := summable_iff_vanishing_norm.1 hg ε hε in
  ⟨s, assume t ht,
    have ∥∑ i in t, g i∥ < ε := hs t ht,
    have nn : 0 ≤ ∑ i in t, g i := finset.sum_nonneg (assume a _, le_trans (norm_nonneg _) (h a)),
    lt_of_le_of_lt (norm_sum_le_of_le t (λ i _, h i)) $
      by rwa [real.norm_eq_abs, abs_of_nonneg nn] at this⟩

lemma cauchy_seq_finset_of_summable_norm {f : ι → α} (hf : summable (λa, ∥f a∥)) :
  cauchy_seq (λ s : finset ι, ∑ a in s, f a) :=
cauchy_seq_finset_of_norm_bounded _ hf (assume i, le_refl _)

/-- If a function `f` is summable in norm, and along some sequence of finsets exhausting the space
its sum is converging to a limit `a`, then this holds along all finsets, i.e., `f` is summable
with sum `a`. -/
lemma has_sum_of_subseq_of_summable {f : ι → α} (hf : summable (λa, ∥f a∥))
  {s : γ → finset ι} {p : filter γ} [ne_bot p]
  (hs : tendsto s p at_top) {a : α} (ha : tendsto (λ b, ∑ i in s b, f i) p (𝓝 a)) :
  has_sum f a :=
tendsto_nhds_of_cauchy_seq_of_subseq (cauchy_seq_finset_of_summable_norm hf) hs ha

lemma has_sum_iff_tendsto_nat_of_summable_norm {f : ℕ → α} {a : α} (hf : summable (λi, ∥f i∥)) :
  has_sum f a ↔ tendsto (λn:ℕ, ∑ i in range n, f i) at_top (𝓝 a) :=
⟨λ h, h.tendsto_sum_nat,
λ h, has_sum_of_subseq_of_summable hf tendsto_finset_range h⟩

/-- The direct comparison test for series:  if the norm of `f` is bounded by a real function `g`
which is summable, then `f` is summable. -/
lemma summable_of_norm_bounded
  [complete_space α] {f : ι → α} (g : ι → ℝ) (hg : summable g) (h : ∀i, ∥f i∥ ≤ g i) :
  summable f :=
by { rw summable_iff_cauchy_seq_finset, exact cauchy_seq_finset_of_norm_bounded g hg h }

lemma has_sum.norm_le_of_bounded {f : ι → α} {g : ι → ℝ} {a : α} {b : ℝ}
  (hf : has_sum f a) (hg : has_sum g b) (h : ∀ i, ∥f i∥ ≤ g i) :
  ∥a∥ ≤ b :=
le_of_tendsto_of_tendsto' hf.norm hg $ λ s, norm_sum_le_of_le _ $ λ i hi, h i

/-- Quantitative result associated to the direct comparison test for series:  If `∑' i, g i` is
summable, and for all `i`, `∥f i∥ ≤ g i`, then `∥∑' i, f i∥ ≤ ∑' i, g i`. Note that we do not
assume that `∑' i, f i` is summable, and it might not be the case if `α` is not a complete space. -/
lemma tsum_of_norm_bounded {f : ι → α} {g : ι → ℝ} {a : ℝ} (hg : has_sum g a)
  (h : ∀ i, ∥f i∥ ≤ g i) :
  ∥∑' i : ι, f i∥ ≤ a :=
begin
  by_cases hf : summable f,
  { exact hf.has_sum.norm_le_of_bounded hg h },
  { rw [tsum_eq_zero_of_not_summable hf, norm_zero],
    exact ge_of_tendsto' hg (λ s, sum_nonneg $ λ i hi, (norm_nonneg _).trans (h i)) }
end

/-- If `∑' i, ∥f i∥` is summable, then `∥∑' i, f i∥ ≤ (∑' i, ∥f i∥)`. Note that we do not assume
that `∑' i, f i` is summable, and it might not be the case if `α` is not a complete space. -/
lemma norm_tsum_le_tsum_norm {f : ι → α} (hf : summable (λi, ∥f i∥)) :
  ∥∑'i, f i∥ ≤ ∑' i, ∥f i∥ :=
tsum_of_norm_bounded hf.has_sum $ λ i, le_rfl

variable [complete_space α]

/-- Variant of the direct comparison test for series:  if the norm of `f` is eventually bounded by a
real function `g` which is summable, then `f` is summable. -/
lemma summable_of_norm_bounded_eventually {f : ι → α} (g : ι → ℝ) (hg : summable g)
  (h : ∀ᶠ i in cofinite, ∥f i∥ ≤ g i) : summable f :=
begin
  replace h := mem_cofinite.1 h,
  refine h.summable_compl_iff.mp _,
  refine summable_of_norm_bounded _ (h.summable_compl_iff.mpr hg) _,
  rintros ⟨a, h'⟩,
  simpa using h'
end

lemma summable_of_nnnorm_bounded {f : ι → α} (g : ι → ℝ≥0) (hg : summable g)
  (h : ∀i, nnnorm (f i) ≤ g i) : summable f :=
summable_of_norm_bounded (λ i, (g i : ℝ)) (nnreal.summable_coe.2 hg) (λ i, by exact_mod_cast h i)

lemma summable_of_summable_norm {f : ι → α} (hf : summable (λa, ∥f a∥)) : summable f :=
summable_of_norm_bounded _ hf (assume i, le_refl _)

lemma summable_of_summable_nnnorm {f : ι → α} (hf : summable (λa, nnnorm (f a))) : summable f :=
summable_of_nnnorm_bounded _ hf (assume i, le_refl _)

end summable<|MERGE_RESOLUTION|>--- conflicted
+++ resolved
@@ -1329,11 +1329,7 @@
 
 open normed_field
 
-<<<<<<< HEAD
-theorem interior_closed_ball' [semi_normed_space ℝ E] [nontrivial E] (x : E) (r : ℝ) :
-=======
 theorem interior_closed_ball' [normed_space ℝ E] [nontrivial E] (x : E) (r : ℝ) :
->>>>>>> 1fdce2f8
   interior (closed_ball x r) = ball x r :=
 begin
   rcases lt_trichotomy r 0 with hr|rfl|hr,
@@ -1355,11 +1351,7 @@
   { exact interior_closed_ball x hr }
 end
 
-<<<<<<< HEAD
-theorem frontier_closed_ball' [semi_normed_space ℝ E] [nontrivial E] (x : E) (r : ℝ) :
-=======
 theorem frontier_closed_ball' [normed_space ℝ E] [nontrivial E] (x : E) (r : ℝ) :
->>>>>>> 1fdce2f8
   frontier (closed_ball x r) = sphere x r :=
 by rw [frontier, closure_closed_ball, interior_closed_ball' x r, closed_ball_diff_ball]
 

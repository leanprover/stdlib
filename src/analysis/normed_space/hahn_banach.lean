/-
Copyright (c) 2020 Yury Kudryashov All rights reserved.
Released under Apache 2.0 license as described in the file LICENSE.
Authors: Yury Kudryashov, Heather Macbeth
-/
import analysis.normed_space.operator_norm
import analysis.normed_space.extend
import analysis.convex.cone
import data.complex.is_R_or_C

/-!
# Hahn-Banach theorem

In this file we prove a version of Hahn-Banach theorem for continuous linear
functions on normed spaces over `ℝ` and `ℂ`.

In order to state and prove its corollaries uniformly, we prove the statements for a field `𝕜`
satisfying `is_R_or_C 𝕜`.

In this setting, `exists_dual_vector` states that, for any nonzero `x`, there exists a continuous
linear form `g` of norm `1` with `g x = ∥x∥` (where the norm has to be interpreted as an element
of `𝕜`).

-/

universes u v

/--
The norm of `x` as an element of `𝕜` (a normed algebra over `ℝ`). This is needed in particular to
state equalities of the form `g x = norm' 𝕜 x` when `g` is a linear function.

For the concrete cases of `ℝ` and `ℂ`, this is just `∥x∥` and `↑∥x∥`, respectively.
-/
noncomputable def norm' (𝕜 : Type*) [nondiscrete_normed_field 𝕜] [semi_normed_algebra ℝ 𝕜]
  {E : Type*} [semi_normed_group E] (x : E) : 𝕜 :=
algebra_map ℝ 𝕜 ∥x∥

lemma norm'_def (𝕜 : Type*) [nondiscrete_normed_field 𝕜] [semi_normed_algebra ℝ 𝕜]
  {E : Type*} [semi_normed_group E] (x : E) :
  norm' 𝕜 x = (algebra_map ℝ 𝕜 ∥x∥) := rfl

lemma norm_norm'
  (𝕜 : Type*) [nondiscrete_normed_field 𝕜] [semi_normed_algebra ℝ 𝕜]
  (A : Type*) [semi_normed_group A]
  (x : A) : ∥norm' 𝕜 x∥ = ∥x∥ :=
by rw [norm'_def, norm_algebra_map_eq, norm_norm]

@[simp] lemma norm'_eq_zero_iff
  (𝕜 : Type*) [nondiscrete_normed_field 𝕜] [semi_normed_algebra ℝ 𝕜]
<<<<<<< HEAD
  (A : Type*) [normed_group A]
  (x : A) : norm' 𝕜 x = 0 ↔ x = 0 :=
begin
  split,
  { assume hx,
    have : ∥x∥ = 0, by rw [← norm_norm' 𝕜, hx, norm_zero],
    simpa using this },
  { assume hx,
    rw hx,
    simp [norm'] }
end

=======
  (A : Type*) [normed_group A] (x : A) :
  norm' 𝕜 x = 0 ↔ x = 0 :=
by simp [norm', ← norm_eq_zero, norm_algebra_map_eq]
>>>>>>> 52dbff0f

namespace real
variables {E : Type*} [semi_normed_group E] [semi_normed_space ℝ E]

/-- Hahn-Banach theorem for continuous linear functions over `ℝ`. -/
theorem exists_extension_norm_eq (p : subspace ℝ E) (f : p →L[ℝ] ℝ) :
  ∃ g : E →L[ℝ] ℝ, (∀ x : p, g x = f x) ∧ ∥g∥ = ∥f∥ :=
begin
  rcases exists_extension_of_le_sublinear ⟨p, f⟩ (λ x, ∥f∥ * ∥x∥)
    (λ c hc x, by simp only [norm_smul c x, real.norm_eq_abs, abs_of_pos hc, mul_left_comm])
    (λ x y, _) (λ x, le_trans (le_abs_self _) (f.le_op_norm _))
    with ⟨g, g_eq, g_le⟩,
  set g' := g.mk_continuous (∥f∥)
    (λ x, abs_le.2 ⟨neg_le.1 $ g.map_neg x ▸ norm_neg x ▸ g_le (-x), g_le x⟩),
  { refine ⟨g', g_eq, _⟩,
    { apply le_antisymm (g.mk_continuous_norm_le (norm_nonneg f) _),
      refine f.op_norm_le_bound (norm_nonneg _) (λ x, _),
      dsimp at g_eq,
      rw ← g_eq,
      apply g'.le_op_norm } },
  { simp only [← mul_add],
    exact mul_le_mul_of_nonneg_left (norm_add_le x y) (norm_nonneg f) }
end

end real

section is_R_or_C
open is_R_or_C

variables {𝕜 : Type*} [is_R_or_C 𝕜] {F : Type*} [semi_normed_group F] [semi_normed_space 𝕜 F]

/-- Hahn-Banach theorem for continuous linear functions over `𝕜` satisyfing `is_R_or_C 𝕜`. -/
theorem exists_extension_norm_eq (p : subspace 𝕜 F) (f : p →L[𝕜] 𝕜) :
  ∃ g : F →L[𝕜] 𝕜, (∀ x : p, g x = f x) ∧ ∥g∥ = ∥f∥ :=
begin
  letI : module ℝ F := restrict_scalars.module ℝ 𝕜 F,
  letI : is_scalar_tower ℝ 𝕜 F := restrict_scalars.is_scalar_tower _ _ _,
  letI : semi_normed_space ℝ F := semi_normed_space.restrict_scalars _ 𝕜 _,
  -- Let `fr: p →L[ℝ] ℝ` be the real part of `f`.
  let fr := re_clm.comp (f.restrict_scalars ℝ),
  have fr_apply : ∀ x, fr x = re (f x), by { assume x, refl },
  -- Use the real version to get a norm-preserving extension of `fr`, which
  -- we'll call `g : F →L[ℝ] ℝ`.
  rcases real.exists_extension_norm_eq (p.restrict_scalars ℝ) fr with ⟨g, ⟨hextends, hnormeq⟩⟩,
  -- Now `g` can be extended to the `F →L[𝕜] 𝕜` we need.
  refine ⟨g.extend_to_𝕜, _⟩,
  -- It is an extension of `f`.
  have h : ∀ x : p, g.extend_to_𝕜 x = f x,
  { assume x,
    rw [continuous_linear_map.extend_to_𝕜_apply, ←submodule.coe_smul, hextends, hextends],
    have : (fr x : 𝕜) - I * ↑(fr (I • x)) = (re (f x) : 𝕜) - (I : 𝕜) * (re (f ((I : 𝕜) • x))),
      by refl,
    rw this,
    apply ext,
    { simp only [add_zero, algebra.id.smul_eq_mul, I_re, of_real_im, add_monoid_hom.map_add,
        zero_sub, I_im', zero_mul, of_real_re, eq_self_iff_true, sub_zero, mul_neg_eq_neg_mul_symm,
        of_real_neg, mul_re, mul_zero, sub_neg_eq_add, continuous_linear_map.map_smul] },
    { simp only [algebra.id.smul_eq_mul, I_re, of_real_im, add_monoid_hom.map_add, zero_sub, I_im',
        zero_mul, of_real_re, mul_neg_eq_neg_mul_symm, mul_im, zero_add, of_real_neg, mul_re,
        sub_neg_eq_add, continuous_linear_map.map_smul] } },
  -- And we derive the equality of the norms by bounding on both sides.
  refine ⟨h, le_antisymm _ _⟩,
  { calc ∥g.extend_to_𝕜∥
        ≤ ∥g∥ : g.extend_to_𝕜.op_norm_le_bound g.op_norm_nonneg (norm_bound _)
    ... = ∥fr∥ : hnormeq
    ... ≤ ∥re_clm∥ * ∥f∥ : continuous_linear_map.op_norm_comp_le _ _
    ... = ∥f∥ : by rw [re_clm_norm, one_mul] },
  { exact f.op_norm_le_bound g.extend_to_𝕜.op_norm_nonneg (λ x, h x ▸ g.extend_to_𝕜.le_op_norm x) }
end

end is_R_or_C

section dual_vector
variables (𝕜 : Type v) [is_R_or_C 𝕜]
variables {E : Type u} [normed_group E] [normed_space 𝕜 E]

open continuous_linear_equiv submodule
open_locale classical

lemma coord_norm' (x : E) (h : x ≠ 0) : ∥norm' 𝕜 x • coord 𝕜 x h∥ = 1 :=
by rw [norm_smul, norm_norm', coord_norm, mul_inv_cancel (mt norm_eq_zero.mp h)]

/-- Corollary of Hahn-Banach.  Given a nonzero element `x` of a normed space, there exists an
    element of the dual space, of norm `1`, whose value on `x` is `∥x∥`. -/
theorem exists_dual_vector (x : E) (h : x ≠ 0) : ∃ g : E →L[𝕜] 𝕜, ∥g∥ = 1 ∧ g x = norm' 𝕜 x :=
begin
  let p : submodule 𝕜 E := 𝕜 ∙ x,
  let f := norm' 𝕜 x • coord 𝕜 x h,
  obtain ⟨g, hg⟩ := exists_extension_norm_eq p f,
  refine ⟨g, _, _⟩,
  { rw [hg.2, coord_norm'] },
  { calc g x = g (⟨x, mem_span_singleton_self x⟩ : 𝕜 ∙ x) : by rw coe_mk
    ... = (norm' 𝕜 x • coord 𝕜 x h) (⟨x, mem_span_singleton_self x⟩ : 𝕜 ∙ x) : by rw ← hg.1
    ... = norm' 𝕜 x : by simp }
end

/-- Variant of Hahn-Banach, eliminating the hypothesis that `x` be nonzero, and choosing
    the dual element arbitrarily when `x = 0`. -/
theorem exists_dual_vector' [nontrivial E] (x : E) :
  ∃ g : E →L[𝕜] 𝕜, ∥g∥ = 1 ∧ g x = norm' 𝕜 x :=
begin
  by_cases hx : x = 0,
  { obtain ⟨y, hy⟩ := exists_ne (0 : E),
    obtain ⟨g, hg⟩ : ∃ g : E →L[𝕜] 𝕜, ∥g∥ = 1 ∧ g y = norm' 𝕜 y := exists_dual_vector 𝕜 y hy,
    refine ⟨g, hg.left, _⟩,
    rw [norm'_def, hx, norm_zero, ring_hom.map_zero, continuous_linear_map.map_zero] },
  { exact exists_dual_vector 𝕜 x hx }
<<<<<<< HEAD
end

lemma eq_zero_iff_forall_dual_eq_zero (x : E) :
  x = 0 ↔ ∀ g : E →L[𝕜] 𝕜, g x = 0 :=
begin
  split,
  { assume hx,
    simp [hx] },
  { contrapose!,
    assume hx,
    rcases exists_dual_vector 𝕜 x hx with ⟨g, -, hg⟩,
    refine ⟨g, _⟩,
    rw hg,
    simpa using hx }
end

lemma eq_iff_forall_dual_eq {x y : E} :
  x = y ↔ ∀ g : E →L[𝕜] 𝕜, g x = g y :=
begin
  rw [← sub_eq_zero, eq_zero_iff_forall_dual_eq_zero 𝕜 (x - y)],
  simp [sub_eq_zero],
=======
>>>>>>> 52dbff0f
end

end dual_vector<|MERGE_RESOLUTION|>--- conflicted
+++ resolved
@@ -47,24 +47,9 @@
 
 @[simp] lemma norm'_eq_zero_iff
   (𝕜 : Type*) [nondiscrete_normed_field 𝕜] [semi_normed_algebra ℝ 𝕜]
-<<<<<<< HEAD
-  (A : Type*) [normed_group A]
-  (x : A) : norm' 𝕜 x = 0 ↔ x = 0 :=
-begin
-  split,
-  { assume hx,
-    have : ∥x∥ = 0, by rw [← norm_norm' 𝕜, hx, norm_zero],
-    simpa using this },
-  { assume hx,
-    rw hx,
-    simp [norm'] }
-end
-
-=======
   (A : Type*) [normed_group A] (x : A) :
   norm' 𝕜 x = 0 ↔ x = 0 :=
 by simp [norm', ← norm_eq_zero, norm_algebra_map_eq]
->>>>>>> 52dbff0f
 
 namespace real
 variables {E : Type*} [semi_normed_group E] [semi_normed_space ℝ E]
@@ -172,30 +157,6 @@
     refine ⟨g, hg.left, _⟩,
     rw [norm'_def, hx, norm_zero, ring_hom.map_zero, continuous_linear_map.map_zero] },
   { exact exists_dual_vector 𝕜 x hx }
-<<<<<<< HEAD
-end
-
-lemma eq_zero_iff_forall_dual_eq_zero (x : E) :
-  x = 0 ↔ ∀ g : E →L[𝕜] 𝕜, g x = 0 :=
-begin
-  split,
-  { assume hx,
-    simp [hx] },
-  { contrapose!,
-    assume hx,
-    rcases exists_dual_vector 𝕜 x hx with ⟨g, -, hg⟩,
-    refine ⟨g, _⟩,
-    rw hg,
-    simpa using hx }
-end
-
-lemma eq_iff_forall_dual_eq {x y : E} :
-  x = y ↔ ∀ g : E →L[𝕜] 𝕜, g x = g y :=
-begin
-  rw [← sub_eq_zero, eq_zero_iff_forall_dual_eq_zero 𝕜 (x - y)],
-  simp [sub_eq_zero],
-=======
->>>>>>> 52dbff0f
 end
 
 end dual_vector
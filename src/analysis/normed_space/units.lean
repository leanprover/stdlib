/-
Copyright (c) 2020 Heather Macbeth. All rights reserved.
Released under Apache 2.0 license as described in the file LICENSE.
Authors: Heather Macbeth
-/
import analysis.specific_limits
import analysis.asymptotics

/-!
# The group of units of a complete normed ring

This file contains the basic theory for the group of units (invertible elements) of a complete
normed ring (Banach algebras being a notable special case).

## Main results

The constructions `one_sub`, `add` and `unit_of_nearby` state, in varying forms, that perturbations
of a unit are units.  The latter two are not stated in their optimal form; more precise versions
would use the spectral radius.

The first main result is `is_open`:  the group of units of a complete normed ring is an open subset
of the ring.

The function `inverse` (defined in `algebra.ring`), for a ring `R`, sends `a : R` to `a⁻¹` if `a` is
a unit and 0 if not.  The other major results of this file (notably `inverse_add`,
`inverse_add_norm` and `inverse_add_norm_diff_nth_order`) cover the asymptotic properties of
`inverse (x + t)` as `t → 0`.

-/

noncomputable theory
open_locale topological_space
variables {R : Type*} [normed_ring R] [complete_space R]

namespace units

/-- In a complete normed ring, a perturbation of `1` by an element `t` of distance less than `1`
from `1` is a unit.  Here we construct its `units` structure.  -/
def one_sub (t : R) (h : ∥t∥ < 1) : units R :=
{ val := 1 - t,
  inv := ∑' (n : ℕ), t ^ n,
  val_inv := mul_neg_geom_series t h,
  inv_val := geom_series_mul_neg t h }

@[simp] lemma one_sub_coe (t : R) (h : ∥t∥ < 1) : ↑(one_sub t h) = 1 - t := rfl

/-- In a complete normed ring, a perturbation of a unit `x` by an element `t` of distance less than
`∥x⁻¹∥⁻¹` from `x` is a unit.  Here we construct its `units` structure. -/
def add (x : units R) (t : R) (h : ∥t∥ < ∥(↑x⁻¹ : R)∥⁻¹) : units R :=
x * (units.one_sub (-(↑x⁻¹ * t))
begin
  nontriviality R using [zero_lt_one],
  have hpos : 0 < ∥(↑x⁻¹ : R)∥ := units.norm_pos x⁻¹,
  calc ∥-(↑x⁻¹ * t)∥
      = ∥↑x⁻¹ * t∥                   : by { rw norm_neg }
  ... ≤ ∥(↑x⁻¹ : R)∥ * ∥t∥            : norm_mul_le x.inv _
  ... < ∥(↑x⁻¹ : R)∥ * ∥(↑x⁻¹ : R)∥⁻¹ : by nlinarith only [h, hpos]
  ... = 1                           : mul_inv_cancel (ne_of_gt hpos)
end)

@[simp] lemma add_coe (x : units R) (t : R) (h : ∥t∥ < ∥(↑x⁻¹ : R)∥⁻¹) :
  ((x.add t h) : R) = x + t := by { unfold units.add, simp [mul_add] }

/-- In a complete normed ring, an element `y` of distance less than `∥x⁻¹∥⁻¹` from `x` is a unit.
Here we construct its `units` structure. -/
def unit_of_nearby (x : units R) (y : R) (h : ∥y - x∥ < ∥(↑x⁻¹ : R)∥⁻¹) : units R :=
x.add ((y : R) - x) h

@[simp] lemma unit_of_nearby_coe (x : units R) (y : R) (h : ∥y - x∥ < ∥(↑x⁻¹ : R)∥⁻¹) :
  ↑(x.unit_of_nearby y h) = y := by { unfold units.unit_of_nearby, simp }

/-- The group of units of a complete normed ring is an open subset of the ring. -/
lemma is_open : is_open {x : R | is_unit x} :=
begin
  nontriviality R,
  apply metric.is_open_iff.mpr,
  rintros x' ⟨x, h⟩,
  refine ⟨∥(↑x⁻¹ : R)∥⁻¹, inv_pos.mpr (units.norm_pos x⁻¹), _⟩,
  intros y hy,
  rw [metric.mem_ball, dist_eq_norm, ←h] at hy,
  use x.unit_of_nearby y hy,
  simp
end

lemma nhds (x : units R) : {x : R | is_unit x} ∈ 𝓝 (x : R) :=
mem_nhds_sets is_open (by { rw [set.mem_set_of_eq], exact is_unit_unit x })

end units

namespace normed_ring
open_locale classical big_operators
open asymptotics filter metric finset ring

lemma inverse_one_sub (t : R) (h : ∥t∥ < 1) : inverse (1 - t) = ↑(units.one_sub t h)⁻¹ :=
begin
  rw ← inverse_unit (units.one_sub t h),
  refl,
end

/-- The formula `inverse (x + t) = inverse (1 + x⁻¹ * t) * x⁻¹` holds for `t` sufficiently small. -/
lemma inverse_add (x : units R) :
  ∀ᶠ t in (𝓝 0), inverse ((x : R) + t) = inverse (1 + ↑x⁻¹ * t) * ↑x⁻¹ :=
begin
  nontriviality R,
  rw [eventually_iff, mem_nhds_iff],
<<<<<<< HEAD
  casesI subsingleton_or_nontrivial R,
  { use [1, by norm_num] },
  { have hinv : 0 < ∥(↑x⁻¹ : R)∥⁻¹, by cancel_denoms,
    use [∥(↑x⁻¹ : R)∥⁻¹, hinv],
    intros t ht,
    simp only [mem_ball, dist_zero_right] at ht,
    have ht' : ∥-↑x⁻¹ * t∥ < 1,
    { refine lt_of_le_of_lt (norm_mul_le _ _) _,
      rw norm_neg,
      refine lt_of_lt_of_le (mul_lt_mul_of_pos_left ht x⁻¹.norm_pos) _,
      cancel_denoms },
    have hright := inverse_one_sub (-↑x⁻¹ * t) ht',
    have hleft := inverse_unit (x.add t ht),
    simp only [← neg_mul_eq_neg_mul, sub_neg_eq_add] at hright,
    simp only [units.add_coe] at hleft,
    simp [hleft, hright, units.add] }
=======
  have hinv : 0 < ∥(↑x⁻¹ : R)∥⁻¹,
  { cancel_denoms,
    exact x⁻¹.norm_pos },
  use [∥(↑x⁻¹ : R)∥⁻¹, hinv],
  intros t ht,
  simp only [mem_ball, dist_zero_right] at ht,
  have ht' : ∥-↑x⁻¹ * t∥ < 1,
  { refine lt_of_le_of_lt (norm_mul_le _ _) _,
    rw norm_neg,
    refine lt_of_lt_of_le (mul_lt_mul_of_pos_left ht x⁻¹.norm_pos) _,
    cancel_denoms },
  have hright := inverse_one_sub (-↑x⁻¹ * t) ht',
  have hleft := inverse_unit (x.add t ht),
  simp only [neg_mul_eq_neg_mul_symm, sub_neg_eq_add] at hright,
  simp only [units.add_coe] at hleft,
  simp [hleft, hright, units.add]
>>>>>>> 2987a496
end

lemma inverse_one_sub_nth_order (n : ℕ) :
  ∀ᶠ t in (𝓝 0), inverse ((1:R) - t) = (∑ i in range n, t ^ i) + (t ^ n) * inverse (1 - t) :=
begin
  simp only [eventually_iff, mem_nhds_iff],
  use [1, by norm_num],
  intros t ht,
  simp only [mem_ball, dist_zero_right] at ht,
  simp only [inverse_one_sub t ht, set.mem_set_of_eq],
  have h : 1 = ((range n).sum (λ i, t ^ i)) * (units.one_sub t ht) + t ^ n,
  { simp only [units.one_sub_coe],
    rw [← geom_series, geom_sum_mul_neg],
    simp },
  rw [← one_mul ↑(units.one_sub t ht)⁻¹, h, add_mul],
  congr,
  { rw [mul_assoc, (units.one_sub t ht).mul_inv],
    simp },
  { simp only [units.one_sub_coe],
    rw [← add_mul, ← geom_series, geom_sum_mul_neg],
    simp }
end

/-- The formula
`inverse (x + t) = (∑ i in range n, (- x⁻¹ * t) ^ i) * x⁻¹ + (- x⁻¹ * t) ^ n * inverse (x + t)`
holds for `t` sufficiently small. -/
lemma inverse_add_nth_order (x : units R) (n : ℕ) :
  ∀ᶠ t in (𝓝 0), inverse ((x : R) + t)
  = (∑ i in range n, (- ↑x⁻¹ * t) ^ i) * ↑x⁻¹ + (- ↑x⁻¹ * t) ^ n * inverse (x + t) :=
begin
  refine (inverse_add x).mp _,
  have hzero : tendsto (λ (t : R), - ↑x⁻¹ * t) (𝓝 0) (𝓝 0),
  { convert ((mul_left_continuous (- (↑x⁻¹ : R))).tendsto 0).comp tendsto_id,
    simp },
  refine (hzero.eventually (inverse_one_sub_nth_order n)).mp (eventually_of_forall _),
  simp only [neg_mul_eq_neg_mul_symm, sub_neg_eq_add],
  intros t h1 h2,
  have h := congr_arg (λ (a : R), a * ↑x⁻¹) h1,
  dsimp at h,
  convert h,
  rw [add_mul, mul_assoc],
  simp [h2.symm]
end

lemma inverse_one_sub_norm : is_O (λ t, inverse ((1:R) - t)) (λ t, (1:ℝ)) (𝓝 (0:R)) :=
begin
  simp only [is_O, is_O_with, eventually_iff, mem_nhds_iff],
  refine ⟨∥(1:R)∥ + 1, (2:ℝ)⁻¹, by norm_num, _⟩,
  intros t ht,
  simp only [ball, dist_zero_right, set.mem_set_of_eq] at ht,
  have ht' : ∥t∥ < 1,
  { have : (2:ℝ)⁻¹ < 1 := by cancel_denoms,
    linarith },
  simp only [inverse_one_sub t ht', norm_one, mul_one, set.mem_set_of_eq],
  change ∥(∑' (n : ℕ), t ^ n)∥ ≤ _,
  have := normed_ring.tsum_geometric_of_norm_lt_1 t ht',
  have : (1 - ∥t∥)⁻¹ ≤ 2,
  { rw ← inv_inv' (2:ℝ),
    refine inv_le_inv_of_le (by norm_num) _,
    have : (2:ℝ)⁻¹ + (2:ℝ)⁻¹ = 1 := by ring,
    linarith },
  linarith
end

/-- The function `λ t, inverse (x + t)` is O(1) as `t → 0`. -/
lemma inverse_add_norm (x : units R) : is_O (λ t, inverse (↑x + t)) (λ t, (1:ℝ)) (𝓝 (0:R)) :=
begin
  nontriviality R,
  simp only [is_O_iff, norm_one, mul_one],
  cases is_O_iff.mp (@inverse_one_sub_norm R _ _) with C hC,
  use C * ∥((x⁻¹:units R):R)∥,
  have hzero : tendsto (λ t, - (↑x⁻¹ : R) * t) (𝓝 0) (𝓝 0),
  { convert ((mul_left_continuous (-↑x⁻¹ : R)).tendsto 0).comp tendsto_id,
    simp },
  refine (inverse_add x).mp ((hzero.eventually hC).mp (eventually_of_forall _)),
  intros t bound iden,
  rw iden,
  simp at bound,
  have hmul := norm_mul_le (inverse (1 + ↑x⁻¹ * t)) ↑x⁻¹,
  nlinarith [norm_nonneg (↑x⁻¹ : R)]
end

/-- The function
`λ t, inverse (x + t) - (∑ i in range n, (- x⁻¹ * t) ^ i) * x⁻¹`
is `O(t ^ n)` as `t → 0`. -/
lemma inverse_add_norm_diff_nth_order (x : units R) (n : ℕ) :
  is_O (λ (t : R), inverse (↑x + t) - (∑ i in range n, (- ↑x⁻¹ * t) ^ i) * ↑x⁻¹)
  (λ t, ∥t∥ ^ n) (𝓝 (0:R)) :=
begin
  by_cases h : n = 0,
  { simpa [h] using inverse_add_norm x },
  have hn : 0 < n := nat.pos_of_ne_zero h,
  simp [is_O_iff],
  cases (is_O_iff.mp (inverse_add_norm x)) with C hC,
  use C * ∥(1:ℝ)∥ * ∥(↑x⁻¹ : R)∥ ^ n,
  have h : eventually_eq (𝓝 (0:R))
    (λ t, inverse (↑x + t) - (∑ i in range n, (- ↑x⁻¹ * t) ^ i) * ↑x⁻¹)
    (λ t, ((- ↑x⁻¹ * t) ^ n) * inverse (x + t)),
  { refine (inverse_add_nth_order x n).mp (eventually_of_forall _),
    intros t ht,
    convert congr_arg (λ a, a - (range n).sum (pow (-↑x⁻¹ * t)) * ↑x⁻¹) ht,
    simp },
  refine h.mp (hC.mp (eventually_of_forall _)),
  intros t _ hLHS,
  simp only [neg_mul_eq_neg_mul_symm] at hLHS,
  rw hLHS,
  refine le_trans (norm_mul_le _ _ ) _,
  have h' : ∥(-(↑x⁻¹ * t)) ^ n∥ ≤ ∥(↑x⁻¹ : R)∥ ^ n * ∥t∥ ^ n,
  { calc ∥(-(↑x⁻¹ * t)) ^ n∥ ≤ ∥(-(↑x⁻¹ * t))∥ ^ n : norm_pow_le' _ hn
    ... = ∥↑x⁻¹ * t∥ ^ n : by rw norm_neg
    ... ≤ (∥(↑x⁻¹ : R)∥ * ∥t∥) ^ n : _
    ... =  ∥(↑x⁻¹ : R)∥ ^ n * ∥t∥ ^ n : mul_pow _ _ n,
    exact pow_le_pow_of_le_left (norm_nonneg _) (norm_mul_le ↑x⁻¹ t) n },
  have h'' : 0 ≤ ∥(↑x⁻¹ : R)∥ ^ n * ∥t∥ ^ n,
  { refine mul_nonneg _ _;
    exact pow_nonneg (norm_nonneg _) n },
  nlinarith [norm_nonneg (inverse (↑x + t))],
end

/-- The function `λ t, inverse (x + t) - x⁻¹` is `O(t)` as `t → 0`. -/
lemma inverse_add_norm_diff_first_order (x : units R) :
  is_O (λ t, inverse (↑x + t) - ↑x⁻¹) (λ t, ∥t∥) (𝓝 (0:R)) :=
by { convert inverse_add_norm_diff_nth_order x 1; simp }

/-- The function
`λ t, inverse (x + t) - x⁻¹ + x⁻¹ * t * x⁻¹`
is `O(t ^ 2)` as `t → 0`. -/
lemma inverse_add_norm_diff_second_order (x : units R) :
  is_O (λ t, inverse (↑x + t) - ↑x⁻¹ + ↑x⁻¹ * t * ↑x⁻¹) (λ t, ∥t∥ ^ 2) (𝓝 (0:R)) :=
begin
  convert inverse_add_norm_diff_nth_order x 2,
  ext t,
  simp only [range_succ, range_one, sum_insert, mem_singleton, sum_singleton, not_false_iff,
    one_ne_zero, pow_zero, add_mul],
  abel,
  simp
end

/-- The function `inverse` is continuous at each unit of `R`. -/
lemma inverse_continuous_at (x : units R) : continuous_at inverse (x : R) :=
begin
  have h_is_o : is_o (λ (t : R), ∥inverse (↑x + t) - ↑x⁻¹∥) (λ (t : R), (1:ℝ)) (𝓝 0),
  { refine is_o_norm_left.mpr ((inverse_add_norm_diff_first_order x).trans_is_o _),
    exact is_o_norm_left.mpr (is_o_id_const one_ne_zero) },
  have h_lim : tendsto (λ (y:R), y - x) (𝓝 x) (𝓝 0),
  { refine tendsto_zero_iff_norm_tendsto_zero.mpr _,
    exact tendsto_iff_norm_tendsto_zero.mp tendsto_id },
  simp only [continuous_at],
  rw [tendsto_iff_norm_tendsto_zero, inverse_unit],
  convert h_is_o.tendsto_0.comp h_lim,
  ext, simp
end

end normed_ring<|MERGE_RESOLUTION|>--- conflicted
+++ resolved
@@ -103,27 +103,7 @@
 begin
   nontriviality R,
   rw [eventually_iff, mem_nhds_iff],
-<<<<<<< HEAD
-  casesI subsingleton_or_nontrivial R,
-  { use [1, by norm_num] },
-  { have hinv : 0 < ∥(↑x⁻¹ : R)∥⁻¹, by cancel_denoms,
-    use [∥(↑x⁻¹ : R)∥⁻¹, hinv],
-    intros t ht,
-    simp only [mem_ball, dist_zero_right] at ht,
-    have ht' : ∥-↑x⁻¹ * t∥ < 1,
-    { refine lt_of_le_of_lt (norm_mul_le _ _) _,
-      rw norm_neg,
-      refine lt_of_lt_of_le (mul_lt_mul_of_pos_left ht x⁻¹.norm_pos) _,
-      cancel_denoms },
-    have hright := inverse_one_sub (-↑x⁻¹ * t) ht',
-    have hleft := inverse_unit (x.add t ht),
-    simp only [← neg_mul_eq_neg_mul, sub_neg_eq_add] at hright,
-    simp only [units.add_coe] at hleft,
-    simp [hleft, hright, units.add] }
-=======
-  have hinv : 0 < ∥(↑x⁻¹ : R)∥⁻¹,
-  { cancel_denoms,
-    exact x⁻¹.norm_pos },
+  have hinv : 0 < ∥(↑x⁻¹ : R)∥⁻¹, by cancel_denoms,
   use [∥(↑x⁻¹ : R)∥⁻¹, hinv],
   intros t ht,
   simp only [mem_ball, dist_zero_right] at ht,
@@ -134,10 +114,9 @@
     cancel_denoms },
   have hright := inverse_one_sub (-↑x⁻¹ * t) ht',
   have hleft := inverse_unit (x.add t ht),
-  simp only [neg_mul_eq_neg_mul_symm, sub_neg_eq_add] at hright,
+  simp only [← neg_mul_eq_neg_mul, sub_neg_eq_add] at hright,
   simp only [units.add_coe] at hleft,
   simp [hleft, hright, units.add]
->>>>>>> 2987a496
 end
 
 lemma inverse_one_sub_nth_order (n : ℕ) :

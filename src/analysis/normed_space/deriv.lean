--- conflicted
+++ resolved
@@ -17,12 +17,9 @@
 The derivative is defined in terms of the `is_o` relation, but also characterized in terms of
 the `tendsto` relation.
 -/
-<<<<<<< HEAD
 import topology.basic topology.sequences topology.opens
-import analysis.normed_space.bounded_linear_maps ..asymptotics tactic.abel
-=======
-import topology.basic analysis.normed_space.bounded_linear_maps analysis.asymptotics tactic.abel
->>>>>>> c2bb4c5c
+import analysis.normed_space.bounded_linear_maps analysis.asymptotics tactic.abel
+
 open filter asymptotics
 
 section
@@ -295,17 +292,18 @@
 
 section
 
-variables {K : Type*} [nondiscrete_normed_field K]
+variables (K : Type*) [nondiscrete_normed_field K]
 variables {E : Type*} [normed_space K E]
 variables {F : Type*} [normed_space K F]
-include K
 
 open topological_space
+
+set_option class.instance_max_depth 55
 
 /-- The differential of a map at a point along a filter is unique, given that filter is coarser than the
  neighbourhood filter of the point.-/
 lemma fderiv_at_filter_unique (f : E → F) (x₀ : E) {L : filter E} (h : nhds x₀ ≤ L) {A₁ A₂ : E → F} :
-  has_fderiv_at_filter f A₁ x₀ L → has_fderiv_at_filter f A₂ x₀ L → A₁ = A₂ :=
+  has_fderiv_at_filter K f A₁ x₀ L → has_fderiv_at_filter K f A₂ x₀ L → A₁ = A₂ :=
 
 assume ⟨⟨A₁_linear, A₁_bounded₁⟩, (eq₁ : is_o (λ x, f x - f x₀ - A₁ (x - x₀)) (λ x, x - x₀) L)⟩
   ⟨⟨A₂_linear₂, A₂_bounded⟩, (eq₂ : is_o (λ x, f x - f x₀ - A₂ (x - x₀)) (λ x, x - x₀) L)⟩,
@@ -354,13 +352,15 @@
 show tendsto (λ (n : ℕ), A₂ v - A₁ v) at_top (nhds 0),
   from is_o_one_iff.mp (this.trans_is_O (is_O_const_one v _) : is_o _ (λ n, (1:K)) _)
 
+set_option trace.class_instances false
+
 theorem fderiv_at_unique (f : E → F) (x₀ : E) {A₁ A₂ : E → F} :
-  has_fderiv_at f A₁ x₀ → has_fderiv_at f A₂ x₀ → A₁ = A₂ :=
-assume H₁ H₂, fderiv_at_filter_unique f x₀ (le_refl (nhds x₀)) H₁ H₂
+  has_fderiv_at K f A₁ x₀ → has_fderiv_at K f A₂ x₀ → A₁ = A₂ :=
+assume H₁ H₂, fderiv_at_filter_unique K f x₀ (le_refl (nhds x₀)) H₁ H₂
 
 theorem fderiv_at_within_open_unique (f : E → F) (U : opens E) (x₀ : U) {A₁ A₂ : E → F} :
-  has_fderiv_at_within f A₁ x₀ U → has_fderiv_at_within f A₂ x₀ U → A₁ = A₂ :=
-assume H₁ H₂, fderiv_at_filter_unique f x₀ (le_of_eq $ eq.symm (nhds_within_eq_of_open x₀.2 U.2)) H₁ H₂
+  has_fderiv_at_within K f A₁ x₀ U → has_fderiv_at_within K f A₂ x₀ U → A₁ = A₂ :=
+assume H₁ H₂, fderiv_at_filter_unique K f x₀ (le_of_eq $ eq.symm (nhds_within_eq_of_open x₀.2 U.2)) H₁ H₂
 
 end
 

/-
Copyright (c) 2020 Joseph Myers. All rights reserved.
Released under Apache 2.0 license as described in the file LICENSE.
Authors: Joseph Myers, Yury Kudryashov
-/
import linear_algebra.affine_space.midpoint
import topology.metric_space.isometry
import topology.instances.real_vector_space

/-!
# Torsors of additive normed group actions.

This file defines torsors of additive normed group actions, with a
metric space structure.  The motivating case is Euclidean affine
spaces.

-/

noncomputable theory
open_locale nnreal topological_space
open filter

/-- A `semi_normed_add_torsor V P` is a torsor of an additive seminormed group
action by a `semi_normed_group V` on points `P`. We bundle the pseudometric space
structure and require the distance to be the same as results from the
norm (which in fact implies the distance yields a pseudometric space, but
bundling just the distance and using an instance for the pseudometric space
results in type class problems). -/
class semi_normed_add_torsor (V : out_param $ Type*) (P : Type*)
  [out_param $ semi_normed_group V] [pseudo_metric_space P]
  extends add_torsor V P :=
(dist_eq_norm' : ∀ (x y : P), dist x y = ∥(x -ᵥ y : V)∥)

/-- A `normed_add_torsor V P` is a torsor of an additive normed group
action by a `normed_group V` on points `P`. We bundle the metric space
structure and require the distance to be the same as results from the
norm (which in fact implies the distance yields a metric space, but
bundling just the distance and using an instance for the metric space
results in type class problems). -/
class normed_add_torsor (V : out_param $ Type*) (P : Type*)
  [out_param $ normed_group V] [metric_space P]
  extends add_torsor V P :=
(dist_eq_norm' : ∀ (x y : P), dist x y = ∥(x -ᵥ y : V)∥)

/-- A `normed_add_torsor` is a `semi_normed_add_torsor`. -/
@[priority 100]
instance normed_add_torsor.to_semi_normed_add_torsor {V P : Type*} [normed_group V] [metric_space P]
  [β : normed_add_torsor V P] : semi_normed_add_torsor V P := { ..β }

variables {α V P : Type*} [semi_normed_group V] [pseudo_metric_space P] [semi_normed_add_torsor V P]
variables {W Q : Type*} [normed_group W] [metric_space Q] [normed_add_torsor W Q]

/-- A `semi_normed_group` is a `semi_normed_add_torsor` over itself. -/
@[priority 100]
instance semi_normed_group.normed_add_torsor : semi_normed_add_torsor V V :=
{ dist_eq_norm' := dist_eq_norm }

/-- A `normed_group` is a `normed_add_torsor` over itself. -/
@[priority 100]
instance normed_group.normed_add_torsor : normed_add_torsor W W :=
{ dist_eq_norm' := dist_eq_norm }

include V

section

variables (V W)

/-- The distance equals the norm of subtracting two points. In this
lemma, it is necessary to have `V` as an explicit argument; otherwise
`rw dist_eq_norm_vsub` sometimes doesn't work. -/
lemma dist_eq_norm_vsub (x y : P) :
  dist x y = ∥(x -ᵥ y)∥ :=
semi_normed_add_torsor.dist_eq_norm' x y

end

@[simp] lemma dist_vadd_cancel_left (v : V) (x y : P) :
  dist (v +ᵥ x) (v +ᵥ y) = dist x y :=
by rw [dist_eq_norm_vsub V, dist_eq_norm_vsub V, vadd_vsub_vadd_cancel_left]

@[simp] lemma dist_vadd_cancel_right (v₁ v₂ : V) (x : P) :
  dist (v₁ +ᵥ x) (v₂ +ᵥ x) = dist v₁ v₂ :=
by rw [dist_eq_norm_vsub V, dist_eq_norm, vadd_vsub_vadd_cancel_right]

@[simp] lemma dist_vadd_left (v : V) (x : P) : dist (v +ᵥ x) x = ∥v∥ :=
by simp [dist_eq_norm_vsub V _ x]

@[simp] lemma dist_vadd_right (v : V) (x : P) : dist x (v +ᵥ x) = ∥v∥ :=
by rw [dist_comm, dist_vadd_left]

@[simp] lemma dist_vsub_cancel_left (x y z : P) : dist (x -ᵥ y) (x -ᵥ z) = dist y z :=
by rw [dist_eq_norm, vsub_sub_vsub_cancel_left, dist_comm, dist_eq_norm_vsub V]

@[simp] lemma dist_vsub_cancel_right (x y z : P) : dist (x -ᵥ z) (y -ᵥ z) = dist x y :=
by rw [dist_eq_norm, vsub_sub_vsub_cancel_right, dist_eq_norm_vsub V]

lemma dist_vadd_vadd_le (v v' : V) (p p' : P) :
  dist (v +ᵥ p) (v' +ᵥ p') ≤ dist v v' + dist p p' :=
by simpa using dist_triangle (v +ᵥ p) (v' +ᵥ p) (v' +ᵥ p')

lemma dist_vsub_vsub_le (p₁ p₂ p₃ p₄ : P) :
  dist (p₁ -ᵥ p₂) (p₃ -ᵥ p₄) ≤ dist p₁ p₃ + dist p₂ p₄ :=
by { rw [dist_eq_norm, vsub_sub_vsub_comm, dist_eq_norm_vsub V, dist_eq_norm_vsub V],
 exact norm_sub_le _ _ }

lemma nndist_vadd_vadd_le (v v' : V) (p p' : P) :
  nndist (v +ᵥ p) (v' +ᵥ p') ≤ nndist v v' + nndist p p' :=
by simp only [← nnreal.coe_le_coe, nnreal.coe_add, ← dist_nndist, dist_vadd_vadd_le]

lemma nndist_vsub_vsub_le (p₁ p₂ p₃ p₄ : P) :
  nndist (p₁ -ᵥ p₂) (p₃ -ᵥ p₄) ≤ nndist p₁ p₃ + nndist p₂ p₄ :=
by simp only [← nnreal.coe_le_coe, nnreal.coe_add, ← dist_nndist, dist_vsub_vsub_le]

lemma edist_vadd_vadd_le (v v' : V) (p p' : P) :
  edist (v +ᵥ p) (v' +ᵥ p') ≤ edist v v' + edist p p' :=
by { simp only [edist_nndist], apply_mod_cast nndist_vadd_vadd_le }

lemma edist_vsub_vsub_le (p₁ p₂ p₃ p₄ : P) :
  edist (p₁ -ᵥ p₂) (p₃ -ᵥ p₄) ≤ edist p₁ p₃ + edist p₂ p₄ :=
by { simp only [edist_nndist], apply_mod_cast nndist_vsub_vsub_le }

omit V

/-- The pseudodistance defines a pseudometric space structure on the torsor. This
is not an instance because it depends on `V` to define a `metric_space
P`. -/
def pseudo_metric_space_of_normed_group_of_add_torsor (V P : Type*) [semi_normed_group V]
  [add_torsor V P] : pseudo_metric_space P :=
{ dist := λ x y, ∥(x -ᵥ y : V)∥,
  dist_self := λ x, by simp,
  dist_comm := λ x y, by simp only [←neg_vsub_eq_vsub_rev y x, norm_neg],
  dist_triangle := begin
    intros x y z,
    change ∥x -ᵥ z∥ ≤ ∥x -ᵥ y∥ + ∥y -ᵥ z∥,
    rw ←vsub_add_vsub_cancel,
    apply norm_add_le
  end }

/-- The distance defines a metric space structure on the torsor. This
is not an instance because it depends on `V` to define a `metric_space
P`. -/
def metric_space_of_normed_group_of_add_torsor (V P : Type*) [normed_group V] [add_torsor V P] :
  metric_space P :=
{ dist := λ x y, ∥(x -ᵥ y : V)∥,
  dist_self := λ x, by simp,
  eq_of_dist_eq_zero := λ x y h, by simpa using h,
  dist_comm := λ x y, by simp only [←neg_vsub_eq_vsub_rev y x, norm_neg],
  dist_triangle := begin
    intros x y z,
    change ∥x -ᵥ z∥ ≤ ∥x -ᵥ y∥ + ∥y -ᵥ z∥,
    rw ←vsub_add_vsub_cancel,
    apply norm_add_le
  end }

include V

namespace isometric

/-- The map `v ↦ v +ᵥ p` as an isometric equivalence between `V` and `P`. -/
def vadd_const (p : P) : V ≃ᵢ P :=
⟨equiv.vadd_const p, isometry_emetric_iff_metric.2 $ λ x₁ x₂, dist_vadd_cancel_right x₁ x₂ p⟩

@[simp] lemma coe_vadd_const (p : P) : ⇑(vadd_const p) = λ v, v +ᵥ p := rfl

@[simp] lemma coe_vadd_const_symm (p : P) : ⇑(vadd_const p).symm = λ p', p' -ᵥ p := rfl

@[simp] lemma vadd_const_to_equiv (p : P) : (vadd_const p).to_equiv = equiv.vadd_const p := rfl

/-- `p' ↦ p -ᵥ p'` as an equivalence. -/
def const_vsub (p : P) : P ≃ᵢ V :=
⟨equiv.const_vsub p, isometry_emetric_iff_metric.2 $ λ p₁ p₂, dist_vsub_cancel_left _ _ _⟩

@[simp] lemma coe_const_vsub (p : P) : ⇑(const_vsub p) = (-ᵥ) p := rfl

@[simp] lemma coe_const_vsub_symm (p : P) : ⇑(const_vsub p).symm = λ v, -v +ᵥ p := rfl

variables (P)

/-- The map `p ↦ v +ᵥ p` as an isometric automorphism of `P`. -/
def const_vadd (v : V) : P ≃ᵢ P :=
⟨equiv.const_vadd P v, isometry_emetric_iff_metric.2 $ dist_vadd_cancel_left v⟩

@[simp] lemma coe_const_vadd (v : V) : ⇑(const_vadd P v) = (+ᵥ) v := rfl

variable (V)

@[simp] lemma const_vadd_zero : const_vadd P (0:V) = isometric.refl P :=
isometric.to_equiv_inj $ equiv.const_vadd_zero V P

variables {P V}

/-- Point reflection in `x` as an `isometric` homeomorphism. -/
def point_reflection (x : P) : P ≃ᵢ P :=
(const_vsub x).trans (vadd_const x)

lemma point_reflection_apply (x y : P) : point_reflection x y = x -ᵥ y +ᵥ x := rfl

@[simp] lemma point_reflection_to_equiv (x : P) :
  (point_reflection x).to_equiv = equiv.point_reflection x := rfl

@[simp] lemma point_reflection_self (x : P) : point_reflection x x = x :=
equiv.point_reflection_self x

lemma point_reflection_involutive (x : P) : function.involutive (point_reflection x : P → P) :=
equiv.point_reflection_involutive x

@[simp] lemma point_reflection_symm (x : P) : (point_reflection x).symm = point_reflection x :=
to_equiv_inj $ equiv.point_reflection_symm x

@[simp] lemma dist_point_reflection_fixed (x y : P) :
  dist (point_reflection x y) x = dist y x :=
by rw [← (point_reflection x).dist_eq y x, point_reflection_self]

lemma dist_point_reflection_self' (x y : P) :
  dist (point_reflection x y) y = ∥bit0 (x -ᵥ y)∥ :=
by rw [point_reflection_apply, dist_eq_norm_vsub V, vadd_vsub_assoc, bit0]

lemma dist_point_reflection_self (𝕜 : Type*) [normed_field 𝕜] [semi_normed_space 𝕜 V] (x y : P) :
  dist (point_reflection x y) y = ∥(2:𝕜)∥ * dist x y :=
by rw [dist_point_reflection_self', ← two_smul' 𝕜 (x -ᵥ y), norm_smul, ← dist_eq_norm_vsub V]

lemma point_reflection_fixed_iff (𝕜 : Type*) [normed_field 𝕜] [semi_normed_space 𝕜 V]
  [invertible (2:𝕜)] {x y : P} : point_reflection x y = y ↔ y = x :=
affine_equiv.point_reflection_fixed_iff_of_module 𝕜

variables [semi_normed_space ℝ V]

lemma dist_point_reflection_self_real (x y : P) :
  dist (point_reflection x y) y = 2 * dist x y :=
by { rw [dist_point_reflection_self ℝ, real.norm_two], apply_instance }

@[simp] lemma point_reflection_midpoint_left (x y : P) :
  point_reflection (midpoint ℝ x y) x = y :=
affine_equiv.point_reflection_midpoint_left x y

@[simp] lemma point_reflection_midpoint_right (x y : P) :
  point_reflection (midpoint ℝ x y) y = x :=
affine_equiv.point_reflection_midpoint_right x y

end isometric

lemma lipschitz_with.vadd [pseudo_emetric_space α] {f : α → V} {g : α → P} {Kf Kg : ℝ≥0}
  (hf : lipschitz_with Kf f) (hg : lipschitz_with Kg g) :
  lipschitz_with (Kf + Kg) (f +ᵥ g) :=
λ x y,
calc edist (f x +ᵥ g x) (f y +ᵥ g y) ≤ edist (f x) (f y) + edist (g x) (g y) :
  edist_vadd_vadd_le _ _ _ _
... ≤ Kf * edist x y + Kg * edist x y :
  add_le_add (hf x y) (hg x y)
... = (Kf + Kg) * edist x y :
  (add_mul _ _ _).symm

lemma lipschitz_with.vsub [pseudo_emetric_space α] {f g : α → P} {Kf Kg : ℝ≥0}
  (hf : lipschitz_with Kf f) (hg : lipschitz_with Kg g) :
  lipschitz_with (Kf + Kg) (f -ᵥ g) :=
λ x y,
calc edist (f x -ᵥ g x) (f y -ᵥ g y) ≤ edist (f x) (f y) + edist (g x) (g y) :
  edist_vsub_vsub_le _ _ _ _
... ≤ Kf * edist x y + Kg * edist x y :
  add_le_add (hf x y) (hg x y)
... = (Kf + Kg) * edist x y :
  (add_mul _ _ _).symm

lemma uniform_continuous_vadd : uniform_continuous (λ x : V × P, x.1 +ᵥ x.2) :=
(lipschitz_with.prod_fst.vadd lipschitz_with.prod_snd).uniform_continuous

lemma uniform_continuous_vsub : uniform_continuous (λ x : P × P, x.1 -ᵥ x.2) :=
(lipschitz_with.prod_fst.vsub lipschitz_with.prod_snd).uniform_continuous

lemma continuous_vadd : continuous (λ x : V × P, x.1 +ᵥ x.2) :=
uniform_continuous_vadd.continuous

lemma continuous_vsub : continuous (λ x : P × P, x.1 -ᵥ x.2) :=
uniform_continuous_vsub.continuous

lemma filter.tendsto.vadd {l : filter α} {f : α → V} {g : α → P} {v : V} {p : P}
  (hf : tendsto f l (𝓝 v)) (hg : tendsto g l (𝓝 p)) :
  tendsto (f +ᵥ g) l (𝓝 (v +ᵥ p)) :=
(continuous_vadd.tendsto (v, p)).comp (hf.prod_mk_nhds hg)

lemma filter.tendsto.vsub {l : filter α} {f g : α → P} {x y : P}
  (hf : tendsto f l (𝓝 x)) (hg : tendsto g l (𝓝 y)) :
  tendsto (f -ᵥ g) l (𝓝 (x -ᵥ y)) :=
(continuous_vsub.tendsto (x, y)).comp (hf.prod_mk_nhds hg)

section

variables [topological_space α]

lemma continuous.vadd {f : α → V} {g : α → P} (hf : continuous f) (hg : continuous g) :
  continuous (f +ᵥ g) :=
continuous_vadd.comp (hf.prod_mk hg)

lemma continuous.vsub {f g : α → P} (hf : continuous f) (hg : continuous g) :
  continuous (f -ᵥ g) :=
continuous_vsub.comp (hf.prod_mk hg : _)

lemma continuous_at.vadd {f : α → V} {g : α → P} {x : α} (hf : continuous_at f x)
  (hg : continuous_at g x) :
  continuous_at (f +ᵥ g) x :=
hf.vadd hg

lemma continuous_at.vsub {f g : α → P}  {x : α} (hf : continuous_at f x) (hg : continuous_at g x) :
  continuous_at (f -ᵥ g) x :=
hf.vsub hg

lemma continuous_within_at.vadd {f : α → V} {g : α → P} {x : α} {s : set α}
  (hf : continuous_within_at f s x) (hg : continuous_within_at g s x) :
  continuous_within_at (f +ᵥ g) s x :=
hf.vadd hg

lemma continuous_within_at.vsub {f g : α → P} {x : α} {s : set α}
  (hf : continuous_within_at f s x) (hg : continuous_within_at g s x) :
  continuous_within_at (f -ᵥ g) s x :=
hf.vsub hg

end

<<<<<<< HEAD
variables {V' : Type*} {P' : Type*} [semi_normed_group V'] [pseudo_metric_space P']
[semi_normed_add_torsor V' P']

=======
section

variables {R : Type*} [ring R] [topological_space R] [semimodule R V] [has_continuous_smul R V]

lemma filter.tendsto.line_map {l : filter α} {f₁ f₂ : α → P} {g : α → R} {p₁ p₂ : P} {c : R}
  (h₁ : tendsto f₁ l (𝓝 p₁)) (h₂ : tendsto f₂ l (𝓝 p₂)) (hg : tendsto g l (𝓝 c)) :
  tendsto (λ x, affine_map.line_map (f₁ x) (f₂ x) (g x)) l (𝓝 $ affine_map.line_map p₁ p₂ c) :=
(hg.smul (h₂.vsub h₁)).vadd h₁

lemma filter.tendsto.midpoint [invertible (2:R)] {l : filter α} {f₁ f₂ : α → P} {p₁ p₂ : P}
  (h₁ : tendsto f₁ l (𝓝 p₁)) (h₂ : tendsto f₂ l (𝓝 p₂)) :
  tendsto (λ x, midpoint R (f₁ x) (f₂ x)) l (𝓝 $ midpoint R p₁ p₂) :=
h₁.line_map h₂ tendsto_const_nhds

end

variables {V' : Type*} {P' : Type*} [normed_group V'] [metric_space P'] [normed_add_torsor V' P']
>>>>>>> 5be4463e

/-- The map `g` from `V1` to `V2` corresponding to a map `f` from `P1`
to `P2`, at a base point `p`, is an isometry if `f` is one. -/
lemma isometry.vadd_vsub {f : P → P'} (hf : isometry f) {p : P} {g : V → V'}
  (hg : ∀ v, g v = f (v +ᵥ p) -ᵥ f p) : isometry g :=
begin
  convert (isometric.vadd_const (f p)).symm.isometry.comp
    (hf.comp (isometric.vadd_const p).isometry),
  exact funext hg
end

section normed_space

variables {𝕜 : Type*} [normed_field 𝕜] [semi_normed_space 𝕜 V]

open affine_map

/-- If `f` is an affine map, then its linear part is continuous iff `f` is continuous. -/
lemma affine_map.continuous_linear_iff [semi_normed_space 𝕜 V'] {f : P →ᵃ[𝕜] P'} :
  continuous f.linear ↔ continuous f :=
begin
  inhabit P,
  have : (f.linear : V → V') =
    (isometric.vadd_const $ f $ default P).to_homeomorph.symm ∘ f ∘
      (isometric.vadd_const $ default P).to_homeomorph,
  { ext v, simp },
  rw this,
  simp only [homeomorph.comp_continuous_iff, homeomorph.comp_continuous_iff'],
end

@[simp] lemma dist_center_homothety (p₁ p₂ : P) (c : 𝕜) :
  dist p₁ (homothety p₁ c p₂) = ∥c∥ * dist p₁ p₂ :=
by simp [homothety_def, norm_smul, ← dist_eq_norm_vsub, dist_comm]

@[simp] lemma dist_homothety_center (p₁ p₂ : P) (c : 𝕜) :
  dist (homothety p₁ c p₂) p₁ = ∥c∥ * dist p₁ p₂ :=
by rw [dist_comm, dist_center_homothety]

@[simp] lemma dist_homothety_self (p₁ p₂ : P) (c : 𝕜) :
  dist (homothety p₁ c p₂) p₂ = ∥1 - c∥ * dist p₁ p₂ :=
by rw [homothety_eq_line_map, ← line_map_apply_one_sub, ← homothety_eq_line_map,
  dist_homothety_center, dist_comm]

@[simp] lemma dist_self_homothety (p₁ p₂ : P) (c : 𝕜) :
  dist p₂ (homothety p₁ c p₂) = ∥1 - c∥ * dist p₁ p₂ :=
by rw [dist_comm, dist_homothety_self]

variables [invertible (2:𝕜)]

@[simp] lemma dist_left_midpoint (p₁ p₂ : P) :
  dist p₁ (midpoint 𝕜 p₁ p₂) = ∥(2:𝕜)∥⁻¹ * dist p₁ p₂ :=
by rw [midpoint, ← homothety_eq_line_map, dist_center_homothety, inv_of_eq_inv,
  ← normed_field.norm_inv]

@[simp] lemma dist_midpoint_left (p₁ p₂ : P) :
  dist (midpoint 𝕜 p₁ p₂) p₁ = ∥(2:𝕜)∥⁻¹ * dist p₁ p₂ :=
by rw [dist_comm, dist_left_midpoint]

@[simp] lemma dist_midpoint_right (p₁ p₂ : P) :
  dist (midpoint 𝕜 p₁ p₂) p₂ = ∥(2:𝕜)∥⁻¹ * dist p₁ p₂ :=
by rw [midpoint_comm, dist_midpoint_left, dist_comm]

@[simp] lemma dist_right_midpoint (p₁ p₂ : P) :
  dist p₂ (midpoint 𝕜 p₁ p₂) = ∥(2:𝕜)∥⁻¹ * dist p₁ p₂ :=
by rw [dist_comm, dist_midpoint_right]

lemma dist_midpoint_midpoint_le' (p₁ p₂ p₃ p₄ : P) :
  dist (midpoint 𝕜 p₁ p₂) (midpoint 𝕜 p₃ p₄) ≤ (dist p₁ p₃ + dist p₂ p₄) / ∥(2 : 𝕜)∥ :=
begin
  rw [dist_eq_norm_vsub V, dist_eq_norm_vsub V, dist_eq_norm_vsub V, midpoint_vsub_midpoint];
    try { apply_instance },
  rw [midpoint_eq_smul_add, norm_smul, inv_of_eq_inv, normed_field.norm_inv, ← div_eq_inv_mul],
  exact div_le_div_of_le_of_nonneg (norm_add_le _ _) (norm_nonneg _),
end

end normed_space

<<<<<<< HEAD
variables [semi_normed_space ℝ V] [normed_space ℝ W]
include W
=======
variables [normed_space ℝ V] [normed_space ℝ V']

lemma dist_midpoint_midpoint_le (p₁ p₂ p₃ p₄ : V) :
  dist (midpoint ℝ p₁ p₂) (midpoint ℝ p₃ p₄) ≤ (dist p₁ p₃ + dist p₂ p₄) / 2 :=
by simpa using dist_midpoint_midpoint_le' p₁ p₂ p₃ p₄

include V'
>>>>>>> 5be4463e

/-- A continuous map between two normed affine spaces is an affine map provided that
it sends midpoints to midpoints. -/
def affine_map.of_map_midpoint (f : P → Q)
  (h : ∀ x y, f (midpoint ℝ x y) = midpoint ℝ (f x) (f y))
  (hfc : continuous f) :
  P →ᵃ[ℝ] Q :=
affine_map.mk' f
  ↑((add_monoid_hom.of_map_midpoint ℝ ℝ
    ((affine_equiv.vadd_const ℝ (f $ classical.arbitrary P)).symm ∘ f ∘
      (affine_equiv.vadd_const ℝ (classical.arbitrary P))) (by simp)
      (λ x y, by simp [h])).to_real_linear_map $ by apply_rules [continuous.vadd, continuous.vsub,
        continuous_const, hfc.comp, continuous_id])
  (classical.arbitrary P)
  (λ p, by simp)<|MERGE_RESOLUTION|>--- conflicted
+++ resolved
@@ -317,11 +317,6 @@
 
 end
 
-<<<<<<< HEAD
-variables {V' : Type*} {P' : Type*} [semi_normed_group V'] [pseudo_metric_space P']
-[semi_normed_add_torsor V' P']
-
-=======
 section
 
 variables {R : Type*} [ring R] [topological_space R] [semimodule R V] [has_continuous_smul R V]
@@ -338,8 +333,8 @@
 
 end
 
-variables {V' : Type*} {P' : Type*} [normed_group V'] [metric_space P'] [normed_add_torsor V' P']
->>>>>>> 5be4463e
+variables {V' : Type*} {P' : Type*} [semi_normed_group V'] [pseudo_metric_space P']
+  [semi_normed_add_torsor V' P']
 
 /-- The map `g` from `V1` to `V2` corresponding to a map `f` from `P1`
 to `P2`, at a base point `p`, is an isometry if `f` is one. -/
@@ -417,18 +412,13 @@
 
 end normed_space
 
-<<<<<<< HEAD
 variables [semi_normed_space ℝ V] [normed_space ℝ W]
-include W
-=======
-variables [normed_space ℝ V] [normed_space ℝ V']
 
 lemma dist_midpoint_midpoint_le (p₁ p₂ p₃ p₄ : V) :
   dist (midpoint ℝ p₁ p₂) (midpoint ℝ p₃ p₄) ≤ (dist p₁ p₃ + dist p₂ p₄) / 2 :=
 by simpa using dist_midpoint_midpoint_le' p₁ p₂ p₃ p₄
 
-include V'
->>>>>>> 5be4463e
+include W
 
 /-- A continuous map between two normed affine spaces is an affine map provided that
 it sends midpoints to midpoints. -/

/-
Copyright (c) 2019 Zhouhang Zhou. All rights reserved.
Released under Apache 2.0 license as described in the file LICENSE.
Authors: Zhouhang Zhou, Sébastien Gouëzel, Frédéric Dupuis, Heather Macbeth
-/

import linear_algebra.bilinear_form
import linear_algebra.sesquilinear_form
import topology.metric_space.pi_Lp
import data.complex.is_R_or_C

/-!
# Inner Product Space

This file defines inner product spaces and proves its basic properties.

An inner product space is a vector space endowed with an inner product. It generalizes the notion of
dot product in `ℝ^n` and provides the means of defining the length of a vector and the angle between
two vectors. In particular vectors `x` and `y` are orthogonal if their inner product equals zero.
We define both the real and complex cases at the same time using the `is_R_or_C` typeclass.

## Main results

- We define the class `inner_product_space 𝕜 E` extending `normed_space 𝕜 E` with a number of basic
  properties, most notably the Cauchy-Schwarz inequality. Here `𝕜` is understood to be either `ℝ`
  or `ℂ`, through the `is_R_or_C` typeclass.
- We show that if `f i` is an inner product space for each `i`, then so is `Π i, f i`
- We define `euclidean_space 𝕜 n` to be `n → 𝕜` for any `fintype n`, and show that
  this an inner product space.
- Existence of orthogonal projection onto nonempty complete subspace:
  Let `u` be a point in an inner product space, and let `K` be a nonempty complete subspace.
  Then there exists a unique `v` in `K` that minimizes the distance `∥u - v∥` to `u`.
  The point `v` is usually called the orthogonal projection of `u` onto `K`.
- We define `orthonormal`, a predicate on a function `v : ι → E`.  We prove the existence of a
  maximal orthonormal set, `exists_maximal_orthonormal`, and also prove that a maximal orthonormal
  set is a basis (`maximal_orthonormal_iff_is_basis_of_finite_dimensional`), if `E` is finite-
  dimensional, or in general (`maximal_orthonormal_iff_dense_span`) a set whose span is dense
  (i.e., a Hilbert basis, although we do not make that definition).

## Notation

We globally denote the real and complex inner products by `⟪·, ·⟫_ℝ` and `⟪·, ·⟫_ℂ` respectively.
We also provide two notation namespaces: `real_inner_product_space`, `complex_inner_product_space`,
which respectively introduce the plain notation `⟪·, ·⟫` for the the real and complex inner product.

The orthogonal complement of a submodule `K` is denoted by `Kᗮ`.

## Implementation notes

We choose the convention that inner products are conjugate linear in the first argument and linear
in the second.

## TODO

- Fix the section on the existence of minimizers and orthogonal projections to make sure that it
  also applies in the complex case.

## Tags

inner product space, norm

## References
*  [Clément & Martin, *The Lax-Milgram Theorem. A detailed proof to be formalized in Coq*]
*  [Clément & Martin, *A Coq formal proof of the Lax–Milgram theorem*]

The Coq code is available at the following address: <http://www.lri.fr/~sboldo/elfic/index.html>
-/

noncomputable theory

open is_R_or_C real filter
open_locale big_operators classical topological_space

variables {𝕜 E F : Type*} [is_R_or_C 𝕜]

/-- Syntactic typeclass for types endowed with an inner product -/
class has_inner (𝕜 E : Type*) := (inner : E → E → 𝕜)

export has_inner (inner)

notation `⟪`x`, `y`⟫_ℝ` := @inner ℝ _ _ x y
notation `⟪`x`, `y`⟫_ℂ` := @inner ℂ _ _ x y

section notations

localized "notation `⟪`x`, `y`⟫` := @inner ℝ _ _ x y" in real_inner_product_space
localized "notation `⟪`x`, `y`⟫` := @inner ℂ _ _ x y" in complex_inner_product_space

end notations

/--
An inner product space is a vector space with an additional operation called inner product.
The norm could be derived from the inner product, instead we require the existence of a norm and
the fact that `∥x∥^2 = re ⟪x, x⟫` to be able to put instances on `𝕂` or product
spaces.

To construct a norm from an inner product, see `inner_product_space.of_core`.
-/
class inner_product_space (𝕜 : Type*) (E : Type*) [is_R_or_C 𝕜]
  extends normed_group E, normed_space 𝕜 E, has_inner 𝕜 E :=
(norm_sq_eq_inner : ∀ (x : E), ∥x∥^2 = re (inner x x))
(conj_sym  : ∀ x y, conj (inner y x) = inner x y)
(nonneg_im : ∀ x, im (inner x x) = 0)
(add_left  : ∀ x y z, inner (x + y) z = inner x z + inner y z)
(smul_left : ∀ x y r, inner (r • x) y = (conj r) * inner x y)

attribute [nolint dangerous_instance] inner_product_space.to_normed_group
-- note [is_R_or_C instance]

/-!
### Constructing a normed space structure from an inner product

In the definition of an inner product space, we require the existence of a norm, which is equal
(but maybe not defeq) to the square root of the scalar product. This makes it possible to put
an inner product space structure on spaces with a preexisting norm (for instance `ℝ`), with good
properties. However, sometimes, one would like to define the norm starting only from a well-behaved
scalar product. This is what we implement in this paragraph, starting from a structure
`inner_product_space.core` stating that we have a nice scalar product.

Our goal here is not to develop a whole theory with all the supporting API, as this will be done
below for `inner_product_space`. Instead, we implement the bare minimum to go as directly as
possible to the construction of the norm and the proof of the triangular inequality.

Warning: Do not use this `core` structure if the space you are interested in already has a norm
instance defined on it, otherwise this will create a second non-defeq norm instance!
-/

/-- A structure requiring that a scalar product is positive definite and symmetric, from which one
can construct an `inner_product_space` instance in `inner_product_space.of_core`. -/
@[nolint has_inhabited_instance]
structure inner_product_space.core
  (𝕜 : Type*) (F : Type*)
  [is_R_or_C 𝕜] [add_comm_group F] [semimodule 𝕜 F] :=
(inner     : F → F → 𝕜)
(conj_sym  : ∀ x y, conj (inner y x) = inner x y)
(nonneg_im : ∀ x, im (inner x x) = 0)
(nonneg_re : ∀ x, 0 ≤ re (inner x x))
(definite  : ∀ x, inner x x = 0 → x = 0)
(add_left  : ∀ x y z, inner (x + y) z = inner x z + inner y z)
(smul_left : ∀ x y r, inner (r • x) y = (conj r) * inner x y)

/- We set `inner_product_space.core` to be a class as we will use it as such in the construction
of the normed space structure that it produces. However, all the instances we will use will be
local to this proof. -/
attribute [class] inner_product_space.core

namespace inner_product_space.of_core

variables [add_comm_group F] [semimodule 𝕜 F] [c : inner_product_space.core 𝕜 F]
include c

local notation `⟪`x`, `y`⟫` := @inner 𝕜 F _ x y
local notation `norm_sqK` := @is_R_or_C.norm_sq 𝕜 _
local notation `reK` := @is_R_or_C.re 𝕜 _
local notation `absK` := @is_R_or_C.abs 𝕜 _
local notation `ext_iff` := @is_R_or_C.ext_iff 𝕜 _
local postfix `†`:90 := @is_R_or_C.conj 𝕜 _

/-- Inner product defined by the `inner_product_space.core` structure. -/
def to_has_inner : has_inner 𝕜 F := { inner := c.inner }
local attribute [instance] to_has_inner

/-- The norm squared function for `inner_product_space.core` structure. -/
def norm_sq (x : F) := reK ⟪x, x⟫

local notation `norm_sqF` := @norm_sq 𝕜 F _ _ _ _

lemma inner_conj_sym (x y : F) : ⟪y, x⟫† = ⟪x, y⟫ := c.conj_sym x y

lemma inner_self_nonneg {x : F} : 0 ≤ re ⟪x, x⟫ := c.nonneg_re _

lemma inner_self_nonneg_im {x : F} : im ⟪x, x⟫ = 0 := c.nonneg_im _

lemma inner_self_im_zero {x : F} : im ⟪x, x⟫ = 0 := c.nonneg_im _

lemma inner_add_left {x y z : F} : ⟪x + y, z⟫ = ⟪x, z⟫ + ⟪y, z⟫ :=
c.add_left _ _ _

lemma inner_add_right {x y z : F} : ⟪x, y + z⟫ = ⟪x, y⟫ + ⟪x, z⟫ :=
by rw [←inner_conj_sym, inner_add_left, ring_hom.map_add]; simp only [inner_conj_sym]

lemma inner_norm_sq_eq_inner_self (x : F) : (norm_sqF x : 𝕜) = ⟪x, x⟫ :=
begin
  rw ext_iff,
  exact ⟨by simp only [of_real_re]; refl, by simp only [inner_self_nonneg_im, of_real_im]⟩
end

lemma inner_re_symm {x y : F} : re ⟪x, y⟫ = re ⟪y, x⟫ :=
by rw [←inner_conj_sym, conj_re]

lemma inner_im_symm {x y : F} : im ⟪x, y⟫ = -im ⟪y, x⟫ :=
by rw [←inner_conj_sym, conj_im]

lemma inner_smul_left {x y : F} {r : 𝕜} : ⟪r • x, y⟫ = r† * ⟪x, y⟫ :=
c.smul_left _ _ _

lemma inner_smul_right {x y : F} {r : 𝕜} : ⟪x, r • y⟫ = r * ⟪x, y⟫ :=
by rw [←inner_conj_sym, inner_smul_left]; simp only [conj_conj, inner_conj_sym, ring_hom.map_mul]

lemma inner_zero_left {x : F} : ⟪0, x⟫ = 0 :=
by rw [←zero_smul 𝕜 (0 : F), inner_smul_left]; simp only [zero_mul, ring_hom.map_zero]

lemma inner_zero_right {x : F} : ⟪x, 0⟫ = 0 :=
by rw [←inner_conj_sym, inner_zero_left]; simp only [ring_hom.map_zero]

lemma inner_self_eq_zero {x : F} : ⟪x, x⟫ = 0 ↔ x = 0 :=
iff.intro (c.definite _) (by { rintro rfl, exact inner_zero_left })

lemma inner_self_re_to_K {x : F} : (re ⟪x, x⟫ : 𝕜) = ⟪x, x⟫ :=
by norm_num [ext_iff, inner_self_nonneg_im]

lemma inner_abs_conj_sym {x y : F} : abs ⟪x, y⟫ = abs ⟪y, x⟫ :=
  by rw [←inner_conj_sym, abs_conj]

lemma inner_neg_left {x y : F} : ⟪-x, y⟫ = -⟪x, y⟫ :=
by { rw [← neg_one_smul 𝕜 x, inner_smul_left], simp }

lemma inner_neg_right {x y : F} : ⟪x, -y⟫ = -⟪x, y⟫ :=
by rw [←inner_conj_sym, inner_neg_left]; simp only [ring_hom.map_neg, inner_conj_sym]

lemma inner_sub_left {x y z : F} : ⟪x - y, z⟫ = ⟪x, z⟫ - ⟪y, z⟫ :=
by { simp [sub_eq_add_neg, inner_add_left, inner_neg_left] }

lemma inner_sub_right {x y z : F} : ⟪x, y - z⟫ = ⟪x, y⟫ - ⟪x, z⟫ :=
by { simp [sub_eq_add_neg, inner_add_right, inner_neg_right] }

lemma inner_mul_conj_re_abs {x y : F} : re (⟪x, y⟫ * ⟪y, x⟫) = abs (⟪x, y⟫ * ⟪y, x⟫) :=
by { rw[←inner_conj_sym, mul_comm], exact re_eq_abs_of_mul_conj (inner y x), }

/-- Expand `inner (x + y) (x + y)` -/
lemma inner_add_add_self {x y : F} : ⟪x + y, x + y⟫ = ⟪x, x⟫ + ⟪x, y⟫ + ⟪y, x⟫ + ⟪y, y⟫ :=
by simp only [inner_add_left, inner_add_right]; ring

/- Expand `inner (x - y) (x - y)` -/
lemma inner_sub_sub_self {x y : F} : ⟪x - y, x - y⟫ = ⟪x, x⟫ - ⟪x, y⟫ - ⟪y, x⟫ + ⟪y, y⟫ :=
by simp only [inner_sub_left, inner_sub_right]; ring

/--
Cauchy–Schwarz inequality. This proof follows "Proof 2" on Wikipedia.
We need this for the `core` structure to prove the triangle inequality below when
showing the core is a normed group.
-/
lemma inner_mul_inner_self_le (x y : F) : abs ⟪x, y⟫ * abs ⟪y, x⟫ ≤ re ⟪x, x⟫ * re ⟪y, y⟫ :=
begin
  by_cases hy : y = 0,
  { rw [hy], simp only [is_R_or_C.abs_zero, inner_zero_left, mul_zero, add_monoid_hom.map_zero] },
  { change y ≠ 0 at hy,
    have hy' : ⟪y, y⟫ ≠ 0 := λ h, by rw [inner_self_eq_zero] at h; exact hy h,
    set T := ⟪y, x⟫ / ⟪y, y⟫ with hT,
    have h₁ : re ⟪y, x⟫ = re ⟪x, y⟫ := inner_re_symm,
    have h₂ : im ⟪y, x⟫ = -im ⟪x, y⟫ := inner_im_symm,
    have h₃ : ⟪y, x⟫ * ⟪x, y⟫ * ⟪y, y⟫ / (⟪y, y⟫ * ⟪y, y⟫) = ⟪y, x⟫ * ⟪x, y⟫ / ⟪y, y⟫,
    { rw [mul_div_assoc],
      have : ⟪y, y⟫ / (⟪y, y⟫ * ⟪y, y⟫) = 1 / ⟪y, y⟫ :=
        by rw [div_mul_eq_div_mul_one_div, div_self hy', one_mul],
      rw [this, div_eq_mul_inv, one_mul, ←div_eq_mul_inv] },
    have h₄ : ⟪y, y⟫ = re ⟪y, y⟫ := by simp only [inner_self_re_to_K],
    have h₅ : re ⟪y, y⟫ > 0,
    { refine lt_of_le_of_ne inner_self_nonneg _,
      intro H,
      apply hy',
      rw ext_iff,
      exact ⟨by simp [H],by simp [inner_self_nonneg_im]⟩ },
    have h₆ : re ⟪y, y⟫ ≠ 0 := ne_of_gt h₅,
    have hmain := calc
      0   ≤ re ⟪x - T • y, x - T • y⟫
                  : inner_self_nonneg
      ... = re ⟪x, x⟫ - re ⟪T • y, x⟫ - re ⟪x, T • y⟫ + re ⟪T • y, T • y⟫
                  : by simp [inner_sub_sub_self, inner_smul_left, inner_smul_right, h₁, h₂]
      ... = re ⟪x, x⟫ - re (T† * ⟪y, x⟫) - re (T * ⟪x, y⟫) + re (T * T† * ⟪y, y⟫)
                  : by simp [inner_smul_left, inner_smul_right, mul_assoc]
      ... = re ⟪x, x⟫ - re (⟪x, y⟫ / ⟪y, y⟫ * ⟪y, x⟫)
                  : by field_simp [-mul_re, inner_conj_sym, hT, conj_div, h₁, h₃]
      ... = re ⟪x, x⟫ - re (⟪x, y⟫ * ⟪y, x⟫ / ⟪y, y⟫)
                  : by rw [div_mul_eq_mul_div_comm, ←mul_div_assoc]
      ... = re ⟪x, x⟫ - re (⟪x, y⟫ * ⟪y, x⟫ / re ⟪y, y⟫)
                  : by conv_lhs { rw [h₄] }
      ... = re ⟪x, x⟫ - re (⟪x, y⟫ * ⟪y, x⟫) / re ⟪y, y⟫
                  : by rw [div_re_of_real]
      ... = re ⟪x, x⟫ - abs (⟪x, y⟫ * ⟪y, x⟫) / re ⟪y, y⟫
                  : by rw [inner_mul_conj_re_abs]
      ... = re ⟪x, x⟫ - abs ⟪x, y⟫ * abs ⟪y, x⟫ / re ⟪y, y⟫
                  : by rw is_R_or_C.abs_mul,
    have hmain' : abs ⟪x, y⟫ * abs ⟪y, x⟫ / re ⟪y, y⟫ ≤ re ⟪x, x⟫ := by linarith,
    have := (mul_le_mul_right h₅).mpr hmain',
    rwa [div_mul_cancel (abs ⟪x, y⟫ * abs ⟪y, x⟫) h₆] at this }
end

/-- Norm constructed from a `inner_product_space.core` structure, defined to be the square root
of the scalar product. -/
def to_has_norm : has_norm F :=
{ norm := λ x, sqrt (re ⟪x, x⟫) }

local attribute [instance] to_has_norm

lemma norm_eq_sqrt_inner (x : F) : ∥x∥ = sqrt (re ⟪x, x⟫) := rfl

lemma inner_self_eq_norm_square (x : F) : re ⟪x, x⟫ = ∥x∥ * ∥x∥ :=
by rw[norm_eq_sqrt_inner, ←sqrt_mul inner_self_nonneg (re ⟪x, x⟫),
  sqrt_mul_self inner_self_nonneg]

lemma sqrt_norm_sq_eq_norm {x : F} : sqrt (norm_sqF x) = ∥x∥ := rfl

/-- Cauchy–Schwarz inequality with norm -/
lemma abs_inner_le_norm (x y : F) : abs ⟪x, y⟫ ≤ ∥x∥ * ∥y∥ :=
nonneg_le_nonneg_of_squares_le (mul_nonneg (sqrt_nonneg _) (sqrt_nonneg _))
begin
  have H : ∥x∥ * ∥y∥ * (∥x∥ * ∥y∥) = re ⟪y, y⟫ * re ⟪x, x⟫,
  { simp only [inner_self_eq_norm_square], ring, },
  rw H,
  conv
  begin
    to_lhs, congr, rw[inner_abs_conj_sym],
  end,
  exact inner_mul_inner_self_le y x,
end

/-- Normed group structure constructed from an `inner_product_space.core` structure -/
def to_normed_group : normed_group F :=
normed_group.of_core F
{ norm_eq_zero_iff := assume x,
  begin
    split,
    { intro H,
      change sqrt (re ⟪x, x⟫) = 0 at H,
      rw [sqrt_eq_zero inner_self_nonneg] at H,
      apply (inner_self_eq_zero : ⟪x, x⟫ = 0 ↔ x = 0).mp,
      rw ext_iff,
      exact ⟨by simp [H], by simp [inner_self_im_zero]⟩ },
    { rintro rfl,
      change sqrt (re ⟪0, 0⟫) = 0,
      simp only [sqrt_zero, inner_zero_right, add_monoid_hom.map_zero] }
  end,
  triangle := assume x y,
  begin
    have h₁ : abs ⟪x, y⟫ ≤ ∥x∥ * ∥y∥ := abs_inner_le_norm _ _,
    have h₂ : re ⟪x, y⟫ ≤ abs ⟪x, y⟫ := re_le_abs _,
    have h₃ : re ⟪x, y⟫ ≤ ∥x∥ * ∥y∥ := by linarith,
    have h₄ : re ⟪y, x⟫ ≤ ∥x∥ * ∥y∥ := by rwa [←inner_conj_sym, conj_re],
    have : ∥x + y∥ * ∥x + y∥ ≤ (∥x∥ + ∥y∥) * (∥x∥ + ∥y∥),
    { simp [←inner_self_eq_norm_square, inner_add_add_self, add_mul, mul_add, mul_comm],
      linarith },
    exact nonneg_le_nonneg_of_squares_le (add_nonneg (sqrt_nonneg _) (sqrt_nonneg _)) this
  end,
  norm_neg := λ x, by simp only [norm, inner_neg_left, neg_neg, inner_neg_right] }

local attribute [instance] to_normed_group

/-- Normed space structure constructed from a `inner_product_space.core` structure -/
def to_normed_space : normed_space 𝕜 F :=
{ norm_smul_le := assume r x,
  begin
    rw [norm_eq_sqrt_inner, inner_smul_left, inner_smul_right, ←mul_assoc],
    rw [conj_mul_eq_norm_sq_left, of_real_mul_re, sqrt_mul, ←inner_norm_sq_eq_inner_self,
        of_real_re],
    { simp [sqrt_norm_sq_eq_norm, is_R_or_C.sqrt_norm_sq_eq_norm] },
    { exact norm_sq_nonneg r }
  end }

end inner_product_space.of_core

/-- Given a `inner_product_space.core` structure on a space, one can use it to turn
the space into an inner product space, constructing the norm out of the inner product -/
def inner_product_space.of_core [add_comm_group F] [semimodule 𝕜 F]
  (c : inner_product_space.core 𝕜 F) : inner_product_space 𝕜 F :=
begin
  letI : normed_group F := @inner_product_space.of_core.to_normed_group 𝕜 F _ _ _ c,
  letI : normed_space 𝕜 F := @inner_product_space.of_core.to_normed_space 𝕜 F _ _ _ c,
  exact { norm_sq_eq_inner := λ x,
    begin
      have h₁ : ∥x∥^2 = (sqrt (re (c.inner x x))) ^ 2 := rfl,
      have h₂ : 0 ≤ re (c.inner x x) := inner_product_space.of_core.inner_self_nonneg,
      simp [h₁, sqr_sqrt, h₂],
    end,
    ..c }
end

/-! ### Properties of inner product spaces -/

variables [inner_product_space 𝕜 E] [inner_product_space ℝ F]
local notation `⟪`x`, `y`⟫` := @inner 𝕜 _ _ x y
local notation `IK` := @is_R_or_C.I 𝕜 _
local notation `absR` := _root_.abs
local notation `absK` := @is_R_or_C.abs 𝕜 _
local postfix `†`:90 := @is_R_or_C.conj 𝕜 _
local postfix `⋆`:90 := complex.conj

export inner_product_space (norm_sq_eq_inner)

section basic_properties

lemma inner_conj_sym (x y : E) : ⟪y, x⟫† = ⟪x, y⟫ := inner_product_space.conj_sym _ _
lemma real_inner_comm (x y : F) : ⟪y, x⟫_ℝ = ⟪x, y⟫_ℝ := inner_conj_sym x y

lemma inner_eq_zero_sym {x y : E} : ⟪x, y⟫ = 0 ↔ ⟪y, x⟫ = 0 :=
⟨λ h, by simp [←inner_conj_sym, h], λ h, by simp [←inner_conj_sym, h]⟩

lemma inner_self_nonneg_im {x : E} : im ⟪x, x⟫ = 0 := inner_product_space.nonneg_im _

lemma inner_self_im_zero {x : E} : im ⟪x, x⟫ = 0 := inner_product_space.nonneg_im _

lemma inner_add_left {x y z : E} : ⟪x + y, z⟫ = ⟪x, z⟫ + ⟪y, z⟫ :=
inner_product_space.add_left _ _ _

lemma inner_add_right {x y z : E} : ⟪x, y + z⟫ = ⟪x, y⟫ + ⟪x, z⟫ :=
begin
  rw [←inner_conj_sym, inner_add_left, ring_hom.map_add],
  conv_rhs { rw ←inner_conj_sym, conv { congr, skip, rw ←inner_conj_sym } }
end

lemma inner_re_symm {x y : E} : re ⟪x, y⟫ = re ⟪y, x⟫ :=
by rw [←inner_conj_sym, conj_re]

lemma inner_im_symm {x y : E} : im ⟪x, y⟫ = -im ⟪y, x⟫ :=
by rw [←inner_conj_sym, conj_im]

lemma inner_smul_left {x y : E} {r : 𝕜} : ⟪r • x, y⟫ = r† * ⟪x, y⟫ :=
inner_product_space.smul_left _ _ _
lemma real_inner_smul_left {x y : F} {r : ℝ} : ⟪r • x, y⟫_ℝ = r * ⟪x, y⟫_ℝ := inner_smul_left

lemma inner_smul_real_left {x y : E} {r : ℝ} : ⟪(r : 𝕜) • x, y⟫ = r • ⟪x, y⟫ :=
by { rw [inner_smul_left, conj_of_real, algebra.smul_def], refl }

lemma inner_smul_right {x y : E} {r : 𝕜} : ⟪x, r • y⟫ = r * ⟪x, y⟫ :=
by rw [←inner_conj_sym, inner_smul_left, ring_hom.map_mul, conj_conj, inner_conj_sym]
lemma real_inner_smul_right {x y : F} {r : ℝ} : ⟪x, r • y⟫_ℝ = r * ⟪x, y⟫_ℝ := inner_smul_right

lemma inner_smul_real_right {x y : E} {r : ℝ} : ⟪x, (r : 𝕜) • y⟫ = r • ⟪x, y⟫ :=
by { rw [inner_smul_right, algebra.smul_def], refl }

/-- The inner product as a sesquilinear form. -/
def sesq_form_of_inner : sesq_form 𝕜 E (conj_to_ring_equiv 𝕜) :=
{ sesq := λ x y, ⟪y, x⟫,    -- Note that sesquilinear forms are linear in the first argument
  sesq_add_left := λ x y z, inner_add_right,
  sesq_add_right := λ x y z, inner_add_left,
  sesq_smul_left := λ r x y, inner_smul_right,
  sesq_smul_right := λ r x y, inner_smul_left }

/-- The real inner product as a bilinear form. -/
def bilin_form_of_real_inner : bilin_form ℝ F :=
{ bilin := inner,
  bilin_add_left := λ x y z, inner_add_left,
  bilin_smul_left := λ a x y, inner_smul_left,
  bilin_add_right := λ x y z, inner_add_right,
  bilin_smul_right := λ a x y, inner_smul_right }

/-- An inner product with a sum on the left. -/
lemma sum_inner {ι : Type*} (s : finset ι) (f : ι → E) (x : E) :
  ⟪∑ i in s, f i, x⟫ = ∑ i in s, ⟪f i, x⟫ :=
sesq_form.map_sum_right (sesq_form_of_inner) _ _ _

/-- An inner product with a sum on the right. -/
lemma inner_sum {ι : Type*} (s : finset ι) (f : ι → E) (x : E) :
  ⟪x, ∑ i in s, f i⟫ = ∑ i in s, ⟪x, f i⟫ :=
sesq_form.map_sum_left (sesq_form_of_inner) _ _ _

/-- An inner product with a sum on the left, `finsupp` version. -/
lemma finsupp.sum_inner {ι : Type*} (l : ι →₀ 𝕜) (v : ι → E) (x : E) :
  ⟪l.sum (λ (i : ι) (a : 𝕜), a • v i), x⟫
  = l.sum (λ (i : ι) (a : 𝕜), (is_R_or_C.conj a) • ⟪v i, x⟫) :=
by { convert sum_inner l.support (λ a, l a • v a) x, simp [inner_smul_left, finsupp.sum] }

/-- An inner product with a sum on the right, `finsupp` version. -/
lemma finsupp.inner_sum {ι : Type*} (l : ι →₀ 𝕜) (v : ι → E) (x : E) :
  ⟪x, l.sum (λ (i : ι) (a : 𝕜), a • v i)⟫ = l.sum (λ (i : ι) (a : 𝕜), a • ⟪x, v i⟫) :=
by { convert inner_sum l.support (λ a, l a • v a) x, simp [inner_smul_right, finsupp.sum] }

@[simp] lemma inner_zero_left {x : E} : ⟪0, x⟫ = 0 :=
by rw [← zero_smul 𝕜 (0:E), inner_smul_left, ring_hom.map_zero, zero_mul]

lemma inner_re_zero_left {x : E} : re ⟪0, x⟫ = 0 :=
by simp only [inner_zero_left, add_monoid_hom.map_zero]

@[simp] lemma inner_zero_right {x : E} : ⟪x, 0⟫ = 0 :=
by rw [←inner_conj_sym, inner_zero_left, ring_hom.map_zero]

lemma inner_re_zero_right {x : E} : re ⟪x, 0⟫ = 0 :=
by simp only [inner_zero_right, add_monoid_hom.map_zero]

lemma inner_self_nonneg {x : E} : 0 ≤ re ⟪x, x⟫ :=
by rw [←norm_sq_eq_inner]; exact pow_nonneg (norm_nonneg x) 2
lemma real_inner_self_nonneg {x : F} : 0 ≤ ⟪x, x⟫_ℝ := @inner_self_nonneg ℝ F _ _ x

@[simp] lemma inner_self_eq_zero {x : E} : ⟪x, x⟫ = 0 ↔ x = 0 :=
begin
  split,
  { intro h,
    have h₁ : re ⟪x, x⟫ = 0 := by rw is_R_or_C.ext_iff at h; simp [h.1],
    rw [←norm_sq_eq_inner x] at h₁,
    rw [←norm_eq_zero],
    exact pow_eq_zero h₁ },
  { rintro rfl,
    exact inner_zero_left }
end

@[simp] lemma inner_self_nonpos {x : E} : re ⟪x, x⟫ ≤ 0 ↔ x = 0 :=
begin
  split,
  { intro h,
    rw ←inner_self_eq_zero,
    have H₁ : re ⟪x, x⟫ ≥ 0, exact inner_self_nonneg,
    have H₂ : re ⟪x, x⟫ = 0, exact le_antisymm h H₁,
    rw is_R_or_C.ext_iff,
    exact ⟨by simp [H₂], by simp [inner_self_nonneg_im]⟩ },
  { rintro rfl,
    simp only [inner_zero_left, add_monoid_hom.map_zero] }
end

lemma real_inner_self_nonpos {x : F} : ⟪x, x⟫_ℝ ≤ 0 ↔ x = 0 :=
by { have h := @inner_self_nonpos ℝ F _ _ x, simpa using h }

@[simp] lemma inner_self_re_to_K {x : E} : (re ⟪x, x⟫ : 𝕜) = ⟪x, x⟫ :=
by rw is_R_or_C.ext_iff; exact ⟨by simp, by simp [inner_self_nonneg_im]⟩

lemma inner_self_eq_norm_sq_to_K (x : E) : ⟪x, x⟫ = (∥x∥ ^ 2 : 𝕜) :=
begin
  suffices : (is_R_or_C.re ⟪x, x⟫ : 𝕜) = ∥x∥ ^ 2,
  { simpa [inner_self_re_to_K] using this },
  exact_mod_cast (norm_sq_eq_inner x).symm
end

lemma inner_self_re_abs {x : E} : re ⟪x, x⟫ = abs ⟪x, x⟫ :=
begin
  have H : ⟪x, x⟫ = (re ⟪x, x⟫ : 𝕜) + im ⟪x, x⟫ * I,
  { rw re_add_im, },
  rw [H, is_add_hom.map_add re ((re ⟪x, x⟫) : 𝕜) (((im ⟪x, x⟫) : 𝕜) * I)],
  rw [mul_re, I_re, mul_zero, I_im, zero_sub, tactic.ring.add_neg_eq_sub],
  rw [of_real_re, of_real_im, sub_zero, inner_self_nonneg_im],
  simp only [abs_of_real, add_zero, of_real_zero, zero_mul],
  exact (_root_.abs_of_nonneg inner_self_nonneg).symm,
end

lemma inner_self_abs_to_K {x : E} : (absK ⟪x, x⟫ : 𝕜) = ⟪x, x⟫ :=
by { rw[←inner_self_re_abs], exact inner_self_re_to_K }

lemma real_inner_self_abs {x : F} : absR ⟪x, x⟫_ℝ = ⟪x, x⟫_ℝ :=
by { have h := @inner_self_abs_to_K ℝ F _ _ x, simpa using h }

lemma inner_abs_conj_sym {x y : E} : abs ⟪x, y⟫ = abs ⟪y, x⟫ :=
by rw [←inner_conj_sym, abs_conj]

@[simp] lemma inner_neg_left {x y : E} : ⟪-x, y⟫ = -⟪x, y⟫ :=
by { rw [← neg_one_smul 𝕜 x, inner_smul_left], simp }

@[simp] lemma inner_neg_right {x y : E} : ⟪x, -y⟫ = -⟪x, y⟫ :=
by rw [←inner_conj_sym, inner_neg_left]; simp only [ring_hom.map_neg, inner_conj_sym]

lemma inner_neg_neg {x y : E} : ⟪-x, -y⟫ = ⟪x, y⟫ := by simp

@[simp] lemma inner_self_conj {x : E} : ⟪x, x⟫† = ⟪x, x⟫ :=
by rw [is_R_or_C.ext_iff]; exact ⟨by rw [conj_re], by rw [conj_im, inner_self_im_zero, neg_zero]⟩

lemma inner_sub_left {x y z : E} : ⟪x - y, z⟫ = ⟪x, z⟫ - ⟪y, z⟫ :=
by { simp [sub_eq_add_neg, inner_add_left] }

lemma inner_sub_right {x y z : E} : ⟪x, y - z⟫ = ⟪x, y⟫ - ⟪x, z⟫ :=
by { simp [sub_eq_add_neg, inner_add_right] }

lemma inner_mul_conj_re_abs {x y : E} : re (⟪x, y⟫ * ⟪y, x⟫) = abs (⟪x, y⟫ * ⟪y, x⟫) :=
by { rw[←inner_conj_sym, mul_comm], exact re_eq_abs_of_mul_conj (inner y x), }

/-- Expand `⟪x + y, x + y⟫` -/
lemma inner_add_add_self {x y : E} : ⟪x + y, x + y⟫ = ⟪x, x⟫ + ⟪x, y⟫ + ⟪y, x⟫ + ⟪y, y⟫ :=
by simp only [inner_add_left, inner_add_right]; ring

/-- Expand `⟪x + y, x + y⟫_ℝ` -/
lemma real_inner_add_add_self {x y : F} : ⟪x + y, x + y⟫_ℝ = ⟪x, x⟫_ℝ + 2 * ⟪x, y⟫_ℝ + ⟪y, y⟫_ℝ :=
begin
  have : ⟪y, x⟫_ℝ = ⟪x, y⟫_ℝ := by rw [←inner_conj_sym]; refl,
  simp [inner_add_add_self, this],
  ring,
end

/- Expand `⟪x - y, x - y⟫` -/
lemma inner_sub_sub_self {x y : E} : ⟪x - y, x - y⟫ = ⟪x, x⟫ - ⟪x, y⟫ - ⟪y, x⟫ + ⟪y, y⟫ :=
by simp only [inner_sub_left, inner_sub_right]; ring

/-- Expand `⟪x - y, x - y⟫_ℝ` -/
lemma real_inner_sub_sub_self {x y : F} : ⟪x - y, x - y⟫_ℝ = ⟪x, x⟫_ℝ - 2 * ⟪x, y⟫_ℝ + ⟪y, y⟫_ℝ :=
begin
  have : ⟪y, x⟫_ℝ = ⟪x, y⟫_ℝ := by rw [←inner_conj_sym]; refl,
  simp [inner_sub_sub_self, this],
  ring,
end

/-- Parallelogram law -/
lemma parallelogram_law {x y : E} :
  ⟪x + y, x + y⟫ + ⟪x - y, x - y⟫ = 2 * (⟪x, x⟫ + ⟪y, y⟫) :=
by simp [inner_add_add_self, inner_sub_sub_self, two_mul, sub_eq_add_neg, add_comm, add_left_comm]

/-- Cauchy–Schwarz inequality. This proof follows "Proof 2" on Wikipedia. -/
lemma inner_mul_inner_self_le (x y : E) : abs ⟪x, y⟫ * abs ⟪y, x⟫ ≤ re ⟪x, x⟫ * re ⟪y, y⟫ :=
begin
  by_cases hy : y = 0,
  { rw [hy], simp only [is_R_or_C.abs_zero, inner_zero_left, mul_zero, add_monoid_hom.map_zero] },
  { change y ≠ 0 at hy,
    have hy' : ⟪y, y⟫ ≠ 0 := λ h, by rw [inner_self_eq_zero] at h; exact hy h,
    set T := ⟪y, x⟫ / ⟪y, y⟫ with hT,
    have h₁ : re ⟪y, x⟫ = re ⟪x, y⟫ := inner_re_symm,
    have h₂ : im ⟪y, x⟫ = -im ⟪x, y⟫ := inner_im_symm,
    have h₃ : ⟪y, x⟫ * ⟪x, y⟫ * ⟪y, y⟫ / (⟪y, y⟫ * ⟪y, y⟫) = ⟪y, x⟫ * ⟪x, y⟫ / ⟪y, y⟫,
    { rw [mul_div_assoc],
      have : ⟪y, y⟫ / (⟪y, y⟫ * ⟪y, y⟫) = 1 / ⟪y, y⟫ :=
        by rw [div_mul_eq_div_mul_one_div, div_self hy', one_mul],
      rw [this, div_eq_mul_inv, one_mul, ←div_eq_mul_inv] },
    have h₄ : ⟪y, y⟫ = re ⟪y, y⟫ := by simp,
    have h₅ : re ⟪y, y⟫ > 0,
    { refine lt_of_le_of_ne inner_self_nonneg _,
      intro H,
      apply hy',
      rw is_R_or_C.ext_iff,
      exact ⟨by simp [H],by simp [inner_self_nonneg_im]⟩ },
    have h₆ : re ⟪y, y⟫ ≠ 0 := ne_of_gt h₅,
    have hmain := calc
      0   ≤ re ⟪x - T • y, x - T • y⟫
                  : inner_self_nonneg
      ... = re ⟪x, x⟫ - re ⟪T • y, x⟫ - re ⟪x, T • y⟫ + re ⟪T • y, T • y⟫
                  : by simp [inner_sub_sub_self, inner_smul_left, inner_smul_right, h₁, h₂]
      ... = re ⟪x, x⟫ - re (T† * ⟪y, x⟫) - re (T * ⟪x, y⟫) + re (T * T† * ⟪y, y⟫)
                  : by simp [inner_smul_left, inner_smul_right, mul_assoc]
      ... = re ⟪x, x⟫ - re (⟪x, y⟫ / ⟪y, y⟫ * ⟪y, x⟫)
                  : by field_simp [-mul_re, hT, conj_div, h₁, h₃, inner_conj_sym]
      ... = re ⟪x, x⟫ - re (⟪x, y⟫ * ⟪y, x⟫ / ⟪y, y⟫)
                  : by rw [div_mul_eq_mul_div_comm, ←mul_div_assoc]
      ... = re ⟪x, x⟫ - re (⟪x, y⟫ * ⟪y, x⟫ / re ⟪y, y⟫)
                  : by conv_lhs { rw [h₄] }
      ... = re ⟪x, x⟫ - re (⟪x, y⟫ * ⟪y, x⟫) / re ⟪y, y⟫
                  : by rw [div_re_of_real]
      ... = re ⟪x, x⟫ - abs (⟪x, y⟫ * ⟪y, x⟫) / re ⟪y, y⟫
                  : by rw [inner_mul_conj_re_abs]
      ... = re ⟪x, x⟫ - abs ⟪x, y⟫ * abs ⟪y, x⟫ / re ⟪y, y⟫
                  : by rw is_R_or_C.abs_mul,
    have hmain' : abs ⟪x, y⟫ * abs ⟪y, x⟫ / re ⟪y, y⟫ ≤ re ⟪x, x⟫ := by linarith,
    have := (mul_le_mul_right h₅).mpr hmain',
    rwa [div_mul_cancel (abs ⟪x, y⟫ * abs ⟪y, x⟫) h₆] at this }
end

/-- Cauchy–Schwarz inequality for real inner products. -/
lemma real_inner_mul_inner_self_le (x y : F) : ⟪x, y⟫_ℝ * ⟪x, y⟫_ℝ ≤ ⟪x, x⟫_ℝ * ⟪y, y⟫_ℝ :=
begin
  have h₁ : ⟪y, x⟫_ℝ = ⟪x, y⟫_ℝ := by rw [←inner_conj_sym]; refl,
  have h₂ := @inner_mul_inner_self_le ℝ F _ _ x y,
  dsimp at h₂,
  have h₃ := abs_mul_abs_self ⟪x, y⟫_ℝ,
  rw [h₁] at h₂,
  simpa [h₃] using h₂,
end

/-- A family of vectors is linearly independent if they are nonzero
and orthogonal. -/
lemma linear_independent_of_ne_zero_of_inner_eq_zero {ι : Type*} {v : ι → E}
  (hz : ∀ i, v i ≠ 0) (ho : ∀ i j, i ≠ j → ⟪v i, v j⟫ = 0) : linear_independent 𝕜 v :=
begin
  rw linear_independent_iff',
  intros s g hg i hi,
  have h' : g i * inner (v i) (v i) = inner (v i) (∑ j in s, g j • v j),
  { rw inner_sum,
    symmetry,
    convert finset.sum_eq_single i _ _,
    { rw inner_smul_right },
    { intros j hj hji,
      rw [inner_smul_right, ho i j hji.symm, mul_zero] },
    { exact λ h, false.elim (h hi) } },
  simpa [hg, hz] using h'
end

end basic_properties

section orthonormal_sets
variables {ι : Type*} (𝕜)

include 𝕜

/-- An orthonormal set of vectors in an `inner_product_space` -/
def orthonormal (v : ι → E) : Prop :=
(∀ i, ∥v i∥ = 1) ∧ (∀ {i j}, i ≠ j → ⟪v i, v j⟫ = 0)

omit 𝕜

variables {𝕜}

/-- `if ... then ... else` characterization of an indexed set of vectors being orthonormal.  (Inner
product equals Kronecker delta.) -/
lemma orthonormal_iff_ite {v : ι → E} :
  orthonormal 𝕜 v ↔ ∀ i j, ⟪v i, v j⟫ = if i = j then (1:𝕜) else (0:𝕜) :=
begin
  split,
  { intros hv i j,
    split_ifs,
    { simp [h, inner_self_eq_norm_sq_to_K, hv.1] },
    { exact hv.2 h } },
  { intros h,
    split,
    { intros i,
      have h' : ∥v i∥ ^ 2 = 1 ^ 2 := by simp [norm_sq_eq_inner, h i i],
      have h₁ : 0 ≤ ∥v i∥ := norm_nonneg _,
      have h₂ : (0:ℝ) ≤ 1 := by norm_num,
      rwa eq_of_pow_two_eq_pow_two h₁ h₂ at h' },
    { intros i j hij,
      simpa [hij] using h i j } }
end

/-- `if ... then ... else` characterization of a set of vectors being orthonormal.  (Inner product
equals Kronecker delta.) -/
theorem orthonormal_subtype_iff_ite {s : set E} :
  orthonormal 𝕜 (coe : s → E) ↔
  (∀ v ∈ s, ∀ w ∈ s, ⟪v, w⟫ = if v = w then 1 else 0) :=
begin
  rw orthonormal_iff_ite,
  split,
  { intros h v hv w hw, --i hi j hj,
    convert h ⟨v, hv⟩ ⟨w, hw⟩ using 1,
    simp },
  { rintros h ⟨v, hv⟩ ⟨w, hw⟩,
    convert h v hv w hw using 1,
    simp }
end

/-- The inner product of a linear combination of a set of orthonormal vectors with one of those
vectors picks out the coefficient of that vector. -/
lemma inner_right_finsupp_orthonormal {v : ι → E} (he : orthonormal 𝕜 v) (l : ι →₀ 𝕜) (i : ι) :
  ⟪v i, finsupp.total ι E 𝕜 v l⟫ = l i :=
by simp [finsupp.total_apply, finsupp.inner_sum, orthonormal_iff_ite.mp he]

/-- The inner product of a linear combination of a set of orthonormal vectors with one of those
vectors picks out the coefficient of that vector. -/
lemma inner_left_finsupp_orthonormal {v : ι → E} (he : orthonormal 𝕜 v) (l : ι →₀ 𝕜) (i : ι) :
  ⟪finsupp.total ι E 𝕜 v l, v i⟫ = conj (l i) :=
by rw [← inner_conj_sym, inner_right_finsupp_orthonormal he]

/-- An orthonormal set is linearly independent. -/
lemma linear_independent_of_orthonormal {v : ι → E} (hv : orthonormal 𝕜 v) :
  linear_independent 𝕜 v :=
begin
  rw linear_independent_iff,
  intros l hl,
  ext i,
  have key : ⟪v i, finsupp.total ι E 𝕜 v l⟫ = ⟪v i, 0⟫ := by rw hl,
  simpa [inner_right_finsupp_orthonormal hv] using key
end

/-- A linear combination of some subset of an orthonormal set is orthogonal to other members of the
set. -/
lemma inner_finsupp_orthonormal_eq_zero
  {v : ι → E} (hv : orthonormal 𝕜 v) {s : set ι} {i : ι} (hi : i ∉ s) {l : ι →₀ 𝕜}
  (hl : l ∈ finsupp.supported 𝕜 𝕜 s) :
  ⟪finsupp.total ι E 𝕜 v l, v i⟫ = 0 :=
begin
  rw finsupp.mem_supported' at hl,
  simp [inner_left_finsupp_orthonormal hv, hl i hi],
end

/- The material that follows, culminating in the existence of a maximal orthonormal subset, is
adapted from the corresponding development of the theory of linearly independents sets.  See
`exists_linear_independent` in particular. -/

variables (𝕜 E)
lemma orthonormal_empty : orthonormal 𝕜 (λ x, x : (∅ : set E) → E) :=
by simp [orthonormal_subtype_iff_ite]
variables {𝕜 E}

lemma orthonormal_Union_of_directed
  {η : Type*} {s : η → set E} (hs : directed (⊆) s) (h : ∀ i, orthonormal 𝕜 (λ x, x : s i → E)) :
  orthonormal 𝕜 (λ x, x : (⋃ i, s i) → E) :=
begin
  rw orthonormal_subtype_iff_ite,
  rintros x ⟨_, ⟨i, rfl⟩, hxi⟩ y ⟨_, ⟨j, rfl⟩, hyj⟩,
  obtain ⟨k, hik, hjk⟩ := hs i j,
  have h_orth : orthonormal 𝕜 (λ x, x : (s k) → E) := h k,
  rw orthonormal_subtype_iff_ite at h_orth,
  exact h_orth x (hik hxi) y (hjk hyj)
end

lemma orthonormal_sUnion_of_directed
  {s : set (set E)} (hs : directed_on (⊆) s)
  (h : ∀ a ∈ s, orthonormal 𝕜 (λ x, x : (a : set E) → E)) :
  orthonormal 𝕜 (λ x, x : (⋃₀ s) → E) :=
by rw set.sUnion_eq_Union; exact orthonormal_Union_of_directed hs.directed_coe (by simpa using h)

/-- Given an orthonormal set `v` of vectors in `E`, there exists a maximal orthonormal set
containing it. -/
lemma exists_maximal_orthonormal {s : set E} (hs : orthonormal 𝕜 (coe : s → E)) :
  ∃ w ⊇ s, orthonormal 𝕜 (coe : w → E) ∧ ∀ u ⊇ w, orthonormal 𝕜 (coe : u → E) → u = w :=
begin
  rcases zorn.zorn_subset₀ {b | orthonormal 𝕜 (coe : b → E)} _ _ hs  with ⟨b, bi, sb, h⟩,
  { refine ⟨b, sb, bi, _⟩,
    exact λ u hus hu, h u hu hus },
  { refine λ c hc cc c0, ⟨⋃₀ c, _, _⟩,
    { exact orthonormal_sUnion_of_directed cc.directed_on (λ x xc, hc xc) },
    { exact λ _, set.subset_sUnion_of_mem } }
end

lemma orthonormal.ne_zero {v : ι → E} (hv : orthonormal 𝕜 v) (i : ι) : v i ≠ 0 :=
begin
  have : ∥v i∥ ≠ 0,
  { rw hv.1 i,
    norm_num },
  simpa using this
end

open finite_dimensional

lemma is_basis_of_orthonormal_of_card_eq_findim [fintype ι] [nonempty ι] {v : ι → E}
  (hv : orthonormal 𝕜 v) (card_eq : fintype.card ι = findim 𝕜 E) :
  is_basis 𝕜 v :=
is_basis_of_linear_independent_of_card_eq_findim (linear_independent_of_orthonormal hv) card_eq

end orthonormal_sets

section norm

lemma norm_eq_sqrt_inner (x : E) : ∥x∥ = sqrt (re ⟪x, x⟫) :=
begin
  have h₁ : ∥x∥^2 = re ⟪x, x⟫ := norm_sq_eq_inner x,
  have h₂ := congr_arg sqrt h₁,
  simpa using h₂,
end

lemma norm_eq_sqrt_real_inner (x : F) : ∥x∥ = sqrt ⟪x, x⟫_ℝ :=
by { have h := @norm_eq_sqrt_inner ℝ F _ _ x, simpa using h }

lemma inner_self_eq_norm_square (x : E) : re ⟪x, x⟫ = ∥x∥ * ∥x∥ :=
by rw[norm_eq_sqrt_inner, ←sqrt_mul inner_self_nonneg (re ⟪x, x⟫),
  sqrt_mul_self inner_self_nonneg]

lemma real_inner_self_eq_norm_square (x : F) : ⟪x, x⟫_ℝ = ∥x∥ * ∥x∥ :=
by { have h := @inner_self_eq_norm_square ℝ F _ _ x, simpa using h }


/-- Expand the square -/
lemma norm_add_pow_two {x y : E} : ∥x + y∥^2 = ∥x∥^2 + 2 * (re ⟪x, y⟫) + ∥y∥^2 :=
begin
  repeat {rw [pow_two, ←inner_self_eq_norm_square]},
  rw[inner_add_add_self, two_mul],
  simp only [add_assoc, add_left_inj, add_right_inj, add_monoid_hom.map_add],
  rw [←inner_conj_sym, conj_re],
end

/-- Expand the square -/
lemma norm_add_pow_two_real {x y : F} : ∥x + y∥^2 = ∥x∥^2 + 2 * ⟪x, y⟫_ℝ + ∥y∥^2 :=
by { have h := @norm_add_pow_two ℝ F _ _, simpa using h }

/-- Expand the square -/
lemma norm_add_mul_self {x y : E} : ∥x + y∥ * ∥x + y∥ = ∥x∥ * ∥x∥ + 2 * (re ⟪x, y⟫) + ∥y∥ * ∥y∥ :=
by { repeat {rw [← pow_two]}, exact norm_add_pow_two }

/-- Expand the square -/
lemma norm_add_mul_self_real {x y : F} : ∥x + y∥ * ∥x + y∥ = ∥x∥ * ∥x∥ + 2 * ⟪x, y⟫_ℝ + ∥y∥ * ∥y∥ :=
by { have h := @norm_add_mul_self ℝ F _ _, simpa using h }

/-- Expand the square -/
lemma norm_sub_pow_two {x y : E} : ∥x - y∥^2 = ∥x∥^2 - 2 * (re ⟪x, y⟫) + ∥y∥^2 :=
begin
  repeat {rw [pow_two, ←inner_self_eq_norm_square]},
  rw[inner_sub_sub_self],
  calc
    re (⟪x, x⟫ - ⟪x, y⟫ - ⟪y, x⟫ + ⟪y, y⟫)
        = re ⟪x, x⟫ - re ⟪x, y⟫ - re ⟪y, x⟫ + re ⟪y, y⟫  : by simp
    ... = -re ⟪y, x⟫ - re ⟪x, y⟫ + re ⟪x, x⟫ + re ⟪y, y⟫  : by ring
    ... = -re (⟪x, y⟫†) - re ⟪x, y⟫ + re ⟪x, x⟫ + re ⟪y, y⟫ : by rw[inner_conj_sym]
    ... = -re ⟪x, y⟫ - re ⟪x, y⟫ + re ⟪x, x⟫ + re ⟪y, y⟫ : by rw[conj_re]
    ... = re ⟪x, x⟫ - 2*re ⟪x, y⟫ + re ⟪y, y⟫ : by ring
end

/-- Expand the square -/
lemma norm_sub_pow_two_real {x y : F} : ∥x - y∥^2 = ∥x∥^2 - 2 * ⟪x, y⟫_ℝ + ∥y∥^2 :=
by { have h := @norm_sub_pow_two ℝ F _ _, simpa using h }

/-- Expand the square -/
lemma norm_sub_mul_self {x y : E} : ∥x - y∥ * ∥x - y∥ = ∥x∥ * ∥x∥ - 2 * re ⟪x, y⟫ + ∥y∥ * ∥y∥ :=
by { repeat {rw [← pow_two]}, exact norm_sub_pow_two }

/-- Expand the square -/
lemma norm_sub_mul_self_real {x y : F} : ∥x - y∥ * ∥x - y∥ = ∥x∥ * ∥x∥ - 2 * ⟪x, y⟫_ℝ + ∥y∥ * ∥y∥ :=
by { have h := @norm_sub_mul_self ℝ F _ _, simpa using h }

/-- Cauchy–Schwarz inequality with norm -/
lemma abs_inner_le_norm (x y : E) : abs ⟪x, y⟫ ≤ ∥x∥ * ∥y∥ :=
nonneg_le_nonneg_of_squares_le (mul_nonneg (norm_nonneg _) (norm_nonneg _))
begin
  have : ∥x∥ * ∥y∥ * (∥x∥ * ∥y∥) = (re ⟪x, x⟫) * (re ⟪y, y⟫),
    simp only [inner_self_eq_norm_square], ring,
  rw this,
  conv_lhs { congr, skip, rw [inner_abs_conj_sym] },
  exact inner_mul_inner_self_le _ _
end

/-- Cauchy–Schwarz inequality with norm -/
lemma abs_real_inner_le_norm (x y : F) : absR ⟪x, y⟫_ℝ ≤ ∥x∥ * ∥y∥ :=
by { have h := @abs_inner_le_norm ℝ F _ _ x y, simpa using h }

/-- Cauchy–Schwarz inequality with norm -/
lemma real_inner_le_norm (x y : F) : ⟪x, y⟫_ℝ ≤ ∥x∥ * ∥y∥ :=
le_trans (le_abs_self _) (abs_real_inner_le_norm _ _)

include 𝕜
lemma parallelogram_law_with_norm {x y : E} :
  ∥x + y∥ * ∥x + y∥ + ∥x - y∥ * ∥x - y∥ = 2 * (∥x∥ * ∥x∥ + ∥y∥ * ∥y∥) :=
begin
  simp only [(inner_self_eq_norm_square _).symm],
  rw[←add_monoid_hom.map_add, parallelogram_law, two_mul, two_mul],
  simp only [add_monoid_hom.map_add],
end
omit 𝕜

lemma parallelogram_law_with_norm_real {x y : F} :
  ∥x + y∥ * ∥x + y∥ + ∥x - y∥ * ∥x - y∥ = 2 * (∥x∥ * ∥x∥ + ∥y∥ * ∥y∥) :=
by { have h := @parallelogram_law_with_norm ℝ F _ _ x y, simpa using h }

/-- Polarization identity: The real inner product, in terms of the norm. -/
lemma real_inner_eq_norm_add_mul_self_sub_norm_mul_self_sub_norm_mul_self_div_two (x y : F) :
  ⟪x, y⟫_ℝ = (∥x + y∥ * ∥x + y∥ - ∥x∥ * ∥x∥ - ∥y∥ * ∥y∥) / 2 :=
by rw norm_add_mul_self; ring

/-- Polarization identity: The real inner product, in terms of the norm. -/
lemma real_inner_eq_norm_mul_self_add_norm_mul_self_sub_norm_sub_mul_self_div_two (x y : F) :
  ⟪x, y⟫_ℝ = (∥x∥ * ∥x∥ + ∥y∥ * ∥y∥ - ∥x - y∥ * ∥x - y∥) / 2 :=
by rw norm_sub_mul_self; ring

/-- Pythagorean theorem, if-and-only-if vector inner product form. -/
lemma norm_add_square_eq_norm_square_add_norm_square_iff_real_inner_eq_zero (x y : F) :
  ∥x + y∥ * ∥x + y∥ = ∥x∥ * ∥x∥ + ∥y∥ * ∥y∥ ↔ ⟪x, y⟫_ℝ = 0 :=
begin
  rw [norm_add_mul_self, add_right_cancel_iff, add_right_eq_self, mul_eq_zero],
  norm_num
end

/-- Pythagorean theorem, vector inner product form. -/
lemma norm_add_square_eq_norm_square_add_norm_square_of_inner_eq_zero (x y : E) (h : ⟪x, y⟫ = 0) :
  ∥x + y∥ * ∥x + y∥ = ∥x∥ * ∥x∥ + ∥y∥ * ∥y∥ :=
begin
  rw [norm_add_mul_self, add_right_cancel_iff, add_right_eq_self, mul_eq_zero],
  apply or.inr,
  simp only [h, zero_re'],
end

/-- Pythagorean theorem, vector inner product form. -/
lemma norm_add_square_eq_norm_square_add_norm_square_real {x y : F} (h : ⟪x, y⟫_ℝ = 0) :
  ∥x + y∥ * ∥x + y∥ = ∥x∥ * ∥x∥ + ∥y∥ * ∥y∥ :=
(norm_add_square_eq_norm_square_add_norm_square_iff_real_inner_eq_zero x y).2 h

/-- Pythagorean theorem, subtracting vectors, if-and-only-if vector
inner product form. -/
lemma norm_sub_square_eq_norm_square_add_norm_square_iff_real_inner_eq_zero (x y : F) :
  ∥x - y∥ * ∥x - y∥ = ∥x∥ * ∥x∥ + ∥y∥ * ∥y∥ ↔ ⟪x, y⟫_ℝ = 0 :=
begin
  rw [norm_sub_mul_self, add_right_cancel_iff, sub_eq_add_neg, add_right_eq_self, neg_eq_zero,
      mul_eq_zero],
  norm_num
end

/-- Pythagorean theorem, subtracting vectors, vector inner product
form. -/
lemma norm_sub_square_eq_norm_square_add_norm_square_real {x y : F} (h : ⟪x, y⟫_ℝ = 0) :
  ∥x - y∥ * ∥x - y∥ = ∥x∥ * ∥x∥ + ∥y∥ * ∥y∥ :=
(norm_sub_square_eq_norm_square_add_norm_square_iff_real_inner_eq_zero x y).2 h

/-- The sum and difference of two vectors are orthogonal if and only
if they have the same norm. -/
lemma real_inner_add_sub_eq_zero_iff (x y : F) : ⟪x + y, x - y⟫_ℝ = 0 ↔ ∥x∥ = ∥y∥ :=
begin
  conv_rhs { rw ←mul_self_inj_of_nonneg (norm_nonneg _) (norm_nonneg _) },
  simp only [←inner_self_eq_norm_square, inner_add_left, inner_sub_right,
            real_inner_comm y x, sub_eq_zero, re_to_real],
  split,
  { intro h,
    rw [add_comm] at h,
    linarith },
  { intro h,
    linarith }
end

/-- The real inner product of two vectors, divided by the product of their
norms, has absolute value at most 1. -/
lemma abs_real_inner_div_norm_mul_norm_le_one (x y : F) : absR (⟪x, y⟫_ℝ / (∥x∥ * ∥y∥)) ≤ 1 :=
begin
  rw _root_.abs_div,
  by_cases h : 0 = absR (∥x∥ * ∥y∥),
  { rw [←h, div_zero],
    norm_num },
  { change 0 ≠ absR (∥x∥ * ∥y∥) at h,
    rw div_le_iff' (lt_of_le_of_ne (ge_iff_le.mp (_root_.abs_nonneg (∥x∥ * ∥y∥))) h),
    convert abs_real_inner_le_norm x y using 1,
    rw [_root_.abs_mul, _root_.abs_of_nonneg (norm_nonneg x), _root_.abs_of_nonneg (norm_nonneg y),
        mul_one] }
end

/-- The inner product of a vector with a multiple of itself. -/
lemma real_inner_smul_self_left (x : F) (r : ℝ) : ⟪r • x, x⟫_ℝ = r * (∥x∥ * ∥x∥) :=
by rw [real_inner_smul_left, ←real_inner_self_eq_norm_square]

/-- The inner product of a vector with a multiple of itself. -/
lemma real_inner_smul_self_right (x : F) (r : ℝ) : ⟪x, r • x⟫_ℝ = r * (∥x∥ * ∥x∥) :=
by rw [inner_smul_right, ←real_inner_self_eq_norm_square]

/-- The inner product of a nonzero vector with a nonzero multiple of
itself, divided by the product of their norms, has absolute value
1. -/
lemma abs_inner_div_norm_mul_norm_eq_one_of_ne_zero_of_ne_zero_mul
  {x : E} {r : 𝕜} (hx : x ≠ 0) (hr : r ≠ 0) : abs ⟪x, r • x⟫ / (∥x∥ * ∥r • x∥) = 1 :=
begin
  have hx' : ∥x∥ ≠ 0 := by simp [norm_eq_zero, hx],
  have hr' : abs r ≠ 0 := by simp [is_R_or_C.abs_eq_zero, hr],
  rw [inner_smul_right, is_R_or_C.abs_mul, ←inner_self_re_abs, inner_self_eq_norm_square,
      norm_smul],
  rw [is_R_or_C.norm_eq_abs, ←mul_assoc, ←div_div_eq_div_mul, mul_div_cancel _ hx',
     ←div_div_eq_div_mul, mul_comm, mul_div_cancel _ hr', div_self hx'],
end

/-- The inner product of a nonzero vector with a nonzero multiple of
itself, divided by the product of their norms, has absolute value
1. -/
lemma abs_real_inner_div_norm_mul_norm_eq_one_of_ne_zero_of_ne_zero_mul
  {x : F} {r : ℝ} (hx : x ≠ 0) (hr : r ≠ 0) : absR ⟪x, r • x⟫_ℝ / (∥x∥ * ∥r • x∥) = 1 :=
begin
  rw ← abs_to_real,
  exact abs_inner_div_norm_mul_norm_eq_one_of_ne_zero_of_ne_zero_mul hx hr
end

/-- The inner product of a nonzero vector with a positive multiple of
itself, divided by the product of their norms, has value 1. -/
lemma real_inner_div_norm_mul_norm_eq_one_of_ne_zero_of_pos_mul
  {x : F} {r : ℝ} (hx : x ≠ 0) (hr : 0 < r) : ⟪x, r • x⟫_ℝ / (∥x∥ * ∥r • x∥) = 1 :=
begin
  rw [real_inner_smul_self_right, norm_smul, real.norm_eq_abs, ←mul_assoc ∥x∥, mul_comm _ (absR r),
      mul_assoc, _root_.abs_of_nonneg (le_of_lt hr), div_self],
  exact mul_ne_zero (ne_of_gt hr)
    (λ h, hx (norm_eq_zero.1 (eq_zero_of_mul_self_eq_zero h)))
end

/-- The inner product of a nonzero vector with a negative multiple of
itself, divided by the product of their norms, has value -1. -/
lemma real_inner_div_norm_mul_norm_eq_neg_one_of_ne_zero_of_neg_mul
  {x : F} {r : ℝ} (hx : x ≠ 0) (hr : r < 0) : ⟪x, r • x⟫_ℝ / (∥x∥ * ∥r • x∥) = -1 :=
begin
  rw [real_inner_smul_self_right, norm_smul, real.norm_eq_abs, ←mul_assoc ∥x∥, mul_comm _ (absR r),
      mul_assoc, abs_of_neg hr, ←neg_mul_eq_neg_mul, div_neg_eq_neg_div, div_self],
  exact mul_ne_zero (ne_of_lt hr)
    (λ h, hx (norm_eq_zero.1 (eq_zero_of_mul_self_eq_zero h)))
end

/-- The inner product of two vectors, divided by the product of their
norms, has absolute value 1 if and only if they are nonzero and one is
a multiple of the other. One form of equality case for Cauchy-Schwarz. -/
lemma abs_inner_div_norm_mul_norm_eq_one_iff (x y : E) :
  abs (⟪x, y⟫ / (∥x∥ * ∥y∥)) = 1 ↔ (x ≠ 0 ∧ ∃ (r : 𝕜), r ≠ 0 ∧ y = r • x) :=
begin
  split,
  { intro h,
    have hx0 : x ≠ 0,
    { intro hx0,
      rw [hx0, inner_zero_left, zero_div] at h,
      norm_num at h,
      exact h },
    refine and.intro hx0 _,
    set r := ⟪x, y⟫ / (∥x∥ * ∥x∥) with hr,
    use r,
    set t := y - r • x with ht,
    have ht0 : ⟪x, t⟫ = 0,
    { rw [ht, inner_sub_right, inner_smul_right, hr],
      norm_cast,
      rw [←inner_self_eq_norm_square, inner_self_re_to_K,
          div_mul_cancel _ (λ h, hx0 (inner_self_eq_zero.1 h)), sub_self] },
    replace h : ∥r • x∥ / ∥t + r • x∥ = 1,
    { rw [←sub_add_cancel y (r • x), ←ht, inner_add_right, ht0, zero_add, inner_smul_right,
        is_R_or_C.abs_div, is_R_or_C.abs_mul, ←inner_self_re_abs,
        inner_self_eq_norm_square] at h,
      norm_cast at h,
      rwa [_root_.abs_mul, abs_norm_eq_norm, abs_norm_eq_norm, ←mul_assoc, mul_comm,
        mul_div_mul_left _ _ (λ h, hx0 (norm_eq_zero.1 h)), ←is_R_or_C.norm_eq_abs,
        ←norm_smul] at h },
    have hr0 : r ≠ 0,
    { intro hr0,
      rw [hr0, zero_smul, norm_zero, zero_div] at h,
      norm_num at h },
    refine and.intro hr0 _,
    have h2 : ∥r • x∥ ^ 2 = ∥t + r • x∥ ^ 2,
    { rw [eq_of_div_eq_one h] },
    replace h2 : ⟪r • x, r • x⟫ = ⟪t, t⟫ + ⟪t, r • x⟫ + ⟪r • x, t⟫ + ⟪r • x, r • x⟫,
    { rw [pow_two, pow_two, ←inner_self_eq_norm_square, ←inner_self_eq_norm_square ] at h2,
      have h2' := congr_arg (λ z : ℝ, (z : 𝕜)) h2,
      simp_rw [inner_self_re_to_K, inner_add_add_self] at h2',
      exact h2' },
    conv at h2 in ⟪r • x, t⟫ { rw [inner_smul_left, ht0, mul_zero] },
    symmetry' at h2,
    have h₁ : ⟪t, r • x⟫ = 0 := by { rw [inner_smul_right, ←inner_conj_sym, ht0], simp },
    rw [add_zero, h₁, add_left_eq_self, add_zero, inner_self_eq_zero] at h2,
    rw h2 at ht,
    exact eq_of_sub_eq_zero ht.symm },
  { intro h,
    rcases h with ⟨hx, ⟨r, ⟨hr, hy⟩⟩⟩,
    rw [hy, is_R_or_C.abs_div],
    norm_cast,
    rw [_root_.abs_mul, abs_norm_eq_norm, abs_norm_eq_norm],
    exact abs_inner_div_norm_mul_norm_eq_one_of_ne_zero_of_ne_zero_mul hx hr }
end

/-- The inner product of two vectors, divided by the product of their
norms, has absolute value 1 if and only if they are nonzero and one is
a multiple of the other. One form of equality case for Cauchy-Schwarz. -/
lemma abs_real_inner_div_norm_mul_norm_eq_one_iff (x y : F) :
  absR (⟪x, y⟫_ℝ / (∥x∥ * ∥y∥)) = 1 ↔ (x ≠ 0 ∧ ∃ (r : ℝ), r ≠ 0 ∧ y = r • x) :=
begin
  have := @abs_inner_div_norm_mul_norm_eq_one_iff ℝ F _ _ x y,
  simpa [coe_real_eq_id] using this,
end

/--
If the inner product of two vectors is equal to the product of their norms, then the two vectors
are multiples of each other. One form of the equality case for Cauchy-Schwarz.
Compare `inner_eq_norm_mul_iff`, which takes the stronger hypothesis `⟪x, y⟫ = ∥x∥ * ∥y∥`. -/
lemma abs_inner_eq_norm_iff (x y : E) (hx0 : x ≠ 0) (hy0 : y ≠ 0):
  abs ⟪x, y⟫ = ∥x∥ * ∥y∥ ↔ ∃ (r : 𝕜), r ≠ 0 ∧ y = r • x :=
begin
  have hx0' : ∥x∥ ≠ 0 := by simp [norm_eq_zero, hx0],
  have hy0' : ∥y∥ ≠ 0 := by simp [norm_eq_zero, hy0],
  have hxy0 : ∥x∥ * ∥y∥ ≠ 0 := by simp [hx0', hy0'],
  have h₁ : abs ⟪x, y⟫ = ∥x∥ * ∥y∥ ↔ abs (⟪x, y⟫ / (∥x∥ * ∥y∥)) = 1,
  { refine ⟨_ ,_⟩,
    { intro h,
      norm_cast,
      rw [is_R_or_C.abs_div, h, abs_of_real, _root_.abs_mul, abs_norm_eq_norm, abs_norm_eq_norm],
      exact div_self hxy0 },
    { intro h,
      norm_cast at h,
      rwa [is_R_or_C.abs_div, abs_of_real, _root_.abs_mul, abs_norm_eq_norm, abs_norm_eq_norm,
          div_eq_one_iff_eq hxy0] at h } },
  rw [h₁, abs_inner_div_norm_mul_norm_eq_one_iff x y],
  have : x ≠ 0 := λ h, (hx0' $ norm_eq_zero.mpr h),
  simp [this]
end

/-- The inner product of two vectors, divided by the product of their
norms, has value 1 if and only if they are nonzero and one is
a positive multiple of the other. -/
lemma real_inner_div_norm_mul_norm_eq_one_iff (x y : F) :
  ⟪x, y⟫_ℝ / (∥x∥ * ∥y∥) = 1 ↔ (x ≠ 0 ∧ ∃ (r : ℝ), 0 < r ∧ y = r • x) :=
begin
  split,
  { intro h,
    have ha := h,
    apply_fun absR at ha,
    norm_num at ha,
    rcases (abs_real_inner_div_norm_mul_norm_eq_one_iff x y).1 ha with ⟨hx, ⟨r, ⟨hr, hy⟩⟩⟩,
    use [hx, r],
    refine and.intro _ hy,
    by_contradiction hrneg,
    rw hy at h,
    rw real_inner_div_norm_mul_norm_eq_neg_one_of_ne_zero_of_neg_mul hx
      (lt_of_le_of_ne (le_of_not_lt hrneg) hr) at h,
    norm_num at h },
  { intro h,
    rcases h with ⟨hx, ⟨r, ⟨hr, hy⟩⟩⟩,
    rw hy,
    exact real_inner_div_norm_mul_norm_eq_one_of_ne_zero_of_pos_mul hx hr }
end

/-- The inner product of two vectors, divided by the product of their
norms, has value -1 if and only if they are nonzero and one is
a negative multiple of the other. -/
lemma real_inner_div_norm_mul_norm_eq_neg_one_iff (x y : F) :
  ⟪x, y⟫_ℝ / (∥x∥ * ∥y∥) = -1 ↔ (x ≠ 0 ∧ ∃ (r : ℝ), r < 0 ∧ y = r • x) :=
begin
  split,
  { intro h,
    have ha := h,
    apply_fun absR at ha,
    norm_num at ha,
    rcases (abs_real_inner_div_norm_mul_norm_eq_one_iff x y).1 ha with ⟨hx, ⟨r, ⟨hr, hy⟩⟩⟩,
    use [hx, r],
    refine and.intro _ hy,
    by_contradiction hrpos,
    rw hy at h,
    rw real_inner_div_norm_mul_norm_eq_one_of_ne_zero_of_pos_mul hx
      (lt_of_le_of_ne (le_of_not_lt hrpos) hr.symm) at h,
    norm_num at h },
  { intro h,
    rcases h with ⟨hx, ⟨r, ⟨hr, hy⟩⟩⟩,
    rw hy,
    exact real_inner_div_norm_mul_norm_eq_neg_one_of_ne_zero_of_neg_mul hx hr }
end

/-- If the inner product of two vectors is equal to the product of their norms (i.e.,
`⟪x, y⟫ = ∥x∥ * ∥y∥`), then the two vectors are nonnegative real multiples of each other. One form
of the equality case for Cauchy-Schwarz.
Compare `abs_inner_eq_norm_iff`, which takes the weaker hypothesis `abs ⟪x, y⟫ = ∥x∥ * ∥y∥`. -/
lemma inner_eq_norm_mul_iff {x y : E} :
  ⟪x, y⟫ = (∥x∥ : 𝕜) * ∥y∥ ↔ (∥y∥ : 𝕜) • x = (∥x∥ : 𝕜) • y :=
begin
  by_cases h : (x = 0 ∨ y = 0), -- WLOG `x` and `y` are nonzero
  { cases h; simp [h] },
  calc ⟪x, y⟫ = (∥x∥ : 𝕜) * ∥y∥ ↔ ∥x∥ * ∥y∥ = re ⟪x, y⟫ :
  begin
    norm_cast,
    split,
    { intros h',
      simp [h'] },
    { have cauchy_schwarz := abs_inner_le_norm x y,
      intros h',
      rw h' at ⊢ cauchy_schwarz,
      rwa re_eq_self_of_le }
  end
  ... ↔ 2 * ∥x∥ * ∥y∥ * (∥x∥ * ∥y∥ - re ⟪x, y⟫) = 0 :
    by simp [h, show (2:ℝ) ≠ 0, by norm_num, sub_eq_zero]
  ... ↔ ∥(∥y∥:𝕜) • x - (∥x∥:𝕜) • y∥ * ∥(∥y∥:𝕜) • x - (∥x∥:𝕜) • y∥ = 0 :
  begin
    simp only [norm_sub_mul_self, inner_smul_left, inner_smul_right, norm_smul, conj_of_real,
      is_R_or_C.norm_eq_abs, abs_of_real, of_real_im, of_real_re, mul_re, abs_norm_eq_norm],
    refine eq.congr _ rfl,
    ring
  end
  ... ↔ (∥y∥ : 𝕜) • x = (∥x∥ : 𝕜) • y : by simp [norm_sub_eq_zero_iff]
end

/-- If the inner product of two vectors is equal to the product of their norms (i.e.,
`⟪x, y⟫ = ∥x∥ * ∥y∥`), then the two vectors are nonnegative real multiples of each other. One form
of the equality case for Cauchy-Schwarz.
Compare `abs_inner_eq_norm_iff`, which takes the weaker hypothesis `abs ⟪x, y⟫ = ∥x∥ * ∥y∥`. -/
lemma inner_eq_norm_mul_iff_real {x y : F} : ⟪x, y⟫_ℝ = ∥x∥ * ∥y∥ ↔ ∥y∥ • x = ∥x∥ • y :=
inner_eq_norm_mul_iff

/-- If the inner product of two unit vectors is `1`, then the two vectors are equal. One form of
the equality case for Cauchy-Schwarz. -/
lemma inner_eq_norm_mul_iff_of_norm_one {x y : E} (hx : ∥x∥ = 1) (hy : ∥y∥ = 1) :
  ⟪x, y⟫ = 1 ↔ x = y :=
by { convert inner_eq_norm_mul_iff using 2; simp [hx, hy] }

lemma inner_lt_norm_mul_iff_real {x y : F} :
  ⟪x, y⟫_ℝ < ∥x∥ * ∥y∥ ↔ ∥y∥ • x ≠ ∥x∥ • y :=
calc ⟪x, y⟫_ℝ < ∥x∥ * ∥y∥
    ↔ ⟪x, y⟫_ℝ ≠ ∥x∥ * ∥y∥ : ⟨ne_of_lt, lt_of_le_of_ne (real_inner_le_norm _ _)⟩
... ↔ ∥y∥ • x ≠ ∥x∥ • y : not_congr inner_eq_norm_mul_iff_real

/-- If the inner product of two unit vectors is strictly less than `1`, then the two vectors are
distinct. One form of the equality case for Cauchy-Schwarz. -/
lemma inner_lt_one_iff_real_of_norm_one {x y : F} (hx : ∥x∥ = 1) (hy : ∥y∥ = 1) :
  ⟪x, y⟫_ℝ < 1 ↔ x ≠ y :=
by { convert inner_lt_norm_mul_iff_real; simp [hx, hy] }

/-- The inner product of two weighted sums, where the weights in each
sum add to 0, in terms of the norms of pairwise differences. -/
lemma inner_sum_smul_sum_smul_of_sum_eq_zero {ι₁ : Type*} {s₁ : finset ι₁} {w₁ : ι₁ → ℝ}
    (v₁ : ι₁ → F) (h₁ : ∑ i in s₁, w₁ i = 0) {ι₂ : Type*} {s₂ : finset ι₂} {w₂ : ι₂ → ℝ}
    (v₂ : ι₂ → F) (h₂ : ∑ i in s₂, w₂ i = 0) :
  ⟪(∑ i₁ in s₁, w₁ i₁ • v₁ i₁), (∑ i₂ in s₂, w₂ i₂ • v₂ i₂)⟫_ℝ =
    (-∑ i₁ in s₁, ∑ i₂ in s₂, w₁ i₁ * w₂ i₂ * (∥v₁ i₁ - v₂ i₂∥ * ∥v₁ i₁ - v₂ i₂∥)) / 2 :=
by simp_rw [sum_inner, inner_sum, real_inner_smul_left, real_inner_smul_right,
            real_inner_eq_norm_mul_self_add_norm_mul_self_sub_norm_sub_mul_self_div_two,
            ←div_sub_div_same, ←div_add_div_same, mul_sub_left_distrib, left_distrib,
            finset.sum_sub_distrib, finset.sum_add_distrib, ←finset.mul_sum, ←finset.sum_mul,
            h₁, h₂, zero_mul, mul_zero, finset.sum_const_zero, zero_add, zero_sub, finset.mul_sum,
            neg_div, finset.sum_div, mul_div_assoc, mul_assoc]

/-- The inner product with a fixed left element, as a continuous linear map.  This can be upgraded
to a continuous map which is jointly conjugate-linear in the left argument and linear in the right
argument, once (TODO) conjugate-linear maps have been defined. -/
def inner_right (v : E) : E →L[𝕜] 𝕜 :=
linear_map.mk_continuous
  { to_fun := λ w, ⟪v, w⟫,
    map_add' := λ x y, inner_add_right,
    map_smul' := λ c x, inner_smul_right }
  ∥v∥
  (by simpa [is_R_or_C.norm_eq_abs] using abs_inner_le_norm v)

@[simp] lemma inner_right_coe (v : E) : (inner_right v : E → 𝕜) = λ w, ⟪v, w⟫ := rfl

@[simp] lemma inner_right_apply (v w : E) : inner_right v w = ⟪v, w⟫ := rfl

end norm

/-! ### Inner product space structure on product spaces -/

/-
 If `ι` is a finite type and each space `f i`, `i : ι`, is an inner product space,
then `Π i, f i` is an inner product space as well. Since `Π i, f i` is endowed with the sup norm,
we use instead `pi_Lp 2 one_le_two f` for the product space, which is endowed with the `L^2` norm.
-/
instance pi_Lp.inner_product_space {ι : Type*} [fintype ι] (f : ι → Type*)
  [Π i, inner_product_space 𝕜 (f i)] : inner_product_space 𝕜 (pi_Lp 2 one_le_two f) :=
{ inner := λ x y, ∑ i, inner (x i) (y i),
  norm_sq_eq_inner :=
  begin
    intro x,
    have h₁ : ∑ (i : ι), ∥x i∥ ^ (2 : ℕ) = ∑ (i : ι), ∥x i∥ ^ (2 : ℝ),
    { apply finset.sum_congr rfl,
      intros j hj,
      simp [←rpow_nat_cast] },
    have h₂ : 0 ≤ ∑ (i : ι), ∥x i∥ ^ (2 : ℝ),
    { rw [←h₁],
      exact finset.sum_nonneg (λ j (hj : j ∈ finset.univ), pow_nonneg (norm_nonneg (x j)) 2) },
    simp [norm, add_monoid_hom.map_sum, ←norm_sq_eq_inner],
    rw [←rpow_nat_cast ((∑ (i : ι), ∥x i∥ ^ (2 : ℝ)) ^ (2 : ℝ)⁻¹) 2],
    rw [←rpow_mul h₂],
    norm_num [h₁],
  end,
  conj_sym :=
  begin
    intros x y,
    unfold inner,
    rw [←finset.sum_hom finset.univ conj],
    apply finset.sum_congr rfl,
    rintros z -,
    apply inner_conj_sym,
    apply_instance
  end,
  nonneg_im :=
  begin
    intro x,
    unfold inner,
    rw[←finset.sum_hom finset.univ im],
    apply finset.sum_eq_zero,
    rintros z -,
    exact inner_self_nonneg_im,
    apply_instance
  end,
  add_left := λ x y z,
    show ∑ i, inner (x i + y i) (z i) = ∑ i, inner (x i) (z i) + ∑ i, inner (y i) (z i),
    by simp only [inner_add_left, finset.sum_add_distrib],
  smul_left := λ x y r,
    show ∑ (i : ι), inner (r • x i) (y i) = (conj r) * ∑ i, inner (x i) (y i),
    by simp only [finset.mul_sum, inner_smul_left]
}

/-- A field `𝕜` satisfying `is_R_or_C` is itself a `𝕜`-inner product space. -/
instance is_R_or_C.inner_product_space : inner_product_space 𝕜 𝕜 :=
{ inner := (λ x y, (conj x) * y),
  norm_sq_eq_inner := λ x,
    by { unfold inner, rw [mul_comm, mul_conj, of_real_re, norm_sq_eq_def'] },
  conj_sym := λ x y, by simp [mul_comm],
  nonneg_im := λ x, by rw [mul_im, conj_re, conj_im]; ring,
  add_left := λ x y z, by simp [inner, add_mul],
  smul_left := λ x y z, by simp [inner, mul_assoc] }

/-- The standard real/complex Euclidean space, functions on a finite type. For an `n`-dimensional
space use `euclidean_space 𝕜 (fin n)`. -/
@[reducible, nolint unused_arguments]
def euclidean_space (𝕜 : Type*) [is_R_or_C 𝕜]
  (n : Type*) [fintype n] : Type* := pi_Lp 2 one_le_two (λ (i : n), 𝕜)

/-! ### Inner product space structure on subspaces -/

/-- Induced inner product on a submodule. -/
instance submodule.inner_product_space (W : submodule 𝕜 E) : inner_product_space 𝕜 W :=
{ inner             := λ x y, ⟪(x:E), (y:E)⟫,
  conj_sym          := λ _ _, inner_conj_sym _ _ ,
  nonneg_im         := λ _, inner_self_nonneg_im,
  norm_sq_eq_inner  := λ _, norm_sq_eq_inner _,
  add_left          := λ _ _ _ , inner_add_left,
  smul_left         := λ _ _ _, inner_smul_left,
  ..submodule.normed_space W }

/-- The inner product on submodules is the same as on the ambient space. -/
@[simp] lemma submodule.coe_inner (W : submodule 𝕜 E) (x y : W) : ⟪x, y⟫ = ⟪(x:E), ↑y⟫ := rfl

section is_R_or_C_to_real

variables {G : Type*}

variables (𝕜 E)
include 𝕜

/-- A general inner product implies a real inner product. This is not registered as an instance
since it creates problems with the case `𝕜 = ℝ`. -/
def has_inner.is_R_or_C_to_real : has_inner ℝ E :=
{ inner := λ x y, re ⟪x, y⟫ }

/-- A general inner product space structure implies a real inner product structure. This is not
registered as an instance since it creates problems with the case `𝕜 = ℝ`, but in can be used in a
proof to obtain a real inner product space structure from a given `𝕜`-inner product space
structure. -/
def inner_product_space.is_R_or_C_to_real : inner_product_space ℝ E :=
{ norm_sq_eq_inner := norm_sq_eq_inner,
  conj_sym := λ x y, inner_re_symm,
  nonneg_im := λ x, rfl,
  add_left := λ x y z, by {
    change re ⟪x + y, z⟫ = re ⟪x, z⟫ + re ⟪y, z⟫,
    simp [inner_add_left] },
  smul_left := λ x y r, by {
    change re ⟪(r : 𝕜) • x, y⟫ = r * re ⟪x, y⟫,
    simp [inner_smul_left] },
  ..has_inner.is_R_or_C_to_real 𝕜 E,
  ..normed_space.restrict_scalars ℝ 𝕜 E }

variable {E}

lemma real_inner_eq_re_inner (x y : E) :
  @has_inner.inner ℝ E (has_inner.is_R_or_C_to_real 𝕜 E) x y = re ⟪x, y⟫ := rfl

omit 𝕜

/-- A complex inner product implies a real inner product -/
instance inner_product_space.complex_to_real [inner_product_space ℂ G] : inner_product_space ℝ G :=
inner_product_space.is_R_or_C_to_real ℂ G

end is_R_or_C_to_real

section deriv

/-!
### Derivative of the inner product

In this section we prove that the inner product and square of the norm in an inner space are
infinitely `ℝ`-smooth. In order to state these results, we need a `normed_space ℝ E`
instance. Though we can deduce this structure from `inner_product_space 𝕜 E`, this instance may be
not definitionally equal to some other “natural” instance. So, we assume `[normed_space ℝ E]` and
`[is_scalar_tower ℝ 𝕜 E]`. In both interesting cases `𝕜 = ℝ` and `𝕜 = ℂ` we have these instances.

-/

variables [normed_space ℝ E] [is_scalar_tower ℝ 𝕜 E]

lemma is_bounded_bilinear_map_inner : is_bounded_bilinear_map ℝ (λ p : E × E, ⟪p.1, p.2⟫) :=
{ add_left := λ _ _ _, inner_add_left,
  smul_left := λ r x y,
    by simp only [← algebra_map_smul 𝕜 r x, algebra_map_eq_of_real, inner_smul_real_left],
  add_right := λ _ _ _, inner_add_right,
  smul_right := λ r x y,
    by simp only [← algebra_map_smul 𝕜 r y, algebra_map_eq_of_real, inner_smul_real_right],
  bound := ⟨1, zero_lt_one, λ x y,
    by { rw [one_mul, is_R_or_C.norm_eq_abs], exact abs_inner_le_norm x y, }⟩ }

/-- Derivative of the inner product. -/
def fderiv_inner_clm (p : E × E) : E × E →L[ℝ] 𝕜 := is_bounded_bilinear_map_inner.deriv p

@[simp] lemma fderiv_inner_clm_apply (p x : E × E) :
  fderiv_inner_clm  p x = ⟪p.1, x.2⟫ + ⟪x.1, p.2⟫ := rfl

lemma times_cont_diff_inner {n} : times_cont_diff ℝ n (λ p : E × E, ⟪p.1, p.2⟫) :=
is_bounded_bilinear_map_inner.times_cont_diff

lemma times_cont_diff_at_inner {p : E × E} {n} :
  times_cont_diff_at ℝ n (λ p : E × E, ⟪p.1, p.2⟫) p :=
times_cont_diff_inner.times_cont_diff_at

lemma differentiable_inner : differentiable ℝ (λ p : E × E, ⟪p.1, p.2⟫) :=
is_bounded_bilinear_map_inner.differentiable_at

variables {G : Type*} [normed_group G] [normed_space ℝ G]
  {f g : G → E} {f' g' : G →L[ℝ] E} {s : set G} {x : G} {n : with_top ℕ}

include 𝕜

lemma times_cont_diff_within_at.inner (hf : times_cont_diff_within_at ℝ n f s x)
  (hg : times_cont_diff_within_at ℝ n g s x) :
  times_cont_diff_within_at ℝ n (λ x, ⟪f x, g x⟫) s x :=
times_cont_diff_at_inner.comp_times_cont_diff_within_at x (hf.prod hg)

lemma times_cont_diff_at.inner (hf : times_cont_diff_at ℝ n f x)
  (hg : times_cont_diff_at ℝ n g x) :
  times_cont_diff_at ℝ n (λ x, ⟪f x, g x⟫) x :=
hf.inner hg

lemma times_cont_diff_on.inner (hf : times_cont_diff_on ℝ n f s) (hg : times_cont_diff_on ℝ n g s) :
  times_cont_diff_on ℝ n (λ x, ⟪f x, g x⟫) s :=
λ x hx, (hf x hx).inner (hg x hx)

lemma times_cont_diff.inner (hf : times_cont_diff ℝ n f) (hg : times_cont_diff ℝ n g) :
  times_cont_diff ℝ n (λ x, ⟪f x, g x⟫) :=
times_cont_diff_inner.comp (hf.prod hg)

lemma has_fderiv_within_at.inner (hf : has_fderiv_within_at f f' s x)
  (hg : has_fderiv_within_at g g' s x) :
  has_fderiv_within_at (λ t, ⟪f t, g t⟫) ((fderiv_inner_clm (f x, g x)).comp $ f'.prod g') s x :=
(is_bounded_bilinear_map_inner.has_fderiv_at (f x, g x)).comp_has_fderiv_within_at x (hf.prod hg)

lemma has_fderiv_at.inner (hf : has_fderiv_at f f' x) (hg : has_fderiv_at g g' x) :
  has_fderiv_at (λ t, ⟪f t, g t⟫) ((fderiv_inner_clm (f x, g x)).comp $ f'.prod g') x :=
(is_bounded_bilinear_map_inner.has_fderiv_at (f x, g x)).comp x (hf.prod hg)

lemma has_deriv_within_at.inner {f g : ℝ → E} {f' g' : E} {s : set ℝ} {x : ℝ}
  (hf : has_deriv_within_at f f' s x) (hg : has_deriv_within_at g g' s x) :
  has_deriv_within_at (λ t, ⟪f t, g t⟫) (⟪f x, g'⟫ + ⟪f', g x⟫) s x :=
by simpa using (hf.has_fderiv_within_at.inner hg.has_fderiv_within_at).has_deriv_within_at

lemma has_deriv_at.inner {f g : ℝ → E} {f' g' : E} {x : ℝ} :
  has_deriv_at f f' x →  has_deriv_at g g' x →
  has_deriv_at (λ t, ⟪f t, g t⟫) (⟪f x, g'⟫ + ⟪f', g x⟫) x :=
by simpa only [← has_deriv_within_at_univ] using has_deriv_within_at.inner

lemma differentiable_within_at.inner (hf : differentiable_within_at ℝ f s x)
  (hg : differentiable_within_at ℝ g s x) :
  differentiable_within_at ℝ (λ x, ⟪f x, g x⟫) s x :=
((differentiable_inner _).has_fderiv_at.comp_has_fderiv_within_at x
  (hf.prod hg).has_fderiv_within_at).differentiable_within_at

lemma differentiable_at.inner (hf : differentiable_at ℝ f x) (hg : differentiable_at ℝ g x) :
  differentiable_at ℝ (λ x, ⟪f x, g x⟫) x :=
(differentiable_inner _).comp x (hf.prod hg)

lemma differentiable_on.inner (hf : differentiable_on ℝ f s) (hg : differentiable_on ℝ g s) :
  differentiable_on ℝ (λ x, ⟪f x, g x⟫) s :=
λ x hx, (hf x hx).inner (hg x hx)

lemma differentiable.inner (hf : differentiable ℝ f) (hg : differentiable ℝ g) :
  differentiable ℝ (λ x, ⟪f x, g x⟫) :=
λ x, (hf x).inner (hg x)

lemma fderiv_inner_apply (hf : differentiable_at ℝ f x) (hg : differentiable_at ℝ g x) (y : G) :
  fderiv ℝ (λ t, ⟪f t, g t⟫) x y = ⟪f x, fderiv ℝ g x y⟫ + ⟪fderiv ℝ f x y, g x⟫ :=
by { rw [(hf.has_fderiv_at.inner hg.has_fderiv_at).fderiv], refl }

lemma deriv_inner_apply {f g : ℝ → E} {x : ℝ} (hf : differentiable_at ℝ f x)
  (hg : differentiable_at ℝ g x) :
  deriv (λ t, ⟪f t, g t⟫) x = ⟪f x, deriv g x⟫ + ⟪deriv f x, g x⟫ :=
(hf.has_deriv_at.inner hg.has_deriv_at).deriv

lemma times_cont_diff_norm_square : times_cont_diff ℝ n (λ x : E, ∥x∥ ^ 2) :=
begin
  simp only [pow_two, ← inner_self_eq_norm_square],
  exact (re_clm : 𝕜 →L[ℝ] ℝ).times_cont_diff.comp (times_cont_diff_id.inner times_cont_diff_id)
end

lemma times_cont_diff.norm_square (hf : times_cont_diff ℝ n f) :
  times_cont_diff ℝ n (λ x, ∥f x∥ ^ 2) :=
times_cont_diff_norm_square.comp hf

lemma times_cont_diff_within_at.norm_square (hf : times_cont_diff_within_at ℝ n f s x) :
  times_cont_diff_within_at ℝ n (λ y, ∥f y∥ ^ 2) s x :=
times_cont_diff_norm_square.times_cont_diff_at.comp_times_cont_diff_within_at x hf

lemma times_cont_diff_at.norm_square (hf : times_cont_diff_at ℝ n f x) :
  times_cont_diff_at ℝ n (λ y, ∥f y∥ ^ 2) x :=
hf.norm_square

lemma times_cont_diff_on.norm_square (hf : times_cont_diff_on ℝ n f s) :
  times_cont_diff_on ℝ n (λ y, ∥f y∥ ^ 2) s :=
(λ x hx, (hf x hx).norm_square)

lemma differentiable_at.norm_square (hf : differentiable_at ℝ f x) :
  differentiable_at ℝ (λ y, ∥f y∥ ^ 2) x :=
(times_cont_diff_norm_square.differentiable le_rfl).differentiable_at.comp x hf

lemma differentiable.norm_square (hf : differentiable ℝ f) : differentiable ℝ (λ y, ∥f y∥ ^ 2) :=
λ x, (hf x).norm_square

lemma differentiable_within_at.norm_square (hf : differentiable_within_at ℝ f s x) :
  differentiable_within_at ℝ (λ y, ∥f y∥ ^ 2) s x :=
(times_cont_diff_norm_square.differentiable le_rfl).differentiable_at.comp_differentiable_within_at
  x hf

lemma differentiable_on.norm_square (hf : differentiable_on ℝ f s) :
  differentiable_on ℝ (λ y, ∥f y∥ ^ 2) s :=
λ x hx, (hf x hx).norm_square

end deriv

section continuous

/-!
### Continuity and measurability of the inner product

Since the inner product is `ℝ`-smooth, it is continuous. We do not need a `[normed_space ℝ E]`
structure to *state* this fact and its corollaries, so we introduce them in the proof instead.
-/

lemma continuous_inner : continuous (λ p : E × E, ⟪p.1, p.2⟫) :=
begin
  letI : inner_product_space ℝ E := inner_product_space.is_R_or_C_to_real 𝕜 E,
  letI : is_scalar_tower ℝ 𝕜 E := restrict_scalars.is_scalar_tower _ _ _,
  exact differentiable_inner.continuous
end

variables {α : Type*}

lemma filter.tendsto.inner {f g : α → E} {l : filter α} {x y : E} (hf : tendsto f l (𝓝 x))
  (hg : tendsto g l (𝓝 y)) :
  tendsto (λ t, ⟪f t, g t⟫) l (𝓝 ⟪x, y⟫) :=
(continuous_inner.tendsto _).comp (hf.prod_mk_nhds hg)

lemma measurable.inner [measurable_space α] [measurable_space E] [opens_measurable_space E]
  [topological_space.second_countable_topology E] [measurable_space 𝕜] [borel_space 𝕜]
  {f g : α → E} (hf : measurable f) (hg : measurable g) :
  measurable (λ t, ⟪f t, g t⟫) :=
continuous.measurable2 continuous_inner hf hg

variables [topological_space α] {f g : α → E} {x : α} {s : set α}

include 𝕜

lemma continuous_within_at.inner (hf : continuous_within_at f s x)
  (hg : continuous_within_at g s x) :
  continuous_within_at (λ t, ⟪f t, g t⟫) s x :=
hf.inner hg

lemma continuous_at.inner (hf : continuous_at f x) (hg : continuous_at g x) :
  continuous_at (λ t, ⟪f t, g t⟫) x :=
hf.inner hg

lemma continuous_on.inner (hf : continuous_on f s) (hg : continuous_on g s) :
  continuous_on (λ t, ⟪f t, g t⟫) s :=
λ x hx, (hf x hx).inner (hg x hx)

lemma continuous.inner (hf : continuous f) (hg : continuous g) : continuous (λ t, ⟪f t, g t⟫) :=
continuous_iff_continuous_at.2 $ λ x, hf.continuous_at.inner hg.continuous_at

end continuous

section pi_Lp
local attribute [reducible] pi_Lp
variables {ι : Type*} [fintype ι]

instance : finite_dimensional 𝕜 (euclidean_space 𝕜 ι) := by apply_instance

@[simp] lemma findim_euclidean_space :
  finite_dimensional.findim 𝕜 (euclidean_space 𝕜 ι) = fintype.card ι := by simp

lemma findim_euclidean_space_fin {n : ℕ} :
  finite_dimensional.findim 𝕜 (euclidean_space 𝕜 (fin n)) = n := by simp

/-- A basis on `ι` for a finite-dimensional space induces a continuous linear equivalence
with `euclidean_space 𝕜 ι`.  If the basis is orthonormal in an inner product space, this continuous
linear equivalence is an isometry, but we don't prove that here. -/
def is_basis.equiv_fun_euclidean [finite_dimensional 𝕜 E] {v : ι → E} (h : is_basis 𝕜 v) :
  E ≃L[𝕜] (euclidean_space 𝕜 ι) :=
h.equiv_fun.to_continuous_linear_equiv

end pi_Lp


/-! ### Orthogonal projection in inner product spaces -/

section orthogonal

open filter

/--
Existence of minimizers
Let `u` be a point in a real inner product space, and let `K` be a nonempty complete convex subset.
Then there exists a (unique) `v` in `K` that minimizes the distance `∥u - v∥` to `u`.
 -/
-- FIXME this monolithic proof causes a deterministic timeout with `-T50000`
-- It should be broken in a sequence of more manageable pieces,
-- perhaps with individual statements for the three steps below.
theorem exists_norm_eq_infi_of_complete_convex {K : set F} (ne : K.nonempty) (h₁ : is_complete K)
  (h₂ : convex K) : ∀ u : F, ∃ v ∈ K, ∥u - v∥ = ⨅ w : K, ∥u - w∥ := assume u,
begin
  let δ := ⨅ w : K, ∥u - w∥,
  letI : nonempty K := ne.to_subtype,
  have zero_le_δ : 0 ≤ δ := le_cinfi (λ _, norm_nonneg _),
  have δ_le : ∀ w : K, δ ≤ ∥u - w∥,
    from cinfi_le ⟨0, set.forall_range_iff.2 $ λ _, norm_nonneg _⟩,
  have δ_le' : ∀ w ∈ K, δ ≤ ∥u - w∥ := assume w hw, δ_le ⟨w, hw⟩,
  -- Step 1: since `δ` is the infimum, can find a sequence `w : ℕ → K` in `K`
  -- such that `∥u - w n∥ < δ + 1 / (n + 1)` (which implies `∥u - w n∥ --> δ`);
  -- maybe this should be a separate lemma
  have exists_seq : ∃ w : ℕ → K, ∀ n, ∥u - w n∥ < δ + 1 / (n + 1),
  { have hδ : ∀n:ℕ, δ < δ + 1 / (n + 1), from
      λ n, lt_add_of_le_of_pos (le_refl _) nat.one_div_pos_of_nat,
    have h := λ n, exists_lt_of_cinfi_lt (hδ n),
    let w : ℕ → K := λ n, classical.some (h n),
    exact ⟨w, λ n, classical.some_spec (h n)⟩ },
  rcases exists_seq with ⟨w, hw⟩,
  have norm_tendsto : tendsto (λ n, ∥u - w n∥) at_top (nhds δ),
  { have h : tendsto (λ n:ℕ, δ) at_top (nhds δ) := tendsto_const_nhds,
    have h' : tendsto (λ n:ℕ, δ + 1 / (n + 1)) at_top (nhds δ),
    { convert h.add tendsto_one_div_add_at_top_nhds_0_nat, simp only [add_zero] },
    exact tendsto_of_tendsto_of_tendsto_of_le_of_le h h'
      (λ x, δ_le _) (λ x, le_of_lt (hw _)) },
  -- Step 2: Prove that the sequence `w : ℕ → K` is a Cauchy sequence
  have seq_is_cauchy : cauchy_seq (λ n, ((w n):F)),
  { rw cauchy_seq_iff_le_tendsto_0, -- splits into three goals
    let b := λ n:ℕ, (8 * δ * (1/(n+1)) + 4 * (1/(n+1)) * (1/(n+1))),
    use (λn, sqrt (b n)),
    split,
    -- first goal :  `∀ (n : ℕ), 0 ≤ sqrt (b n)`
    assume n, exact sqrt_nonneg _,
    split,
    -- second goal : `∀ (n m N : ℕ), N ≤ n → N ≤ m → dist ↑(w n) ↑(w m) ≤ sqrt (b N)`
    assume p q N hp hq,
    let wp := ((w p):F), let wq := ((w q):F),
    let a := u - wq, let b := u - wp,
    let half := 1 / (2:ℝ), let div := 1 / ((N:ℝ) + 1),
    have : 4 * ∥u - half • (wq + wp)∥ * ∥u - half • (wq + wp)∥ + ∥wp - wq∥ * ∥wp - wq∥ =
      2 * (∥a∥ * ∥a∥ + ∥b∥ * ∥b∥) :=
    calc
      4 * ∥u - half•(wq + wp)∥ * ∥u - half•(wq + wp)∥ + ∥wp - wq∥ * ∥wp - wq∥
          = (2*∥u - half•(wq + wp)∥) * (2 * ∥u - half•(wq + wp)∥) + ∥wp-wq∥*∥wp-wq∥ : by ring
      ... = (absR ((2:ℝ)) * ∥u - half•(wq + wp)∥) * (absR ((2:ℝ)) * ∥u - half•(wq+wp)∥) +
            ∥wp-wq∥*∥wp-wq∥ :
      by { rw _root_.abs_of_nonneg, exact zero_le_two }
      ... = ∥(2:ℝ) • (u - half • (wq + wp))∥ * ∥(2:ℝ) • (u - half • (wq + wp))∥ +
            ∥wp-wq∥ * ∥wp-wq∥ :
      by simp [norm_smul]
      ... = ∥a + b∥ * ∥a + b∥ + ∥a - b∥ * ∥a - b∥ :
      begin
        rw [smul_sub, smul_smul, mul_one_div_cancel (_root_.two_ne_zero : (2 : ℝ) ≠ 0),
            ← one_add_one_eq_two, add_smul],
        simp only [one_smul],
        have eq₁ : wp - wq = a - b, from (sub_sub_sub_cancel_left _ _ _).symm,
        have eq₂ : u + u - (wq + wp) = a + b, show u + u - (wq + wp) = (u - wq) + (u - wp), abel,
        rw [eq₁, eq₂],
      end
      ... = 2 * (∥a∥ * ∥a∥ + ∥b∥ * ∥b∥) : parallelogram_law_with_norm,
    have eq : δ ≤ ∥u - half • (wq + wp)∥,
    { rw smul_add,
      apply δ_le', apply h₂,
        repeat {exact subtype.mem _},
        repeat {exact le_of_lt one_half_pos},
        exact add_halves 1 },
    have eq₁ : 4 * δ * δ ≤ 4 * ∥u - half • (wq + wp)∥ * ∥u - half • (wq + wp)∥,
    {  mono, mono, norm_num, apply mul_nonneg, norm_num, exact norm_nonneg _ },
    have eq₂ : ∥a∥ * ∥a∥ ≤ (δ + div) * (δ + div) :=
      mul_self_le_mul_self (norm_nonneg _)
        (le_trans (le_of_lt $ hw q) (add_le_add_left (nat.one_div_le_one_div hq) _)),
    have eq₂' : ∥b∥ * ∥b∥ ≤ (δ + div) * (δ + div) :=
      mul_self_le_mul_self (norm_nonneg _)
        (le_trans (le_of_lt $ hw p) (add_le_add_left (nat.one_div_le_one_div hp) _)),
    rw dist_eq_norm,
    apply nonneg_le_nonneg_of_squares_le, { exact sqrt_nonneg _ },
    rw mul_self_sqrt,
    exact calc
      ∥wp - wq∥ * ∥wp - wq∥ = 2 * (∥a∥*∥a∥ + ∥b∥*∥b∥) -
        4 * ∥u - half • (wq+wp)∥ * ∥u - half • (wq+wp)∥ : by { rw ← this, simp }
      ... ≤ 2 * (∥a∥ * ∥a∥ + ∥b∥ * ∥b∥) - 4 * δ * δ : sub_le_sub_left eq₁ _
      ... ≤ 2 * ((δ + div) * (δ + div) + (δ + div) * (δ + div)) - 4 * δ * δ :
        sub_le_sub_right (mul_le_mul_of_nonneg_left (add_le_add eq₂ eq₂') (by norm_num)) _
      ... = 8 * δ * div + 4 * div * div : by ring,
    exact add_nonneg
      (mul_nonneg (mul_nonneg (by norm_num) zero_le_δ) (le_of_lt nat.one_div_pos_of_nat))
      (mul_nonneg (mul_nonneg (by norm_num) nat.one_div_pos_of_nat.le) nat.one_div_pos_of_nat.le),
    -- third goal : `tendsto (λ (n : ℕ), sqrt (b n)) at_top (𝓝 0)`
    apply tendsto.comp,
    { convert continuous_sqrt.continuous_at, exact sqrt_zero.symm },
    have eq₁ : tendsto (λ (n : ℕ), 8 * δ * (1 / (n + 1))) at_top (nhds (0:ℝ)),
    { convert (@tendsto_const_nhds _ _ _ (8 * δ) _).mul tendsto_one_div_add_at_top_nhds_0_nat,
      simp only [mul_zero] },
    have : tendsto (λ (n : ℕ), (4:ℝ) * (1 / (n + 1))) at_top (nhds (0:ℝ)),
    { convert (@tendsto_const_nhds _ _ _ (4:ℝ) _).mul tendsto_one_div_add_at_top_nhds_0_nat,
      simp only [mul_zero] },
    have eq₂ : tendsto (λ (n : ℕ), (4:ℝ) * (1 / (n + 1)) * (1 / (n + 1))) at_top (nhds (0:ℝ)),
    { convert this.mul tendsto_one_div_add_at_top_nhds_0_nat,
      simp only [mul_zero] },
    convert eq₁.add eq₂, simp only [add_zero] },
  -- Step 3: By completeness of `K`, let `w : ℕ → K` converge to some `v : K`.
  -- Prove that it satisfies all requirements.
  rcases cauchy_seq_tendsto_of_is_complete h₁ (λ n, _) seq_is_cauchy with ⟨v, hv, w_tendsto⟩,
  use v, use hv,
  have h_cont : continuous (λ v, ∥u - v∥) :=
    continuous.comp continuous_norm (continuous.sub continuous_const continuous_id),
  have : tendsto (λ n, ∥u - w n∥) at_top (nhds ∥u - v∥),
    convert (tendsto.comp h_cont.continuous_at w_tendsto),
  exact tendsto_nhds_unique this norm_tendsto,
  exact subtype.mem _
end

/-- Characterization of minimizers for the projection on a convex set in a real inner product
space. -/
theorem norm_eq_infi_iff_real_inner_le_zero {K : set F} (h : convex K) {u : F} {v : F}
  (hv : v ∈ K) : ∥u - v∥ = (⨅ w : K, ∥u - w∥) ↔ ∀ w ∈ K, ⟪u - v, w - v⟫_ℝ ≤ 0 :=
iff.intro
begin
  assume eq w hw,
  let δ := ⨅ w : K, ∥u - w∥, let p := ⟪u - v, w - v⟫_ℝ, let q := ∥w - v∥^2,
  letI : nonempty K := ⟨⟨v, hv⟩⟩,
  have zero_le_δ : 0 ≤ δ,
    apply le_cinfi, intro, exact norm_nonneg _,
  have δ_le : ∀ w : K, δ ≤ ∥u - w∥,
    assume w, apply cinfi_le, use (0:ℝ), rintros _ ⟨_, rfl⟩, exact norm_nonneg _,
  have δ_le' : ∀ w ∈ K, δ ≤ ∥u - w∥ := assume w hw, δ_le ⟨w, hw⟩,
  have : ∀θ:ℝ, 0 < θ → θ ≤ 1 → 2 * p ≤ θ * q,
    assume θ hθ₁ hθ₂,
    have : ∥u - v∥^2 ≤ ∥u - v∥^2 - 2 * θ * ⟪u - v, w - v⟫_ℝ + θ*θ*∥w - v∥^2 :=
    calc
      ∥u - v∥^2 ≤ ∥u - (θ•w + (1-θ)•v)∥^2 :
      begin
        simp only [pow_two], apply mul_self_le_mul_self (norm_nonneg _),
        rw [eq], apply δ_le',
        apply h hw hv,
        exacts [le_of_lt hθ₁, sub_nonneg.2 hθ₂, add_sub_cancel'_right _ _],
      end
      ... = ∥(u - v) - θ • (w - v)∥^2 :
      begin
        have : u - (θ•w + (1-θ)•v) = (u - v) - θ • (w - v),
        { rw [smul_sub, sub_smul, one_smul],
          simp only [sub_eq_add_neg, add_comm, add_left_comm, add_assoc, neg_add_rev] },
        rw this
      end
      ... = ∥u - v∥^2 - 2 * θ * inner (u - v) (w - v) + θ*θ*∥w - v∥^2 :
      begin
        rw [norm_sub_pow_two, inner_smul_right, norm_smul],
        simp only [pow_two],
        show ∥u-v∥*∥u-v∥-2*(θ*inner(u-v)(w-v))+absR (θ)*∥w-v∥*(absR (θ)*∥w-v∥)=
                ∥u-v∥*∥u-v∥-2*θ*inner(u-v)(w-v)+θ*θ*(∥w-v∥*∥w-v∥),
        rw abs_of_pos hθ₁, ring
      end,
    have eq₁ : ∥u-v∥^2-2*θ*inner(u-v)(w-v)+θ*θ*∥w-v∥^2=∥u-v∥^2+(θ*θ*∥w-v∥^2-2*θ*inner(u-v)(w-v)),
      by abel,
    rw [eq₁, le_add_iff_nonneg_right] at this,
    have eq₂ : θ*θ*∥w-v∥^2-2*θ*inner(u-v)(w-v)=θ*(θ*∥w-v∥^2-2*inner(u-v)(w-v)), ring,
    rw eq₂ at this,
    have := le_of_sub_nonneg (nonneg_of_mul_nonneg_left this hθ₁),
    exact this,
  by_cases hq : q = 0,
  { rw hq at this,
    have : p ≤ 0,
      have := this (1:ℝ) (by norm_num) (by norm_num),
      linarith,
    exact this },
  { have q_pos : 0 < q,
      apply lt_of_le_of_ne, exact pow_two_nonneg _, intro h, exact hq h.symm,
    by_contradiction hp, rw not_le at hp,
    let θ := min (1:ℝ) (p / q),
    have eq₁ : θ*q ≤ p := calc
      θ*q ≤ (p/q) * q : mul_le_mul_of_nonneg_right (min_le_right _ _) (pow_two_nonneg _)
      ... = p : div_mul_cancel _ hq,
    have : 2 * p ≤ p := calc
      2 * p ≤ θ*q : by { refine this θ (lt_min (by norm_num) (div_pos hp q_pos)) (by norm_num) }
      ... ≤ p : eq₁,
    linarith }
end
begin
  assume h,
  letI : nonempty K := ⟨⟨v, hv⟩⟩,
  apply le_antisymm,
  { apply le_cinfi, assume w,
    apply nonneg_le_nonneg_of_squares_le (norm_nonneg _),
    have := h w w.2,
    exact calc
      ∥u - v∥ * ∥u - v∥ ≤ ∥u - v∥ * ∥u - v∥ - 2 * inner (u - v) ((w:F) - v) : by linarith
      ... ≤ ∥u - v∥^2 - 2 * inner (u - v) ((w:F) - v) + ∥(w:F) - v∥^2 :
        by { rw pow_two, refine le_add_of_nonneg_right _, exact pow_two_nonneg _ }
      ... = ∥(u - v) - (w - v)∥^2 : norm_sub_pow_two.symm
      ... = ∥u - w∥ * ∥u - w∥ :
        by { have : (u - v) - (w - v) = u - w, abel, rw [this, pow_two] } },
  { show (⨅ (w : K), ∥u - w∥) ≤ (λw:K, ∥u - w∥) ⟨v, hv⟩,
      apply cinfi_le, use 0, rintros y ⟨z, rfl⟩, exact norm_nonneg _ }
end

variables (K : submodule 𝕜 E)

/--
Existence of projections on complete subspaces.
Let `u` be a point in an inner product space, and let `K` be a nonempty complete subspace.
Then there exists a (unique) `v` in `K` that minimizes the distance `∥u - v∥` to `u`.
This point `v` is usually called the orthogonal projection of `u` onto `K`.
-/
theorem exists_norm_eq_infi_of_complete_subspace
  (h : is_complete (↑K : set E)) : ∀ u : E, ∃ v ∈ K, ∥u - v∥ = ⨅ w : (K : set E), ∥u - w∥ :=
begin
  letI : inner_product_space ℝ E := inner_product_space.is_R_or_C_to_real 𝕜 E,
  letI : module ℝ E := restrict_scalars.semimodule ℝ 𝕜 E,
  letI : is_scalar_tower ℝ 𝕜 E := restrict_scalars.is_scalar_tower _ _ _,
  let K' : submodule ℝ E := submodule.restrict_scalars ℝ K,
  exact exists_norm_eq_infi_of_complete_convex ⟨0, K'.zero_mem⟩ h K'.convex
end

/--
Characterization of minimizers in the projection on a subspace, in the real case.
Let `u` be a point in a real inner product space, and let `K` be a nonempty subspace.
Then point `v` minimizes the distance `∥u - v∥` over points in `K` if and only if
for all `w ∈ K`, `⟪u - v, w⟫ = 0` (i.e., `u - v` is orthogonal to the subspace `K`).
This is superceded by `norm_eq_infi_iff_inner_eq_zero` that gives the same conclusion over
any `is_R_or_C` field.
-/
theorem norm_eq_infi_iff_real_inner_eq_zero (K : submodule ℝ F) {u : F} {v : F}
  (hv : v ∈ K) : ∥u - v∥ = (⨅ w : (↑K : set F), ∥u - w∥) ↔ ∀ w ∈ K, ⟪u - v, w⟫_ℝ = 0 :=
iff.intro
begin
  assume h,
  have h : ∀ w ∈ K, ⟪u - v, w - v⟫_ℝ ≤ 0,
  { rwa [norm_eq_infi_iff_real_inner_le_zero] at h, exacts [K.convex, hv] },
  assume w hw,
  have le : ⟪u - v, w⟫_ℝ ≤ 0,
    let w' := w + v,
    have : w' ∈ K := submodule.add_mem _ hw hv,
    have h₁ := h w' this,
    have h₂ : w' - v = w, simp only [add_neg_cancel_right, sub_eq_add_neg],
    rw h₂ at h₁, exact h₁,
  have ge : ⟪u - v, w⟫_ℝ ≥ 0,
    let w'' := -w + v,
    have : w'' ∈ K := submodule.add_mem _ (submodule.neg_mem _ hw) hv,
    have h₁ := h w'' this,
    have h₂ : w'' - v = -w, simp only [neg_inj, add_neg_cancel_right, sub_eq_add_neg],
    rw [h₂, inner_neg_right] at h₁,
    linarith,
    exact le_antisymm le ge
end
begin
  assume h,
  have : ∀ w ∈ K, ⟪u - v, w - v⟫_ℝ ≤ 0,
    assume w hw,
    let w' := w - v,
    have : w' ∈ K := submodule.sub_mem _ hw hv,
    have h₁ := h w' this,
    exact le_of_eq h₁,
  rwa norm_eq_infi_iff_real_inner_le_zero,
  exacts [submodule.convex _, hv]
end

/--
Characterization of minimizers in the projection on a subspace.
Let `u` be a point in an inner product space, and let `K` be a nonempty subspace.
Then point `v` minimizes the distance `∥u - v∥` over points in `K` if and only if
for all `w ∈ K`, `⟪u - v, w⟫ = 0` (i.e., `u - v` is orthogonal to the subspace `K`)
-/
theorem norm_eq_infi_iff_inner_eq_zero {u : E} {v : E}
  (hv : v ∈ K) : ∥u - v∥ = (⨅ w : (↑K : set E), ∥u - w∥) ↔ ∀ w ∈ K, ⟪u - v, w⟫ = 0 :=
begin
  letI : inner_product_space ℝ E := inner_product_space.is_R_or_C_to_real 𝕜 E,
  letI : module ℝ E := restrict_scalars.semimodule ℝ 𝕜 E,
  letI : is_scalar_tower ℝ 𝕜 E := restrict_scalars.is_scalar_tower _ _ _,
  let K' : submodule ℝ E := K.restrict_scalars ℝ,
  split,
  { assume H,
    have A : ∀ w ∈ K, re ⟪u - v, w⟫ = 0 := (norm_eq_infi_iff_real_inner_eq_zero K' hv).1 H,
    assume w hw,
    apply ext,
    { simp [A w hw] },
    { symmetry, calc
      im (0 : 𝕜) = 0 : im.map_zero
      ... = re ⟪u - v, (-I) • w⟫ : (A _ (K.smul_mem (-I) hw)).symm
      ... = re ((-I) * ⟪u - v, w⟫) : by rw inner_smul_right
      ... = im ⟪u - v, w⟫ : by simp } },
  { assume H,
    have : ∀ w ∈ K', ⟪u - v, w⟫_ℝ = 0,
    { assume w hw,
      rw [real_inner_eq_re_inner, H w hw],
      exact zero_re' },
    exact (norm_eq_infi_iff_real_inner_eq_zero K' hv).2 this }
end

section orthogonal_projection
variables [complete_space K]

/-- The orthogonal projection onto a complete subspace, as an
unbundled function.  This definition is only intended for use in
setting up the bundled version `orthogonal_projection` and should not
be used once that is defined. -/
def orthogonal_projection_fn (v : E) :=
(exists_norm_eq_infi_of_complete_subspace K (complete_space_coe_iff_is_complete.mp ‹_›) v).some

variables {K}

/-- The unbundled orthogonal projection is in the given subspace.
This lemma is only intended for use in setting up the bundled version
and should not be used once that is defined. -/
lemma orthogonal_projection_fn_mem (v : E) : orthogonal_projection_fn K v ∈ K :=
(exists_norm_eq_infi_of_complete_subspace K
  (complete_space_coe_iff_is_complete.mp ‹_›) v).some_spec.some

/-- The characterization of the unbundled orthogonal projection.  This
lemma is only intended for use in setting up the bundled version
and should not be used once that is defined. -/
lemma orthogonal_projection_fn_inner_eq_zero (v : E) :
  ∀ w ∈ K, ⟪v - orthogonal_projection_fn K v, w⟫ = 0 :=
begin
  rw ←norm_eq_infi_iff_inner_eq_zero K (orthogonal_projection_fn_mem v),
  exact (exists_norm_eq_infi_of_complete_subspace K
    (complete_space_coe_iff_is_complete.mp ‹_›) v).some_spec.some_spec
end

/-- The unbundled orthogonal projection is the unique point in `K`
with the orthogonality property.  This lemma is only intended for use
in setting up the bundled version and should not be used once that is
defined. -/
lemma eq_orthogonal_projection_fn_of_mem_of_inner_eq_zero
  {u v : E} (hvm : v ∈ K) (hvo : ∀ w ∈ K, ⟪u - v, w⟫ = 0) :
  orthogonal_projection_fn K u = v :=
begin
  rw [←sub_eq_zero, ←inner_self_eq_zero],
  have hvs : orthogonal_projection_fn K u - v ∈ K :=
    submodule.sub_mem K (orthogonal_projection_fn_mem u) hvm,
  have huo : ⟪u - orthogonal_projection_fn K u, orthogonal_projection_fn K u - v⟫ = 0 :=
    orthogonal_projection_fn_inner_eq_zero u _ hvs,
  have huv : ⟪u - v, orthogonal_projection_fn K u - v⟫ = 0 := hvo _ hvs,
  have houv : ⟪(u - v) - (u - orthogonal_projection_fn K u), orthogonal_projection_fn K u - v⟫ = 0,
  { rw [inner_sub_left, huo, huv, sub_zero] },
  rwa sub_sub_sub_cancel_left at houv
end

variables (K)

lemma orthogonal_projection_fn_norm_sq (v : E) :
  ∥v∥ * ∥v∥ = ∥v - (orthogonal_projection_fn K v)∥ * ∥v - (orthogonal_projection_fn K v)∥
            + ∥orthogonal_projection_fn K v∥ * ∥orthogonal_projection_fn K v∥ :=
begin
  set p := orthogonal_projection_fn K v,
  have h' : ⟪v - p, p⟫ = 0,
  { exact orthogonal_projection_fn_inner_eq_zero _ _ (orthogonal_projection_fn_mem v) },
  convert norm_add_square_eq_norm_square_add_norm_square_of_inner_eq_zero (v - p) p h' using 2;
  simp,
end

/-- The orthogonal projection onto a complete subspace. -/
def orthogonal_projection : E →L[𝕜] K :=
linear_map.mk_continuous
  { to_fun := λ v, ⟨orthogonal_projection_fn K v, orthogonal_projection_fn_mem v⟩,
    map_add' := λ x y, begin
      have hm : orthogonal_projection_fn K x + orthogonal_projection_fn K y ∈ K :=
        submodule.add_mem K (orthogonal_projection_fn_mem x) (orthogonal_projection_fn_mem y),
      have ho :
        ∀ w ∈ K, ⟪x + y - (orthogonal_projection_fn K x + orthogonal_projection_fn K y), w⟫ = 0,
      { intros w hw,
        rw [add_sub_comm, inner_add_left, orthogonal_projection_fn_inner_eq_zero _ w hw,
            orthogonal_projection_fn_inner_eq_zero _ w hw, add_zero] },
      ext,
      simp [eq_orthogonal_projection_fn_of_mem_of_inner_eq_zero hm ho]
    end,
    map_smul' := λ c x, begin
      have hm : c • orthogonal_projection_fn K x ∈ K :=
        submodule.smul_mem K _ (orthogonal_projection_fn_mem x),
      have ho : ∀ w ∈ K, ⟪c • x - c • orthogonal_projection_fn K x, w⟫ = 0,
      { intros w hw,
        rw [←smul_sub, inner_smul_left, orthogonal_projection_fn_inner_eq_zero _ w hw, mul_zero] },
      ext,
      simp [eq_orthogonal_projection_fn_of_mem_of_inner_eq_zero hm ho]
    end }
  1
  (λ x, begin
    simp only [one_mul, linear_map.coe_mk],
    refine le_of_pow_le_pow 2 (norm_nonneg _) (by norm_num) _,
    change ∥orthogonal_projection_fn K x∥ ^ 2 ≤ ∥x∥ ^ 2,
    nlinarith [orthogonal_projection_fn_norm_sq K x]
  end)

variables {K}

@[simp]
lemma orthogonal_projection_fn_eq (v : E) :
  orthogonal_projection_fn K v = (orthogonal_projection K v : E) :=
rfl

/-- The characterization of the orthogonal projection.  -/
@[simp]
lemma orthogonal_projection_inner_eq_zero (v : E) :
  ∀ w ∈ K, ⟪v - orthogonal_projection K v, w⟫ = 0 :=
orthogonal_projection_fn_inner_eq_zero v

/-- The orthogonal projection is the unique point in `K` with the
orthogonality property. -/
lemma eq_orthogonal_projection_of_mem_of_inner_eq_zero
  {u v : E} (hvm : v ∈ K) (hvo : ∀ w ∈ K, ⟪u - v, w⟫ = 0) :
  (orthogonal_projection K u : E) = v :=
eq_orthogonal_projection_fn_of_mem_of_inner_eq_zero hvm hvo

/-- The orthogonal projections onto equal subspaces are coerced back to the same point in `E`. -/
lemma eq_orthogonal_projection_of_eq_submodule
  {K' : submodule 𝕜 E} [complete_space K'] (h : K = K') (u : E) :
  (orthogonal_projection K u : E) = (orthogonal_projection K' u : E) :=
begin
  change orthogonal_projection_fn K u = orthogonal_projection_fn K' u,
  congr,
  exact h
end

/-- The orthogonal projection sends elements of `K` to themselves. -/
@[simp] lemma orthogonal_projection_mem_subspace_eq_self (v : K) : orthogonal_projection K v = v :=
by { ext, apply eq_orthogonal_projection_of_mem_of_inner_eq_zero; simp }

local attribute [instance] finite_dimensional_bot

/-- The orthogonal projection onto the trivial submodule is the zero map. -/
@[simp] lemma orthogonal_projection_bot : orthogonal_projection (⊥ : submodule 𝕜 E) = 0 :=
begin
  ext u,
  apply eq_orthogonal_projection_of_mem_of_inner_eq_zero,
  { simp },
  { intros w hw,
    simp [(submodule.mem_bot 𝕜).mp hw] }
end

variables (K)

/-- The orthogonal projection has norm `≤ 1`. -/
lemma orthogonal_projection_norm_le : ∥orthogonal_projection K∥ ≤ 1 :=
linear_map.mk_continuous_norm_le _ (by norm_num) _

variables (𝕜)

lemma smul_orthogonal_projection_singleton {v : E} (w : E) :
  (∥v∥ ^ 2 : 𝕜) • (orthogonal_projection (𝕜 ∙ v) w : E) = ⟪v, w⟫ • v :=
begin
  suffices : ↑(orthogonal_projection (𝕜 ∙ v) ((∥v∥ ^ 2 : 𝕜) • w)) = ⟪v, w⟫ • v,
  { simpa using this },
  apply eq_orthogonal_projection_of_mem_of_inner_eq_zero,
  { rw submodule.mem_span_singleton,
    use ⟪v, w⟫ },
  { intros x hx,
    obtain ⟨c, rfl⟩ := submodule.mem_span_singleton.mp hx,
    have hv : ↑∥v∥ ^ 2 = ⟪v, v⟫ := by { norm_cast, simp [norm_sq_eq_inner] },
    simp [inner_sub_left, inner_smul_left, inner_smul_right, is_R_or_C.conj_div, mul_comm, hv,
      inner_product_space.conj_sym, hv] }
end

/-- Formula for orthogonal projection onto a single vector. -/
lemma orthogonal_projection_singleton {v : E} (w : E) :
  (orthogonal_projection (𝕜 ∙ v) w : E) = (⟪v, w⟫ / ∥v∥ ^ 2) • v :=
begin
  by_cases hv : v = 0,
  { rw [hv, eq_orthogonal_projection_of_eq_submodule submodule.span_zero_singleton],
    { simp },
    { apply_instance } },
  have hv' : ∥v∥ ≠ 0 := ne_of_gt (norm_pos_iff.mpr hv),
  have key : ((∥v∥ ^ 2 : 𝕜)⁻¹ * ∥v∥ ^ 2) • ↑(orthogonal_projection (𝕜 ∙ v) w)
              = ((∥v∥ ^ 2 : 𝕜)⁻¹ * ⟪v, w⟫) • v,
  { simp [mul_smul, smul_orthogonal_projection_singleton 𝕜 w] },
  convert key;
  field_simp [hv']
end

/-- Formula for orthogonal projection onto a single unit vector. -/
lemma orthogonal_projection_unit_singleton {v : E} (hv : ∥v∥ = 1) (w : E) :
  (orthogonal_projection (𝕜 ∙ v) w : E) = ⟪v, w⟫ • v :=
by { rw ← smul_orthogonal_projection_singleton 𝕜 w, simp [hv] }

end orthogonal_projection

/-- The subspace of vectors orthogonal to a given subspace. -/
def submodule.orthogonal : submodule 𝕜 E :=
{ carrier := {v | ∀ u ∈ K, ⟪u, v⟫ = 0},
  zero_mem' := λ _ _, inner_zero_right,
  add_mem' := λ x y hx hy u hu, by rw [inner_add_right, hx u hu, hy u hu, add_zero],
  smul_mem' := λ c x hx u hu, by rw [inner_smul_right, hx u hu, mul_zero] }

notation K`ᗮ`:1200 := submodule.orthogonal K

/-- When a vector is in `Kᗮ`. -/
lemma submodule.mem_orthogonal (v : E) : v ∈ Kᗮ ↔ ∀ u ∈ K, ⟪u, v⟫ = 0 := iff.rfl

/-- When a vector is in `Kᗮ`, with the inner product the
other way round. -/
lemma submodule.mem_orthogonal' (v : E) : v ∈ Kᗮ ↔ ∀ u ∈ K, ⟪v, u⟫ = 0 :=
by simp_rw [submodule.mem_orthogonal, inner_eq_zero_sym]

variables {K}

/-- A vector in `K` is orthogonal to one in `Kᗮ`. -/
lemma submodule.inner_right_of_mem_orthogonal {u v : E} (hu : u ∈ K) (hv : v ∈ Kᗮ) : ⟪u, v⟫ = 0 :=
(K.mem_orthogonal v).1 hv u hu

/-- A vector in `Kᗮ` is orthogonal to one in `K`. -/
lemma submodule.inner_left_of_mem_orthogonal {u v : E} (hu : u ∈ K) (hv : v ∈ Kᗮ) : ⟪v, u⟫ = 0 :=
by rw [inner_eq_zero_sym]; exact submodule.inner_right_of_mem_orthogonal hu hv

/-- A vector in `(𝕜 ∙ u)ᗮ` is orthogonal to `u`. -/
lemma inner_right_of_mem_orthogonal_singleton (u : E) {v : E} (hv : v ∈ (𝕜 ∙ u)ᗮ) : ⟪u, v⟫ = 0 :=
submodule.inner_right_of_mem_orthogonal (submodule.mem_span_singleton_self u) hv

/-- A vector in `(𝕜 ∙ u)ᗮ` is orthogonal to `u`. -/
lemma inner_left_of_mem_orthogonal_singleton (u : E) {v : E} (hv : v ∈ (𝕜 ∙ u)ᗮ) : ⟪v, u⟫ = 0 :=
submodule.inner_left_of_mem_orthogonal (submodule.mem_span_singleton_self u) hv

variables (K)

/-- `K` and `Kᗮ` have trivial intersection. -/
lemma submodule.inf_orthogonal_eq_bot : K ⊓ Kᗮ = ⊥ :=
begin
  rw submodule.eq_bot_iff,
  intros x,
  rw submodule.mem_inf,
  exact λ ⟨hx, ho⟩, inner_self_eq_zero.1 (ho x hx)
end

/-- `K` and `Kᗮ` have trivial intersection. -/
lemma submodule.orthogonal_disjoint : disjoint K Kᗮ :=
begin
  simp_rw [submodule.disjoint_def, submodule.mem_orthogonal],
  exact λ x hx ho, inner_self_eq_zero.1 (ho x hx)
end

/-- `Kᗮ` can be characterized as the intersection of the kernels of the operations of
inner product with each of the elements of `K`. -/
lemma orthogonal_eq_inter : Kᗮ = ⨅ v : K, (inner_right (v:E)).ker :=
begin
  apply le_antisymm,
  { rw le_infi_iff,
    rintros ⟨v, hv⟩ w hw,
    simpa using hw _ hv },
  { intros v hv w hw,
    simp only [submodule.mem_infi] at hv,
    exact hv ⟨w, hw⟩ }
end

/-- The orthogonal complement of any submodule `K` is closed. -/
lemma submodule.is_closed_orthogonal : is_closed (Kᗮ : set E) :=
begin
  rw orthogonal_eq_inter K,
  convert is_closed_Inter (λ v : K, (inner_right (v:E)).is_closed_ker),
  simp
end

/-- In a complete space, the orthogonal complement of any submodule `K` is complete. -/
instance [complete_space E] : complete_space Kᗮ := K.is_closed_orthogonal.complete_space_coe

variables (𝕜 E)

/-- `submodule.orthogonal` gives a `galois_connection` between
`submodule 𝕜 E` and its `order_dual`. -/
lemma submodule.orthogonal_gc :
  @galois_connection (submodule 𝕜 E) (order_dual $ submodule 𝕜 E) _ _
    submodule.orthogonal submodule.orthogonal :=
λ K₁ K₂, ⟨λ h v hv u hu, submodule.inner_left_of_mem_orthogonal hv (h hu),
          λ h v hv u hu, submodule.inner_left_of_mem_orthogonal hv (h hu)⟩

variables {𝕜 E}

/-- `submodule.orthogonal` reverses the `≤` ordering of two
subspaces. -/
lemma submodule.orthogonal_le {K₁ K₂ : submodule 𝕜 E} (h : K₁ ≤ K₂) : K₂ᗮ ≤ K₁ᗮ :=
(submodule.orthogonal_gc 𝕜 E).monotone_l h

/-- `submodule.orthogonal.orthogonal` preserves the `≤` ordering of two
subspaces. -/
lemma submodule.orthogonal_orthogonal_monotone {K₁ K₂ : submodule 𝕜 E} (h : K₁ ≤ K₂) :
  K₁ᗮᗮ ≤ K₂ᗮᗮ :=
submodule.orthogonal_le (submodule.orthogonal_le h)

/-- `K` is contained in `Kᗮᗮ`. -/
lemma submodule.le_orthogonal_orthogonal : K ≤ Kᗮᗮ := (submodule.orthogonal_gc 𝕜 E).le_u_l _

/-- The inf of two orthogonal subspaces equals the subspace orthogonal
to the sup. -/
lemma submodule.inf_orthogonal (K₁ K₂ : submodule 𝕜 E) : K₁ᗮ ⊓ K₂ᗮ = (K₁ ⊔ K₂)ᗮ :=
(submodule.orthogonal_gc 𝕜 E).l_sup.symm

/-- The inf of an indexed family of orthogonal subspaces equals the
subspace orthogonal to the sup. -/
lemma submodule.infi_orthogonal {ι : Type*} (K : ι → submodule 𝕜 E) : (⨅ i, (K i)ᗮ) = (supr K)ᗮ :=
(submodule.orthogonal_gc 𝕜 E).l_supr.symm

/-- The inf of a set of orthogonal subspaces equals the subspace orthogonal to the sup. -/
lemma submodule.Inf_orthogonal (s : set $ submodule 𝕜 E) : (⨅ K ∈ s, Kᗮ) = (Sup s)ᗮ :=
(submodule.orthogonal_gc 𝕜 E).l_Sup.symm

/-- If `K₁` is complete and contained in `K₂`, `K₁` and `K₁ᗮ ⊓ K₂` span `K₂`. -/
lemma submodule.sup_orthogonal_inf_of_is_complete {K₁ K₂ : submodule 𝕜 E} (h : K₁ ≤ K₂)
  (hc : is_complete (K₁ : set E)) : K₁ ⊔ (K₁ᗮ ⊓ K₂) = K₂ :=
begin
  ext x,
  rw submodule.mem_sup,
  rcases exists_norm_eq_infi_of_complete_subspace K₁ hc x with ⟨v, hv, hvm⟩,
  rw norm_eq_infi_iff_inner_eq_zero K₁ hv at hvm,
  split,
  { rintro ⟨y, hy, z, hz, rfl⟩,
    exact K₂.add_mem (h hy) hz.2 },
  { exact λ hx, ⟨v, hv, x - v, ⟨(K₁.mem_orthogonal' _).2 hvm, K₂.sub_mem hx (h hv)⟩,
                 add_sub_cancel'_right _ _⟩ }
end

variables {K}

/-- If `K` is complete, `K` and `Kᗮ` span the whole space. -/
lemma submodule.sup_orthogonal_of_is_complete (h : is_complete (K : set E)) : K ⊔ Kᗮ = ⊤ :=
begin
  convert submodule.sup_orthogonal_inf_of_is_complete (le_top : K ≤ ⊤) h,
  simp
end

/-- If `K` is complete, `K` and `Kᗮ` span the whole space. Version using `complete_space`. -/
lemma submodule.sup_orthogonal_of_complete_space [complete_space K] : K ⊔ Kᗮ = ⊤ :=
submodule.sup_orthogonal_of_is_complete (complete_space_coe_iff_is_complete.mp ‹_›)

variables (K)

/-- If `K` is complete, any `v` in `E` can be expressed as a sum of elements of `K` and `Kᗮ`. -/
lemma submodule.exists_sum_mem_mem_orthogonal [complete_space K] (v : E) :
  ∃ (y ∈ K) (z ∈ Kᗮ), v = y + z :=
begin
  have h_mem : v ∈ K ⊔ Kᗮ := by simp [submodule.sup_orthogonal_of_complete_space],
  obtain ⟨y, hy, z, hz, hyz⟩ := submodule.mem_sup.mp h_mem,
  exact ⟨y, hy, z, hz, hyz.symm⟩
end

/-- If `K` is complete, then the orthogonal complement of its orthogonal complement is itself. -/
@[simp] lemma submodule.orthogonal_orthogonal [complete_space K] : Kᗮᗮ = K :=
begin
  ext v,
  split,
  { obtain ⟨y, hy, z, hz, rfl⟩ := K.exists_sum_mem_mem_orthogonal v,
    intros hv,
    have hz' : z = 0,
    { have hyz : ⟪z, y⟫ = 0 := by simp [hz y hy, inner_eq_zero_sym],
      simpa [inner_add_right, hyz] using hv z hz },
    simp [hy, hz'] },
  { intros hv w hw,
    rw inner_eq_zero_sym,
    exact hw v hv }
end

<<<<<<< HEAD
lemma submodule.orthogonal_orthogonal_eq_closure : (Kᗮᗮ : set E) = closure (K : set E) :=
begin
  sorry
=======
lemma submodule.orthogonal_orthogonal_eq_closure [complete_space E] :
  Kᗮᗮ = K.topological_closure :=
begin
  refine le_antisymm _ _,
  { convert submodule.orthogonal_orthogonal_monotone h,
    haveI : complete_space K.topological_closure,
    { exact s.is_closed_topological_closure.complete_space_coe },
    rw K.topological_closure.orthogonal_orthogonal },
  { exact Kᗮᗮ.topological_closure_minimal Kᗮ.is_closed_orthogonal K.le_orthogonal_orthogonal }
>>>>>>> 029538d6
end

variables {K}

/-- If `K` is complete, `K` and `Kᗮ` are complements of each other. -/
lemma submodule.is_compl_orthogonal_of_is_complete (h : is_complete (K : set E)) : is_compl K Kᗮ :=
⟨K.orthogonal_disjoint, le_of_eq (submodule.sup_orthogonal_of_is_complete h).symm⟩

@[simp] lemma submodule.top_orthogonal_eq_bot : (⊤ : submodule 𝕜 E)ᗮ = ⊥ :=
begin
  ext,
  rw [submodule.mem_bot, submodule.mem_orthogonal],
  exact ⟨λ h, inner_self_eq_zero.mp (h x submodule.mem_top), by { rintro rfl, simp }⟩
end

@[simp] lemma submodule.bot_orthogonal_eq_top : (⊥ : submodule 𝕜 E)ᗮ = ⊤ :=
begin
  rw [← submodule.top_orthogonal_eq_bot, eq_top_iff],
  exact submodule.le_orthogonal_orthogonal ⊤
end

@[simp] lemma submodule.orthogonal_eq_bot_iff (hK : is_complete (K : set E)) :
  Kᗮ = ⊥ ↔ K = ⊤ :=
begin
  refine ⟨_, by { rintro rfl, exact submodule.top_orthogonal_eq_bot }⟩,
  intro h,
  have : K ⊔ Kᗮ = ⊤ := submodule.sup_orthogonal_of_is_complete hK,
  rwa [h, sup_comm, bot_sup_eq] at this,
end

@[simp] lemma submodule.orthogonal_eq_top_iff : Kᗮ = ⊤ ↔ K = ⊥ :=
begin
  refine ⟨_, by { rintro rfl, exact submodule.bot_orthogonal_eq_top }⟩,
  intro h,
  have : K ⊓ Kᗮ = ⊥ := K.orthogonal_disjoint.eq_bot,
  rwa [h, inf_comm, top_inf_eq] at this
end

/-- A point in `K` with the orthogonality property (here characterized in terms of `Kᗮ`) must be the
orthogonal projection. -/
lemma eq_orthogonal_projection_of_mem_orthogonal
  [complete_space K] {u v : E} (hv : v ∈ K) (hvo : u - v ∈ Kᗮ) :
  (orthogonal_projection K u : E) = v :=
eq_orthogonal_projection_fn_of_mem_of_inner_eq_zero hv (λ w, inner_eq_zero_sym.mp ∘ (hvo w))

/-- A point in `K` with the orthogonality property (here characterized in terms of `Kᗮ`) must be the
orthogonal projection. -/
lemma eq_orthogonal_projection_of_mem_orthogonal'
  [complete_space K] {u v z : E} (hv : v ∈ K) (hz : z ∈ Kᗮ) (hu : u = v + z) :
  (orthogonal_projection K u : E) = v :=
eq_orthogonal_projection_of_mem_orthogonal hv (by simpa [hu])

/-- The orthogonal projection onto `K` of an element of `Kᗮ` is zero. -/
lemma orthogonal_projection_mem_subspace_orthogonal_complement_eq_zero
  [complete_space K] {v : E} (hv : v ∈ Kᗮ) :
  orthogonal_projection K v = 0 :=
by { ext, convert eq_orthogonal_projection_of_mem_orthogonal _ _; simp [hv] }

/-- The orthogonal projection onto `Kᗮ` of an element of `K` is zero. -/
lemma orthogonal_projection_mem_subspace_orthogonal_precomplement_eq_zero
  [complete_space E] {v : E} (hv : v ∈ K) :
  orthogonal_projection Kᗮ v = 0 :=
orthogonal_projection_mem_subspace_orthogonal_complement_eq_zero (K.le_orthogonal_orthogonal hv)

/-- The orthogonal projection onto `(𝕜 ∙ v)ᗮ` of `v` is zero. -/
lemma orthogonal_projection_orthogonal_complement_singleton_eq_zero [complete_space E] (v : E) :
  orthogonal_projection (𝕜 ∙ v)ᗮ v = 0 :=
orthogonal_projection_mem_subspace_orthogonal_precomplement_eq_zero
  (submodule.mem_span_singleton_self v)

variables (K)

/-- In a complete space `E`, a vector splits as the sum of its orthogonal projections onto a
complete submodule `K` and onto the orthogonal complement of `K`.-/
lemma eq_sum_orthogonal_projection_self_orthogonal_complement
  [complete_space E] [complete_space K] (w : E) :
  w = (orthogonal_projection K w : E) + (orthogonal_projection Kᗮ w : E) :=
begin
  obtain ⟨y, hy, z, hz, hwyz⟩ := K.exists_sum_mem_mem_orthogonal w,
  convert hwyz,
  { exact eq_orthogonal_projection_of_mem_orthogonal' hy hz hwyz },
  { rw add_comm at hwyz,
    refine eq_orthogonal_projection_of_mem_orthogonal' hz _ hwyz,
    simp [hy] }
end

/-- In a complete space `E`, the projection maps onto a complete subspace `K` and its orthogonal
complement sum to the identity. -/
lemma id_eq_sum_orthogonal_projection_self_orthogonal_complement
  [complete_space E] [complete_space K] :
  continuous_linear_map.id 𝕜 E
  = K.subtype_continuous.comp (orthogonal_projection K)
  + Kᗮ.subtype_continuous.comp (orthogonal_projection Kᗮ) :=
by { ext w, exact eq_sum_orthogonal_projection_self_orthogonal_complement K w }

open finite_dimensional

/-- Given a finite-dimensional subspace `K₂`, and a subspace `K₁`
containined in it, the dimensions of `K₁` and the intersection of its
orthogonal subspace with `K₂` add to that of `K₂`. -/
lemma submodule.findim_add_inf_findim_orthogonal {K₁ K₂ : submodule 𝕜 E}
  [finite_dimensional 𝕜 K₂] (h : K₁ ≤ K₂) :
  findim 𝕜 K₁ + findim 𝕜 (K₁ᗮ ⊓ K₂ : submodule 𝕜 E) = findim 𝕜 K₂ :=
begin
  haveI := submodule.finite_dimensional_of_le h,
  have hd := submodule.dim_sup_add_dim_inf_eq K₁ (K₁ᗮ ⊓ K₂),
  rw [←inf_assoc, (submodule.orthogonal_disjoint K₁).eq_bot, bot_inf_eq, findim_bot,
      submodule.sup_orthogonal_inf_of_is_complete h
        (submodule.complete_of_finite_dimensional _)] at hd,
  rw add_zero at hd,
  exact hd.symm
end

/-- Given a finite-dimensional subspace `K₂`, and a subspace `K₁`
containined in it, the dimensions of `K₁` and the intersection of its
orthogonal subspace with `K₂` add to that of `K₂`. -/
lemma submodule.findim_add_inf_findim_orthogonal' {K₁ K₂ : submodule 𝕜 E}
  [finite_dimensional 𝕜 K₂] (h : K₁ ≤ K₂) {n : ℕ} (h_dim : findim 𝕜 K₁ + n = findim 𝕜 K₂) :
  findim 𝕜 (K₁ᗮ ⊓ K₂ : submodule 𝕜 E) = n :=
by { rw ← add_right_inj (findim 𝕜 K₁), simp [submodule.findim_add_inf_findim_orthogonal h, h_dim] }

/-- Given a finite-dimensional space `E` and subspace `K`, the dimensions of `K` and `Kᗮ` add to
that of `E`. -/
lemma submodule.findim_add_findim_orthogonal [finite_dimensional 𝕜 E] {K : submodule 𝕜 E} :
  findim 𝕜 K + findim 𝕜 Kᗮ = findim 𝕜 E :=
begin
  convert submodule.findim_add_inf_findim_orthogonal (le_top : K ≤ ⊤) using 1,
  { rw inf_top_eq },
  { simp }
end

/-- Given a finite-dimensional space `E` and subspace `K`, the dimensions of `K` and `Kᗮ` add to
that of `E`. -/
lemma submodule.findim_add_findim_orthogonal' [finite_dimensional 𝕜 E] {K : submodule 𝕜 E} {n : ℕ}
  (h_dim : findim 𝕜 K + n = findim 𝕜 E) :
  findim 𝕜 Kᗮ = n :=
by { rw ← add_right_inj (findim 𝕜 K), simp [submodule.findim_add_findim_orthogonal, h_dim] }

/-- In a finite-dimensional inner product space, the dimension of the orthogonal complement of the
span of a nonzero vector is one less than the dimension of the space. -/
lemma findim_orthogonal_span_singleton [finite_dimensional 𝕜 E] {v : E} (hv : v ≠ 0) :
  findim 𝕜 (𝕜 ∙ v)ᗮ = findim 𝕜 E - 1 :=
begin
  haveI : nontrivial E := ⟨⟨v, 0, hv⟩⟩,
  apply submodule.findim_add_findim_orthogonal',
  simp only [findim_span_singleton hv, findim_euclidean_space, fintype.card_fin],
  exact nat.add_sub_cancel' (nat.succ_le_iff.mpr findim_pos)
end
end orthogonal

section orthonormal_basis

/-! ### Existence of an orthonormal basis for a finite-dimensional inner product space -/

variables {𝕜 E} {v : set E}

open finite_dimensional submodule set

/-- An orthonormal set in an `inner_product_space` is maximal, if and only if the orthogonal
complement of its span is empty. -/
lemma maximal_orthonormal_iff_orthogonal_complement_eq_bot (hv : orthonormal 𝕜 (coe : v → E)) :
  (∀ u ⊇ v, orthonormal 𝕜 (coe : u → E) → u = v) ↔ (span 𝕜 v)ᗮ = ⊥ :=
begin
  rw submodule.eq_bot_iff,
  split,
  { contrapose!,
    -- ** direction 1: nonempty orthogonal complement implies nonmaximal
    rintros ⟨x, hx', hx⟩,
    -- take a nonzero vector and normalize it
    let e := (∥x∥⁻¹ : 𝕜) • x,
    have he : ∥e∥ = 1 := by simp [e, norm_smul_inv_norm hx],
    have he' : e ∈ (span 𝕜 v)ᗮ := smul_mem' _ _ hx',
    have he'' : e ∉ v,
    { intros hev,
      have : e = 0,
      { have : e ∈ (span 𝕜 v) ⊓ (span 𝕜 v)ᗮ := ⟨subset_span hev, he'⟩,
        simpa [(span 𝕜 v).inf_orthogonal_eq_bot] using this },
      have : e ≠ 0 := hv.ne_zero ⟨e, hev⟩,
      contradiction },
    -- put this together with `v` to provide a candidate orthonormal basis for the whole space
    refine ⟨v.insert e, v.subset_insert e, ⟨_, _⟩, (v.ne_insert_of_not_mem he'').symm⟩,
    { -- show that the elements of `v.insert e` have unit length
      rintros ⟨a, ha'⟩,
      cases eq_or_mem_of_mem_insert ha' with ha ha,
      { simp [ha, he] },
      { exact hv.1 ⟨a, ha⟩ } },
    { -- show that the elements of `v.insert e` are orthogonal
      have h_end : ∀ a ∈ v, ⟪a, e⟫ = 0,
      { intros a ha,
        exact he' a (submodule.subset_span ha) },
      rintros ⟨a, ha'⟩,
      cases eq_or_mem_of_mem_insert ha' with ha ha,
      { rintros ⟨b, hb'⟩ hab',
        have hb : b ∈ v,
        { refine mem_of_mem_insert_of_ne hb' _,
          intros hbe',
          apply hab',
          simp [ha, hbe'] },
        rw inner_eq_zero_sym,
        simpa [ha] using h_end b hb },
      rintros ⟨b, hb'⟩ hab',
      cases eq_or_mem_of_mem_insert hb' with hb hb,
      { simpa [hb] using h_end a ha },
      have : (⟨a, ha⟩ : v) ≠ ⟨b, hb⟩,
      { intros hab'',
        apply hab',
        simpa using hab'' },
      convert hv.2 this } },
    { -- ** direction 2: empty orthogonal complement implies maximal
      simp only [subset.antisymm_iff],
      rintros h u (huv : v ⊆ u) hu,
      refine ⟨_, huv⟩,
      intros x hxu,
      refine ((mt (h x)) (hu.ne_zero ⟨x, hxu⟩)).imp_symm _,
      intros hxv y hy,
      have hxv' : (⟨x, hxu⟩ : u) ∉ (coe ⁻¹' v : set u) := by simp [huv, hxv],
      obtain ⟨l, hl, rfl⟩ :
        ∃ l ∈ finsupp.supported 𝕜 𝕜 (coe ⁻¹' v : set u), (finsupp.total ↥u E 𝕜 coe) l = y,
      { rw ← finsupp.mem_span_iff_total,
        simp [huv, inter_eq_self_of_subset_left, hy] },
      exact inner_finsupp_orthonormal_eq_zero hu hxv' hl }
end

/-- An orthonormal set in an `inner_product_space` is maximal, if and only if the closure of its
span is the whole space. -/
lemma maximal_orthonormal_iff_dense_span (hv : orthonormal 𝕜 (coe : v → E)) :
  (∀ u ⊇ v, orthonormal 𝕜 (coe : u → E) → u = v) ↔ closure (span 𝕜 v : set E) = ⊤ :=
by rw [maximal_orthonormal_iff_orthogonal_complement_eq_bot hv, ← submodule.orthogonal_eq_top_iff,
  ← (span 𝕜 v).orthogonal_orthogonal_eq_closure, submodule.coe_eq_top_iff_eq_top]

/-- Any orthonormal subset can be extended to an orthonormal set whose span is dense. -/
lemma exists_subset_is_orthonormal_dense_span (hv : orthonormal 𝕜 (coe : v → E)) :
  ∃ u ⊇ v, orthonormal 𝕜 (coe : u → E) ∧ closure (span 𝕜 u : set E) = ⊤ :=
begin
  obtain ⟨u, hus, hu, hu_max⟩ := exists_maximal_orthonormal hv,
  rw maximal_orthonormal_iff_dense_span hu at hu_max,
  exact ⟨u, hus, hu, hu_max⟩
end

variables (𝕜 E)
/-- An inner product space admits an orthonormal set whose span is dense. -/
lemma exists_is_orthonormal_dense_span :
  ∃ u : set E, orthonormal 𝕜 (coe : u → E) ∧ closure (span 𝕜 u : set E) = ⊤ :=
let ⟨u, hus, hu, hu_max⟩ := exists_subset_is_orthonormal_dense_span (orthonormal_empty 𝕜 E) in
⟨u, hu, hu_max⟩
variables {𝕜 E}

/-- A finite orthonormal set in an `inner_product_space` is maximal, if and only if it is a basis.
-/
lemma maximal_orthonormal_iff_is_basis_of_finite_dimensional
  [finite_dimensional 𝕜 E] (hv : orthonormal 𝕜 (coe : v → E)) :
  (∀ u ⊇ v, orthonormal 𝕜 (coe : u → E) → u = v) ↔ is_basis 𝕜 (coe : v → E) :=
begin
  rw maximal_orthonormal_iff_orthogonal_complement_eq_bot hv,
  have hv_compl : is_complete (span 𝕜 v : set E) := (span 𝕜 v).complete_of_finite_dimensional,
  rw submodule.orthogonal_eq_bot_iff hv_compl,
  have hv_coe : range (coe : v → E) = v := by simp,
  split,
  { refine λ h, ⟨linear_independent_of_orthonormal hv, _⟩,
    convert h },
  { intros h,
    convert ← h.2 }
end

/-- In a finite-dimensional `inner_product_space`, any orthonormal subset can be extended to an
orthonormal basis. -/
lemma exists_subset_is_orthonormal_basis
  [finite_dimensional 𝕜 E] (hv : orthonormal 𝕜 (coe : v → E)) :
  ∃ u ⊇ v, orthonormal 𝕜 (coe : u → E) ∧ is_basis 𝕜 (coe : u → E) :=
begin
  obtain ⟨u, hus, hu, hu_max⟩ := exists_maximal_orthonormal hv,
  rw maximal_orthonormal_iff_is_basis_of_finite_dimensional hu at hu_max,
  exact ⟨u, hus, hu, hu_max⟩
end

variables (𝕜 E)
/-- A finite-dimensional `inner_product_space` has an orthonormal basis. -/
lemma exists_is_orthonormal_basis [finite_dimensional 𝕜 E] :
  ∃ u : set E, orthonormal 𝕜 (coe : u → E) ∧ is_basis 𝕜 (coe : u → E) :=
let ⟨u, hus, hu, hu_max⟩ := exists_subset_is_orthonormal_basis (orthonormal_empty 𝕜 E) in
⟨u, hu, hu_max⟩
variables {𝕜 E}

end orthonormal_basis<|MERGE_RESOLUTION|>--- conflicted
+++ resolved
@@ -2277,11 +2277,6 @@
     exact hw v hv }
 end
 
-<<<<<<< HEAD
-lemma submodule.orthogonal_orthogonal_eq_closure : (Kᗮᗮ : set E) = closure (K : set E) :=
-begin
-  sorry
-=======
 lemma submodule.orthogonal_orthogonal_eq_closure [complete_space E] :
   Kᗮᗮ = K.topological_closure :=
 begin
@@ -2291,7 +2286,6 @@
     { exact s.is_closed_topological_closure.complete_space_coe },
     rw K.topological_closure.orthogonal_orthogonal },
   { exact Kᗮᗮ.topological_closure_minimal Kᗮ.is_closed_orthogonal K.le_orthogonal_orthogonal }
->>>>>>> 029538d6
 end
 
 variables {K}

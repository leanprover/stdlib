--- conflicted
+++ resolved
@@ -1847,8 +1847,6 @@
 lemma orthogonal_projection_mem_subspace_eq_self (v : K) : orthogonal_projection K v = v :=
 by { ext, apply eq_orthogonal_projection_of_mem_of_inner_eq_zero; simp }
 
-<<<<<<< HEAD
-=======
 local attribute [instance] finite_dimensional_bot
 
 /-- The orthogonal projection onto the trivial submodule is the zero map. -/
@@ -1861,7 +1859,6 @@
     simp [(submodule.mem_bot 𝕜).mp hw] }
 end
 
->>>>>>> 2996dd47
 variables (K)
 
 /-- The orthogonal projection has norm `≤ 1`. -/
@@ -1886,11 +1883,6 @@
 end
 
 /-- Formula for orthogonal projection onto a single vector. -/
-<<<<<<< HEAD
-lemma orthogonal_projection_singleton {v : E} (hv : v ≠ 0) (w : E) :
-  (orthogonal_projection (𝕜 ∙ v) w : E) = (⟪v, w⟫ / ∥v∥ ^ 2) • v :=
-begin
-=======
 lemma orthogonal_projection_singleton {v : E} (w : E) :
   (orthogonal_projection (𝕜 ∙ v) w : E) = (⟪v, w⟫ / ∥v∥ ^ 2) • v :=
 begin
@@ -1898,7 +1890,6 @@
   { rw [hv, eq_orthogonal_projection_of_eq_submodule submodule.span_zero_singleton],
     { simp },
     { apply_instance } },
->>>>>>> 2996dd47
   have hv' : ∥v∥ ≠ 0 := ne_of_gt (norm_pos_iff.mpr hv),
   have key : ((∥v∥ ^ 2 : 𝕜)⁻¹ * ∥v∥ ^ 2) • ↑(orthogonal_projection (𝕜 ∙ v) w)
               = ((∥v∥ ^ 2 : 𝕜)⁻¹ * ⟪v, w⟫) • v,

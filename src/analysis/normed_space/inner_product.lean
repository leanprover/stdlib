--- conflicted
+++ resolved
@@ -725,11 +725,7 @@
 by { have h := @abs_inner_le_norm ℝ F _ _ x y, simpa using h }
 
 /-- Cauchy–Schwarz inequality with norm -/
-<<<<<<< HEAD
-lemma inner_le_norm (x y : F) : ⟪x, y⟫_ℝ ≤ ∥x∥ * ∥y∥ :=
-=======
 lemma real_inner_le_norm (x y : F) : ⟪x, y⟫_ℝ ≤ ∥x∥ * ∥y∥ :=
->>>>>>> a6633e5b
 le_trans (le_abs_self _) (abs_real_inner_le_norm _ _)
 
 include 𝕜
@@ -1026,34 +1022,15 @@
 begin
   by_cases h : (x = 0 ∨ y = 0), -- WLOG `x` and `y` are nonzero
   { cases h; simp [h] },
-<<<<<<< HEAD
-  transitivity ∥x∥ * ∥y∥ = re ⟪x, y⟫,
-  { norm_cast,
-=======
   calc ⟪x, y⟫ = (∥x∥ : 𝕜) * ∥y∥ ↔ ∥x∥ * ∥y∥ = re ⟪x, y⟫ :
   begin
     norm_cast,
->>>>>>> a6633e5b
     split,
     { intros h',
       simp [h'] },
     { have cauchy_schwarz := abs_inner_le_norm x y,
       intros h',
       rw h' at ⊢ cauchy_schwarz,
-<<<<<<< HEAD
-      rwa re_eq_self_of_le } },
-  transitivity 2 * ∥x∥ * ∥y∥ * (∥x∥ * ∥y∥ - re ⟪x, y⟫) = 0,
-  { have : (2:ℝ) ≠ 0 := by norm_num,
-    simp [h, this, sub_eq_zero] },
-  transitivity ∥(∥y∥:𝕜) • x - (∥x∥:𝕜) • y∥ * ∥(∥y∥:𝕜) • x - (∥x∥:𝕜) • y∥ = 0,
-  { simp only [norm_sub_mul_self, inner_smul_left, inner_smul_right, norm_smul, conj_of_real,
-      is_R_or_C.norm_eq_abs, abs_of_real, of_real_im, of_real_re, mul_re, abs_norm_eq_norm],
-    refine eq.congr _ rfl,
-    ring },
-  { simp [norm_sub_eq_zero_iff] }
-end
-
-=======
       rwa re_eq_self_of_le }
   end
   ... ↔ 2 * ∥x∥ * ∥y∥ * (∥x∥ * ∥y∥ - re ⟪x, y⟫) = 0 :
@@ -1072,7 +1049,6 @@
 `⟪x, y⟫ = ∥x∥ * ∥y∥`), then the two vectors are nonnegative real multiples of each other. One form
 of the equality case for Cauchy-Schwarz.
 Compare `abs_inner_eq_norm_iff`, which takes the weaker hypothesis `abs ⟪x, y⟫ = ∥x∥ * ∥y∥`. -/
->>>>>>> a6633e5b
 lemma inner_eq_norm_mul_iff_real {x y : F} : ⟪x, y⟫_ℝ = ∥x∥ * ∥y∥ ↔ ∥y∥ • x = ∥x∥ • y :=
 inner_eq_norm_mul_iff
 
@@ -1085,11 +1061,7 @@
 lemma inner_lt_norm_mul_iff_real {x y : F} :
   ⟪x, y⟫_ℝ < ∥x∥ * ∥y∥ ↔ ∥y∥ • x ≠ ∥x∥ • y :=
 calc ⟪x, y⟫_ℝ < ∥x∥ * ∥y∥
-<<<<<<< HEAD
-    ↔ ⟪x, y⟫_ℝ ≠ ∥x∥ * ∥y∥ : ⟨ne_of_lt, lt_of_le_of_ne (inner_le_norm _ _)⟩
-=======
     ↔ ⟪x, y⟫_ℝ ≠ ∥x∥ * ∥y∥ : ⟨ne_of_lt, lt_of_le_of_ne (real_inner_le_norm _ _)⟩
->>>>>>> a6633e5b
 ... ↔ ∥y∥ • x ≠ ∥x∥ • y : not_congr inner_eq_norm_mul_iff_real
 
 /-- If the inner product of two unit vectors is strictly less than `1`, then the two vectors are

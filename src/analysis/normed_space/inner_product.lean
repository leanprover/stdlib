--- conflicted
+++ resolved
@@ -1851,8 +1851,7 @@
 end
 
 /-- The orthogonal projection sends elements of `K` to themselves. -/
-<<<<<<< HEAD
-lemma orthogonal_projection_mem_subspace_eq_self (v : K) : orthogonal_projection K v = v :=
+@[simp] lemma orthogonal_projection_mem_subspace_eq_self (v : K) : orthogonal_projection K v = v :=
 by { ext, apply eq_orthogonal_projection_of_mem_of_inner_eq_zero; simp }
 
 local attribute [instance] finite_dimensional_bot
@@ -1867,18 +1866,12 @@
     simp [(submodule.mem_bot 𝕜).mp hw] }
 end
 
-=======
-@[simp] lemma orthogonal_projection_mem_subspace_eq_self (v : K) : orthogonal_projection K v = v :=
-by { ext, apply eq_orthogonal_projection_of_mem_of_inner_eq_zero; simp }
-
->>>>>>> 00d86176
 variables (K)
 
 /-- The orthogonal projection has norm `≤ 1`. -/
 lemma orthogonal_projection_norm_le : ∥orthogonal_projection K∥ ≤ 1 :=
 linear_map.mk_continuous_norm_le _ (by norm_num) _
 
-<<<<<<< HEAD
 variables (𝕜)
 
 lemma smul_orthogonal_projection_singleton {v : E} (w : E) :
@@ -1917,8 +1910,6 @@
   (orthogonal_projection (𝕜 ∙ v) w : E) = ⟪v, w⟫ • v :=
 by { rw ← smul_orthogonal_projection_singleton 𝕜 w, simp [hv] }
 
-=======
->>>>>>> 00d86176
 end orthogonal_projection
 
 /-- The subspace of vectors orthogonal to a given subspace. -/
@@ -1948,7 +1939,6 @@
 lemma submodule.inner_left_of_mem_orthogonal {u v : E} (hu : u ∈ K) (hv : v ∈ Kᗮ) : ⟪v, u⟫ = 0 :=
 by rw [inner_eq_zero_sym]; exact submodule.inner_right_of_mem_orthogonal hu hv
 
-<<<<<<< HEAD
 /-- A vector in `(𝕜 ∙ u)ᗮ` is orthogonal to `u`. -/
 lemma inner_right_of_mem_orthogonal_singleton (u : E) {v : E} (hv : v ∈ (𝕜 ∙ u)ᗮ) : ⟪u, v⟫ = 0 :=
 submodule.inner_right_of_mem_orthogonal (submodule.mem_span_singleton_self u) hv
@@ -1957,8 +1947,6 @@
 lemma inner_left_of_mem_orthogonal_singleton (u : E) {v : E} (hv : v ∈ (𝕜 ∙ u)ᗮ) : ⟪v, u⟫ = 0 :=
 submodule.inner_left_of_mem_orthogonal (submodule.mem_span_singleton_self u) hv
 
-=======
->>>>>>> 00d86176
 variables (K)
 
 /-- `K` and `Kᗮ` have trivial intersection. -/
@@ -2100,12 +2088,8 @@
   exact submodule.le_orthogonal_orthogonal ⊤
 end
 
-<<<<<<< HEAD
-lemma submodule.eq_top_iff_orthogonal_eq_bot (hK : is_complete (K : set E)) : K = ⊤ ↔ Kᗮ = ⊥ :=
-=======
 @[simp] lemma submodule.orthogonal_eq_bot_iff (hK : is_complete (K : set E)) :
   Kᗮ = ⊥ ↔ K = ⊤ :=
->>>>>>> 00d86176
 begin
   refine ⟨_, by { rintro rfl, exact submodule.top_orthogonal_eq_bot }⟩,
   intro h,
@@ -2113,8 +2097,6 @@
   rwa [h, sup_comm, bot_sup_eq] at this,
 end
 
-<<<<<<< HEAD
-=======
 @[simp] lemma submodule.orthogonal_eq_top_iff : Kᗮ = ⊤ ↔ K = ⊥ :=
 begin
   refine ⟨_, by { rintro rfl, exact submodule.bot_orthogonal_eq_top }⟩,
@@ -2123,7 +2105,6 @@
   rwa [h, inf_comm, top_inf_eq] at this
 end
 
->>>>>>> 00d86176
 /-- A point in `K` with the orthogonality property (here characterized in terms of `Kᗮ`) must be the
 orthogonal projection. -/
 lemma eq_orthogonal_projection_of_mem_orthogonal
@@ -2150,15 +2131,12 @@
   orthogonal_projection Kᗮ v = 0 :=
 orthogonal_projection_mem_subspace_orthogonal_complement_eq_zero (K.le_orthogonal_orthogonal hv)
 
-<<<<<<< HEAD
 /-- The orthogonal projection onto `(𝕜 ∙ v)ᗮ` of `v` is zero. -/
 lemma orthogonal_projection_orthogonal_complement_singleton_eq_zero [complete_space E] (v : E) :
   orthogonal_projection (𝕜 ∙ v)ᗮ v = 0 :=
 orthogonal_projection_mem_subspace_orthogonal_precomplement_eq_zero
   (submodule.mem_span_singleton_self v)
 
-=======
->>>>>>> 00d86176
 variables (K)
 
 /-- In a complete space `E`, a vector splits as the sum of its orthogonal projections onto a

/-
Copyright (c) 2021 Benjamin Davidson. All rights reserved.
Released under Apache 2.0 license as described in the file LICENSE.
Authors: Benjamin Davidson
-/
import measure_theory.interval_integral

/-!
# Integration of specific interval integrals

This file contains proofs of the integrals of various specific functions. This includes:
* Integrals of simple functions, such as `id`, `pow`, `exp`, `inv`
* Integrals of some trigonometric functions, such as `sin`, `cos`, `1 / (1 + x^2)`
* The integral of `cos x ^ 2 - sin x ^ 2`
* The reduction of the integral of `sin x ^ n` for `n ≥ 2`
* The computation of `∫ x in 0..π, sin x ^ n` as a product for even and odd `n` (used in proving the
  Wallis product for pi)

With these lemmas, many simple integrals can be computed by `simp` or `norm_num`.
See `test/integration.lean` for specific examples.

This file also contains some facts about the interval integrability of specific functions.

This file is still being developed.

## Tags

integrate, integration, integrable, integrability
-/

open real nat set finset
open_locale real big_operators
variables {a b : ℝ} (n : ℕ)

namespace interval_integral
open measure_theory
variables {f : ℝ → ℝ} {μ ν : measure ℝ} [locally_finite_measure μ] (c d : ℝ)

/-! ### Interval integrability -/

@[simp]
lemma interval_integrable_pow : interval_integrable (λ x, x^n) μ a b :=
(continuous_pow n).interval_integrable a b

@[simp]
lemma interval_integrable_id : interval_integrable (λ x, x) μ a b :=
continuous_id.interval_integrable a b

@[simp]
lemma interval_integrable_const : interval_integrable (λ x, c) μ a b :=
continuous_const.interval_integrable a b

@[simp]
lemma interval_integrable.const_mul (h : interval_integrable f ν a b) :
  interval_integrable (λ x, c * f x) ν a b :=
by convert h.smul c

@[simp]
lemma interval_integrable.mul_const (h : interval_integrable f ν a b) :
  interval_integrable (λ x, f x * c) ν a b :=
by simp only [mul_comm, interval_integrable.const_mul c h]

@[simp]
lemma interval_integrable.div (h : interval_integrable f ν a b) :
  interval_integrable (λ x, f x / c) ν a b :=
interval_integrable.mul_const c⁻¹ h

lemma interval_integrable_one_div (h : ∀ x : ℝ, x ∈ interval a b → f x ≠ 0)
  (hf : continuous_on f (interval a b)) :
  interval_integrable (λ x, 1 / f x) μ a b :=
(continuous_on_const.div hf h).interval_integrable

@[simp]
lemma interval_integrable_inv (h : ∀ x : ℝ, x ∈ interval a b → f x ≠ 0)
  (hf : continuous_on f (interval a b)) :
  interval_integrable (λ x, (f x)⁻¹) μ a b :=
by simpa only [one_div] using interval_integrable_one_div h hf

@[simp]
lemma interval_integrable_exp : interval_integrable exp μ a b :=
continuous_exp.interval_integrable a b

@[simp]
lemma interval_integrable_sin : interval_integrable sin μ a b :=
continuous_sin.interval_integrable a b

@[simp]
lemma interval_integrable_cos : interval_integrable cos μ a b :=
continuous_cos.interval_integrable a b

lemma interval_integrable_one_div_one_add_sq : interval_integrable (λ x : ℝ, 1 / (1 + x^2)) μ a b :=
begin
  refine (continuous_const.div _ (λ x, _)).interval_integrable a b,
  { continuity },
  { nlinarith },
end

@[simp]
lemma interval_integrable_inv_one_add_sq : interval_integrable (λ x : ℝ, (1 + x^2)⁻¹) μ a b :=
by simpa only [one_div] using interval_integrable_one_div_one_add_sq

/-! ### Integral of a function scaled by a constant -/

@[simp]
lemma integral_const_mul : ∫ x in a..b, c * f x = c * ∫ x in a..b, f x :=
integral_smul c

@[simp]
lemma integral_mul_const : ∫ x in a..b, f x * c = (∫ x in a..b, f x) * c :=
by simp only [mul_comm, integral_const_mul]

@[simp]
lemma integral_div : ∫ x in a..b, f x / c = (∫ x in a..b, f x) / c :=
integral_mul_const c⁻¹

/-! ### Integrals of the form `c * ∫ x in a..b, f (c * x + d)` -/

@[simp]
lemma mul_integral_comp_mul_right : c * ∫ x in a..b, f (x * c) = ∫ x in a*c..b*c, f x :=
smul_integral_comp_mul_right f c

@[simp]
lemma mul_integral_comp_mul_left : c * ∫ x in a..b, f (c * x) = ∫ x in c*a..c*b, f x :=
smul_integral_comp_mul_left f c

@[simp]
lemma inv_mul_integral_comp_div : c⁻¹ * ∫ x in a..b, f (x / c) = ∫ x in a/c..b/c, f x :=
inv_smul_integral_comp_div f c

@[simp]
lemma mul_integral_comp_mul_add : c * ∫ x in a..b, f (c * x + d) = ∫ x in c*a+d..c*b+d, f x :=
smul_integral_comp_mul_add f c d

@[simp]
lemma mul_integral_comp_add_mul : c * ∫ x in a..b, f (d + c * x) = ∫ x in d+c*a..d+c*b, f x :=
smul_integral_comp_add_mul f c d

@[simp]
lemma inv_mul_integral_comp_div_add : c⁻¹ * ∫ x in a..b, f (x / c + d) = ∫ x in a/c+d..b/c+d, f x :=
inv_smul_integral_comp_div_add f c d

@[simp]
lemma inv_mul_integral_comp_add_div : c⁻¹ * ∫ x in a..b, f (d + x / c) = ∫ x in d+a/c..d+b/c, f x :=
inv_smul_integral_comp_add_div f c d

@[simp]
lemma mul_integral_comp_mul_sub : c * ∫ x in a..b, f (c * x - d) = ∫ x in c*a-d..c*b-d, f x :=
smul_integral_comp_mul_sub f c d

@[simp]
lemma mul_integral_comp_sub_mul : c * ∫ x in a..b, f (d - c * x) = ∫ x in d-c*b..d-c*a, f x :=
smul_integral_comp_sub_mul f c d

@[simp]
lemma inv_mul_integral_comp_div_sub : c⁻¹ * ∫ x in a..b, f (x / c - d) = ∫ x in a/c-d..b/c-d, f x :=
inv_smul_integral_comp_div_sub f c d

@[simp]
lemma inv_mul_integral_comp_sub_div : c⁻¹ * ∫ x in a..b, f (d - x / c) = ∫ x in d-b/c..d-a/c, f x :=
inv_smul_integral_comp_sub_div f c d

end interval_integral

open interval_integral

/-! ### Integrals of simple functions -/

@[simp]
lemma integral_pow : ∫ x in a..b, x ^ n = (b ^ (n + 1) - a ^ (n + 1)) / (n + 1) :=
begin
  have hderiv : deriv (λ x : ℝ, x ^ (n + 1) / (n + 1)) = λ x, x ^ n,
  { ext,
    have hne : (n + 1 : ℝ) ≠ 0 := by exact_mod_cast succ_ne_zero n,
    simp [mul_div_assoc, mul_div_cancel' _ hne] },
  rw integral_deriv_eq_sub' _ hderiv;
  norm_num [div_sub_div_same, continuous_on_pow],
end

@[simp]
lemma integral_id : ∫ x in a..b, x = (b ^ 2 - a ^ 2) / 2 :=
by simpa using integral_pow 1

@[simp]
lemma integral_one : ∫ x in a..b, (1 : ℝ) = b - a :=
by simp only [mul_one, smul_eq_mul, integral_const]

@[simp]
lemma integral_exp : ∫ x in a..b, exp x = exp b - exp a :=
by rw integral_deriv_eq_sub'; norm_num [continuous_on_exp]

@[simp]
lemma integral_inv (h : (0:ℝ) ∉ interval a b) : ∫ x in a..b, x⁻¹ = log (b / a) :=
begin
  have h' := λ x hx, ne_of_mem_of_not_mem hx h,
  rw [integral_deriv_eq_sub' _ deriv_log' (λ x hx, differentiable_at_log (h' x hx))
        (continuous_on_inv'.mono $ subset_compl_singleton_iff.mpr h),
      log_div (h' b right_mem_interval) (h' a left_mem_interval)],
end

@[simp]
lemma integral_inv_of_pos (ha : 0 < a) (hb : 0 < b) : ∫ x in a..b, x⁻¹ = log (b / a) :=
integral_inv $ not_mem_interval_of_lt ha hb

@[simp]
lemma integral_inv_of_neg (ha : a < 0) (hb : b < 0) : ∫ x in a..b, x⁻¹ = log (b / a) :=
integral_inv $ not_mem_interval_of_gt ha hb

lemma integral_one_div (h : (0:ℝ) ∉ interval a b) : ∫ x : ℝ in a..b, 1/x = log (b / a) :=
by simp only [one_div, integral_inv h]

lemma integral_one_div_of_pos (ha : 0 < a) (hb : 0 < b) : ∫ x : ℝ in a..b, 1/x = log (b / a) :=
by simp only [one_div, integral_inv_of_pos ha hb]

lemma integral_one_div_of_neg (ha : a < 0) (hb : b < 0) : ∫ x : ℝ in a..b, 1/x = log (b / a) :=
by simp only [one_div, integral_inv_of_neg ha hb]

@[simp]
lemma integral_sin : ∫ x in a..b, sin x = cos a - cos b :=
by rw integral_deriv_eq_sub' (λ x, -cos x); norm_num [continuous_on_sin]

@[simp]
lemma integral_cos : ∫ x in a..b, cos x = sin b - sin a :=
by rw integral_deriv_eq_sub'; norm_num [continuous_on_cos]

lemma integral_cos_sq_sub_sin_sq :
  ∫ x in a..b, cos x ^ 2 - sin x ^ 2 = sin b * cos b - sin a * cos a :=
by simpa only [sq, sub_eq_add_neg, neg_mul_eq_mul_neg] using integral_deriv_mul_eq_sub
  (λ x hx, has_deriv_at_sin x) (λ x hx, has_deriv_at_cos x) continuous_on_cos continuous_on_sin.neg

@[simp]
lemma integral_inv_one_add_sq : ∫ x : ℝ in a..b, (1 + x^2)⁻¹ = arctan b - arctan a :=
begin
  simp only [← one_div],
  refine integral_deriv_eq_sub' _ _ _ (continuous_const.div _ (λ x, _)).continuous_on,
  { norm_num },
  { norm_num },
  { continuity },
  { nlinarith },
end

lemma integral_one_div_one_add_sq : ∫ x : ℝ in a..b, 1 / (1 + x^2) = arctan b - arctan a :=
by simp only [one_div, integral_inv_one_add_sq]

/-! ### Integral of `sin x ^ n` -/

lemma integral_sin_pow_aux :
  ∫ x in a..b, sin x ^ (n + 2) = sin a ^ (n + 1) * cos a - sin b ^ (n + 1) * cos b
    + (n + 1) * (∫ x in a..b, sin x ^ n) - (n + 1) * ∫ x in a..b, sin x ^ (n + 2) :=
begin
  let C := sin a ^ (n + 1) * cos a - sin b ^ (n + 1) * cos b,
  have h : ∀ α β γ : ℝ, α * (β * α * γ) = β * (α * α * γ) := λ α β γ, by ring,
  have hu : ∀ x ∈ _, has_deriv_at (λ y, sin y ^ (n + 1)) ((n + 1) * cos x * sin x ^ n) x :=
    λ x hx, by simpa [mul_right_comm] using (has_deriv_at_sin x).pow,
  have hv : ∀ x ∈ interval a b, has_deriv_at (-cos) (sin x) x :=
    λ x hx, by simpa only [neg_neg] using (has_deriv_at_cos x).neg,
  have H := integral_mul_deriv_eq_deriv_mul hu hv _ _,
<<<<<<< HEAD
  calc  ∫ x in 0..π, sin x ^ (n + 2)
      = ∫ x in 0..π, sin x ^ (n + 1) * sin x : by simp only [pow_succ']
  ... = (n + 1) * ∫ x in 0..π, cos x ^ 2 * sin x ^ n : by simp [H, h, sq]
  ... = (n + 1) * ∫ x in 0..π, sin x ^ n - sin x ^ (n + 2) : by simp [cos_sq', sub_mul,
                                                                      ← pow_add, add_comm]
  ... = _ : by rw [integral_sub, mul_sub]; apply continuous.interval_integrable; continuity,
=======
  calc  ∫ x in a..b, sin x ^ (n + 2)
      = ∫ x in a..b, sin x ^ (n + 1) * sin x : by simp only [pow_succ']
  ... = C + (n + 1) * ∫ x in a..b, cos x ^ 2 * sin x ^ n : by simp [H, h, pow_two]
  ... = C + (n + 1) * ∫ x in a..b, sin x ^ n - sin x ^ (n + 2) : by simp [cos_square', sub_mul,
                                                                          ← pow_add, add_comm]
  ... = C + (n + 1) * (∫ x in a..b, sin x ^ n) - (n + 1) * ∫ x in a..b, sin x ^ (n + 2) :
    by rw [integral_sub, mul_sub, add_sub_assoc]; apply continuous.interval_integrable; continuity,
>>>>>>> c562cafa
  all_goals { apply continuous.continuous_on, continuity },
end

/-- The reduction formula for the integral of `sin x ^ n` for any natural `n ≥ 2`. -/
lemma integral_sin_pow :
  ∫ x in a..b, sin x ^ (n + 2) = (sin a ^ (n + 1) * cos a - sin b ^ (n + 1) * cos b) / (n + 2)
    + (n + 1) / (n + 2) * ∫ x in a..b, sin x ^ n :=
begin
  have : (n : ℝ) + 2 ≠ 0 := by exact_mod_cast succ_ne_zero n.succ,
  field_simp,
  convert eq_sub_iff_add_eq.mp (integral_sin_pow_aux n),
  ring,
end

@[simp]
lemma integral_sin_sq : ∫ x in a..b, sin x ^ 2 = (sin a * cos a - sin b * cos b + b - a) / 2 :=
by field_simp [integral_sin_pow, add_sub_assoc]

theorem integral_sin_pow_odd :
  ∫ x in 0..π, sin x ^ (2 * n + 1) = 2 * ∏ i in range n, (2 * i + 2) / (2 * i + 3) :=
begin
  induction n with k ih, { norm_num },
  rw [prod_range_succ_comm, mul_left_comm, ← ih, mul_succ, integral_sin_pow],
  norm_cast,
  simp [-cast_add] with field_simps,
end

theorem integral_sin_pow_even :
  ∫ x in 0..π, sin x ^ (2 * n) = π * ∏ i in range n, (2 * i + 1) / (2 * i + 2) :=
begin
  induction n with k ih, { simp },
  rw [prod_range_succ_comm, mul_left_comm, ← ih, mul_succ, integral_sin_pow],
  norm_cast,
  simp [-cast_add] with field_simps,
end

lemma integral_sin_pow_pos : 0 < ∫ x in 0..π, sin x ^ n :=
begin
  rcases even_or_odd' n with ⟨k, (rfl | rfl)⟩;
  simp only [integral_sin_pow_even, integral_sin_pow_odd];
  refine mul_pos (by norm_num [pi_pos]) (prod_pos (λ n hn, div_pos _ _));
  norm_cast;
  linarith,
end

lemma integral_sin_pow_antimono :
  ∫ x in 0..π, sin x ^ (n + 1) ≤ ∫ x in 0..π, sin x ^ n :=
begin
  refine integral_mono_on _ _ pi_pos.le (λ x hx, _),
  { exact ((continuous_pow (n + 1)).comp continuous_sin).interval_integrable 0 π },
  { exact ((continuous_pow n).comp continuous_sin).interval_integrable 0 π },
  { refine pow_le_pow_of_le_one (sin_nonneg_of_mem_Icc _) (sin_le_one x) (nat.le_add_right n 1),
    rwa interval_of_le pi_pos.le at hx },
end<|MERGE_RESOLUTION|>--- conflicted
+++ resolved
@@ -254,22 +254,12 @@
   have hv : ∀ x ∈ interval a b, has_deriv_at (-cos) (sin x) x :=
     λ x hx, by simpa only [neg_neg] using (has_deriv_at_cos x).neg,
   have H := integral_mul_deriv_eq_deriv_mul hu hv _ _,
-<<<<<<< HEAD
   calc  ∫ x in 0..π, sin x ^ (n + 2)
       = ∫ x in 0..π, sin x ^ (n + 1) * sin x : by simp only [pow_succ']
   ... = (n + 1) * ∫ x in 0..π, cos x ^ 2 * sin x ^ n : by simp [H, h, sq]
   ... = (n + 1) * ∫ x in 0..π, sin x ^ n - sin x ^ (n + 2) : by simp [cos_sq', sub_mul,
                                                                       ← pow_add, add_comm]
   ... = _ : by rw [integral_sub, mul_sub]; apply continuous.interval_integrable; continuity,
-=======
-  calc  ∫ x in a..b, sin x ^ (n + 2)
-      = ∫ x in a..b, sin x ^ (n + 1) * sin x : by simp only [pow_succ']
-  ... = C + (n + 1) * ∫ x in a..b, cos x ^ 2 * sin x ^ n : by simp [H, h, pow_two]
-  ... = C + (n + 1) * ∫ x in a..b, sin x ^ n - sin x ^ (n + 2) : by simp [cos_square', sub_mul,
-                                                                          ← pow_add, add_comm]
-  ... = C + (n + 1) * (∫ x in a..b, sin x ^ n) - (n + 1) * ∫ x in a..b, sin x ^ (n + 2) :
-    by rw [integral_sub, mul_sub, add_sub_assoc]; apply continuous.interval_integrable; continuity,
->>>>>>> c562cafa
   all_goals { apply continuous.continuous_on, continuity },
 end
 

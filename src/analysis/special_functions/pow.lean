/-
Copyright (c) 2018 Chris Hughes. All rights reserved.
Released under Apache 2.0 license as described in the file LICENSE.
Authors: Chris Hughes, Abhimanyu Pallavi Sudhir, Jean Lo, Calle Sönne, Sébastien Gouëzel,
  Rémy Degenne
-/
import analysis.special_functions.trigonometric
import analysis.calculus.extend_deriv

/-!
# Power function on `ℂ`, `ℝ`, `ℝ≥0`, and `ℝ≥0∞`

We construct the power functions `x ^ y` where
* `x` and `y` are complex numbers,
* or `x` and `y` are real numbers,
* or `x` is a nonnegative real number and `y` is a real number;
* or `x` is a number from `[0, +∞]` (a.k.a. `ℝ≥0∞`) and `y` is a real number.

We also prove basic properties of these functions.
-/

noncomputable theory

open_locale classical real topological_space nnreal ennreal filter
open filter

namespace complex

/-- The complex power function `x^y`, given by `x^y = exp(y log x)` (where `log` is the principal
determination of the logarithm), unless `x = 0` where one sets `0^0 = 1` and `0^y = 0` for
`y ≠ 0`. -/
noncomputable def cpow (x y : ℂ) : ℂ :=
if x = 0
  then if y = 0
    then 1
    else 0
  else exp (log x * y)

noncomputable instance : has_pow ℂ ℂ := ⟨cpow⟩

@[simp] lemma cpow_eq_pow (x y : ℂ) : cpow x y = x ^ y := rfl

lemma cpow_def (x y : ℂ) : x ^ y =
  if x = 0
    then if y = 0
      then 1
      else 0
    else exp (log x * y) := rfl

lemma cpow_def_of_ne_zero {x : ℂ} (hx : x ≠ 0) (y : ℂ) : x ^ y = exp (log x * y) := if_neg hx

@[simp] lemma cpow_zero (x : ℂ) : x ^ (0 : ℂ) = 1 := by simp [cpow_def]

@[simp] lemma cpow_eq_zero_iff (x y : ℂ) : x ^ y = 0 ↔ x = 0 ∧ y ≠ 0 :=
by { simp only [cpow_def], split_ifs; simp [*, exp_ne_zero] }

@[simp] lemma zero_cpow {x : ℂ} (h : x ≠ 0) : (0 : ℂ) ^ x = 0 :=
by simp [cpow_def, *]

@[simp] lemma cpow_one (x : ℂ) : x ^ (1 : ℂ) = x :=
if hx : x = 0 then by simp [hx, cpow_def]
else by rw [cpow_def, if_neg (one_ne_zero : (1 : ℂ) ≠ 0), if_neg hx, mul_one, exp_log hx]

@[simp] lemma one_cpow (x : ℂ) : (1 : ℂ) ^ x = 1 :=
by rw cpow_def; split_ifs; simp [one_ne_zero, *] at *

lemma cpow_add {x : ℂ} (y z : ℂ) (hx : x ≠ 0) : x ^ (y + z) = x ^ y * x ^ z :=
by simp [cpow_def]; split_ifs; simp [*, exp_add, mul_add] at *

lemma cpow_mul {x y : ℂ} (z : ℂ) (h₁ : -π < (log x * y).im) (h₂ : (log x * y).im ≤ π) :
  x ^ (y * z) = (x ^ y) ^ z :=
begin
  simp only [cpow_def],
  split_ifs;
  simp [*, exp_ne_zero, log_exp h₁ h₂, mul_assoc] at *
end

lemma cpow_neg (x y : ℂ) : x ^ -y = (x ^ y)⁻¹ :=
by simp [cpow_def]; split_ifs; simp [exp_neg]

lemma cpow_sub {x : ℂ} (y z : ℂ) (hx : x ≠ 0) : x ^ (y - z) = x ^ y / x ^ z :=
by rw [sub_eq_add_neg, cpow_add _ _ hx, cpow_neg, div_eq_mul_inv]

lemma cpow_neg_one (x : ℂ) : x ^ (-1 : ℂ) = x⁻¹ :=
by simpa using cpow_neg x 1

@[simp] lemma cpow_nat_cast (x : ℂ) : ∀ (n : ℕ), x ^ (n : ℂ) = x ^ n
| 0       := by simp
| (n + 1) := if hx : x = 0 then by simp only [hx, pow_succ,
    complex.zero_cpow (nat.cast_ne_zero.2 (nat.succ_ne_zero _)), zero_mul]
  else by simp [cpow_add, hx, pow_add, cpow_nat_cast n]

@[simp] lemma cpow_int_cast (x : ℂ) : ∀ (n : ℤ), x ^ (n : ℂ) = x ^ n
| (n : ℕ) := by simp; refl
| -[1+ n] := by rw gpow_neg_succ_of_nat;
  simp only [int.neg_succ_of_nat_coe, int.cast_neg, complex.cpow_neg, inv_eq_one_div,
    int.cast_coe_nat, cpow_nat_cast]

lemma cpow_nat_inv_pow (x : ℂ) {n : ℕ} (hn : 0 < n) : (x ^ (n⁻¹ : ℂ)) ^ n = x :=
begin
  suffices : im (log x * n⁻¹) ∈ set.Ioc (-π) π,
  { rw [← cpow_nat_cast, ← cpow_mul _ this.1 this.2, inv_mul_cancel, cpow_one],
    exact_mod_cast hn.ne' },
  rw [mul_comm, ← of_real_nat_cast, ← of_real_inv, of_real_mul_im, ← div_eq_inv_mul],
  have hn' : 0 < (n : ℝ), by assumption_mod_cast,
  have hn1 : 1 ≤ (n : ℝ), by exact_mod_cast (nat.succ_le_iff.2 hn),
  split,
  { rw lt_div_iff hn',
    calc -π * n ≤ -π * 1 : mul_le_mul_of_nonpos_left hn1 (neg_nonpos.2 real.pi_pos.le)
    ... = -π : mul_one _
    ... < im (log x) : neg_pi_lt_log_im _ },
  { rw div_le_iff hn',
    calc im (log x) ≤ π : log_im_le_pi _
    ... = π * 1 : (mul_one π).symm
    ... ≤ π * n : mul_le_mul_of_nonneg_left hn1 real.pi_pos.le }
end

lemma has_strict_fderiv_at_cpow {p : ℂ × ℂ} (hp : 0 < p.1.re ∨ p.1.im ≠ 0) :
  has_strict_fderiv_at (λ x : ℂ × ℂ, x.1 ^ x.2)
    ((p.2 * p.1 ^ (p.2 - 1)) • continuous_linear_map.fst ℂ ℂ ℂ +
      (p.1 ^ p.2 * log p.1) • continuous_linear_map.snd ℂ ℂ ℂ) p :=
begin
  have A : p.1 ≠ 0, by { intro h, simpa [h, lt_irrefl] using hp },
  have : (λ x : ℂ × ℂ, x.1 ^ x.2) =ᶠ[𝓝 p] (λ x, exp (log x.1 * x.2)),
    from ((is_open_ne.preimage continuous_fst).eventually_mem A).mono
      (λ p hp, cpow_def_of_ne_zero hp _),
  rw [cpow_sub _ _ A, cpow_one, mul_div_comm, mul_smul, mul_smul, ← smul_add],
  refine has_strict_fderiv_at.congr_of_eventually_eq _ this.symm,
  simpa only [cpow_def_of_ne_zero A, div_eq_mul_inv, smul_smul, add_comm]
    using ((has_strict_fderiv_at_fst.clog hp).mul has_strict_fderiv_at_snd).cexp
end

lemma has_strict_fderiv_at_cpow' {x y : ℂ} (hp : 0 < x.re ∨ x.im ≠ 0) :
  has_strict_fderiv_at (λ x : ℂ × ℂ, x.1 ^ x.2)
    ((y * x ^ (y - 1)) • continuous_linear_map.fst ℂ ℂ ℂ +
      (x ^ y * log x) • continuous_linear_map.snd ℂ ℂ ℂ) (x, y) :=
@has_strict_fderiv_at_cpow (x, y) hp

lemma has_strict_deriv_at_const_cpow {x y : ℂ} (h : x ≠ 0 ∨ y ≠ 0) :
  has_strict_deriv_at (λ y, x ^ y) (x ^ y * log x) y :=
begin
  rcases em (x = 0) with rfl|hx,
  { replace h := h.neg_resolve_left rfl,
    rw [log_zero, mul_zero],
    refine (has_strict_deriv_at_const _ 0).congr_of_eventually_eq _,
    exact (is_open_ne.eventually_mem h).mono (λ y hy, (zero_cpow hy).symm) },
  { simpa only [cpow_def_of_ne_zero hx, mul_one]
      using ((has_strict_deriv_at_id y).const_mul (log x)).cexp }
end

lemma has_fderiv_at_cpow {p : ℂ × ℂ} (hp : 0 < p.1.re ∨ p.1.im ≠ 0) :
  has_fderiv_at (λ x : ℂ × ℂ, x.1 ^ x.2)
    ((p.2 * p.1 ^ (p.2 - 1)) • continuous_linear_map.fst ℂ ℂ ℂ +
      (p.1 ^ p.2 * log p.1) • continuous_linear_map.snd ℂ ℂ ℂ) p :=
(has_strict_fderiv_at_cpow hp).has_fderiv_at

end complex

section lim

open complex

variables {α : Type*}

lemma filter.tendsto.cpow {l : filter α} {f g : α → ℂ} {a b : ℂ} (hf : tendsto f l (𝓝 a))
  (hg : tendsto g l (𝓝 b)) (ha : 0 < a.re ∨ a.im ≠ 0) :
  tendsto (λ x, f x ^ g x) l (𝓝 (a ^ b)) :=
(@has_fderiv_at_cpow (a, b) ha).continuous_at.tendsto.comp (hf.prod_mk_nhds hg)

lemma filter.tendsto.const_cpow {l : filter α} {f : α → ℂ} {a b : ℂ} (hf : tendsto f l (𝓝 b))
  (h : a ≠ 0 ∨ b ≠ 0) :
  tendsto (λ x, a ^ f x) l (𝓝 (a ^ b)) :=
(has_strict_deriv_at_const_cpow h).continuous_at.tendsto.comp hf

variables [topological_space α] {f g : α → ℂ} {s : set α} {a : α}

lemma continuous_within_at.cpow (hf : continuous_within_at f s a) (hg : continuous_within_at g s a)
  (h0 : 0 < (f a).re ∨ (f a).im ≠ 0) :
  continuous_within_at (λ x, f x ^ g x) s a :=
hf.cpow hg h0

lemma continuous_within_at.const_cpow {b : ℂ} (hf : continuous_within_at f s a)
  (h : b ≠ 0 ∨ f a ≠ 0) :
  continuous_within_at (λ x, b ^ f x) s a :=
hf.const_cpow h

lemma continuous_at.cpow (hf : continuous_at f a) (hg : continuous_at g a)
  (h0 : 0 < (f a).re ∨ (f a).im ≠ 0) :
  continuous_at (λ x, f x ^ g x) a :=
hf.cpow hg h0

lemma continuous_at.const_cpow {b : ℂ} (hf : continuous_at f a) (h : b ≠ 0 ∨ f a ≠ 0) :
  continuous_at (λ x, b ^ f x) a :=
hf.const_cpow h

lemma continuous_on.cpow (hf : continuous_on f s) (hg : continuous_on g s)
  (h0 : ∀ a ∈ s, 0 < (f a).re ∨ (f a).im ≠ 0) :
  continuous_on (λ x, f x ^ g x) s :=
λ a ha, (hf a ha).cpow (hg a ha) (h0 a ha)

lemma continuous_on.const_cpow {b : ℂ} (hf : continuous_on f s) (h : b ≠ 0 ∨ ∀ a ∈ s, f a ≠ 0) :
  continuous_on (λ x, b ^ f x) s :=
λ a ha, (hf a ha).const_cpow (h.imp id $ λ h, h a ha)

lemma continuous.cpow (hf : continuous f) (hg : continuous g)
  (h0 : ∀ a, 0 < (f a).re ∨ (f a).im ≠ 0) :
  continuous (λ x, f x ^ g x) :=
continuous_iff_continuous_at.2 $ λ a, (hf.continuous_at.cpow hg.continuous_at (h0 a))

lemma continuous.const_cpow {b : ℂ} (hf : continuous f) (h : b ≠ 0 ∨ ∀ a, f a ≠ 0) :
  continuous (λ x, b ^ f x) :=
continuous_iff_continuous_at.2 $ λ a, (hf.continuous_at.const_cpow $ h.imp id $ λ h, h a)

end lim

section fderiv

open complex

variables {E : Type*} [normed_group E] [normed_space ℂ E] {f g : E → ℂ} {f' g' : E →L[ℂ] ℂ}
  {x : E} {s : set E} {c : ℂ}

lemma has_strict_fderiv_at.cpow (hf : has_strict_fderiv_at f f' x)
  (hg : has_strict_fderiv_at g g' x) (h0 : 0 < (f x).re ∨ (f x).im ≠ 0) :
  has_strict_fderiv_at (λ x, f x ^ g x)
    ((g x * f x ^ (g x - 1)) • f' + (f x ^ g x * log (f x)) • g') x :=
by convert (@has_strict_fderiv_at_cpow ((λ x, (f x, g x)) x) h0).comp x (hf.prod hg)

lemma has_strict_fderiv_at.const_cpow (hf : has_strict_fderiv_at f f' x) (h0 : c ≠ 0 ∨ f x ≠ 0) :
  has_strict_fderiv_at (λ x, c ^ f x) ((c ^ f x * log c) • f') x :=
(has_strict_deriv_at_const_cpow h0).comp_has_strict_fderiv_at x hf

lemma has_fderiv_at.cpow (hf : has_fderiv_at f f' x) (hg : has_fderiv_at g g' x)
  (h0 : 0 < (f x).re ∨ (f x).im ≠ 0) :
  has_fderiv_at (λ x, f x ^ g x)
    ((g x * f x ^ (g x - 1)) • f' + (f x ^ g x * log (f x)) • g') x :=
by convert (@complex.has_fderiv_at_cpow ((λ x, (f x, g x)) x) h0).comp x (hf.prod hg)

lemma has_fderiv_at.const_cpow (hf : has_fderiv_at f f' x) (h0 : c ≠ 0 ∨ f x ≠ 0) :
  has_fderiv_at (λ x, c ^ f x) ((c ^ f x * log c) • f') x :=
(has_strict_deriv_at_const_cpow h0).has_deriv_at.comp_has_fderiv_at x hf

lemma has_fderiv_within_at.cpow (hf : has_fderiv_within_at f f' s x)
  (hg : has_fderiv_within_at g g' s x) (h0 : 0 < (f x).re ∨ (f x).im ≠ 0) :
  has_fderiv_within_at (λ x, f x ^ g x)
    ((g x * f x ^ (g x - 1)) • f' + (f x ^ g x * log (f x)) • g') s x :=
by convert (@complex.has_fderiv_at_cpow ((λ x, (f x, g x)) x) h0).comp_has_fderiv_within_at x
  (hf.prod hg)

lemma has_fderiv_within_at.const_cpow (hf : has_fderiv_within_at f f' s x) (h0 : c ≠ 0 ∨ f x ≠ 0) :
  has_fderiv_within_at (λ x, c ^ f x) ((c ^ f x * log c) • f') s x :=
(has_strict_deriv_at_const_cpow h0).has_deriv_at.comp_has_fderiv_within_at x hf

lemma differentiable_at.cpow (hf : differentiable_at ℂ f x) (hg : differentiable_at ℂ g x)
  (h0 : 0 < (f x).re ∨ (f x).im ≠ 0) :
  differentiable_at ℂ (λ x, f x ^ g x) x :=
(hf.has_fderiv_at.cpow hg.has_fderiv_at h0).differentiable_at

lemma differentiable_at.const_cpow (hf : differentiable_at ℂ f x) (h0 : c ≠ 0 ∨ f x ≠ 0) :
  differentiable_at ℂ (λ x, c ^ f x) x :=
(hf.has_fderiv_at.const_cpow h0).differentiable_at

lemma differentiable_within_at.cpow (hf : differentiable_within_at ℂ f s x)
  (hg : differentiable_within_at ℂ g s x) (h0 : 0 < (f x).re ∨ (f x).im ≠ 0) :
  differentiable_within_at ℂ (λ x, f x ^ g x) s x :=
(hf.has_fderiv_within_at.cpow hg.has_fderiv_within_at h0).differentiable_within_at

lemma differentiable_within_at.const_cpow (hf : differentiable_within_at ℂ f s x)
  (h0 : c ≠ 0 ∨ f x ≠ 0) :
  differentiable_within_at ℂ (λ x, c ^ f x) s x :=
(hf.has_fderiv_within_at.const_cpow h0).differentiable_within_at

end fderiv

section deriv

open complex

variables {f g : ℂ → ℂ} {s : set ℂ} {f' g' x c : ℂ}

/-- A private lemma that rewrites the output of lemmas like `has_fderiv_at.cpow` to the form
expected by lemmas like `has_deriv_at.cpow`. -/
private lemma aux :
  ((g x * f x ^ (g x - 1)) • (1 : ℂ →L[ℂ] ℂ).smul_right f' +
    (f x ^ g x * log (f x)) • (1 : ℂ →L[ℂ] ℂ).smul_right g') 1 =
    g x * f x ^ (g x - 1) * f' + f x ^ g x * log (f x) * g' :=
by simp only [algebra.id.smul_eq_mul, one_mul, continuous_linear_map.one_apply,
  continuous_linear_map.smul_right_apply, continuous_linear_map.add_apply, pi.smul_apply,
  continuous_linear_map.coe_smul']

lemma has_strict_deriv_at.cpow (hf : has_strict_deriv_at f f' x) (hg : has_strict_deriv_at g g' x)
  (h0 : 0 < (f x).re ∨ (f x).im ≠ 0) :
  has_strict_deriv_at (λ x, f x ^ g x)
    (g x * f x ^ (g x - 1) * f' + f x ^ g x * log (f x) * g') x :=
by simpa only [aux] using (hf.cpow hg h0).has_strict_deriv_at

lemma has_strict_deriv_at.const_cpow (hf : has_strict_deriv_at f f' x) (h : c ≠ 0 ∨ f x ≠ 0) :
  has_strict_deriv_at (λ x, c ^ f x) (c ^ f x * log c * f') x :=
(has_strict_deriv_at_const_cpow h).comp x hf

lemma complex.has_strict_deriv_at_cpow_const (h : 0 < x.re ∨ x.im ≠ 0) :
  has_strict_deriv_at (λ z : ℂ, z ^ c) (c * x ^ (c - 1)) x :=
by simpa only [mul_zero, add_zero, mul_one]
  using (has_strict_deriv_at_id x).cpow (has_strict_deriv_at_const x c) h

lemma has_strict_deriv_at.cpow_const (hf : has_strict_deriv_at f f' x)
  (h0 : 0 < (f x).re ∨ (f x).im ≠ 0) :
  has_strict_deriv_at (λ x, f x ^ c) (c * f x ^ (c - 1) * f') x :=
(complex.has_strict_deriv_at_cpow_const h0).comp x hf

lemma has_deriv_at.cpow (hf : has_deriv_at f f' x) (hg : has_deriv_at g g' x)
  (h0 : 0 < (f x).re ∨ (f x).im ≠ 0) :
  has_deriv_at (λ x, f x ^ g x) (g x * f x ^ (g x - 1) * f' + f x ^ g x * log (f x) * g') x :=
by simpa only [aux] using (hf.has_fderiv_at.cpow hg h0).has_deriv_at

lemma has_deriv_at.const_cpow (hf : has_deriv_at f f' x) (h0 : c ≠ 0 ∨ f x ≠ 0) :
  has_deriv_at (λ x, c ^ f x) (c ^ f x * log c * f') x :=
(has_strict_deriv_at_const_cpow h0).has_deriv_at.comp x hf

lemma has_deriv_at.cpow_const (hf : has_deriv_at f f' x) (h0 : 0 < (f x).re ∨ (f x).im ≠ 0) :
  has_deriv_at (λ x, f x ^ c) (c * f x ^ (c - 1) * f') x :=
(complex.has_strict_deriv_at_cpow_const h0).has_deriv_at.comp x hf

lemma has_deriv_within_at.cpow (hf : has_deriv_within_at f f' s x)
  (hg : has_deriv_within_at g g' s x) (h0 : 0 < (f x).re ∨ (f x).im ≠ 0) :
  has_deriv_within_at (λ x, f x ^ g x)
    (g x * f x ^ (g x - 1) * f' + f x ^ g x * log (f x) * g') s x :=
by simpa only [aux] using (hf.has_fderiv_within_at.cpow hg h0).has_deriv_within_at

lemma has_deriv_within_at.const_cpow (hf : has_deriv_within_at f f' s x) (h0 : c ≠ 0 ∨ f x ≠ 0) :
  has_deriv_within_at (λ x, c ^ f x) (c ^ f x * log c * f') s x :=
(has_strict_deriv_at_const_cpow h0).has_deriv_at.comp_has_deriv_within_at x hf

lemma has_deriv_within_at.cpow_const (hf : has_deriv_within_at f f' s x)
  (h0 : 0 < (f x).re ∨ (f x).im ≠ 0) :
  has_deriv_within_at (λ x, f x ^ c) (c * f x ^ (c - 1) * f') s x :=
(complex.has_strict_deriv_at_cpow_const h0).has_deriv_at.comp_has_deriv_within_at x hf

end deriv

namespace real

/-- The real power function `x^y`, defined as the real part of the complex power function.
For `x > 0`, it is equal to `exp(y log x)`. For `x = 0`, one sets `0^0=1` and `0^y=0` for `y ≠ 0`.
For `x < 0`, the definition is somewhat arbitary as it depends on the choice of a complex
determination of the logarithm. With our conventions, it is equal to `exp (y log x) cos (πy)`. -/
noncomputable def rpow (x y : ℝ) := ((x : ℂ) ^ (y : ℂ)).re

noncomputable instance : has_pow ℝ ℝ := ⟨rpow⟩

@[simp] lemma rpow_eq_pow (x y : ℝ) : rpow x y = x ^ y := rfl

lemma rpow_def (x y : ℝ) : x ^ y = ((x : ℂ) ^ (y : ℂ)).re := rfl

lemma rpow_def_of_nonneg {x : ℝ} (hx : 0 ≤ x) (y : ℝ) : x ^ y =
  if x = 0
    then if y = 0
      then 1
      else 0
    else exp (log x * y) :=
by simp only [rpow_def, complex.cpow_def];
  split_ifs;
  simp [*, (complex.of_real_log hx).symm, -complex.of_real_mul, -is_R_or_C.of_real_mul,
    (complex.of_real_mul _ _).symm, complex.exp_of_real_re] at *

lemma rpow_def_of_pos {x : ℝ} (hx : 0 < x) (y : ℝ) : x ^ y = exp (log x * y) :=
by rw [rpow_def_of_nonneg (le_of_lt hx), if_neg (ne_of_gt hx)]

lemma exp_mul (x y : ℝ) : exp (x * y) = (exp x) ^ y :=
by rw [rpow_def_of_pos (exp_pos _), log_exp]

lemma rpow_eq_zero_iff_of_nonneg {x y : ℝ} (hx : 0 ≤ x) : x ^ y = 0 ↔ x = 0 ∧ y ≠ 0 :=
by { simp only [rpow_def_of_nonneg hx], split_ifs; simp [*, exp_ne_zero] }

open_locale real

lemma rpow_def_of_neg {x : ℝ} (hx : x < 0) (y : ℝ) : x ^ y = exp (log x * y) * cos (y * π) :=
begin
  rw [rpow_def, complex.cpow_def, if_neg],
  have : complex.log x * y = ↑(log(-x) * y) + ↑(y * π) * complex.I,
  { simp only [complex.log, abs_of_neg hx, complex.arg_of_real_of_neg hx,
      complex.abs_of_real, complex.of_real_mul], ring },
  { rw [this, complex.exp_add_mul_I, ← complex.of_real_exp, ← complex.of_real_cos,
      ← complex.of_real_sin, mul_add, ← complex.of_real_mul, ← mul_assoc, ← complex.of_real_mul,
      complex.add_re, complex.of_real_re, complex.mul_re, complex.I_re, complex.of_real_im,
      real.log_neg_eq_log],
    ring },
  { rw complex.of_real_eq_zero, exact ne_of_lt hx }
end

lemma rpow_def_of_nonpos {x : ℝ} (hx : x ≤ 0) (y : ℝ) : x ^ y =
  if x = 0
    then if y = 0
      then 1
      else 0
    else exp (log x * y) * cos (y * π) :=
by split_ifs; simp [rpow_def, *]; exact rpow_def_of_neg (lt_of_le_of_ne hx h) _

lemma rpow_pos_of_pos {x : ℝ} (hx : 0 < x) (y : ℝ) : 0 < x ^ y :=
by rw rpow_def_of_pos hx; apply exp_pos

@[simp] lemma rpow_zero (x : ℝ) : x ^ (0 : ℝ) = 1 := by simp [rpow_def]

@[simp] lemma zero_rpow {x : ℝ} (h : x ≠ 0) : (0 : ℝ) ^ x = 0 :=
by simp [rpow_def, *]

@[simp] lemma rpow_one (x : ℝ) : x ^ (1 : ℝ) = x := by simp [rpow_def]

@[simp] lemma one_rpow (x : ℝ) : (1 : ℝ) ^ x = 1 := by simp [rpow_def]

lemma zero_rpow_le_one (x : ℝ) : (0 : ℝ) ^ x ≤ 1 :=
by { by_cases h : x = 0; simp [h, zero_le_one] }

lemma zero_rpow_nonneg (x : ℝ) : 0 ≤ (0 : ℝ) ^ x :=
by { by_cases h : x = 0; simp [h, zero_le_one] }

lemma rpow_nonneg_of_nonneg {x : ℝ} (hx : 0 ≤ x) (y : ℝ) : 0 ≤ x ^ y :=
by rw [rpow_def_of_nonneg hx];
  split_ifs; simp only [zero_le_one, le_refl, le_of_lt (exp_pos _)]

lemma abs_rpow_le_abs_rpow (x y : ℝ) : abs (x ^ y) ≤ abs (x) ^ y :=
begin
  rcases lt_trichotomy 0 x with (hx|rfl|hx),
  { rw [abs_of_pos hx, abs_of_pos (rpow_pos_of_pos hx _)] },
  { rw [abs_zero, abs_of_nonneg (rpow_nonneg_of_nonneg le_rfl _)] },
  { rw [abs_of_neg hx, rpow_def_of_neg hx, rpow_def_of_pos (neg_pos.2 hx), log_neg_eq_log,
      abs_mul, abs_of_pos (exp_pos _)],
    exact mul_le_of_le_one_right (exp_pos _).le (abs_cos_le_one _) }
end

<<<<<<< HEAD
lemma abs_rpow_le_exp_log_mul (x y : ℝ) : abs (x ^ y) ≤ exp (log x * y) :=
begin
  refine (abs_rpow_le_abs_rpow x y).trans _,
  by_cases hx : x = 0,
  { by_cases hy : y = 0; simp [hx, hy, zero_le_one] },
  { rw [rpow_def_of_pos (abs_pos.2 hx), log_abs] }
end

=======
lemma abs_rpow_of_nonneg {x y : ℝ} (hx_nonneg : 0 ≤ x) : abs (x ^ y) = (abs x) ^ y :=
begin
  have h_rpow_nonneg : 0 ≤ x ^ y, from real.rpow_nonneg_of_nonneg hx_nonneg _,
  rw [abs_eq_self.mpr hx_nonneg, abs_eq_self.mpr h_rpow_nonneg],
end

lemma norm_rpow_of_nonneg {x y : ℝ} (hx_nonneg : 0 ≤ x) : ∥x ^ y∥ = ∥x∥ ^ y :=
by { simp_rw real.norm_eq_abs, exact abs_rpow_of_nonneg hx_nonneg, }

>>>>>>> fae00c7c
end real

namespace complex

lemma of_real_cpow {x : ℝ} (hx : 0 ≤ x) (y : ℝ) : ((x ^ y : ℝ) : ℂ) = (x : ℂ) ^ (y : ℂ) :=
by simp [real.rpow_def_of_nonneg hx, complex.cpow_def]; split_ifs; simp [complex.of_real_log hx]

@[simp] lemma abs_cpow_real (x : ℂ) (y : ℝ) : abs (x ^ (y : ℂ)) = x.abs ^ y :=
begin
  rw [real.rpow_def_of_nonneg (abs_nonneg _), complex.cpow_def],
  split_ifs;
  simp [*, abs_of_nonneg (le_of_lt (real.exp_pos _)), complex.log, complex.exp_add,
    add_mul, mul_right_comm _ I, exp_mul_I, abs_cos_add_sin_mul_I,
    (complex.of_real_mul _ _).symm, -complex.of_real_mul, -is_R_or_C.of_real_mul] at *
end

@[simp] lemma abs_cpow_inv_nat (x : ℂ) (n : ℕ) : abs (x ^ (n⁻¹ : ℂ)) = x.abs ^ (n⁻¹ : ℝ) :=
by rw ← abs_cpow_real; simp [-abs_cpow_real]

end complex

namespace real

variables {x y z : ℝ}

lemma rpow_add {x : ℝ} (hx : 0 < x) (y z : ℝ) : x ^ (y + z) = x ^ y * x ^ z :=
by simp only [rpow_def_of_pos hx, mul_add, exp_add]

lemma rpow_add' {x : ℝ} (hx : 0 ≤ x) {y z : ℝ} (h : y + z ≠ 0) : x ^ (y + z) = x ^ y * x ^ z :=
begin
  rcases hx.eq_or_lt with rfl|pos,
  { rw [zero_rpow h, zero_eq_mul],
    have : y ≠ 0 ∨ z ≠ 0, from not_and_distrib.1 (λ ⟨hy, hz⟩, h $ hy.symm ▸ hz.symm ▸ zero_add 0),
    exact this.imp zero_rpow zero_rpow },
  { exact rpow_add pos _ _ }
end

/-- For `0 ≤ x`, the only problematic case in the equality `x ^ y * x ^ z = x ^ (y + z)` is for
`x = 0` and `y + z = 0`, where the right hand side is `1` while the left hand side can vanish.
The inequality is always true, though, and given in this lemma. -/
lemma le_rpow_add {x : ℝ} (hx : 0 ≤ x) (y z : ℝ) : x ^ y * x ^ z ≤ x ^ (y + z) :=
begin
  rcases le_iff_eq_or_lt.1 hx with H|pos,
  { by_cases h : y + z = 0,
    { simp only [H.symm, h, rpow_zero],
      calc (0 : ℝ) ^ y * 0 ^ z ≤ 1 * 1 :
        mul_le_mul (zero_rpow_le_one y) (zero_rpow_le_one z) (zero_rpow_nonneg z) zero_le_one
      ... = 1 : by simp },
    { simp [rpow_add', ← H, h] } },
  { simp [rpow_add pos] }
end

lemma rpow_mul {x : ℝ} (hx : 0 ≤ x) (y z : ℝ) : x ^ (y * z) = (x ^ y) ^ z :=
by rw [← complex.of_real_inj, complex.of_real_cpow (rpow_nonneg_of_nonneg hx _),
    complex.of_real_cpow hx, complex.of_real_mul, complex.cpow_mul, complex.of_real_cpow hx];
  simp only [(complex.of_real_mul _ _).symm, (complex.of_real_log hx).symm,
    complex.of_real_im, neg_lt_zero, pi_pos, le_of_lt pi_pos]

lemma rpow_neg {x : ℝ} (hx : 0 ≤ x) (y : ℝ) : x ^ -y = (x ^ y)⁻¹ :=
by simp only [rpow_def_of_nonneg hx]; split_ifs; simp [*, exp_neg] at *

lemma rpow_sub {x : ℝ} (hx : 0 < x) (y z : ℝ) : x ^ (y - z) = x ^ y / x ^ z :=
by simp only [sub_eq_add_neg, rpow_add hx, rpow_neg (le_of_lt hx), div_eq_mul_inv]

lemma rpow_sub' {x : ℝ} (hx : 0 ≤ x) {y z : ℝ} (h : y - z ≠ 0) :
  x ^ (y - z) = x ^ y / x ^ z :=
by { simp only [sub_eq_add_neg] at h ⊢, simp only [rpow_add' hx h, rpow_neg hx, div_eq_mul_inv] }

@[simp] lemma rpow_nat_cast (x : ℝ) (n : ℕ) : x ^ (n : ℝ) = x ^ n :=
by simp only [rpow_def, (complex.of_real_pow _ _).symm, complex.cpow_nat_cast,
  complex.of_real_nat_cast, complex.of_real_re]

@[simp] lemma rpow_int_cast (x : ℝ) (n : ℤ) : x ^ (n : ℝ) = x ^ n :=
by simp only [rpow_def, (complex.of_real_fpow _ _).symm, complex.cpow_int_cast,
  complex.of_real_int_cast, complex.of_real_re]

lemma rpow_neg_one (x : ℝ) : x ^ (-1 : ℝ) = x⁻¹ :=
begin
  suffices H : x ^ ((-1 : ℤ) : ℝ) = x⁻¹, by exact_mod_cast H,
  simp only [rpow_int_cast, gpow_one, fpow_neg],
end

lemma mul_rpow {x y z : ℝ} (h : 0 ≤ x) (h₁ : 0 ≤ y) : (x*y)^z = x^z * y^z :=
begin
  iterate 3 { rw real.rpow_def_of_nonneg }, split_ifs; simp * at *,
  { have hx : 0 < x,
    { cases lt_or_eq_of_le h with h₂ h₂, { exact h₂ },
      exfalso, apply h_2, exact eq.symm h₂ },
    have hy : 0 < y,
    { cases lt_or_eq_of_le h₁ with h₂ h₂, { exact h₂ },
      exfalso, apply h_3, exact eq.symm h₂ },
    rw [log_mul (ne_of_gt hx) (ne_of_gt hy), add_mul, exp_add]},
  { exact h₁ },
  { exact h },
  { exact mul_nonneg h h₁ },
end

lemma inv_rpow (hx : 0 ≤ x) (y : ℝ) : (x⁻¹)^y = (x^y)⁻¹ :=
begin
  by_cases hy0 : y = 0, { simp [*] },
  by_cases hx0 : x = 0, { simp [*] },
  simp only [real.rpow_def_of_nonneg hx, real.rpow_def_of_nonneg (inv_nonneg.2 hx), if_false,
    hx0, mt inv_eq_zero.1 hx0, log_inv, ← neg_mul_eq_neg_mul, exp_neg]
end

lemma div_rpow (hx : 0 ≤ x) (hy : 0 ≤ y) (z : ℝ) : (x / y) ^ z = x^z / y^z :=
by simp only [div_eq_mul_inv, mul_rpow hx (inv_nonneg.2 hy), inv_rpow hy]

lemma log_rpow {x : ℝ} (hx : 0 < x) (y : ℝ) : log (x^y) = y * (log x) :=
begin
  apply exp_injective,
  rw [exp_log (rpow_pos_of_pos hx y), ← exp_log hx, mul_comm, rpow_def_of_pos (exp_pos (log x)) y],
end

lemma rpow_lt_rpow (hx : 0 ≤ x) (hxy : x < y) (hz : 0 < z) : x^z < y^z :=
begin
  rw le_iff_eq_or_lt at hx, cases hx,
  { rw [← hx, zero_rpow (ne_of_gt hz)], exact rpow_pos_of_pos (by rwa ← hx at hxy) _ },
  rw [rpow_def_of_pos hx, rpow_def_of_pos (lt_trans hx hxy), exp_lt_exp],
  exact mul_lt_mul_of_pos_right (log_lt_log hx hxy) hz
end

lemma rpow_le_rpow {x y z: ℝ} (h : 0 ≤ x) (h₁ : x ≤ y) (h₂ : 0 ≤ z) : x^z ≤ y^z :=
begin
  rcases eq_or_lt_of_le h₁ with rfl|h₁', { refl },
  rcases eq_or_lt_of_le h₂ with rfl|h₂', { simp },
  exact le_of_lt (rpow_lt_rpow h h₁' h₂')
end

lemma rpow_lt_rpow_iff (hx : 0 ≤ x) (hy : 0 ≤ y) (hz : 0 < z) : x ^ z < y ^ z ↔ x < y :=
⟨lt_imp_lt_of_le_imp_le $ λ h, rpow_le_rpow hy h (le_of_lt hz), λ h, rpow_lt_rpow hx h hz⟩

lemma rpow_le_rpow_iff (hx : 0 ≤ x) (hy : 0 ≤ y) (hz : 0 < z) : x ^ z ≤ y ^ z ↔ x ≤ y :=
le_iff_le_iff_lt_iff_lt.2 $ rpow_lt_rpow_iff hy hx hz

lemma rpow_lt_rpow_of_exponent_lt (hx : 1 < x) (hyz : y < z) : x^y < x^z :=
begin
  repeat {rw [rpow_def_of_pos (lt_trans zero_lt_one hx)]},
  rw exp_lt_exp, exact mul_lt_mul_of_pos_left hyz (log_pos hx),
end

lemma rpow_le_rpow_of_exponent_le (hx : 1 ≤ x) (hyz : y ≤ z) : x^y ≤ x^z :=
begin
  repeat {rw [rpow_def_of_pos (lt_of_lt_of_le zero_lt_one hx)]},
  rw exp_le_exp, exact mul_le_mul_of_nonneg_left hyz (log_nonneg hx),
end

lemma rpow_lt_rpow_of_exponent_gt (hx0 : 0 < x) (hx1 : x < 1) (hyz : z < y) :
  x^y < x^z :=
begin
  repeat {rw [rpow_def_of_pos hx0]},
  rw exp_lt_exp, exact mul_lt_mul_of_neg_left hyz (log_neg hx0 hx1),
end

lemma rpow_le_rpow_of_exponent_ge (hx0 : 0 < x) (hx1 : x ≤ 1) (hyz : z ≤ y) :
  x^y ≤ x^z :=
begin
  repeat {rw [rpow_def_of_pos hx0]},
  rw exp_le_exp, exact mul_le_mul_of_nonpos_left hyz (log_nonpos (le_of_lt hx0) hx1),
end

lemma rpow_lt_one {x z : ℝ} (hx1 : 0 ≤ x) (hx2 : x < 1) (hz : 0 < z) : x^z < 1 :=
by { rw ← one_rpow z, exact rpow_lt_rpow hx1 hx2 hz }

lemma rpow_le_one {x z : ℝ} (hx1 : 0 ≤ x) (hx2 : x ≤ 1) (hz : 0 ≤ z) : x^z ≤ 1 :=
by { rw ← one_rpow z, exact rpow_le_rpow hx1 hx2 hz }

lemma rpow_lt_one_of_one_lt_of_neg {x z : ℝ} (hx : 1 < x) (hz : z < 0) : x^z < 1 :=
by { convert rpow_lt_rpow_of_exponent_lt hx hz, exact (rpow_zero x).symm }

lemma rpow_le_one_of_one_le_of_nonpos {x z : ℝ} (hx : 1 ≤ x) (hz : z ≤ 0) : x^z ≤ 1 :=
by { convert rpow_le_rpow_of_exponent_le hx hz, exact (rpow_zero x).symm }

lemma one_lt_rpow {x z : ℝ} (hx : 1 < x) (hz : 0 < z) : 1 < x^z :=
by { rw ← one_rpow z, exact rpow_lt_rpow zero_le_one hx hz }

lemma one_le_rpow {x z : ℝ} (hx : 1 ≤ x) (hz : 0 ≤ z) : 1 ≤ x^z :=
by { rw ← one_rpow z, exact rpow_le_rpow zero_le_one hx hz }

lemma one_lt_rpow_of_pos_of_lt_one_of_neg (hx1 : 0 < x) (hx2 : x < 1) (hz : z < 0) :
  1 < x^z :=
by { convert rpow_lt_rpow_of_exponent_gt hx1 hx2 hz, exact (rpow_zero x).symm }

lemma one_le_rpow_of_pos_of_le_one_of_nonpos (hx1 : 0 < x) (hx2 : x ≤ 1) (hz : z ≤ 0) :
  1 ≤ x^z :=
by { convert rpow_le_rpow_of_exponent_ge hx1 hx2 hz, exact (rpow_zero x).symm }

lemma rpow_lt_one_iff_of_pos (hx : 0 < x) : x ^ y < 1 ↔ 1 < x ∧ y < 0 ∨ x < 1 ∧ 0 < y :=
by rw [rpow_def_of_pos hx, exp_lt_one_iff, mul_neg_iff, log_pos_iff hx, log_neg_iff hx]

lemma rpow_lt_one_iff (hx : 0 ≤ x) : x ^ y < 1 ↔ x = 0 ∧ y ≠ 0 ∨ 1 < x ∧ y < 0 ∨ x < 1 ∧ 0 < y :=
begin
  rcases hx.eq_or_lt with (rfl|hx),
  { rcases em (y = 0) with (rfl|hy); simp [*, lt_irrefl, zero_lt_one] },
  { simp [rpow_lt_one_iff_of_pos hx, hx.ne.symm] }
end

lemma one_lt_rpow_iff_of_pos (hx : 0 < x) : 1 < x ^ y ↔ 1 < x ∧ 0 < y ∨ x < 1 ∧ y < 0 :=
by rw [rpow_def_of_pos hx, one_lt_exp_iff, mul_pos_iff, log_pos_iff hx, log_neg_iff hx]

lemma one_lt_rpow_iff (hx : 0 ≤ x) : 1 < x ^ y ↔ 1 < x ∧ 0 < y ∨ 0 < x ∧ x < 1 ∧ y < 0 :=
begin
  rcases hx.eq_or_lt with (rfl|hx),
  { rcases em (y = 0) with (rfl|hy); simp [*, lt_irrefl, (@zero_lt_one ℝ _ _).not_lt] },
  { simp [one_lt_rpow_iff_of_pos hx, hx] }
end

lemma le_rpow_iff_log_le (hx : 0 < x) (hy : 0 < y) :
  x ≤ y^z ↔ real.log x ≤ z * real.log y :=
by rw [←real.log_le_log hx (real.rpow_pos_of_pos hy z), real.log_rpow hy]

lemma le_rpow_of_log_le (hx : 0 ≤ x) (hy : 0 < y) (h : real.log x ≤ z * real.log y) :
  x ≤ y^z :=
begin
  obtain hx | rfl := hx.lt_or_eq,
  { exact (le_rpow_iff_log_le hx hy).2 h },
  exact (real.rpow_pos_of_pos hy z).le,
end

lemma lt_rpow_iff_log_lt (hx : 0 < x) (hy : 0 < y) :
  x < y^z ↔ real.log x < z * real.log y :=
by rw [←real.log_lt_log_iff hx (real.rpow_pos_of_pos hy z), real.log_rpow hy]

lemma lt_rpow_of_log_lt (hx : 0 ≤ x) (hy : 0 < y) (h : real.log x < z * real.log y) :
  x < y^z :=
begin
  obtain hx | rfl := hx.lt_or_eq,
  { exact (lt_rpow_iff_log_lt hx hy).2 h },
  exact real.rpow_pos_of_pos hy z,
end

lemma rpow_le_one_iff_of_pos (hx : 0 < x) : x ^ y ≤ 1 ↔ 1 ≤ x ∧ y ≤ 0 ∨ x ≤ 1 ∧ 0 ≤ y :=
by rw [rpow_def_of_pos hx, exp_le_one_iff, mul_nonpos_iff, log_nonneg_iff hx, log_nonpos_iff hx]

lemma pow_nat_rpow_nat_inv {x : ℝ} (hx : 0 ≤ x) {n : ℕ} (hn : 0 < n) :
  (x ^ n) ^ (n⁻¹ : ℝ) = x :=
have hn0 : (n : ℝ) ≠ 0, by simpa [pos_iff_ne_zero] using hn,
by rw [← rpow_nat_cast, ← rpow_mul hx, mul_inv_cancel hn0, rpow_one]

lemma rpow_nat_inv_pow_nat {x : ℝ} (hx : 0 ≤ x) {n : ℕ} (hn : 0 < n) :
  (x ^ (n⁻¹ : ℝ)) ^ n = x :=
have hn0 : (n : ℝ) ≠ 0, by simpa [pos_iff_ne_zero] using hn,
by rw [← rpow_nat_cast, ← rpow_mul hx, inv_mul_cancel hn0, rpow_one]

lemma rpow_deriv_aux_of_pos {p : ℝ × ℝ} (hp : 0 < p.1) :
  has_strict_fderiv_at (λ x : ℝ × ℝ, x.1 ^ x.2)
    ((p.2 * p.1 ^ (p.2 - 1)) • continuous_linear_map.fst ℝ ℝ ℝ +
      (p.1 ^ p.2 * log p.1) • continuous_linear_map.snd ℝ ℝ ℝ) p ∧
    ∀ n, times_cont_diff_at ℝ n (λ x : ℝ × ℝ, x.1 ^ x.2) p :=
begin
  have : (λ x : ℝ × ℝ, x.1 ^ x.2) =ᶠ[𝓝 p] (λ x, exp (log x.1 * x.2)),
    from (continuous_at_fst.eventually (lt_mem_nhds hp)).mono
      (λ p hp, rpow_def_of_pos hp _),
  rw [rpow_sub hp, rpow_one, mul_div_comm, mul_smul, mul_smul, ← smul_add],
  refine ⟨has_strict_fderiv_at.congr_of_eventually_eq _ this.symm,
    λ n, times_cont_diff_at.congr_of_eventually_eq _ this⟩,
  { simpa only [rpow_def_of_pos hp, div_eq_mul_inv, smul_smul, add_comm]
      using ((has_strict_fderiv_at_fst.log hp.ne').mul has_strict_fderiv_at_snd).exp },
  { exact ((times_cont_diff_at_fst.log hp.ne').mul times_cont_diff_at_snd).exp }
end

lemma rpow_deriv_aux_of_neg {p : ℝ × ℝ} (hp : p.1 < 0) :
  has_strict_fderiv_at (λ x : ℝ × ℝ, x.1 ^ x.2)
    ((p.2 * p.1 ^ (p.2 - 1)) • continuous_linear_map.fst ℝ ℝ ℝ +
      (p.1 ^ p.2 * log p.1 - exp (log p.1 * p.2) * sin (p.2 * π) * π) •
        continuous_linear_map.snd ℝ ℝ ℝ) p ∧
    ∀ n, times_cont_diff_at ℝ n (λ x : ℝ × ℝ, x.1 ^ x.2) p :=
begin
  have : (λ x : ℝ × ℝ, x.1 ^ x.2) =ᶠ[𝓝 p] (λ x, exp (log x.1 * x.2) * cos (x.2 * π)),
    from (continuous_at_fst.eventually (gt_mem_nhds hp)).mono
      (λ p hp, rpow_def_of_neg hp _),
  refine ⟨has_strict_fderiv_at.congr_of_eventually_eq _ this.symm,
    λ n, times_cont_diff_at.congr_of_eventually_eq _ this⟩,
  { simp only [rpow_def_of_neg hp],
    convert ((has_strict_fderiv_at_fst.log hp.ne).mul has_strict_fderiv_at_snd).exp.mul
      (has_strict_fderiv_at_snd.mul (has_strict_fderiv_at_const _ _)).cos using 1,
    ext,
    { field_simp [mul_sub, sub_mul, exp_sub, exp_log_of_neg, cos_sub_pi, hp, hp.ne], ac_refl },
    { dsimp, ring } },
  { exact ((times_cont_diff_at_fst.log hp.ne).mul times_cont_diff_at_snd).exp.mul
      (times_cont_diff_at_snd.mul times_cont_diff_at_const).cos }
end

lemma has_strict_deriv_at_rpow_const' {x : ℝ} (hx : x ≠ 0) (p : ℝ) :
  has_strict_deriv_at (λ x, x ^ p) (p * x ^ (p - 1)) x :=
begin
  cases hx.lt_or_lt with hx hx,
  { have := ((@rpow_deriv_aux_of_neg (x, p) hx).1.comp x
      ((has_strict_fderiv_at_id x).prod (has_strict_fderiv_at_const _ _))).has_strict_deriv_at,
    convert this, simp },
  { have := ((@rpow_deriv_aux_of_pos (x, p) hx).1.comp x
      ((has_strict_fderiv_at_id x).prod (has_strict_fderiv_at_const _ _))).has_strict_deriv_at,
    convert this, simp }
end

lemma has_strict_deriv_at_const_rpow {a : ℝ} (ha : 0 < a) (x : ℝ) :
  has_strict_deriv_at (λ x, a ^ x) (a ^ x * log a) x :=
begin
  have := ((@rpow_deriv_aux_of_pos (a, x) ha).1.comp x
    ((has_strict_fderiv_at_const _ _).prod (has_strict_fderiv_at_id _))).has_strict_deriv_at,
  convert this, simp
end

/-- This lemma says that `λ x, a ^ x` is strictly differentiable for `a < 0`. Note that these
values of `a` are outside of the "official" domain of `a ^ x`, and we may redefine `a ^ x`
for negative `a` if some other definition will be more convenient. -/
lemma has_strict_deriv_at_const_rpow_of_neg {a x : ℝ} (ha : a < 0) :
  has_strict_deriv_at (λ x, a ^ x) (a ^ x * log a - exp (log a * x) * sin (x * π) * π) x :=
begin
  have := ((@rpow_deriv_aux_of_neg (a, x) ha).1.comp x
    ((has_strict_fderiv_at_const _ _).prod (has_strict_fderiv_at_id _))).has_strict_deriv_at,
  convert this, simp
end

/-- The function `λ (x, y), x ^ y` is infinitely smooth at `(x, y)` unless `x = 0`. -/
lemma times_cont_diff_at_rpow {p : ℝ × ℝ} {n} (hp : p.1 ≠ 0) :
  times_cont_diff_at ℝ n (λ p : ℝ × ℝ, p.1 ^ p.2) p :=
hp.lt_or_lt.elim (λ hp, (rpow_deriv_aux_of_neg hp).2 n) (λ hp, (rpow_deriv_aux_of_pos hp).2 n)

lemma times_cont_diff_at_rpow' {n} (hx : x ≠ 0) (y : ℝ) :
  times_cont_diff_at ℝ n (λ p : ℝ × ℝ, p.1 ^ p.2) (x, y) :=
times_cont_diff_at_rpow hx

lemma differentiable_at_rpow {p : ℝ × ℝ} (hp : p.1 ≠ 0) :
  differentiable_at ℝ (λ p : ℝ × ℝ, p.1 ^ p.2) p :=
(times_cont_diff_at_rpow hp).differentiable_at le_rfl

lemma continuous_at_rpow_of_ne_zero (hx : x ≠ 0) (y : ℝ) :
  continuous_at (λp:ℝ×ℝ, p.1^p.2) (x, y) :=
<<<<<<< HEAD
(show times_cont_diff_at ℝ 0 (λ p : ℝ × ℝ, p.1 ^ p.2) (x, y),
  from times_cont_diff_at_rpow hx).continuous_at

lemma continuous_at_rpow_of_pos (hy : 0 < y) (x : ℝ) :
  continuous_at (λp:ℝ×ℝ, p.1^p.2) (x, y) :=
begin
  by_cases hx : x = 0, swap, { exact continuous_at_rpow_of_ne_zero hx y },
  subst x,
  have A : tendsto (λ p : ℝ × ℝ, exp (log p.1 * p.2)) (𝓝[{0}ᶜ] 0 ×ᶠ 𝓝 y) (𝓝 0) :=
    tendsto_exp_at_bot.comp
      ((tendsto_log_nhds_within_zero.comp tendsto_fst).at_bot_mul hy tendsto_snd),
  have B : tendsto (λ p : ℝ × ℝ, p.1 ^ p.2) (𝓝[{0}ᶜ] 0 ×ᶠ 𝓝 y) (𝓝 0) :=
    squeeze_zero_norm (λ p, abs_rpow_le_exp_log_mul p.1 p.2) A,
  have C : tendsto (λ p : ℝ × ℝ, p.1 ^ p.2) (𝓝[{0}] 0 ×ᶠ 𝓝 y) (pure 0),
  { rw [nhds_within_singleton, ← principal_singleton],
    refine tendsto.mono_left _ (prod_mono le_rfl (le_principal_iff.2 $ Ioi_mem_nhds hy)),
    rw [prod_principal_principal, tendsto_principal_principal],
    rintro p ⟨hx, hy⟩,
    simp only [set.mem_singleton_iff.1 hx, zero_rpow (set.mem_Ioi.1 hy).ne', set.mem_singleton] },
  have := B.sup (C.mono_right (pure_le_nhds _)),
  rw [← nhds_within_univ, ← nhds_within_prod_eq, ← nhds_within_prod_eq, ← nhds_within_union,
    ← set.union_prod, set.compl_union_self, set.univ_prod_univ, nhds_within_univ] at this,
  simpa [continuous_at, hy.ne']
end
=======
begin
  cases lt_trichotomy 0 x,
  exact continuous_within_at.continuous_at
    (continuous_on_iff_continuous_restrict.2 continuous_rpow_aux1 _ h)
    (is_open.mem_nhds (by { convert (is_open_lt' (0:ℝ)).prod is_open_univ, ext, finish }) h),
  cases h,
  { exact absurd h.symm hx },
  exact continuous_within_at.continuous_at
    (continuous_on_iff_continuous_restrict.2 continuous_rpow_aux2 _ h)
    (is_open.mem_nhds (by { convert (is_open_gt' (0:ℝ)).prod is_open_univ, ext, finish }) h)
end

lemma continuous_rpow_aux3 : continuous (λ p : {p:ℝ×ℝ // 0 < p.2}, p.val.1 ^ p.val.2) :=
continuous_iff_continuous_at.2 $ λ ⟨(x₀, y₀), hy₀⟩,
begin
  by_cases hx₀ : x₀ = 0,
  { simp only [continuous_at, hx₀, zero_rpow (ne_of_gt hy₀), metric.tendsto_nhds_nhds],
    assume ε ε0,
    rcases exists_pos_rat_lt (half_pos hy₀) with ⟨q, q_pos, q_lt⟩,
    let q := (q:ℝ), replace q_pos : 0 < q := rat.cast_pos.2 q_pos,
    let δ := min (min q (ε ^ (1 / q))) (1/2),
    have δ0 : 0 < δ := lt_min (lt_min q_pos (rpow_pos_of_pos ε0 _)) (by norm_num),
    have : δ ≤ q := le_trans (min_le_left _ _) (min_le_left _ _),
    have : δ ≤ ε ^ (1 / q) := le_trans (min_le_left _ _) (min_le_right _ _),
    have : δ < 1 := lt_of_le_of_lt (min_le_right _ _) (by norm_num),
    use δ, use δ0, rintros ⟨⟨x, y⟩, hy⟩,
    simp only [subtype.dist_eq, real.dist_eq, prod.dist_eq, sub_zero, subtype.coe_mk],
    assume h, rw max_lt_iff at h, cases h with xδ yy₀,
    have qy : q < y, calc q < y₀ / 2 : q_lt
      ... = y₀ - y₀ / 2 : (sub_half _).symm
      ... ≤ y₀ - δ : by linarith
      ... < y : sub_lt_of_abs_sub_lt_left yy₀,
    calc abs(x^y) ≤ abs(x)^y : abs_rpow_le_abs_rpow _ _
      ... < δ ^ y : rpow_lt_rpow (abs_nonneg _) xδ hy
      ... < δ ^ q : by { refine rpow_lt_rpow_of_exponent_gt _ _ _, repeat {linarith} }
      ... ≤ (ε ^ (1 / q)) ^ q : by { refine rpow_le_rpow _ _ _, repeat {linarith} }
      ... = ε : by { rw [← rpow_mul, div_mul_cancel, rpow_one], exact ne_of_gt q_pos, linarith }},
  { exact (continuous_within_at_iff_continuous_at_restrict (λp:ℝ×ℝ, p.1^p.2) _).1
      (continuous_at_rpow_of_ne_zero hx₀ _).continuous_within_at }
end

lemma continuous_at_rpow_of_pos (hy : 0 < y) (x : ℝ) :
  continuous_at (λp:ℝ×ℝ, p.1^p.2) (x, y) :=
continuous_within_at.continuous_at
  (continuous_on_iff_continuous_restrict.2 continuous_rpow_aux3 _ hy)
  (is_open.mem_nhds (by { convert is_open_univ.prod (is_open_lt' (0:ℝ)), ext, finish }) hy)
>>>>>>> fae00c7c

lemma continuous_at_rpow {x y : ℝ} (h : x ≠ 0 ∨ 0 < y) :
  continuous_at (λp:ℝ×ℝ, p.1^p.2) (x, y) :=
h.elim (λ h, continuous_at_rpow_of_ne_zero h y) (λ h, continuous_at_rpow_of_pos h x)

end real

section

variable {α : Type*}

lemma filter.tendsto.rpow {l : filter α} {f g : α → ℝ} {x y : ℝ}
  (hf : tendsto f l (𝓝 x)) (hg : tendsto g l (𝓝 y)) (h : x ≠ 0 ∨ 0 < y) :
  tendsto (λ t, f t ^ g t) l (𝓝 (x ^ y)) :=
(real.continuous_at_rpow h).tendsto.comp (hf.prod_mk_nhds hg)

lemma filter.tendsto.rpow_const {l : filter α} {f : α → ℝ} {x p : ℝ}
  (hf : tendsto f l (𝓝 x)) (h : x ≠ 0 ∨ 0 ≤ p) :
  tendsto (λ a, f a ^ p) l (𝓝 (x ^ p)) :=
if h0 : 0 = p then h0 ▸ by simp [tendsto_const_nhds]
else hf.rpow tendsto_const_nhds (h.imp id $ λ h', h'.lt_of_ne h0)

section

variables [measurable_space α] {f g : α → ℝ}
open complex

lemma measurable.rpow (hf : measurable f) (hg : measurable g) :
  measurable (λ a : α, (f a) ^ (g a)) :=
measurable_re.comp $ ((measurable_of_real.comp hf).cpow (measurable_of_real.comp hg))

<<<<<<< HEAD
lemma measurable.rpow_const (hf : measurable f) {y : ℝ} :
  measurable (λ a : α, (f a) ^ y) :=
hf.rpow measurable_const

lemma real.measurable_rpow_const {y : ℝ} : measurable (λ x : ℝ, x ^ y) :=
measurable_id.rpow_const

=======
lemma has_deriv_at_rpow_of_pos {x : ℝ} (h : 0 < x) (p : ℝ) :
  has_deriv_at (λ x, x^p) (p * x^(p-1)) x :=
begin
  have : has_deriv_at (λ x, exp (log x * p)) (p * x^(p-1)) x,
  { convert (has_deriv_at_exp _).comp x ((has_deriv_at_log (ne_of_gt h)).mul_const p) using 1,
    field_simp [rpow_def_of_pos h, mul_sub, exp_sub, exp_log h, ne_of_gt h],
    ring },
  apply this.congr_of_eventually_eq,
  have : set.Ioi (0 : ℝ) ∈ 𝓝 x := is_open.mem_nhds is_open_Ioi h,
  exact filter.eventually_of_mem this (λ y hy, rpow_def_of_pos hy _)
end

lemma has_deriv_at_rpow_of_neg {x : ℝ} (h : x < 0) (p : ℝ) :
  has_deriv_at (λ x, x^p) (p * x^(p-1)) x :=
begin
  have : has_deriv_at (λ x, exp (log x * p) * cos (p * π)) (p * x^(p-1)) x,
  { convert ((has_deriv_at_exp _).comp x ((has_deriv_at_log (ne_of_lt h)).mul_const p)).mul_const _
      using 1,
    field_simp [rpow_def_of_neg h, mul_sub, exp_sub, sub_mul, cos_sub, exp_log_of_neg h,
      ne_of_lt h],
    ring },
  apply this.congr_of_eventually_eq,
  have : set.Iio (0 : ℝ) ∈ 𝓝 x := is_open.mem_nhds is_open_Iio h,
  exact filter.eventually_of_mem this (λ y hy, rpow_def_of_neg hy _)
>>>>>>> fae00c7c
end

variables [topological_space α] {f g : α → ℝ} {s : set α} {x : α} {p : ℝ}

lemma continuous_at.rpow (hf : continuous_at f x) (hg : continuous_at g x) (h : f x ≠ 0 ∨ 0 < g x) :
  continuous_at (λ t, f t ^ g t) x :=
hf.rpow hg h

lemma continuous_within_at.rpow (hf : continuous_within_at f s x) (hg : continuous_within_at g s x)
  (h : f x ≠ 0 ∨ 0 < g x) :
  continuous_within_at (λ t, f t ^ g t) s x :=
hf.rpow hg h

lemma continuous_on.rpow (hf : continuous_on f s) (hg : continuous_on g s)
  (h : ∀ x ∈ s, f x ≠ 0 ∨ 0 < g x) :
  continuous_on (λ t, f t ^ g t) s :=
λ t ht, (hf t ht).rpow (hg t ht) (h t ht)

lemma continuous.rpow (hf : continuous f) (hg : continuous g) (h : ∀ x, f x ≠ 0 ∨ 0 < g x) :
  continuous (λ x, f x ^ g x) :=
continuous_iff_continuous_at.2 $ λ x, (hf.continuous_at.rpow hg.continuous_at (h x))

lemma continuous_within_at.rpow_const (hf : continuous_within_at f s x) (h : f x ≠ 0 ∨ 0 ≤ p) :
  continuous_within_at (λ x, f x ^ p) s x :=
hf.rpow_const h

lemma continuous_at.rpow_const (hf : continuous_at f x) (h : f x ≠ 0 ∨ 0 ≤ p) :
  continuous_at (λ x, f x ^ p) x :=
hf.rpow_const h

lemma continuous_on.rpow_const (hf : continuous_on f s) (h : ∀ x ∈ s, f x ≠ 0 ∨ 0 ≤ p) :
  continuous_on (λ x, f x ^ p) s :=
λ x hx, (hf x hx).rpow_const (h x hx)

lemma continuous.rpow_const (hf : continuous f) (h : ∀ x, f x ≠ 0 ∨ 0 ≤ p) :
  continuous (λ x, f x ^ p) :=
continuous_iff_continuous_at.2 $ λ x, hf.continuous_at.rpow_const (h x)

end

namespace real

variables {z x y : ℝ}

lemma has_deriv_at_rpow_const {x p : ℝ} (h : x ≠ 0 ∨ 1 ≤ p) :
  has_deriv_at (λ x, x ^ p) (p * x ^ (p - 1)) x :=
begin
  rcases em (x = 0) with rfl | hx;
    [skip, exact (has_strict_deriv_at_rpow_const' hx _).has_deriv_at],
  replace h : 1 ≤ p := h.neg_resolve_left rfl,
  apply has_deriv_at_of_has_deriv_at_of_ne
    (λ x hx, (has_strict_deriv_at_rpow_const' hx p).has_deriv_at),
  exacts [continuous_at_id.rpow_const (or.inr (zero_le_one.trans h)),
    continuous_at_const.mul (continuous_at_id.rpow_const (or.inr (sub_nonneg.2 h)))]
end

lemma differentiable_rpow_const {p : ℝ} (hp : 1 ≤ p) :
  differentiable ℝ (λ x : ℝ, x ^ p) :=
λ x, (has_deriv_at_rpow_const (or.inr hp)).differentiable_at

lemma deriv_rpow_const {x p : ℝ} (h : x ≠ 0 ∨ 1 ≤ p) :
  deriv (λ x : ℝ, x ^ p) x = p * x ^ (p - 1) :=
(has_deriv_at_rpow_const h).deriv

lemma deriv_rpow_const' {p : ℝ} (h : 1 ≤ p) :
  deriv (λ x : ℝ, x ^ p) = λ x, p * x ^ (p - 1) :=
funext $ λ x, deriv_rpow_const (or.inr h)

lemma times_cont_diff_at_rpow_const_of_ne {x p : ℝ} {n : with_top ℕ} (h : x ≠ 0) :
  times_cont_diff_at ℝ n (λ x, x ^ p) x :=
(times_cont_diff_at_rpow' h p).comp x (times_cont_diff_at_id.prod times_cont_diff_at_const)

lemma times_cont_diff_rpow_const_of_le {p : ℝ} {n : ℕ} (h : ↑n ≤ p) :
  times_cont_diff ℝ n (λ x : ℝ, x ^ p) :=
begin
  induction n with n ihn generalizing p,
  { exact times_cont_diff_zero.2 (continuous_id.rpow_const (λ x, or.inr h)) },
  { rw [nat.cast_succ] at h,
    have h1 : 1 ≤ p, from le_trans (by simp) h,
    rw [← le_sub_iff_add_le] at h,
    simpa [times_cont_diff_succ_iff_deriv, differentiable_rpow_const, h1, deriv_rpow_const']
      using times_cont_diff_const.mul (ihn h) }
end

lemma times_cont_diff_at_rpow_const_of_le {x p : ℝ} {n : ℕ} (h : ↑n ≤ p) :
  times_cont_diff_at ℝ n (λ x : ℝ, x ^ p) x :=
(times_cont_diff_rpow_const_of_le h).times_cont_diff_at

lemma has_strict_deriv_at_rpow_const {x p : ℝ} (hx : x ≠ 0 ∨ 1 ≤ p) :
  has_strict_deriv_at (λ x, x ^ p) (p * x ^ (p - 1)) x :=
times_cont_diff_at.has_strict_deriv_at'
  (hx.elim times_cont_diff_at_rpow_const_of_ne
    (λ h, times_cont_diff_at_rpow_const_of_le (by rwa nat.cast_one)))
  (has_deriv_at_rpow_const hx) le_rfl

section sqrt

lemma sqrt_eq_rpow : sqrt = λx:ℝ, x ^ (1/(2:ℝ)) :=
begin
  funext, by_cases h : 0 ≤ x,
  { rw [← mul_self_inj_of_nonneg, mul_self_sqrt h, ← sq, ← rpow_nat_cast, ← rpow_mul h],
    norm_num, exact sqrt_nonneg _, exact rpow_nonneg_of_nonneg h _ },
  { replace h : x < 0 := lt_of_not_ge h,
    have : 1 / (2:ℝ) * π = π / (2:ℝ), ring,
    rw [sqrt_eq_zero_of_nonpos (le_of_lt h), rpow_def_of_neg h, this, cos_pi_div_two, mul_zero] }
end

end sqrt

end real

section differentiability
open real

section fderiv

variables {E : Type*} [normed_group E] [normed_space ℝ E] {f g : E → ℝ} {f' g' : E →L[ℝ] ℝ}
  {x : E} {s : set E} {c : ℝ}

lemma has_fderiv_within_at.rpow (hf : has_fderiv_within_at f f' s x)
  (hg : has_fderiv_within_at g g' s x) :
  has_fderiv_within_at (λ x, f x ^ g x)
    ((g x * f x ^ (g x - 1)) • f' + (f x ^ g x * log (f x)) • g') s x :=
  

lemma has_deriv_within_at.rpow (hf : has_deriv_within_at f f' s x) (hx : f x ≠ 0) :
  has_deriv_within_at (λ y, (f y)^p) (f' * p * (f x)^(p-1)) s x :=
begin
  convert (has_deriv_at_rpow hx p).comp_has_deriv_within_at x hf using 1,
  ring
end

lemma has_deriv_at.rpow (hf : has_deriv_at f f' x) (hx : f x ≠ 0) :
  has_deriv_at (λ y, (f y)^p) (f' * p * (f x)^(p-1)) x :=
begin
  rw ← has_deriv_within_at_univ at *,
  exact hf.rpow p hx
end

lemma differentiable_within_at.rpow (hf : differentiable_within_at ℝ f s x) (hx : f x ≠ 0) :
  differentiable_within_at ℝ (λx, (f x)^p) s x :=
(hf.has_deriv_within_at.rpow p hx).differentiable_within_at

@[simp] lemma differentiable_at.rpow (hf : differentiable_at ℝ f x) (hx : f x ≠ 0) :
  differentiable_at ℝ (λx, (f x)^p) x :=
(hf.has_deriv_at.rpow p hx).differentiable_at

lemma differentiable_on.rpow (hf : differentiable_on ℝ f s) (hx : ∀ x ∈ s, f x ≠ 0) :
  differentiable_on ℝ (λx, (f x)^p) s :=
λx h, (hf x h).rpow p (hx x h)

@[simp] lemma differentiable.rpow (hf : differentiable ℝ f) (hx : ∀ x, f x ≠ 0) :
  differentiable ℝ (λx, (f x)^p) :=
λx, (hf x).rpow p (hx x)

lemma deriv_within_rpow (hf : differentiable_within_at ℝ f s x) (hx : f x ≠ 0)
  (hxs : unique_diff_within_at ℝ s x) :
  deriv_within (λx, (f x)^p) s x = (deriv_within f s x) * p * (f x)^(p-1) :=
(hf.has_deriv_within_at.rpow p hx).deriv_within hxs

@[simp] lemma deriv_rpow (hf : differentiable_at ℝ f x) (hx : f x ≠ 0) :
  deriv (λx, (f x)^p) x = (deriv f x) * p * (f x)^(p-1) :=
(hf.has_deriv_at.rpow p hx).deriv

/- Differentiability statements for the power of a function, when the function may vanish
but the exponent is at least one. -/

variable {p}

lemma has_deriv_within_at.rpow_of_one_le (hf : has_deriv_within_at f f' s x) (hp : 1 ≤ p) :
  has_deriv_within_at (λ y, (f y)^p) (f' * p * (f x)^(p-1)) s x :=
begin
  convert (has_deriv_at_rpow_of_one_le (f x) hp).comp_has_deriv_within_at x hf using 1,
  ring
end

lemma has_deriv_at.rpow_of_one_le (hf : has_deriv_at f f' x) (hp : 1 ≤ p) :
  has_deriv_at (λ y, (f y)^p) (f' * p * (f x)^(p-1)) x :=
begin
  rw ← has_deriv_within_at_univ at *,
  exact hf.rpow_of_one_le hp
end

lemma differentiable_within_at.rpow_of_one_le (hf : differentiable_within_at ℝ f s x) (hp : 1 ≤ p) :
  differentiable_within_at ℝ (λx, (f x)^p) s x :=
(hf.has_deriv_within_at.rpow_of_one_le hp).differentiable_within_at

@[simp] lemma differentiable_at.rpow_of_one_le (hf : differentiable_at ℝ f x) (hp : 1 ≤ p) :
  differentiable_at ℝ (λx, (f x)^p) x :=
(hf.has_deriv_at.rpow_of_one_le hp).differentiable_at

lemma differentiable_on.rpow_of_one_le (hf : differentiable_on ℝ f s) (hp : 1 ≤ p) :
  differentiable_on ℝ (λx, (f x)^p) s :=
λx h, (hf x h).rpow_of_one_le hp

@[simp] lemma differentiable.rpow_of_one_le (hf : differentiable ℝ f) (hp : 1 ≤ p) :
  differentiable ℝ (λx, (f x)^p) :=
λx, (hf x).rpow_of_one_le hp

lemma deriv_within_rpow_of_one_le (hf : differentiable_within_at ℝ f s x) (hp : 1 ≤ p)
  (hxs : unique_diff_within_at ℝ s x) :
  deriv_within (λx, (f x)^p) s x = (deriv_within f s x) * p * (f x)^(p-1) :=
(hf.has_deriv_within_at.rpow_of_one_le hp).deriv_within hxs

@[simp] lemma deriv_rpow_of_one_le (hf : differentiable_at ℝ f x) (hp : 1 ≤ p) :
  deriv (λx, (f x)^p) x = (deriv f x) * p * (f x)^(p-1) :=
(hf.has_deriv_at.rpow_of_one_le hp).deriv

lemma times_cont_diff_at.rpow {n : with_top ℕ} {g : ℝ → ℝ} (hf : times_cont_diff_at ℝ n f x)
  (hg : times_cont_diff_at ℝ n g x) (h₀ : f x ≠ 0) :
  times_cont_diff_at ℝ n (λ x : ℝ, f x ^ g x) x :=
(times_cont_diff_at_rpow' h₀ (g x)).comp x (hf.prod hg)

end differentiability

section limits
open real filter

/-- The function `x ^ y` tends to `+∞` at `+∞` for any positive real `y`. -/
lemma tendsto_rpow_at_top {y : ℝ} (hy : 0 < y) : tendsto (λ x : ℝ, x ^ y) at_top at_top :=
begin
  rw tendsto_at_top_at_top,
  intro b,
  use (max b 0) ^ (1/y),
  intros x hx,
  exact le_of_max_le_left
    (by { convert rpow_le_rpow (rpow_nonneg_of_nonneg (le_max_right b 0) (1/y)) hx (le_of_lt hy),
      rw [← rpow_mul (le_max_right b 0), (eq_div_iff (ne_of_gt hy)).mp rfl, rpow_one] }),
end

/-- The function `x ^ (-y)` tends to `0` at `+∞` for any positive real `y`. -/
lemma tendsto_rpow_neg_at_top {y : ℝ} (hy : 0 < y) : tendsto (λ x : ℝ, x ^ (-y)) at_top (𝓝 0) :=
tendsto.congr' (eventually_eq_of_mem (Ioi_mem_at_top 0) (λ x hx, (rpow_neg (le_of_lt hx) y).symm))
  (tendsto_rpow_at_top hy).inv_tendsto_at_top

/-- The function `x ^ (a / (b * x + c))` tends to `1` at `+∞`, for any real numbers `a`, `b`, and
`c` such that `b` is nonzero. -/
lemma tendsto_rpow_div_mul_add (a b c : ℝ) (hb : 0 ≠ b) :
  tendsto (λ x, x ^ (a / (b*x+c))) at_top (𝓝 1) :=
begin
  refine tendsto.congr' _ ((tendsto_exp_nhds_0_nhds_1.comp
    (by simpa only [mul_zero, pow_one] using ((@tendsto_const_nhds _ _ _ a _).mul
      (tendsto_div_pow_mul_exp_add_at_top b c 1 hb (by norm_num))))).comp (tendsto_log_at_top)),
  apply eventually_eq_of_mem (Ioi_mem_at_top (0:ℝ)),
  intros x hx,
  simp only [set.mem_Ioi, function.comp_app] at hx ⊢,
  rw [exp_log hx, ← exp_log (rpow_pos_of_pos hx (a / (b * x + c))), log_rpow hx (a / (b * x + c))],
  field_simp,
end

/-- The function `x ^ (1 / x)` tends to `1` at `+∞`. -/
lemma tendsto_rpow_div : tendsto (λ x, x ^ ((1:ℝ) / x)) at_top (𝓝 1) :=
by { convert tendsto_rpow_div_mul_add (1:ℝ) _ (0:ℝ) zero_ne_one, ring_nf }

/-- The function `x ^ (-1 / x)` tends to `1` at `+∞`. -/
lemma tendsto_rpow_neg_div : tendsto (λ x, x ^ (-(1:ℝ) / x)) at_top (𝓝 1) :=
by { convert tendsto_rpow_div_mul_add (-(1:ℝ)) _ (0:ℝ) zero_ne_one, ring_nf }

end limits

namespace nnreal

/-- The nonnegative real power function `x^y`, defined for `x : ℝ≥0` and `y : ℝ ` as the
restriction of the real power function. For `x > 0`, it is equal to `exp (y log x)`. For `x = 0`,
one sets `0 ^ 0 = 1` and `0 ^ y = 0` for `y ≠ 0`. -/
noncomputable def rpow (x : ℝ≥0) (y : ℝ) : ℝ≥0 :=
⟨(x : ℝ) ^ y, real.rpow_nonneg_of_nonneg x.2 y⟩

noncomputable instance : has_pow ℝ≥0 ℝ := ⟨rpow⟩

@[simp] lemma rpow_eq_pow (x : ℝ≥0) (y : ℝ) : rpow x y = x ^ y := rfl

@[simp, norm_cast] lemma coe_rpow (x : ℝ≥0) (y : ℝ) : ((x ^ y : ℝ≥0) : ℝ) = (x : ℝ) ^ y := rfl

@[simp] lemma rpow_zero (x : ℝ≥0) : x ^ (0 : ℝ) = 1 :=
nnreal.eq $ real.rpow_zero _

@[simp] lemma rpow_eq_zero_iff {x : ℝ≥0} {y : ℝ} : x ^ y = 0 ↔ x = 0 ∧ y ≠ 0 :=
begin
  rw [← nnreal.coe_eq, coe_rpow, ← nnreal.coe_eq_zero],
  exact real.rpow_eq_zero_iff_of_nonneg x.2
end

@[simp] lemma zero_rpow {x : ℝ} (h : x ≠ 0) : (0 : ℝ≥0) ^ x = 0 :=
nnreal.eq $ real.zero_rpow h

@[simp] lemma rpow_one (x : ℝ≥0) : x ^ (1 : ℝ) = x :=
nnreal.eq $ real.rpow_one _

@[simp] lemma one_rpow (x : ℝ) : (1 : ℝ≥0) ^ x = 1 :=
nnreal.eq $ real.one_rpow _

lemma rpow_add {x : ℝ≥0} (hx : x ≠ 0) (y z : ℝ) : x ^ (y + z) = x ^ y * x ^ z :=
nnreal.eq $ real.rpow_add (pos_iff_ne_zero.2 hx) _ _

lemma rpow_add' (x : ℝ≥0) {y z : ℝ} (h : y + z ≠ 0) : x ^ (y + z) = x ^ y * x ^ z :=
nnreal.eq $ real.rpow_add' x.2 h

lemma rpow_mul (x : ℝ≥0) (y z : ℝ) : x ^ (y * z) = (x ^ y) ^ z :=
nnreal.eq $ real.rpow_mul x.2 y z

lemma rpow_neg (x : ℝ≥0) (y : ℝ) : x ^ -y = (x ^ y)⁻¹ :=
nnreal.eq $ real.rpow_neg x.2 _

lemma rpow_neg_one (x : ℝ≥0) : x ^ (-1 : ℝ) = x ⁻¹ :=
by simp [rpow_neg]

lemma rpow_sub {x : ℝ≥0} (hx : x ≠ 0) (y z : ℝ) : x ^ (y - z) = x ^ y / x ^ z :=
nnreal.eq $ real.rpow_sub (pos_iff_ne_zero.2 hx) y z

lemma rpow_sub' (x : ℝ≥0) {y z : ℝ} (h : y - z ≠ 0) :
  x ^ (y - z) = x ^ y / x ^ z :=
nnreal.eq $ real.rpow_sub' x.2 h

lemma inv_rpow (x : ℝ≥0) (y : ℝ) : (x⁻¹) ^ y = (x ^ y)⁻¹ :=
nnreal.eq $ real.inv_rpow x.2 y

lemma div_rpow (x y : ℝ≥0) (z : ℝ) : (x / y) ^ z = x ^ z / y ^ z :=
nnreal.eq $ real.div_rpow x.2 y.2 z

@[simp, norm_cast] lemma rpow_nat_cast (x : ℝ≥0) (n : ℕ) : x ^ (n : ℝ) = x ^ n :=
nnreal.eq $ by simpa only [coe_rpow, coe_pow] using real.rpow_nat_cast x n

lemma mul_rpow {x y : ℝ≥0} {z : ℝ}  : (x*y)^z = x^z * y^z :=
nnreal.eq $ real.mul_rpow x.2 y.2

lemma rpow_le_rpow {x y : ℝ≥0} {z: ℝ} (h₁ : x ≤ y) (h₂ : 0 ≤ z) : x^z ≤ y^z :=
real.rpow_le_rpow x.2 h₁ h₂

lemma rpow_lt_rpow {x y : ℝ≥0} {z: ℝ} (h₁ : x < y) (h₂ : 0 < z) : x^z < y^z :=
real.rpow_lt_rpow x.2 h₁ h₂

lemma rpow_lt_rpow_iff {x y : ℝ≥0} {z : ℝ} (hz : 0 < z) : x ^ z < y ^ z ↔ x < y :=
real.rpow_lt_rpow_iff x.2 y.2 hz

lemma rpow_le_rpow_iff {x y : ℝ≥0} {z : ℝ} (hz : 0 < z) : x ^ z ≤ y ^ z ↔ x ≤ y :=
real.rpow_le_rpow_iff x.2 y.2 hz

lemma rpow_lt_rpow_of_exponent_lt {x : ℝ≥0} {y z : ℝ} (hx : 1 < x) (hyz : y < z) : x^y < x^z :=
real.rpow_lt_rpow_of_exponent_lt hx hyz

lemma rpow_le_rpow_of_exponent_le {x : ℝ≥0} {y z : ℝ} (hx : 1 ≤ x) (hyz : y ≤ z) : x^y ≤ x^z :=
real.rpow_le_rpow_of_exponent_le hx hyz

lemma rpow_lt_rpow_of_exponent_gt {x : ℝ≥0} {y z : ℝ} (hx0 : 0 < x) (hx1 : x < 1) (hyz : z < y) :
  x^y < x^z :=
real.rpow_lt_rpow_of_exponent_gt hx0 hx1 hyz

lemma rpow_le_rpow_of_exponent_ge {x : ℝ≥0} {y z : ℝ} (hx0 : 0 < x) (hx1 : x ≤ 1) (hyz : z ≤ y) :
  x^y ≤ x^z :=
real.rpow_le_rpow_of_exponent_ge hx0 hx1 hyz

lemma rpow_lt_one {x : ℝ≥0} {z : ℝ} (hx : 0 ≤ x) (hx1 : x < 1) (hz : 0 < z) : x^z < 1 :=
real.rpow_lt_one hx hx1 hz

lemma rpow_le_one {x : ℝ≥0} {z : ℝ} (hx2 : x ≤ 1) (hz : 0 ≤ z) : x^z ≤ 1 :=
real.rpow_le_one x.2 hx2 hz

lemma rpow_lt_one_of_one_lt_of_neg {x : ℝ≥0} {z : ℝ} (hx : 1 < x) (hz : z < 0) : x^z < 1 :=
real.rpow_lt_one_of_one_lt_of_neg hx hz

lemma rpow_le_one_of_one_le_of_nonpos {x : ℝ≥0} {z : ℝ} (hx : 1 ≤ x) (hz : z ≤ 0) : x^z ≤ 1 :=
real.rpow_le_one_of_one_le_of_nonpos hx hz

lemma one_lt_rpow {x : ℝ≥0} {z : ℝ} (hx : 1 < x) (hz : 0 < z) : 1 < x^z :=
real.one_lt_rpow hx hz

lemma one_le_rpow {x : ℝ≥0} {z : ℝ} (h : 1 ≤ x) (h₁ : 0 ≤ z) : 1 ≤ x^z :=
real.one_le_rpow h h₁

lemma one_lt_rpow_of_pos_of_lt_one_of_neg {x : ℝ≥0} {z : ℝ} (hx1 : 0 < x) (hx2 : x < 1)
  (hz : z < 0) : 1 < x^z :=
real.one_lt_rpow_of_pos_of_lt_one_of_neg hx1 hx2 hz

lemma one_le_rpow_of_pos_of_le_one_of_nonpos {x : ℝ≥0} {z : ℝ} (hx1 : 0 < x) (hx2 : x ≤ 1)
  (hz : z ≤ 0) : 1 ≤ x^z :=
real.one_le_rpow_of_pos_of_le_one_of_nonpos hx1 hx2 hz

lemma pow_nat_rpow_nat_inv (x : ℝ≥0) {n : ℕ} (hn : 0 < n) :
  (x ^ n) ^ (n⁻¹ : ℝ) = x :=
by { rw [← nnreal.coe_eq, coe_rpow, nnreal.coe_pow], exact real.pow_nat_rpow_nat_inv x.2 hn }

lemma rpow_nat_inv_pow_nat (x : ℝ≥0) {n : ℕ} (hn : 0 < n) :
  (x ^ (n⁻¹ : ℝ)) ^ n = x :=
by { rw [← nnreal.coe_eq, nnreal.coe_pow, coe_rpow], exact real.rpow_nat_inv_pow_nat x.2 hn }

lemma continuous_at_rpow {x : ℝ≥0} {y : ℝ} (h : x ≠ 0 ∨ 0 < y) :
  continuous_at (λp:ℝ≥0×ℝ, p.1^p.2) (x, y) :=
begin
  have : (λp:ℝ≥0×ℝ, p.1^p.2) = real.to_nnreal ∘ (λp:ℝ×ℝ, p.1^p.2) ∘ (λp:ℝ≥0 × ℝ, (p.1.1, p.2)),
  { ext p,
    rw [coe_rpow, real.coe_to_nnreal _ (real.rpow_nonneg_of_nonneg p.1.2 _)],
    refl },
  rw this,
  refine nnreal.continuous_of_real.continuous_at.comp (continuous_at.comp _ _),
  { apply real.continuous_at_rpow,
    simp at h,
    rw ← (nnreal.coe_eq_zero x) at h,
    exact h },
  { exact ((continuous_subtype_val.comp continuous_fst).prod_mk continuous_snd).continuous_at }
end

lemma _root_.real.to_nnreal_rpow_of_nonneg {x y : ℝ} (hx : 0 ≤ x) :
  real.to_nnreal (x ^ y) = (real.to_nnreal x) ^ y :=
begin
  nth_rewrite 0 ← real.coe_to_nnreal x hx,
  rw [←nnreal.coe_rpow, real.to_nnreal_coe],
end

end nnreal

open filter

lemma filter.tendsto.nnrpow {α : Type*} {f : filter α} {u : α → ℝ≥0} {v : α → ℝ} {x : ℝ≥0} {y : ℝ}
  (hx : tendsto u f (𝓝 x)) (hy : tendsto v f (𝓝 y)) (h : x ≠ 0 ∨ 0 < y) :
  tendsto (λ a, (u a) ^ (v a)) f (𝓝 (x ^ y)) :=
tendsto.comp (nnreal.continuous_at_rpow h) (hx.prod_mk_nhds hy)

namespace nnreal

lemma continuous_at_rpow_const {x : ℝ≥0} {y : ℝ} (h : x ≠ 0 ∨ 0 ≤ y) :
  continuous_at (λ z, z^y) x :=
h.elim (λ h, tendsto_id.nnrpow tendsto_const_nhds (or.inl h)) $
  λ h, h.eq_or_lt.elim
    (λ h, h ▸ by simp only [rpow_zero, continuous_at_const])
    (λ h, tendsto_id.nnrpow tendsto_const_nhds (or.inr h))

lemma continuous_rpow_const {y : ℝ} (h : 0 ≤ y) :
  continuous (λ x : ℝ≥0, x^y) :=
continuous_iff_continuous_at.2 $ λ x, continuous_at_rpow_const (or.inr h)

end nnreal

namespace ennreal

/-- The real power function `x^y` on extended nonnegative reals, defined for `x : ℝ≥0∞` and
`y : ℝ` as the restriction of the real power function if `0 < x < ⊤`, and with the natural values
for `0` and `⊤` (i.e., `0 ^ x = 0` for `x > 0`, `1` for `x = 0` and `⊤` for `x < 0`, and
`⊤ ^ x = 1 / 0 ^ x`). -/
noncomputable def rpow : ℝ≥0∞ → ℝ → ℝ≥0∞
| (some x) y := if x = 0 ∧ y < 0 then ⊤ else (x ^ y : ℝ≥0)
| none     y := if 0 < y then ⊤ else if y = 0 then 1 else 0

noncomputable instance : has_pow ℝ≥0∞ ℝ := ⟨rpow⟩

@[simp] lemma rpow_eq_pow (x : ℝ≥0∞) (y : ℝ) : rpow x y = x ^ y := rfl

@[simp] lemma rpow_zero {x : ℝ≥0∞} : x ^ (0 : ℝ) = 1 :=
by cases x; { dsimp only [(^), rpow], simp [lt_irrefl] }

lemma top_rpow_def (y : ℝ) : (⊤ : ℝ≥0∞) ^ y = if 0 < y then ⊤ else if y = 0 then 1 else 0 :=
rfl

@[simp] lemma top_rpow_of_pos {y : ℝ} (h : 0 < y) : (⊤ : ℝ≥0∞) ^ y = ⊤ :=
by simp [top_rpow_def, h]

@[simp] lemma top_rpow_of_neg {y : ℝ} (h : y < 0) : (⊤ : ℝ≥0∞) ^ y = 0 :=
by simp [top_rpow_def, asymm h, ne_of_lt h]

@[simp] lemma zero_rpow_of_pos {y : ℝ} (h : 0 < y) : (0 : ℝ≥0∞) ^ y = 0 :=
begin
  rw [← ennreal.coe_zero, ← ennreal.some_eq_coe],
  dsimp only [(^), rpow],
  simp [h, asymm h, ne_of_gt h],
end

@[simp] lemma zero_rpow_of_neg {y : ℝ} (h : y < 0) : (0 : ℝ≥0∞) ^ y = ⊤ :=
begin
  rw [← ennreal.coe_zero, ← ennreal.some_eq_coe],
  dsimp only [(^), rpow],
  simp [h, ne_of_gt h],
end

lemma zero_rpow_def (y : ℝ) : (0 : ℝ≥0∞) ^ y = if 0 < y then 0 else if y = 0 then 1 else ⊤ :=
begin
  rcases lt_trichotomy 0 y with H|rfl|H,
  { simp [H, ne_of_gt, zero_rpow_of_pos, lt_irrefl] },
  { simp [lt_irrefl] },
  { simp [H, asymm H, ne_of_lt, zero_rpow_of_neg] }
end

@[norm_cast] lemma coe_rpow_of_ne_zero {x : ℝ≥0} (h : x ≠ 0) (y : ℝ) :
  (x : ℝ≥0∞) ^ y = (x ^ y : ℝ≥0) :=
begin
  rw [← ennreal.some_eq_coe],
  dsimp only [(^), rpow],
  simp [h]
end

@[norm_cast] lemma coe_rpow_of_nonneg (x : ℝ≥0) {y : ℝ} (h : 0 ≤ y) :
  (x : ℝ≥0∞) ^ y = (x ^ y : ℝ≥0) :=
begin
  by_cases hx : x = 0,
  { rcases le_iff_eq_or_lt.1 h with H|H,
    { simp [hx, H.symm] },
    { simp [hx, zero_rpow_of_pos H, nnreal.zero_rpow (ne_of_gt H)] } },
  { exact coe_rpow_of_ne_zero hx _ }
end

lemma coe_rpow_def (x : ℝ≥0) (y : ℝ) :
  (x : ℝ≥0∞) ^ y = if x = 0 ∧ y < 0 then ⊤ else (x ^ y : ℝ≥0) := rfl

@[simp] lemma rpow_one (x : ℝ≥0∞) : x ^ (1 : ℝ) = x :=
by cases x; dsimp only [(^), rpow]; simp [zero_lt_one, not_lt_of_le zero_le_one]

@[simp] lemma one_rpow (x : ℝ) : (1 : ℝ≥0∞) ^ x = 1 :=
by { rw [← coe_one, coe_rpow_of_ne_zero one_ne_zero], simp }

@[simp] lemma rpow_eq_zero_iff {x : ℝ≥0∞} {y : ℝ} :
  x ^ y = 0 ↔ (x = 0 ∧ 0 < y) ∨ (x = ⊤ ∧ y < 0) :=
begin
  cases x,
  { rcases lt_trichotomy y 0 with H|H|H;
    simp [H, top_rpow_of_neg, top_rpow_of_pos, le_of_lt] },
  { by_cases h : x = 0,
    { rcases lt_trichotomy y 0 with H|H|H;
      simp [h, H, zero_rpow_of_neg, zero_rpow_of_pos, le_of_lt] },
    { simp [coe_rpow_of_ne_zero h, h] } }
end

@[simp] lemma rpow_eq_top_iff {x : ℝ≥0∞} {y : ℝ} :
  x ^ y = ⊤ ↔ (x = 0 ∧ y < 0) ∨ (x = ⊤ ∧ 0 < y) :=
begin
  cases x,
  { rcases lt_trichotomy y 0 with H|H|H;
    simp [H, top_rpow_of_neg, top_rpow_of_pos, le_of_lt] },
  { by_cases h : x = 0,
    { rcases lt_trichotomy y 0 with H|H|H;
      simp [h, H, zero_rpow_of_neg, zero_rpow_of_pos, le_of_lt] },
    { simp [coe_rpow_of_ne_zero h, h] } }
end

lemma rpow_eq_top_iff_of_pos {x : ℝ≥0∞} {y : ℝ} (hy : 0 < y) : x ^ y = ⊤ ↔ x = ⊤ :=
by simp [rpow_eq_top_iff, hy, asymm hy]

lemma rpow_eq_top_of_nonneg (x : ℝ≥0∞) {y : ℝ} (hy0 : 0 ≤ y) : x ^ y = ⊤ → x = ⊤ :=
begin
  rw ennreal.rpow_eq_top_iff,
  intro h,
  cases h,
  { exfalso, rw lt_iff_not_ge at h, exact h.right hy0, },
  { exact h.left, },
end

lemma rpow_ne_top_of_nonneg {x : ℝ≥0∞} {y : ℝ} (hy0 : 0 ≤ y) (h : x ≠ ⊤) : x ^ y ≠ ⊤ :=
mt (ennreal.rpow_eq_top_of_nonneg x hy0) h

lemma rpow_lt_top_of_nonneg {x : ℝ≥0∞} {y : ℝ} (hy0 : 0 ≤ y) (h : x ≠ ⊤) : x ^ y < ⊤ :=
ennreal.lt_top_iff_ne_top.mpr (ennreal.rpow_ne_top_of_nonneg hy0 h)

lemma rpow_add {x : ℝ≥0∞} (y z : ℝ) (hx : x ≠ 0) (h'x : x ≠ ⊤) : x ^ (y + z) = x ^ y * x ^ z :=
begin
  cases x, { exact (h'x rfl).elim },
  have : x ≠ 0 := λ h, by simpa [h] using hx,
  simp [coe_rpow_of_ne_zero this, nnreal.rpow_add this]
end

lemma rpow_neg (x : ℝ≥0∞) (y : ℝ) : x ^ -y = (x ^ y)⁻¹ :=
begin
  cases x,
  { rcases lt_trichotomy y 0 with H|H|H;
    simp [top_rpow_of_pos, top_rpow_of_neg, H, neg_pos.mpr] },
  { by_cases h : x = 0,
    { rcases lt_trichotomy y 0 with H|H|H;
      simp [h, zero_rpow_of_pos, zero_rpow_of_neg, H, neg_pos.mpr] },
    { have A : x ^ y ≠ 0, by simp [h],
      simp [coe_rpow_of_ne_zero h, ← coe_inv A, nnreal.rpow_neg] } }
end

lemma rpow_sub {x : ℝ≥0∞} (y z : ℝ) (hx : x ≠ 0) (h'x : x ≠ ⊤) : x ^ (y - z) = x ^ y / x ^ z :=
by rw [sub_eq_add_neg, rpow_add _ _ hx h'x, rpow_neg, div_eq_mul_inv]

lemma rpow_neg_one (x : ℝ≥0∞) : x ^ (-1 : ℝ) = x ⁻¹ :=
by simp [rpow_neg]

lemma rpow_mul (x : ℝ≥0∞) (y z : ℝ) : x ^ (y * z) = (x ^ y) ^ z :=
begin
  cases x,
  { rcases lt_trichotomy y 0 with Hy|Hy|Hy;
    rcases lt_trichotomy z 0 with Hz|Hz|Hz;
    simp [Hy, Hz, zero_rpow_of_neg, zero_rpow_of_pos, top_rpow_of_neg, top_rpow_of_pos,
          mul_pos_of_neg_of_neg, mul_neg_of_neg_of_pos, mul_neg_of_pos_of_neg] },
  { by_cases h : x = 0,
    { rcases lt_trichotomy y 0 with Hy|Hy|Hy;
      rcases lt_trichotomy z 0 with Hz|Hz|Hz;
      simp [h, Hy, Hz, zero_rpow_of_neg, zero_rpow_of_pos, top_rpow_of_neg, top_rpow_of_pos,
            mul_pos_of_neg_of_neg, mul_neg_of_neg_of_pos, mul_neg_of_pos_of_neg] },
    { have : x ^ y ≠ 0, by simp [h],
      simp [coe_rpow_of_ne_zero h, coe_rpow_of_ne_zero this, nnreal.rpow_mul] } }
end

@[simp, norm_cast] lemma rpow_nat_cast (x : ℝ≥0∞) (n : ℕ) : x ^ (n : ℝ) = x ^ n :=
begin
  cases x,
  { cases n;
    simp [top_rpow_of_pos (nat.cast_add_one_pos _), top_pow (nat.succ_pos _)] },
  { simp [coe_rpow_of_nonneg _ (nat.cast_nonneg n)] }
end

@[norm_cast] lemma coe_mul_rpow (x y : ℝ≥0) (z : ℝ) :
  ((x : ℝ≥0∞) * y) ^ z = x^z * y^z :=
begin
  rcases lt_trichotomy z 0 with H|H|H,
  { by_cases hx : x = 0; by_cases hy : y = 0,
    { simp [hx, hy, zero_rpow_of_neg, H] },
    { have : (y : ℝ≥0∞) ^ z ≠ 0, by simp [rpow_eq_zero_iff, hy],
      simp [hx, hy, zero_rpow_of_neg, H, with_top.top_mul this] },
    { have : (x : ℝ≥0∞) ^ z ≠ 0, by simp [rpow_eq_zero_iff, hx],
      simp [hx, hy, zero_rpow_of_neg H, with_top.mul_top this] },
    { rw [← coe_mul, coe_rpow_of_ne_zero, nnreal.mul_rpow, coe_mul,
          coe_rpow_of_ne_zero hx, coe_rpow_of_ne_zero hy],
      simp [hx, hy] } },
  { simp [H] },
  { by_cases hx : x = 0; by_cases hy : y = 0,
    { simp [hx, hy, zero_rpow_of_pos, H] },
    { have : (y : ℝ≥0∞) ^ z ≠ 0, by simp [rpow_eq_zero_iff, hy],
      simp [hx, hy, zero_rpow_of_pos H, with_top.top_mul this] },
    { have : (x : ℝ≥0∞) ^ z ≠ 0, by simp [rpow_eq_zero_iff, hx],
      simp [hx, hy, zero_rpow_of_pos H, with_top.mul_top this] },
    { rw [← coe_mul, coe_rpow_of_ne_zero, nnreal.mul_rpow, coe_mul,
          coe_rpow_of_ne_zero hx, coe_rpow_of_ne_zero hy],
      simp [hx, hy] } },
end

lemma mul_rpow_of_ne_top {x y : ℝ≥0∞} (hx : x ≠ ⊤) (hy : y ≠ ⊤) (z : ℝ) :
  (x * y) ^ z = x^z * y^z :=
begin
  lift x to ℝ≥0 using hx,
  lift y to ℝ≥0 using hy,
  exact coe_mul_rpow x y z
end

lemma mul_rpow_of_ne_zero {x y : ℝ≥0∞} (hx : x ≠ 0) (hy : y ≠ 0) (z : ℝ) :
  (x * y) ^ z = x ^ z * y ^ z :=
begin
  rcases lt_trichotomy z 0 with H|H|H,
  { cases x; cases y,
    { simp [hx, hy, top_rpow_of_neg, H] },
    { have : y ≠ 0, by simpa using hy,
      simp [hx, hy, top_rpow_of_neg, H, rpow_eq_zero_iff, this] },
    { have : x ≠ 0, by simpa using hx,
      simp [hx, hy, top_rpow_of_neg, H, rpow_eq_zero_iff, this] },
    { have hx' : x ≠ 0, by simpa using hx,
      have hy' : y ≠ 0, by simpa using hy,
      simp only [some_eq_coe],
      rw [← coe_mul, coe_rpow_of_ne_zero, nnreal.mul_rpow, coe_mul,
          coe_rpow_of_ne_zero hx', coe_rpow_of_ne_zero hy'],
      simp [hx', hy'] } },
  { simp [H] },
  { cases x; cases y,
    { simp [hx, hy, top_rpow_of_pos, H] },
    { have : y ≠ 0, by simpa using hy,
      simp [hx, hy, top_rpow_of_pos, H, rpow_eq_zero_iff, this] },
    { have : x ≠ 0, by simpa using hx,
      simp [hx, hy, top_rpow_of_pos, H, rpow_eq_zero_iff, this] },
    { have hx' : x ≠ 0, by simpa using hx,
      have hy' : y ≠ 0, by simpa using hy,
      simp only [some_eq_coe],
      rw [← coe_mul, coe_rpow_of_ne_zero, nnreal.mul_rpow, coe_mul,
          coe_rpow_of_ne_zero hx', coe_rpow_of_ne_zero hy'],
      simp [hx', hy'] } }
end

lemma mul_rpow_of_nonneg (x y : ℝ≥0∞) {z : ℝ} (hz : 0 ≤ z) :
  (x * y) ^ z = x ^ z * y ^ z :=
begin
  rcases le_iff_eq_or_lt.1 hz with H|H, { simp [← H] },
  by_cases h : x = 0 ∨ y = 0,
  { cases h; simp [h, zero_rpow_of_pos H] },
  push_neg at h,
  exact mul_rpow_of_ne_zero h.1 h.2 z
end

lemma inv_rpow_of_pos {x : ℝ≥0∞} {y : ℝ} (hy : 0 < y) : (x⁻¹) ^ y = (x ^ y)⁻¹ :=
begin
  by_cases h0 : x = 0,
  { rw [h0, zero_rpow_of_pos hy, inv_zero, top_rpow_of_pos hy], },
  by_cases h_top : x = ⊤,
  { rw [h_top, top_rpow_of_pos hy, inv_top, zero_rpow_of_pos hy], },
  rw ←coe_to_nnreal h_top,
  have h : x.to_nnreal ≠ 0,
  { rw [ne.def, to_nnreal_eq_zero_iff],
    simp [h0, h_top], },
  rw [←coe_inv h, coe_rpow_of_nonneg _ (le_of_lt hy), coe_rpow_of_nonneg _ (le_of_lt hy), ←coe_inv],
  { rw coe_eq_coe,
    exact nnreal.inv_rpow x.to_nnreal y, },
  { simp [h], },
end

lemma div_rpow_of_nonneg (x y : ℝ≥0∞) {z : ℝ} (hz : 0 ≤ z) :
  (x / y) ^ z = x ^ z / y ^ z :=
begin
  by_cases h0 : z = 0,
  { simp [h0], },
  rw ←ne.def at h0,
  have hz_pos : 0 < z, from lt_of_le_of_ne hz h0.symm,
  rw [div_eq_mul_inv, mul_rpow_of_nonneg x y⁻¹ hz, inv_rpow_of_pos hz_pos, ←div_eq_mul_inv],
end

lemma rpow_le_rpow {x y : ℝ≥0∞} {z : ℝ} (h₁ : x ≤ y) (h₂ : 0 ≤ z) : x^z ≤ y^z :=
begin
  rcases le_iff_eq_or_lt.1 h₂ with H|H, { simp [← H, le_refl] },
  cases y, { simp [top_rpow_of_pos H] },
  cases x, { exact (not_top_le_coe h₁).elim },
  simp at h₁,
  simp [coe_rpow_of_nonneg _ h₂, nnreal.rpow_le_rpow h₁ h₂]
end

lemma rpow_lt_rpow {x y : ℝ≥0∞} {z : ℝ} (h₁ : x < y) (h₂ : 0 < z) : x^z < y^z :=
begin
  cases x, { exact (not_top_lt h₁).elim },
  cases y, { simp [top_rpow_of_pos h₂, coe_rpow_of_nonneg _ (le_of_lt h₂)] },
  simp at h₁,
  simp [coe_rpow_of_nonneg _ (le_of_lt h₂), nnreal.rpow_lt_rpow h₁ h₂]
end

lemma rpow_le_rpow_iff {x y : ℝ≥0∞} {z : ℝ} (hz : 0 < z) : x ^ z ≤ y ^ z ↔ x ≤ y :=
begin
  refine ⟨λ h, _, λ h, rpow_le_rpow h (le_of_lt hz)⟩,
  rw [←rpow_one x, ←rpow_one y, ←@_root_.mul_inv_cancel _ _ z (ne_of_lt hz).symm, rpow_mul,
    rpow_mul, ←one_div],
  exact rpow_le_rpow h (by simp [le_of_lt hz]),
end

lemma rpow_lt_rpow_iff {x y : ℝ≥0∞} {z : ℝ} (hz : 0 < z) :  x ^ z < y ^ z ↔ x < y :=
begin
  refine ⟨λ h_lt, _, λ h, rpow_lt_rpow h hz⟩,
  rw [←rpow_one x, ←rpow_one y,  ←@_root_.mul_inv_cancel _ _ z (ne_of_lt hz).symm, rpow_mul,
    rpow_mul],
  exact rpow_lt_rpow h_lt (by simp [hz]),
end

lemma le_rpow_one_div_iff {x y : ℝ≥0∞} {z : ℝ} (hz : 0 < z) :  x ≤ y ^ (1 / z) ↔ x ^ z ≤ y :=
begin
  nth_rewrite 0 ←rpow_one x,
  nth_rewrite 0 ←@_root_.mul_inv_cancel _ _ z (ne_of_lt hz).symm,
  rw [rpow_mul, ←one_div, @rpow_le_rpow_iff _ _ (1/z) (by simp [hz])],
end

lemma lt_rpow_one_div_iff {x y : ℝ≥0∞} {z : ℝ} (hz : 0 < z) : x < y ^ (1 / z) ↔ x ^ z < y :=
begin
  nth_rewrite 0 ←rpow_one x,
  nth_rewrite 0 ←@_root_.mul_inv_cancel _ _ z (ne_of_lt hz).symm,
  rw [rpow_mul, ←one_div, @rpow_lt_rpow_iff _ _ (1/z) (by simp [hz])],
end

lemma rpow_lt_rpow_of_exponent_lt {x : ℝ≥0∞} {y z : ℝ} (hx : 1 < x) (hx' : x ≠ ⊤) (hyz : y < z) :
  x^y < x^z :=
begin
  lift x to ℝ≥0 using hx',
  rw [one_lt_coe_iff] at hx,
  simp [coe_rpow_of_ne_zero (ne_of_gt (lt_trans zero_lt_one hx)),
        nnreal.rpow_lt_rpow_of_exponent_lt hx hyz]
end

lemma rpow_le_rpow_of_exponent_le {x : ℝ≥0∞} {y z : ℝ} (hx : 1 ≤ x) (hyz : y ≤ z) : x^y ≤ x^z :=
begin
  cases x,
  { rcases lt_trichotomy y 0 with Hy|Hy|Hy;
    rcases lt_trichotomy z 0 with Hz|Hz|Hz;
    simp [Hy, Hz, top_rpow_of_neg, top_rpow_of_pos, le_refl];
    linarith },
  { simp only [one_le_coe_iff, some_eq_coe] at hx,
    simp [coe_rpow_of_ne_zero (ne_of_gt (lt_of_lt_of_le zero_lt_one hx)),
          nnreal.rpow_le_rpow_of_exponent_le hx hyz] }
end

lemma rpow_lt_rpow_of_exponent_gt {x : ℝ≥0∞} {y z : ℝ} (hx0 : 0 < x) (hx1 : x < 1) (hyz : z < y) :
  x^y < x^z :=
begin
  lift x to ℝ≥0 using ne_of_lt (lt_of_lt_of_le hx1 le_top),
  simp at hx0 hx1,
  simp [coe_rpow_of_ne_zero (ne_of_gt hx0), nnreal.rpow_lt_rpow_of_exponent_gt hx0 hx1 hyz]
end

lemma rpow_le_rpow_of_exponent_ge {x : ℝ≥0∞} {y z : ℝ} (hx1 : x ≤ 1) (hyz : z ≤ y) :
  x^y ≤ x^z :=
begin
  lift x to ℝ≥0 using ne_of_lt (lt_of_le_of_lt hx1 coe_lt_top),
  by_cases h : x = 0,
  { rcases lt_trichotomy y 0 with Hy|Hy|Hy;
    rcases lt_trichotomy z 0 with Hz|Hz|Hz;
    simp [Hy, Hz, h, zero_rpow_of_neg, zero_rpow_of_pos, le_refl];
    linarith },
  { simp at hx1,
    simp [coe_rpow_of_ne_zero h,
          nnreal.rpow_le_rpow_of_exponent_ge (bot_lt_iff_ne_bot.mpr h) hx1 hyz] }
end

lemma rpow_le_self_of_le_one {x : ℝ≥0∞} {z : ℝ} (hx : x ≤ 1) (h_one_le : 1 ≤ z) : x ^ z ≤ x :=
begin
  nth_rewrite 1 ←ennreal.rpow_one x,
  exact ennreal.rpow_le_rpow_of_exponent_ge hx h_one_le,
end

lemma le_rpow_self_of_one_le {x : ℝ≥0∞} {z : ℝ} (hx : 1 ≤ x) (h_one_le : 1 ≤ z) : x ≤ x ^ z :=
begin
  nth_rewrite 0 ←ennreal.rpow_one x,
  exact ennreal.rpow_le_rpow_of_exponent_le hx h_one_le,
end

lemma rpow_pos_of_nonneg {p : ℝ} {x : ℝ≥0∞} (hx_pos : 0 < x) (hp_nonneg : 0 ≤ p) : 0 < x^p :=
begin
  by_cases hp_zero : p = 0,
  { simp [hp_zero, ennreal.zero_lt_one], },
  { rw ←ne.def at hp_zero,
    have hp_pos := lt_of_le_of_ne hp_nonneg hp_zero.symm,
    rw ←zero_rpow_of_pos hp_pos, exact rpow_lt_rpow hx_pos hp_pos, },
end

lemma rpow_pos {p : ℝ} {x : ℝ≥0∞} (hx_pos : 0 < x) (hx_ne_top : x ≠ ⊤) : 0 < x^p :=
begin
  cases lt_or_le 0 p with hp_pos hp_nonpos,
  { exact rpow_pos_of_nonneg hx_pos (le_of_lt hp_pos), },
  { rw [←neg_neg p, rpow_neg, inv_pos],
    exact rpow_ne_top_of_nonneg (by simp [hp_nonpos]) hx_ne_top, },
end

lemma rpow_lt_one {x : ℝ≥0∞} {z : ℝ} (hx : x < 1) (hz : 0 < z) : x^z < 1 :=
begin
  lift x to ℝ≥0 using ne_of_lt (lt_of_lt_of_le hx le_top),
  simp only [coe_lt_one_iff] at hx,
  simp [coe_rpow_of_nonneg _ (le_of_lt hz), nnreal.rpow_lt_one (zero_le x) hx hz],
end

lemma rpow_le_one {x : ℝ≥0∞} {z : ℝ} (hx : x ≤ 1) (hz : 0 ≤ z) : x^z ≤ 1 :=
begin
  lift x to ℝ≥0 using ne_of_lt (lt_of_le_of_lt hx coe_lt_top),
  simp only [coe_le_one_iff] at hx,
  simp [coe_rpow_of_nonneg _ hz, nnreal.rpow_le_one hx hz],
end

lemma rpow_lt_one_of_one_lt_of_neg {x : ℝ≥0∞} {z : ℝ} (hx : 1 < x) (hz : z < 0) : x^z < 1 :=
begin
  cases x,
  { simp [top_rpow_of_neg hz, ennreal.zero_lt_one] },
  { simp only [some_eq_coe, one_lt_coe_iff] at hx,
    simp [coe_rpow_of_ne_zero (ne_of_gt (lt_trans zero_lt_one hx)),
          nnreal.rpow_lt_one_of_one_lt_of_neg hx hz] },
end

lemma rpow_le_one_of_one_le_of_neg {x : ℝ≥0∞} {z : ℝ} (hx : 1 ≤ x) (hz : z < 0) : x^z ≤ 1 :=
begin
  cases x,
  { simp [top_rpow_of_neg hz, ennreal.zero_lt_one] },
  { simp only [one_le_coe_iff, some_eq_coe] at hx,
    simp [coe_rpow_of_ne_zero (ne_of_gt (lt_of_lt_of_le zero_lt_one hx)),
          nnreal.rpow_le_one_of_one_le_of_nonpos hx (le_of_lt hz)] },
end

lemma one_lt_rpow {x : ℝ≥0∞} {z : ℝ} (hx : 1 < x) (hz : 0 < z) : 1 < x^z :=
begin
  cases x,
  { simp [top_rpow_of_pos hz] },
  { simp only [some_eq_coe, one_lt_coe_iff] at hx,
    simp [coe_rpow_of_nonneg _ (le_of_lt hz), nnreal.one_lt_rpow hx hz] }
end

lemma one_le_rpow {x : ℝ≥0∞} {z : ℝ} (hx : 1 ≤ x) (hz : 0 < z) : 1 ≤ x^z :=
begin
  cases x,
  { simp [top_rpow_of_pos hz] },
  { simp only [one_le_coe_iff, some_eq_coe] at hx,
    simp [coe_rpow_of_nonneg _ (le_of_lt hz), nnreal.one_le_rpow hx (le_of_lt hz)] },
end

lemma one_lt_rpow_of_pos_of_lt_one_of_neg {x : ℝ≥0∞} {z : ℝ} (hx1 : 0 < x) (hx2 : x < 1)
  (hz : z < 0) : 1 < x^z :=
begin
  lift x to ℝ≥0 using ne_of_lt (lt_of_lt_of_le hx2 le_top),
  simp only [coe_lt_one_iff, coe_pos] at ⊢ hx1 hx2,
  simp [coe_rpow_of_ne_zero (ne_of_gt hx1), nnreal.one_lt_rpow_of_pos_of_lt_one_of_neg hx1 hx2 hz],
end

lemma one_le_rpow_of_pos_of_le_one_of_neg {x : ℝ≥0∞} {z : ℝ} (hx1 : 0 < x) (hx2 : x ≤ 1)
  (hz : z < 0) : 1 ≤ x^z :=
begin
  lift x to ℝ≥0 using ne_of_lt (lt_of_le_of_lt hx2 coe_lt_top),
  simp only [coe_le_one_iff, coe_pos] at ⊢ hx1 hx2,
  simp [coe_rpow_of_ne_zero (ne_of_gt hx1),
        nnreal.one_le_rpow_of_pos_of_le_one_of_nonpos hx1 hx2 (le_of_lt hz)],
end

lemma to_nnreal_rpow (x : ℝ≥0∞) (z : ℝ) : (x.to_nnreal) ^ z = (x ^ z).to_nnreal :=
begin
  rcases lt_trichotomy z 0 with H|H|H,
  { cases x, { simp [H, ne_of_lt] },
    by_cases hx : x = 0,
    { simp [hx, H, ne_of_lt] },
    { simp [coe_rpow_of_ne_zero hx] } },
  { simp [H] },
  { cases x, { simp [H, ne_of_gt] },
    simp [coe_rpow_of_nonneg _ (le_of_lt H)] }
end

lemma to_real_rpow (x : ℝ≥0∞) (z : ℝ) : (x.to_real) ^ z = (x ^ z).to_real :=
by rw [ennreal.to_real, ennreal.to_real, ←nnreal.coe_rpow, ennreal.to_nnreal_rpow]

lemma of_real_rpow_of_pos {x p : ℝ} (hx_pos : 0 < x) :
  ennreal.of_real x ^ p = ennreal.of_real (x ^ p) :=
begin
  simp_rw ennreal.of_real,
  rw [coe_rpow_of_ne_zero, coe_eq_coe, real.to_nnreal_rpow_of_nonneg hx_pos.le],
  simp [hx_pos],
end

lemma of_real_rpow_of_nonneg {x p : ℝ} (hx_nonneg : 0 ≤ x) (hp_nonneg : 0 ≤ p) :
  ennreal.of_real x ^ p = ennreal.of_real (x ^ p) :=
begin
  by_cases hp0 : p = 0,
  { simp [hp0], },
  by_cases hx0 : x = 0,
  { rw ← ne.def at hp0,
    have hp_pos : 0 < p := lt_of_le_of_ne hp_nonneg hp0.symm,
    simp [hx0, hp_pos, hp_pos.ne.symm], },
  rw ← ne.def at hx0,
  exact of_real_rpow_of_pos (hx_nonneg.lt_of_ne hx0.symm),
end

lemma rpow_left_injective {x : ℝ} (hx : x ≠ 0) :
  function.injective (λ y : ℝ≥0∞, y^x) :=
begin
  intros y z hyz,
  dsimp only at hyz,
  rw [←rpow_one y, ←rpow_one z, ←_root_.mul_inv_cancel hx, rpow_mul, rpow_mul, hyz],
end

lemma rpow_left_surjective {x : ℝ} (hx : x ≠ 0) :
  function.surjective (λ y : ℝ≥0∞, y^x) :=
λ y, ⟨y ^ x⁻¹, by simp_rw [←rpow_mul, _root_.inv_mul_cancel hx, rpow_one]⟩

lemma rpow_left_bijective {x : ℝ} (hx : x ≠ 0) :
  function.bijective (λ y : ℝ≥0∞, y^x) :=
⟨rpow_left_injective hx, rpow_left_surjective hx⟩

lemma rpow_left_monotone_of_nonneg {x : ℝ} (hx : 0 ≤ x) : monotone (λ y : ℝ≥0∞, y^x) :=
λ y z hyz, rpow_le_rpow hyz hx

lemma rpow_left_strict_mono_of_pos {x : ℝ} (hx : 0 < x) : strict_mono (λ y : ℝ≥0∞, y^x) :=
λ y z hyz, rpow_lt_rpow hyz hx

end ennreal<|MERGE_RESOLUTION|>--- conflicted
+++ resolved
@@ -428,7 +428,6 @@
     exact mul_le_of_le_one_right (exp_pos _).le (abs_cos_le_one _) }
 end
 
-<<<<<<< HEAD
 lemma abs_rpow_le_exp_log_mul (x y : ℝ) : abs (x ^ y) ≤ exp (log x * y) :=
 begin
   refine (abs_rpow_le_abs_rpow x y).trans _,
@@ -437,7 +436,6 @@
   { rw [rpow_def_of_pos (abs_pos.2 hx), log_abs] }
 end
 
-=======
 lemma abs_rpow_of_nonneg {x y : ℝ} (hx_nonneg : 0 ≤ x) : abs (x ^ y) = (abs x) ^ y :=
 begin
   have h_rpow_nonneg : 0 ≤ x ^ y, from real.rpow_nonneg_of_nonneg hx_nonneg _,
@@ -447,7 +445,6 @@
 lemma norm_rpow_of_nonneg {x y : ℝ} (hx_nonneg : 0 ≤ x) : ∥x ^ y∥ = ∥x∥ ^ y :=
 by { simp_rw real.norm_eq_abs, exact abs_rpow_of_nonneg hx_nonneg, }
 
->>>>>>> fae00c7c
 end real
 
 namespace complex
@@ -777,7 +774,6 @@
 
 lemma continuous_at_rpow_of_ne_zero (hx : x ≠ 0) (y : ℝ) :
   continuous_at (λp:ℝ×ℝ, p.1^p.2) (x, y) :=
-<<<<<<< HEAD
 (show times_cont_diff_at ℝ 0 (λ p : ℝ × ℝ, p.1 ^ p.2) (x, y),
   from times_cont_diff_at_rpow hx).continuous_at
 
@@ -802,54 +798,6 @@
     ← set.union_prod, set.compl_union_self, set.univ_prod_univ, nhds_within_univ] at this,
   simpa [continuous_at, hy.ne']
 end
-=======
-begin
-  cases lt_trichotomy 0 x,
-  exact continuous_within_at.continuous_at
-    (continuous_on_iff_continuous_restrict.2 continuous_rpow_aux1 _ h)
-    (is_open.mem_nhds (by { convert (is_open_lt' (0:ℝ)).prod is_open_univ, ext, finish }) h),
-  cases h,
-  { exact absurd h.symm hx },
-  exact continuous_within_at.continuous_at
-    (continuous_on_iff_continuous_restrict.2 continuous_rpow_aux2 _ h)
-    (is_open.mem_nhds (by { convert (is_open_gt' (0:ℝ)).prod is_open_univ, ext, finish }) h)
-end
-
-lemma continuous_rpow_aux3 : continuous (λ p : {p:ℝ×ℝ // 0 < p.2}, p.val.1 ^ p.val.2) :=
-continuous_iff_continuous_at.2 $ λ ⟨(x₀, y₀), hy₀⟩,
-begin
-  by_cases hx₀ : x₀ = 0,
-  { simp only [continuous_at, hx₀, zero_rpow (ne_of_gt hy₀), metric.tendsto_nhds_nhds],
-    assume ε ε0,
-    rcases exists_pos_rat_lt (half_pos hy₀) with ⟨q, q_pos, q_lt⟩,
-    let q := (q:ℝ), replace q_pos : 0 < q := rat.cast_pos.2 q_pos,
-    let δ := min (min q (ε ^ (1 / q))) (1/2),
-    have δ0 : 0 < δ := lt_min (lt_min q_pos (rpow_pos_of_pos ε0 _)) (by norm_num),
-    have : δ ≤ q := le_trans (min_le_left _ _) (min_le_left _ _),
-    have : δ ≤ ε ^ (1 / q) := le_trans (min_le_left _ _) (min_le_right _ _),
-    have : δ < 1 := lt_of_le_of_lt (min_le_right _ _) (by norm_num),
-    use δ, use δ0, rintros ⟨⟨x, y⟩, hy⟩,
-    simp only [subtype.dist_eq, real.dist_eq, prod.dist_eq, sub_zero, subtype.coe_mk],
-    assume h, rw max_lt_iff at h, cases h with xδ yy₀,
-    have qy : q < y, calc q < y₀ / 2 : q_lt
-      ... = y₀ - y₀ / 2 : (sub_half _).symm
-      ... ≤ y₀ - δ : by linarith
-      ... < y : sub_lt_of_abs_sub_lt_left yy₀,
-    calc abs(x^y) ≤ abs(x)^y : abs_rpow_le_abs_rpow _ _
-      ... < δ ^ y : rpow_lt_rpow (abs_nonneg _) xδ hy
-      ... < δ ^ q : by { refine rpow_lt_rpow_of_exponent_gt _ _ _, repeat {linarith} }
-      ... ≤ (ε ^ (1 / q)) ^ q : by { refine rpow_le_rpow _ _ _, repeat {linarith} }
-      ... = ε : by { rw [← rpow_mul, div_mul_cancel, rpow_one], exact ne_of_gt q_pos, linarith }},
-  { exact (continuous_within_at_iff_continuous_at_restrict (λp:ℝ×ℝ, p.1^p.2) _).1
-      (continuous_at_rpow_of_ne_zero hx₀ _).continuous_within_at }
-end
-
-lemma continuous_at_rpow_of_pos (hy : 0 < y) (x : ℝ) :
-  continuous_at (λp:ℝ×ℝ, p.1^p.2) (x, y) :=
-continuous_within_at.continuous_at
-  (continuous_on_iff_continuous_restrict.2 continuous_rpow_aux3 _ hy)
-  (is_open.mem_nhds (by { convert is_open_univ.prod (is_open_lt' (0:ℝ)), ext, finish }) hy)
->>>>>>> fae00c7c
 
 lemma continuous_at_rpow {x y : ℝ} (h : x ≠ 0 ∨ 0 < y) :
   continuous_at (λp:ℝ×ℝ, p.1^p.2) (x, y) :=
@@ -881,7 +829,6 @@
   measurable (λ a : α, (f a) ^ (g a)) :=
 measurable_re.comp $ ((measurable_of_real.comp hf).cpow (measurable_of_real.comp hg))
 
-<<<<<<< HEAD
 lemma measurable.rpow_const (hf : measurable f) {y : ℝ} :
   measurable (λ a : α, (f a) ^ y) :=
 hf.rpow measurable_const
@@ -889,32 +836,6 @@
 lemma real.measurable_rpow_const {y : ℝ} : measurable (λ x : ℝ, x ^ y) :=
 measurable_id.rpow_const
 
-=======
-lemma has_deriv_at_rpow_of_pos {x : ℝ} (h : 0 < x) (p : ℝ) :
-  has_deriv_at (λ x, x^p) (p * x^(p-1)) x :=
-begin
-  have : has_deriv_at (λ x, exp (log x * p)) (p * x^(p-1)) x,
-  { convert (has_deriv_at_exp _).comp x ((has_deriv_at_log (ne_of_gt h)).mul_const p) using 1,
-    field_simp [rpow_def_of_pos h, mul_sub, exp_sub, exp_log h, ne_of_gt h],
-    ring },
-  apply this.congr_of_eventually_eq,
-  have : set.Ioi (0 : ℝ) ∈ 𝓝 x := is_open.mem_nhds is_open_Ioi h,
-  exact filter.eventually_of_mem this (λ y hy, rpow_def_of_pos hy _)
-end
-
-lemma has_deriv_at_rpow_of_neg {x : ℝ} (h : x < 0) (p : ℝ) :
-  has_deriv_at (λ x, x^p) (p * x^(p-1)) x :=
-begin
-  have : has_deriv_at (λ x, exp (log x * p) * cos (p * π)) (p * x^(p-1)) x,
-  { convert ((has_deriv_at_exp _).comp x ((has_deriv_at_log (ne_of_lt h)).mul_const p)).mul_const _
-      using 1,
-    field_simp [rpow_def_of_neg h, mul_sub, exp_sub, sub_mul, cos_sub, exp_log_of_neg h,
-      ne_of_lt h],
-    ring },
-  apply this.congr_of_eventually_eq,
-  have : set.Iio (0 : ℝ) ∈ 𝓝 x := is_open.mem_nhds is_open_Iio h,
-  exact filter.eventually_of_mem this (λ y hy, rpow_def_of_neg hy _)
->>>>>>> fae00c7c
 end
 
 variables [topological_space α] {f g : α → ℝ} {s : set α} {x : α} {p : ℝ}

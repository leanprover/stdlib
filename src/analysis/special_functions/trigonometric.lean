--- conflicted
+++ resolved
@@ -5,11 +5,7 @@
 -/
 import analysis.special_functions.exp_log
 import data.set.intervals.infinite
-<<<<<<< HEAD
-import ring_theory.polynomial.chebyshev.defs
-=======
 import algebra.quadratic_discriminant
->>>>>>> ab3683c5
 
 /-!
 # Trigonometric functions
@@ -1895,53 +1891,6 @@
 lemma continuous_on_tan : continuous_on tan {x | cos x ≠ 0} :=
 by { rw continuous_on_iff_continuous_restrict, convert continuous_tan }
 
-<<<<<<< HEAD
-lemma range_cos_infinite : (set.range complex.cos).infinite :=
-begin
-  have : (set.range real.cos).infinite,
-  { rw real.range_cos,
-    apply Icc.infinite,
-    norm_num },
-  rw ← set.infinite_coe_iff at this ⊢,
-  delta real.cos at this,
-  apply @infinite.of_injective _ _ this,
-  swap,
-  { rintro ⟨x, hx⟩,
-    refine ⟨x, _⟩,
-    rcases hx with ⟨θ, rfl⟩,
-    simp only [complex.of_real_cos_of_real_re, set.mem_range_self] },
-  { rintro ⟨x, hx⟩ ⟨y, hy⟩ h,
-    simpa only [complex.of_real_inj, subtype.mk_eq_mk] using h }
-end
-
-end complex
-
-section chebyshev₁
-
-open polynomial complex
-
-/-- the `n`-th Chebyshev polynomial evaluates on `cos θ` to the value `cos (n * θ)`. -/
-lemma chebyshev₁_complex_cos (θ : ℂ) :
-  ∀ n, (chebyshev₁ ℂ n).eval (cos θ) = cos (n * θ)
-| 0       := by simp only [chebyshev₁_zero, eval_one, nat.cast_zero, zero_mul, cos_zero]
-| 1       := by simp only [eval_X, one_mul, chebyshev₁_one, nat.cast_one]
-| (n + 2) :=
-begin
-  simp only [eval_X, eval_one, chebyshev₁_add_two, eval_sub, eval_bit0, nat.cast_succ, eval_mul],
-  rw [chebyshev₁_complex_cos (n + 1), chebyshev₁_complex_cos n],
-  have aux : sin θ * sin θ = 1 - cos θ * cos θ,
-  { rw ← sin_sq_add_cos_sq θ, ring, },
-  simp only [nat.cast_add, nat.cast_one, add_mul, cos_add, one_mul, sin_add, mul_assoc, aux],
-  ring,
-end
-
-/-- `cos (n * θ)` is equal to the `n`-th Chebyshev polynomial evaluated on `cos θ`. -/
-@[simp] lemma cos_nat_mul (n : ℕ) (θ : ℂ) :
-  cos (n * θ) = (chebyshev₁ ℂ n).eval (cos θ) :=
-(chebyshev₁_complex_cos θ n).symm
-
-end chebyshev₁
-=======
 lemma cos_surjective : function.surjective cos :=
 begin
   intro x,
@@ -1992,7 +1941,6 @@
 sin_surjective.range_eq
 
 end complex
->>>>>>> ab3683c5
 
 namespace real
 open_locale real

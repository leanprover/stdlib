--- conflicted
+++ resolved
@@ -1215,35 +1215,14 @@
   cos x ≤ 0 :=
 neg_nonneg.1 $ cos_pi_sub x ▸ cos_nonneg_of_mem_Icc ⟨by linarith, by linarith⟩
 
-<<<<<<< HEAD
-=======
 lemma sin_eq_sqrt_one_sub_cos_sq {x : ℝ} (hl : 0 ≤ x) (hu : x ≤ π) :
   sin x = sqrt (1 - cos x ^ 2) :=
 by rw [← abs_sin_eq_sqrt_one_sub_cos_sq, abs_of_nonneg (sin_nonneg_of_nonneg_of_le_pi hl hu)]
 
 lemma cos_eq_sqrt_one_sub_sin_sq {x : ℝ} (hl : -(π / 2) ≤ x) (hu : x ≤ π / 2) :
   cos x = sqrt (1 - sin x ^ 2) :=
-by rw [← abs_cos_eq_sqrt_one_sub_sin_sq,
-  abs_of_nonneg (cos_nonneg_of_neg_pi_div_two_le_of_le hl hu)]
-
-lemma sin_nat_mul_pi (n : ℕ) : sin (n * π) = 0 :=
-by induction n; simp [add_mul, sin_add, *]
-
-lemma sin_int_mul_pi (n : ℤ) : sin (n * π) = 0 :=
-by cases n; simp [add_mul, sin_add, *, sin_nat_mul_pi]
-
-lemma cos_nat_mul_two_pi (n : ℕ) : cos (n * (2 * π)) = 1 :=
-by induction n; simp [*, mul_add, cos_add, add_mul, cos_two_pi, sin_two_pi]
-
-lemma cos_int_mul_two_pi (n : ℤ) : cos (n * (2 * π)) = 1 :=
-by cases n; simp only [cos_nat_mul_two_pi, int.of_nat_eq_coe,
-  int.neg_succ_of_nat_coe, int.cast_coe_nat, int.cast_neg,
-  (neg_mul_eq_neg_mul _ _).symm, cos_neg]
-
-lemma cos_int_mul_two_pi_add_pi (n : ℤ) : cos (n * (2 * π) + π) = -1 :=
-by simp [cos_add, sin_add, cos_int_mul_two_pi]
-
->>>>>>> 3df0f773
+by rw [← abs_cos_eq_sqrt_one_sub_sin_sq, abs_of_nonneg (cos_nonneg_of_mem_Icc ⟨hl, hu⟩)]
+
 lemma sin_eq_zero_iff_of_lt_of_lt {x : ℝ} (hx₁ : -π < x) (hx₂ : x < π) :
   sin x = 0 ↔ x = 0 :=
 ⟨λ h, le_antisymm

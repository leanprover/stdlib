/-
Copyright (c) 2017 Johannes Hölzl. All rights reserved.
Released under Apache 2.0 license as described in the file LICENSE.
Authors: Johannes Hölzl

A collection of specific limit computations.
-/
import analysis.normed_space.basic algebra.geom_sum
import topology.instances.ennreal

noncomputable theory
open_locale classical topological_space

open classical function lattice filter finset metric

variables {α : Type*} {β : Type*} {ι : Type*}

/-- If a function tends to infinity along a filter, then this function multiplied by a positive
constant (on the left) also tends to infinity. The archimedean assumption is convenient to get a
statement that works on `ℕ`, `ℤ` and `ℝ`, although not necessary (a version in ordered fields is
given in `tendsto_at_top_mul_left'`). -/
lemma tendsto_at_top_mul_left [decidable_linear_ordered_semiring α] [archimedean α]
  {l : filter β} {r : α} (hr : 0 < r) {f : β → α} (hf : tendsto f l at_top) :
  tendsto (λx, r * f x) l at_top :=
begin
  apply (tendsto_at_top _ _).2 (λb, _),
  obtain ⟨n, hn⟩ : ∃ (n : ℕ), (1 : α) ≤ n • r := archimedean.arch 1 hr,
  have hn' : 1 ≤ r * n, by rwa add_monoid.smul_eq_mul' at hn,
  filter_upwards [(tendsto_at_top _ _).1 hf (n * max b 0)],
  assume x hx,
  calc b ≤ 1 * max b 0 : by { rw [one_mul], exact le_max_left _ _ }
  ... ≤ (r * n) * max b 0 : mul_le_mul_of_nonneg_right hn' (le_max_right _ _)
  ... = r * (n * max b 0) : by rw [mul_assoc]
  ... ≤ r * f x : mul_le_mul_of_nonneg_left hx (le_of_lt hr)
end

/-- If a function tends to infinity along a filter, then this function multiplied by a positive
constant (on the right) also tends to infinity. The archimedean assumption is convenient to get a
statement that works on `ℕ`, `ℤ` and `ℝ`, although not necessary (a version in ordered fields is
given in `tendsto_at_top_mul_right'`). -/
lemma tendsto_at_top_mul_right [decidable_linear_ordered_semiring α] [archimedean α]
  {l : filter β} {r : α} (hr : 0 < r) {f : β → α} (hf : tendsto f l at_top) :
  tendsto (λx, f x * r) l at_top :=
begin
  apply (tendsto_at_top _ _).2 (λb, _),
  obtain ⟨n, hn⟩ : ∃ (n : ℕ), (1 : α) ≤ n • r := archimedean.arch 1 hr,
  have hn' : 1 ≤ (n : α) * r, by rwa add_monoid.smul_eq_mul at hn,
  filter_upwards [(tendsto_at_top _ _).1 hf (max b 0 * n)],
  assume x hx,
  calc b ≤ max b 0 * 1 : by { rw [mul_one], exact le_max_left _ _ }
  ... ≤ max b 0 * (n * r) : mul_le_mul_of_nonneg_left hn' (le_max_right _ _)
  ... = (max b 0 * n) * r : by rw [mul_assoc]
  ... ≤ f x * r : mul_le_mul_of_nonneg_right hx (le_of_lt hr)
end

/-- If a function tends to infinity along a filter, then this function multiplied by a positive
constant (on the left) also tends to infinity. For a version working in `ℕ` or `ℤ`, use
`tendsto_at_top_mul_left` instead. -/
lemma tendsto_at_top_mul_left' [linear_ordered_field α]
  {l : filter β} {r : α} (hr : 0 < r) {f : β → α} (hf : tendsto f l at_top) :
  tendsto (λx, r * f x) l at_top :=
begin
  apply (tendsto_at_top _ _).2 (λb, _),
  filter_upwards [(tendsto_at_top _ _).1 hf (b/r)],
  assume x hx,
  simpa [div_le_iff' hr] using hx
end

/-- If a function tends to infinity along a filter, then this function multiplied by a positive
constant (on the right) also tends to infinity. For a version working in `ℕ` or `ℤ`, use
`tendsto_at_top_mul_right` instead. -/
lemma tendsto_at_top_mul_right' [linear_ordered_field α]
  {l : filter β} {r : α} (hr : 0 < r) {f : β → α} (hf : tendsto f l at_top) :
  tendsto (λx, f x * r) l at_top :=
by simpa [mul_comm] using tendsto_at_top_mul_left' hr hf

/-- If a function tends to infinity along a filter, then this function divided by a positive
constant also tends to infinity. -/
lemma tendsto_at_top_div [linear_ordered_field α]
  {l : filter β} {r : α} (hr : 0 < r) {f : β → α} (hf : tendsto f l at_top) :
  tendsto (λx, f x / r) l at_top :=
tendsto_at_top_mul_right' (inv_pos hr) hf

lemma summable_of_absolute_convergence_real {f : ℕ → ℝ} :
  (∃r, tendsto (λn, (range n).sum (λi, abs (f i))) at_top (𝓝 r)) → summable f
| ⟨r, hr⟩ :=
  begin
    refine summable_of_summable_norm ⟨r, (has_sum_iff_tendsto_nat_of_nonneg _ _).2 _⟩,
    exact assume i, norm_nonneg _,
    simpa only using hr
  end

lemma tendsto_pow_at_top_at_top_of_gt_1 {r : ℝ} (h : 1 < r) :
  tendsto (λn:ℕ, r ^ n) at_top at_top :=
(tendsto_at_top_at_top _).2 $ assume p,
  let ⟨n, hn⟩ := pow_unbounded_of_one_lt p h in
  ⟨n, λ m hnm, le_of_lt $
    lt_of_lt_of_le hn (pow_le_pow (le_of_lt h) hnm)⟩

lemma tendsto_inverse_at_top_nhds_0 : tendsto (λr:ℝ, r⁻¹) at_top (𝓝 0) :=
tendsto_orderable_unbounded (no_top 0) (no_bot 0) $ assume l u hl hu,
  mem_at_top_sets.mpr ⟨u⁻¹ + 1, assume b hb,
    have u⁻¹ < b, from lt_of_lt_of_le (lt_add_of_pos_right _ zero_lt_one) hb,
    ⟨lt_trans hl $ inv_pos $ lt_trans (inv_pos hu) this,
    lt_of_one_div_lt_one_div hu $
    begin
      rw [inv_eq_one_div],
      simp [-one_div_eq_inv, div_div_eq_mul_div, div_one],
      simp [this]
    end⟩⟩

lemma tendsto_pow_at_top_nhds_0_of_lt_1 {r : ℝ} (h₁ : 0 ≤ r) (h₂ : r < 1) :
  tendsto (λn:ℕ, r^n) at_top (𝓝 0) :=
by_cases
  (assume : r = 0, (tendsto_add_at_top_iff_nat 1).mp $ by simp [pow_succ, this, tendsto_const_nhds])
  (assume : r ≠ 0,
    have tendsto (λn, (r⁻¹ ^ n)⁻¹) at_top (𝓝 0),
      from tendsto.comp tendsto_inverse_at_top_nhds_0
        (tendsto_pow_at_top_at_top_of_gt_1 $ one_lt_inv (lt_of_le_of_ne h₁ this.symm) h₂),
    tendsto.congr' (univ_mem_sets' $ by simp *) this)

lemma tendsto_pow_at_top_nhds_0_of_lt_1_normed_field {K : Type*} [normed_field K] {ξ : K}
  (_ : ∥ξ∥ < 1) : tendsto (λ n : ℕ, ξ^n) at_top (𝓝 0) :=
begin
  rw[tendsto_iff_norm_tendsto_zero],
  convert tendsto_pow_at_top_nhds_0_of_lt_1 (norm_nonneg ξ) ‹∥ξ∥ < 1›,
  ext n,
  simp
end

lemma tendsto_pow_at_top_at_top_of_gt_1_nat {k : ℕ} (h : 1 < k) :
  tendsto (λn:ℕ, k ^ n) at_top at_top :=
tendsto_coe_nat_real_at_top_iff.1 $
  have hr : 1 < (k : ℝ), by rw [← nat.cast_one, nat.cast_lt]; exact h,
  by simpa using tendsto_pow_at_top_at_top_of_gt_1 hr

lemma tendsto_inverse_at_top_nhds_0_nat : tendsto (λ n : ℕ, (n : ℝ)⁻¹) at_top (𝓝 0) :=
tendsto.comp tendsto_inverse_at_top_nhds_0 (tendsto_coe_nat_real_at_top_iff.2 tendsto_id)

lemma tendsto_const_div_at_top_nhds_0_nat (C : ℝ) : tendsto (λ n : ℕ, C / n) at_top (𝓝 0) :=
by simpa only [mul_zero] using tendsto_mul tendsto_const_nhds tendsto_inverse_at_top_nhds_0_nat

lemma tendsto_one_div_add_at_top_nhds_0_nat :
  tendsto (λ n : ℕ, 1 / ((n : ℝ) + 1)) at_top (𝓝 0) :=
suffices tendsto (λ n : ℕ, 1 / (↑(n + 1) : ℝ)) at_top (𝓝 0), by simpa,
(tendsto_add_at_top_iff_nat 1).2 (tendsto_const_div_at_top_nhds_0_nat 1)

lemma has_sum_geometric {r : ℝ} (h₁ : 0 ≤ r) (h₂ : r < 1) :
  has_sum (λn:ℕ, r ^ n) (1 - r)⁻¹ :=
have r ≠ 1, from ne_of_lt h₂,
have r + -1 ≠ 0,
  by rw [←sub_eq_add_neg, ne, sub_eq_iff_eq_add]; simp; assumption,
have tendsto (λn, (r ^ n - 1) * (r - 1)⁻¹) at_top (𝓝 ((0 - 1) * (r - 1)⁻¹)),
  from tendsto_mul
    (tendsto_sub (tendsto_pow_at_top_nhds_0_of_lt_1 h₁ h₂) tendsto_const_nhds) tendsto_const_nhds,
have (λ n, (range n).sum (λ i, r ^ i)) = (λ n, geom_series r n) := rfl,
(has_sum_iff_tendsto_nat_of_nonneg (pow_nonneg h₁) _).mpr $
  by simp [neg_inv, geom_sum, div_eq_mul_inv, *] at *

lemma summable_geometric {r : ℝ} (h₁ : 0 ≤ r) (h₂ : r < 1) : summable (λn:ℕ, r ^ n) :=
⟨_, has_sum_geometric h₁ h₂⟩

lemma tsum_geometric {r : ℝ} (h₁ : 0 ≤ r) (h₂ : r < 1) : (∑n:ℕ, r ^ n) = (1 - r)⁻¹ :=
tsum_eq_has_sum (has_sum_geometric h₁ h₂)

lemma has_sum_geometric_two : has_sum (λn:ℕ, ((1:ℝ)/2) ^ n) 2 :=
by convert has_sum_geometric _ _; norm_num

lemma summable_geometric_two : summable (λn:ℕ, ((1:ℝ)/2) ^ n) :=
⟨_, has_sum_geometric_two⟩

lemma tsum_geometric_two : (∑n:ℕ, ((1:ℝ)/2) ^ n) = 2 :=
tsum_eq_has_sum has_sum_geometric_two

lemma has_sum_geometric_two' (a : ℝ) : has_sum (λn:ℕ, (a / 2) / 2 ^ n) a :=
begin
  convert has_sum_mul_left (a / 2) (has_sum_geometric
    (le_of_lt one_half_pos) one_half_lt_one),
  { funext n, simp,
    rw ← pow_inv; [refl, exact two_ne_zero] },
  { norm_num, rw div_mul_cancel _ two_ne_zero }
end

lemma summable_geometric_two' (a : ℝ) : summable (λ n:ℕ, (a / 2) / 2 ^ n) :=
⟨a, has_sum_geometric_two' a⟩

lemma tsum_geometric_two' (a : ℝ) : (∑ n:ℕ, (a / 2) / 2^n) = a :=
tsum_eq_has_sum $ has_sum_geometric_two' a

<<<<<<< HEAD
/-- For any positive `ε`, define on an encodable type a positive sequence with sum less than `ε` -/
=======
lemma has_sum_geometric_nnreal {r : nnreal} (hr : r < 1) :
  has_sum (λ n : ℕ, r ^ n) (1 - r)⁻¹ :=
begin
  apply nnreal.has_sum_coe.1,
  push_cast,
  rw [nnreal.coe_sub (le_of_lt hr)],
  exact has_sum_geometric r.coe_nonneg hr
end

lemma summable_geometric_nnreal {r : nnreal} (hr : r < 1) : summable (λn:ℕ, r ^ n) :=
⟨_, has_sum_geometric_nnreal hr⟩

lemma tsum_geometric_nnreal {r : nnreal} (hr : r < 1) : (∑n:ℕ, r ^ n) = (1 - r)⁻¹ :=
tsum_eq_has_sum (has_sum_geometric_nnreal hr)

>>>>>>> e68b2be5
def pos_sum_of_encodable {ε : ℝ} (hε : 0 < ε)
  (ι) [encodable ι] : {ε' : ι → ℝ // (∀ i, 0 < ε' i) ∧ ∃ c, has_sum ε' c ∧ c ≤ ε} :=
begin
  let f := λ n, (ε / 2) / 2 ^ n,
  have hf : has_sum f ε := has_sum_geometric_two' _,
  have f0 : ∀ n, 0 < f n := λ n, div_pos (half_pos hε) (pow_pos two_pos _),
  refine ⟨f ∘ encodable.encode, λ i, f0 _, _⟩,
  rcases summable_comp_of_summable_of_injective f (summable_spec hf) (@encodable.encode_injective ι _)
    with ⟨c, hg⟩,
  refine ⟨c, hg, has_sum_le_inj _ (@encodable.encode_injective ι _) _ _ hg hf⟩,
  { assume i _, exact le_of_lt (f0 _) },
  { assume n, exact le_refl _ }
end

section edist_le_geometric

variables [emetric_space α] (r C : nnreal) (hr : r < 1) {f : ℕ → α}
  (hu : ∀n, edist (f n) (f (n+1)) ≤ C * r^n)

include hr hu

/-- If `edist (f n) (f (n+1))` is bounded by `C * r^n`, `r < 1`, then `f` is a Cauchy sequence.-/
lemma cauchy_seq_of_edist_le_geometric : cauchy_seq f :=
begin
  norm_cast at hu,
  exact cauchy_seq_of_edist_le_of_summable _ hu
   (summable_mul_left C $ summable_geometric_nnreal hr)
end

/-- If `edist (f n) (f (n+1))` is bounded by `C * r^n`, `r < 1`, then the distance from
`f n` to the limit of `f` is bounded above by `C * r^n / (1 - r)`. -/
lemma edist_le_of_edist_le_geometric_of_tendsto {a : α} (ha : tendsto f at_top (𝓝 a)) (n : ℕ) :
  edist (f n) a ≤ (C * r^n) / (1 - r) :=
begin
  norm_cast at hu,
  rw_mod_cast [← ennreal.coe_one, ← ennreal.coe_div (ne_of_gt $ nnreal.sub_pos.2 hr)],
  convert edist_le_tsum_of_edist_le_of_tendsto _ hu
    (summable_mul_left C $ summable_geometric_nnreal hr) ha _,
  refine eq.symm (tsum_eq_has_sum _),
  simp only [pow_add, nnreal.div_def, mul_assoc],
  exact has_sum_mul_left C (has_sum_mul_left (r ^ n) (has_sum_geometric_nnreal hr))
end

/-- If `edist (f n) (f (n+1))` is bounded by `C * r^n`, `r < 1`, then the distance from
`f 0` to the limit of `f` is bounded above by `C / (1 - r)`. -/
lemma edist_le_of_edist_le_geometric_of_tendsto₀ {a : α} (ha : tendsto f at_top (𝓝 a)) :
  edist (f 0) a ≤ C / (1 - r) :=
by simpa only [pow_zero, mul_one] using edist_le_of_edist_le_geometric_of_tendsto r C hr hu ha 0

end edist_le_geometric

section le_geometric

variables [metric_space α] {r C : ℝ} (hr : r < 1) {f : ℕ → α}
  (hu : ∀n, dist (f n) (f (n+1)) ≤ C * r^n)

include hr hu

lemma aux_has_sum_of_le_geometric : has_sum (λ n : ℕ, C * r^n) (C / (1 - r)) :=
begin
  have h0 : 0 ≤ C,
    by simpa using le_trans dist_nonneg (hu 0),
  rcases eq_or_lt_of_le h0 with rfl | Cpos,
  { simp [has_sum_zero] },
  { have rnonneg: r ≥ 0, from nonneg_of_mul_nonneg_left
      (by simpa only [pow_one] using le_trans dist_nonneg (hu 1)) Cpos,
    refine has_sum_mul_left C _,
    by simpa using has_sum_geometric rnonneg hr }
end

variables (r C)

/-- If `edist (f n) (f (n+1))` is bounded by `C * r^n`, `r < 1`, then `f` is a Cauchy sequence.
Note that this lemma does not assume `0 ≤ C` or `0 ≤ r`. -/
lemma cauchy_seq_of_le_geometric : cauchy_seq f :=
cauchy_seq_of_dist_le_of_summable _ hu ⟨_, aux_has_sum_of_le_geometric hr hu⟩

/-- If `dist (f n) (f (n+1))` is bounded by `C * r^n`, `r < 1`, then the distance from
`f n` to the limit of `f` is bounded above by `C * r^n / (1 - r)`. -/
lemma dist_le_of_le_geometric_of_tendsto₀ {a : α} (ha : tendsto f at_top (𝓝 a)) :
  dist (f 0) a ≤ C / (1 - r) :=
(tsum_eq_has_sum $ aux_has_sum_of_le_geometric hr hu) ▸
  dist_le_tsum_of_dist_le_of_tendsto₀ _ hu ⟨_, aux_has_sum_of_le_geometric hr hu⟩ ha

/-- If `dist (f n) (f (n+1))` is bounded by `C * r^n`, `r < 1`, then the distance from
`f 0` to the limit of `f` is bounded above by `C / (1 - r)`. -/
lemma dist_le_of_le_geometric_of_tendsto {a : α} (ha : tendsto f at_top (𝓝 a)) (n : ℕ) :
  dist (f n) a ≤ (C * r^n) / (1 - r) :=
begin
  have := aux_has_sum_of_le_geometric hr hu,
  convert dist_le_tsum_of_dist_le_of_tendsto _ hu ⟨_, this⟩ ha n,
  simp only [pow_add, mul_left_comm C, mul_div_right_comm],
  rw [mul_comm],
  exact (eq.symm $ tsum_eq_has_sum $ has_sum_mul_left _ this)
end

omit hr hu

variable (hu₂ : ∀ n, dist (f n) (f (n+1)) ≤ (C / 2) / 2^n)

/-- If `dist (f n) (f (n+1))` is bounded by `(C / 2) / 2^n`, then `f` is a Cauchy sequence. -/
lemma cauchy_seq_of_le_geometric_two : cauchy_seq f :=
cauchy_seq_of_dist_le_of_summable _ hu₂ $ ⟨_, has_sum_geometric_two' C⟩

/-- If `dist (f n) (f (n+1))` is bounded by `(C / 2) / 2^n`, then the distance from
`f 0` to the limit of `f` is bounded above by `C`. -/
lemma dist_le_of_le_geometric_two_of_tendsto₀ {a : α} (ha : tendsto f at_top (𝓝 a)) :
  dist (f 0) a ≤ C :=
(tsum_geometric_two' C) ▸ dist_le_tsum_of_dist_le_of_tendsto₀ _ hu₂ (summable_geometric_two' C) ha

include hu₂

/-- If `dist (f n) (f (n+1))` is bounded by `(C / 2) / 2^n`, then the distance from
`f n` to the limit of `f` is bounded above by `C / 2^n`. -/
lemma dist_le_of_le_geometric_two_of_tendsto {a : α} (ha : tendsto f at_top (𝓝 a)) (n : ℕ) :
  dist (f n) a ≤ C / 2^n :=
begin
  convert dist_le_tsum_of_dist_le_of_tendsto _ hu₂ (summable_geometric_two' C) ha n,
  simp only [add_comm n, pow_add, (div_div_eq_div_mul _ _ _).symm],
  symmetry,
  exact tsum_eq_has_sum (has_sum_mul_right _ $ has_sum_geometric_two' C)
end

end le_geometric

namespace nnreal

theorem exists_pos_sum_of_encodable {ε : nnreal} (hε : 0 < ε) (ι) [encodable ι] :
  ∃ ε' : ι → nnreal, (∀ i, 0 < ε' i) ∧ ∃c, has_sum ε' c ∧ c < ε :=
let ⟨a, a0, aε⟩ := dense hε in
let ⟨ε', hε', c, hc, hcε⟩ := pos_sum_of_encodable a0 ι in
⟨ λi, ⟨ε' i, le_of_lt $ hε' i⟩, assume i, nnreal.coe_lt.2 $ hε' i,
  ⟨c, has_sum_le (assume i, le_of_lt $ hε' i) has_sum_zero hc ⟩, nnreal.has_sum_coe.1 hc,
   lt_of_le_of_lt (nnreal.coe_le.1 hcε) aε ⟩

end nnreal

namespace ennreal

theorem exists_pos_sum_of_encodable {ε : ennreal} (hε : 0 < ε) (ι) [encodable ι] :
  ∃ ε' : ι → nnreal, (∀ i, 0 < ε' i) ∧ (∑ i, (ε' i : ennreal)) < ε :=
begin
  rcases dense hε with ⟨r, h0r, hrε⟩,
  rcases lt_iff_exists_coe.1 hrε with ⟨x, rfl, hx⟩,
  rcases nnreal.exists_pos_sum_of_encodable (coe_lt_coe.1 h0r) ι with ⟨ε', hp, c, hc, hcr⟩,
  exact ⟨ε', hp, (ennreal.tsum_coe_eq hc).symm ▸ lt_trans (coe_lt_coe.2 hcr) hrε⟩
end

end ennreal<|MERGE_RESOLUTION|>--- conflicted
+++ resolved
@@ -187,9 +187,6 @@
 lemma tsum_geometric_two' (a : ℝ) : (∑ n:ℕ, (a / 2) / 2^n) = a :=
 tsum_eq_has_sum $ has_sum_geometric_two' a
 
-<<<<<<< HEAD
-/-- For any positive `ε`, define on an encodable type a positive sequence with sum less than `ε` -/
-=======
 lemma has_sum_geometric_nnreal {r : nnreal} (hr : r < 1) :
   has_sum (λ n : ℕ, r ^ n) (1 - r)⁻¹ :=
 begin
@@ -205,7 +202,7 @@
 lemma tsum_geometric_nnreal {r : nnreal} (hr : r < 1) : (∑n:ℕ, r ^ n) = (1 - r)⁻¹ :=
 tsum_eq_has_sum (has_sum_geometric_nnreal hr)
 
->>>>>>> e68b2be5
+/-- For any positive `ε`, define on an encodable type a positive sequence with sum less than `ε` -/
 def pos_sum_of_encodable {ε : ℝ} (hε : 0 < ε)
   (ι) [encodable ι] : {ε' : ι → ℝ // (∀ i, 0 < ε' i) ∧ ∃ c, has_sum ε' c ∧ c ≤ ε} :=
 begin

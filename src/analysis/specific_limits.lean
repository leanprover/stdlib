--- conflicted
+++ resolved
@@ -218,12 +218,7 @@
 begin
   convert has_sum_mul_left (a / 2) (has_sum_geometric
     (le_of_lt one_half_pos) one_half_lt_one),
-<<<<<<< HEAD
-  { funext n, simp,
-    rw ← pow_inv; [refl, exact two_ne_zero] },
-=======
   { funext n, simp, refl, },
->>>>>>> d8d09271
   { norm_num, rw div_mul_cancel, norm_num }
 end
 

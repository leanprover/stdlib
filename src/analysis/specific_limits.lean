/-
Copyright (c) 2017 Johannes Hölzl. All rights reserved.
Released under Apache 2.0 license as described in the file LICENSE.
Authors: Johannes Hölzl

A collection of specific limit computations.
-/
import analysis.normed_space.basic
import algebra.geom_sum
import topology.instances.ennreal
import tactic.ring_exp

noncomputable theory
open_locale classical topological_space

open classical function filter finset metric

open_locale big_operators

variables {α : Type*} {β : Type*} {ι : Type*}

lemma tendsto_norm_at_top_at_top : tendsto (norm : ℝ → ℝ) at_top at_top :=
tendsto_abs_at_top_at_top

/-- If a function tends to infinity along a filter, then this function multiplied by a positive
constant (on the left) also tends to infinity. The archimedean assumption is convenient to get a
statement that works on `ℕ`, `ℤ` and `ℝ`, although not necessary (a version in ordered fields is
given in `tendsto_at_top_mul_left'`). -/
lemma tendsto_at_top_mul_left [decidable_linear_ordered_semiring α] [archimedean α]
  {l : filter β} {r : α} (hr : 0 < r) {f : β → α} (hf : tendsto f l at_top) :
  tendsto (λx, r * f x) l at_top :=
begin
  apply (tendsto_at_top _ _).2 (λb, _),
  obtain ⟨n, hn⟩ : ∃ (n : ℕ), (1 : α) ≤ n • r := archimedean.arch 1 hr,
  have hn' : 1 ≤ r * n, by rwa nsmul_eq_mul' at hn,
  filter_upwards [(tendsto_at_top _ _).1 hf (n * max b 0)],
  assume x hx,
  calc b ≤ 1 * max b 0 : by { rw [one_mul], exact le_max_left _ _ }
  ... ≤ (r * n) * max b 0 : mul_le_mul_of_nonneg_right hn' (le_max_right _ _)
  ... = r * (n * max b 0) : by rw [mul_assoc]
  ... ≤ r * f x : mul_le_mul_of_nonneg_left hx (le_of_lt hr)
end

/-- If a function tends to infinity along a filter, then this function multiplied by a positive
constant (on the right) also tends to infinity. The archimedean assumption is convenient to get a
statement that works on `ℕ`, `ℤ` and `ℝ`, although not necessary (a version in ordered fields is
given in `tendsto_at_top_mul_right'`). -/
lemma tendsto_at_top_mul_right [decidable_linear_ordered_semiring α] [archimedean α]
  {l : filter β} {r : α} (hr : 0 < r) {f : β → α} (hf : tendsto f l at_top) :
  tendsto (λx, f x * r) l at_top :=
begin
  apply (tendsto_at_top _ _).2 (λb, _),
  obtain ⟨n, hn⟩ : ∃ (n : ℕ), (1 : α) ≤ n • r := archimedean.arch 1 hr,
  have hn' : 1 ≤ (n : α) * r, by rwa nsmul_eq_mul at hn,
  filter_upwards [(tendsto_at_top _ _).1 hf (max b 0 * n)],
  assume x hx,
  calc b ≤ max b 0 * 1 : by { rw [mul_one], exact le_max_left _ _ }
  ... ≤ max b 0 * (n * r) : mul_le_mul_of_nonneg_left hn' (le_max_right _ _)
  ... = (max b 0 * n) * r : by rw [mul_assoc]
  ... ≤ f x * r : mul_le_mul_of_nonneg_right hx (le_of_lt hr)
end

/-- If a function tends to infinity along a filter, then this function multiplied by a positive
constant (on the left) also tends to infinity. For a version working in `ℕ` or `ℤ`, use
`tendsto_at_top_mul_left` instead. -/
lemma tendsto_at_top_mul_left' [linear_ordered_field α]
  {l : filter β} {r : α} (hr : 0 < r) {f : β → α} (hf : tendsto f l at_top) :
  tendsto (λx, r * f x) l at_top :=
begin
  apply (tendsto_at_top _ _).2 (λb, _),
  filter_upwards [(tendsto_at_top _ _).1 hf (b/r)],
  assume x hx,
  simpa [div_le_iff' hr] using hx
end

/-- If a function tends to infinity along a filter, then this function multiplied by a positive
constant (on the right) also tends to infinity. For a version working in `ℕ` or `ℤ`, use
`tendsto_at_top_mul_right` instead. -/
lemma tendsto_at_top_mul_right' [linear_ordered_field α]
  {l : filter β} {r : α} (hr : 0 < r) {f : β → α} (hf : tendsto f l at_top) :
  tendsto (λx, f x * r) l at_top :=
by simpa [mul_comm] using tendsto_at_top_mul_left' hr hf

/-- If a function tends to infinity along a filter, then this function divided by a positive
constant also tends to infinity. -/
lemma tendsto_at_top_div [linear_ordered_field α]
  {l : filter β} {r : α} (hr : 0 < r) {f : β → α} (hf : tendsto f l at_top) :
  tendsto (λx, f x / r) l at_top :=
tendsto_at_top_mul_right' (inv_pos.2 hr) hf

/-- The function `x ↦ x⁻¹` tends to `+∞` on the right of `0`. -/
lemma tendsto_inv_zero_at_top [discrete_linear_ordered_field α] [topological_space α]
  [order_topology α] : tendsto (λx:α, x⁻¹) (nhds_within (0 : α) (set.Ioi 0)) at_top :=
begin
  apply (tendsto_at_top _ _).2 (λb, _),
  refine mem_nhds_within_Ioi_iff_exists_Ioo_subset.2 ⟨(max b 1)⁻¹, by simp [zero_lt_one], λx hx, _⟩,
  calc b ≤ max b 1 : le_max_left _ _
  ... ≤ x⁻¹ : begin
    apply (le_inv _ hx.1).2 (le_of_lt hx.2),
    exact lt_of_lt_of_le zero_lt_one (le_max_right _ _)
  end
end

/-- The function `r ↦ r⁻¹` tends to `0` on the right as `r → +∞`. -/
lemma tendsto_inv_at_top_zero' [discrete_linear_ordered_field α] [topological_space α]
  [order_topology α] : tendsto (λr:α, r⁻¹) at_top (nhds_within (0 : α) (set.Ioi 0)) :=
begin
  assume s hs,
  rw mem_nhds_within_Ioi_iff_exists_Ioc_subset at hs,
  rcases hs with ⟨C, C0, hC⟩,
  change 0 < C at C0,
  refine filter.mem_map.2 (mem_sets_of_superset (mem_at_top C⁻¹) (λ x hx, hC _)),
  have : 0 < x, from lt_of_lt_of_le (inv_pos.2 C0) hx,
  exact ⟨inv_pos.2 this, (inv_le C0 this).1 hx⟩
end

lemma tendsto_inv_at_top_zero [discrete_linear_ordered_field α] [topological_space α]
  [order_topology α] : tendsto (λr:α, r⁻¹) at_top (𝓝 0) :=
tendsto_le_right inf_le_left tendsto_inv_at_top_zero'

lemma summable_of_absolute_convergence_real {f : ℕ → ℝ} :
  (∃r, tendsto (λn, (∑ i in range n, abs (f i))) at_top (𝓝 r)) → summable f
| ⟨r, hr⟩ :=
  begin
    refine summable_of_summable_norm ⟨r, (has_sum_iff_tendsto_nat_of_nonneg _ _).2 _⟩,
    exact assume i, norm_nonneg _,
    simpa only using hr
  end

lemma tendsto_inverse_at_top_nhds_0_nat : tendsto (λ n : ℕ, (n : ℝ)⁻¹) at_top (𝓝 0) :=
tendsto_inv_at_top_zero.comp (tendsto_coe_nat_real_at_top_iff.2 tendsto_id)

lemma tendsto_const_div_at_top_nhds_0_nat (C : ℝ) : tendsto (λ n : ℕ, C / n) at_top (𝓝 0) :=
by simpa only [mul_zero] using tendsto_const_nhds.mul tendsto_inverse_at_top_nhds_0_nat

lemma nnreal.tendsto_inverse_at_top_nhds_0_nat : tendsto (λ n : ℕ, (n : nnreal)⁻¹) at_top (𝓝 0) :=
by { rw ← nnreal.tendsto_coe, convert tendsto_inverse_at_top_nhds_0_nat, simp }

lemma nnreal.tendsto_const_div_at_top_nhds_0_nat (C : nnreal) :
  tendsto (λ n : ℕ, C / n) at_top (𝓝 0) :=
by simpa using tendsto_const_nhds.mul nnreal.tendsto_inverse_at_top_nhds_0_nat

lemma tendsto_one_div_add_at_top_nhds_0_nat :
  tendsto (λ n : ℕ, 1 / ((n : ℝ) + 1)) at_top (𝓝 0) :=
suffices tendsto (λ n : ℕ, 1 / (↑(n + 1) : ℝ)) at_top (𝓝 0), by simpa,
(tendsto_add_at_top_iff_nat 1).2 (tendsto_const_div_at_top_nhds_0_nat 1)

/-! ### Powers -/

lemma tendsto_add_one_pow_at_top_at_top_of_pos [linear_ordered_semiring α] [archimedean α] {r : α}
  (h : 0 < r) :
  tendsto (λ n:ℕ, (r + 1)^n) at_top at_top :=
tendsto_at_top_at_top_of_monotone' (λ n m, pow_le_pow (le_add_of_nonneg_left (le_of_lt h))) $
  not_bdd_above_iff.2 $ λ x, set.exists_range_iff.2 $ add_one_pow_unbounded_of_pos _ h

lemma tendsto_pow_at_top_at_top_of_one_lt [linear_ordered_ring α] [archimedean α]
  {r : α} (h : 1 < r) :
  tendsto (λn:ℕ, r ^ n) at_top at_top :=
sub_add_cancel r 1 ▸ tendsto_add_one_pow_at_top_at_top_of_pos (sub_pos.2 h)

lemma nat.tendsto_pow_at_top_at_top_of_one_lt {m : ℕ} (h : 1 < m) :
  tendsto (λn:ℕ, m ^ n) at_top at_top :=
begin
  simp only [← nat.pow_eq_pow],
  exact nat.sub_add_cancel (le_of_lt h) ▸
    tendsto_add_one_pow_at_top_at_top_of_pos (nat.sub_pos_of_lt h)
end

lemma lim_norm_zero' {𝕜 : Type*} [normed_group 𝕜] :
  tendsto (norm : 𝕜 → ℝ) (nhds_within 0 {x | x ≠ 0}) (nhds_within 0 (set.Ioi 0)) :=
lim_norm_zero.inf $ tendsto_principal_principal.2 $ λ x hx, norm_pos_iff.2 hx

lemma normed_field.tendsto_norm_inverse_nhds_within_0_at_top {𝕜 : Type*} [normed_field 𝕜] :
  tendsto (λ x:𝕜, ∥x⁻¹∥) (nhds_within 0 {x | x ≠ 0}) at_top :=
(tendsto_inv_zero_at_top.comp lim_norm_zero').congr $ λ x, (normed_field.norm_inv x).symm

lemma tendsto_pow_at_top_nhds_0_of_lt_1 {r : ℝ} (h₁ : 0 ≤ r) (h₂ : r < 1) :
  tendsto (λn:ℕ, r^n) at_top (𝓝 0) :=
by_cases
  (assume : r = 0, (tendsto_add_at_top_iff_nat 1).mp $ by simp [pow_succ, this, tendsto_const_nhds])
  (assume : r ≠ 0,
    have tendsto (λn, (r⁻¹ ^ n)⁻¹) at_top (𝓝 0),
      from tendsto_inv_at_top_zero.comp
        (tendsto_pow_at_top_at_top_of_one_lt $ one_lt_inv (lt_of_le_of_ne h₁ this.symm) h₂),
    tendsto.congr' (univ_mem_sets' $ by simp *) this)

lemma geom_lt {u : ℕ → ℝ} {k : ℝ} (hk : 0 < k) {n : ℕ} (h : ∀ m ≤ n, k*u m < u (m + 1)) :
  k^(n + 1) *u 0 < u (n + 1) :=
begin
 induction n with n ih,
 { simpa using h 0 (le_refl _) },
 have : (∀ (m : ℕ), m ≤ n → k * u m < u (m + 1)),
   intros m hm, apply h, exact nat.le_succ_of_le hm,
 specialize ih this,
 change k ^ (n + 2) * u 0 < u (n + 2),
 replace h : k * u (n + 1) < u (n + 2) := h (n+1) (le_refl _),
 calc k ^ (n + 2) * u 0 = k*(k ^ (n + 1) * u 0) : by ring_exp
  ... < k*(u (n + 1)) : mul_lt_mul_of_pos_left ih hk
  ... < u (n + 2) : h,
end

/-- If a sequence `v` of real numbers satisfies `k*v n < v (n+1)` with `1 < k`,
then it goes to +∞. -/
lemma tendsto_at_top_of_geom_lt {v : ℕ → ℝ} {k : ℝ} (h₀ : 0 < v 0) (hk : 1 < k)
  (hu : ∀ n, k*v n < v (n+1)) : tendsto v at_top at_top :=
begin
  apply tendsto_at_top_mono,
  show ∀ n, k^n*v 0 ≤ v n,
  { intro n,
    induction n with n ih,
    { simp },
    calc
    k ^ (n + 1) * v 0 = k*(k^n*v 0) : by ring_exp
                  ... ≤ k*v n       : mul_le_mul_of_nonneg_left ih (by linarith)
                  ... ≤ v (n + 1)   : le_of_lt (hu n) },
  apply tendsto_at_top_mul_right h₀,
  exact tendsto_pow_at_top_at_top_of_one_lt hk,
end

lemma nnreal.tendsto_pow_at_top_nhds_0_of_lt_1 {r : nnreal} (hr : r < 1) :
  tendsto (λ n:ℕ, r^n) at_top (𝓝 0) :=
nnreal.tendsto_coe.1 $ by simp only [nnreal.coe_pow, nnreal.coe_zero,
  tendsto_pow_at_top_nhds_0_of_lt_1 r.coe_nonneg hr]

lemma ennreal.tendsto_pow_at_top_nhds_0_of_lt_1 {r : ennreal} (hr : r < 1) :
  tendsto (λ n:ℕ, r^n) at_top (𝓝 0) :=
begin
  rcases ennreal.lt_iff_exists_coe.1 hr with ⟨r, rfl, hr'⟩,
  rw [← ennreal.coe_zero],
  norm_cast at *,
  apply nnreal.tendsto_pow_at_top_nhds_0_of_lt_1 hr
end

/-- In a normed ring, the powers of an element x with `∥x∥ < 1` tend to zero. -/
lemma tendsto_pow_at_top_nhds_0_of_norm_lt_1 {R : Type*} [normed_ring R] {x : R}
  (h : ∥x∥ < 1) : tendsto (λ (n : ℕ), x ^ n) at_top (𝓝 0) :=
begin
  apply squeeze_zero_norm' (eventually_norm_pow_le x),
  exact tendsto_pow_at_top_nhds_0_of_lt_1 (norm_nonneg _) h,
end

lemma tendsto_pow_at_top_nhds_0_of_abs_lt_1 {r : ℝ} (h : abs r < 1) :
  tendsto (λn:ℕ, r^n) at_top (𝓝 0) :=
tendsto_pow_at_top_nhds_0_of_norm_lt_1 h

/-! ### Geometric series-/
section geometric

lemma has_sum_geometric_of_lt_1 {r : ℝ} (h₁ : 0 ≤ r) (h₂ : r < 1) :
  has_sum (λn:ℕ, r ^ n) (1 - r)⁻¹ :=
have r ≠ 1, from ne_of_lt h₂,
have r + -1 ≠ 0,
  by rw [←sub_eq_add_neg, ne, sub_eq_iff_eq_add]; simp; assumption,
have tendsto (λn, (r ^ n - 1) * (r - 1)⁻¹) at_top (𝓝 ((0 - 1) * (r - 1)⁻¹)),
  from ((tendsto_pow_at_top_nhds_0_of_lt_1 h₁ h₂).sub tendsto_const_nhds).mul tendsto_const_nhds,
have (λ n, (∑ i in range n, r ^ i)) = (λ n, geom_series r n) := rfl,
(has_sum_iff_tendsto_nat_of_nonneg (pow_nonneg h₁) _).mpr $
  by simp [neg_inv, geom_sum, div_eq_mul_inv, *] at *

lemma summable_geometric_of_lt_1 {r : ℝ} (h₁ : 0 ≤ r) (h₂ : r < 1) : summable (λn:ℕ, r ^ n) :=
⟨_, has_sum_geometric_of_lt_1 h₁ h₂⟩

lemma tsum_geometric_of_lt_1 {r : ℝ} (h₁ : 0 ≤ r) (h₂ : r < 1) : (∑'n:ℕ, r ^ n) = (1 - r)⁻¹ :=
(has_sum_geometric_of_lt_1 h₁ h₂).tsum_eq

lemma has_sum_geometric_two : has_sum (λn:ℕ, ((1:ℝ)/2) ^ n) 2 :=
by convert has_sum_geometric_of_lt_1 _ _; norm_num

lemma summable_geometric_two : summable (λn:ℕ, ((1:ℝ)/2) ^ n) :=
⟨_, has_sum_geometric_two⟩

lemma tsum_geometric_two : (∑'n:ℕ, ((1:ℝ)/2) ^ n) = 2 :=
has_sum_geometric_two.tsum_eq

lemma sum_geometric_two_le (n : ℕ) : ∑ (i : ℕ) in range n, (1 / (2 : ℝ)) ^ i ≤ 2 :=
begin
  have : ∀ i, 0 ≤ (1 / (2 : ℝ)) ^ i,
  { intro i, apply pow_nonneg, norm_num },
  convert sum_le_tsum (range n) (λ i _, this i) summable_geometric_two,
  exact tsum_geometric_two.symm
end

lemma has_sum_geometric_two' (a : ℝ) : has_sum (λn:ℕ, (a / 2) / 2 ^ n) a :=
begin
  convert has_sum.mul_left (a / 2) (has_sum_geometric_of_lt_1
    (le_of_lt one_half_pos) one_half_lt_one),
  { funext n, simp, refl, },
  { norm_num }
end

lemma summable_geometric_two' (a : ℝ) : summable (λ n:ℕ, (a / 2) / 2 ^ n) :=
⟨a, has_sum_geometric_two' a⟩

lemma tsum_geometric_two' (a : ℝ) : (∑' n:ℕ, (a / 2) / 2^n) = a :=
(has_sum_geometric_two' a).tsum_eq

lemma nnreal.has_sum_geometric {r : nnreal} (hr : r < 1) :
  has_sum (λ n : ℕ, r ^ n) (1 - r)⁻¹ :=
begin
  apply nnreal.has_sum_coe.1,
  push_cast,
  rw [nnreal.coe_sub (le_of_lt hr)],
  exact has_sum_geometric_of_lt_1 r.coe_nonneg hr
end

lemma nnreal.summable_geometric {r : nnreal} (hr : r < 1) : summable (λn:ℕ, r ^ n) :=
⟨_, nnreal.has_sum_geometric hr⟩

lemma tsum_geometric_nnreal {r : nnreal} (hr : r < 1) : (∑'n:ℕ, r ^ n) = (1 - r)⁻¹ :=
(nnreal.has_sum_geometric hr).tsum_eq

/-- The series `pow r` converges to `(1-r)⁻¹`. For `r < 1` the RHS is a finite number,
and for `1 ≤ r` the RHS equals `∞`. -/
lemma ennreal.tsum_geometric (r : ennreal) : (∑'n:ℕ, r ^ n) = (1 - r)⁻¹ :=
begin
  cases lt_or_le r 1 with hr hr,
  { rcases ennreal.lt_iff_exists_coe.1 hr with ⟨r, rfl, hr'⟩,
    norm_cast at *,
    convert ennreal.tsum_coe_eq (nnreal.has_sum_geometric hr),
    rw [ennreal.coe_inv $ ne_of_gt $ nnreal.sub_pos.2 hr] },
  { rw [ennreal.sub_eq_zero_of_le hr, ennreal.inv_zero, ennreal.tsum_eq_supr_nat, supr_eq_top],
    refine λ a ha, (ennreal.exists_nat_gt (lt_top_iff_ne_top.1 ha)).imp
      (λ n hn, lt_of_lt_of_le hn _),
    have : ∀ k:ℕ, 1 ≤ r^k, by simpa using canonically_ordered_semiring.pow_le_pow_of_le_left hr,
    calc (n:ennreal) = (∑ i in range n, 1) : by rw [sum_const, nsmul_one, card_range]
    ... ≤ ∑ i in range n, r ^ i : sum_le_sum (λ k _, this k) }
end

variables {K : Type*} [normed_field K] {ξ : K}

lemma has_sum_geometric_of_norm_lt_1 (h : ∥ξ∥ < 1) : has_sum (λn:ℕ, ξ ^ n) (1 - ξ)⁻¹ :=
begin
  have xi_ne_one : ξ ≠ 1, by { contrapose! h, simp [h] },
  have A : tendsto (λn, (ξ ^ n - 1) * (ξ - 1)⁻¹) at_top (𝓝 ((0 - 1) * (ξ - 1)⁻¹)),
    from ((tendsto_pow_at_top_nhds_0_of_norm_lt_1 h).sub tendsto_const_nhds).mul tendsto_const_nhds,
  have B : (λ n, (∑ i in range n, ξ ^ i)) = (λ n, geom_series ξ n) := rfl,
  rw [has_sum_iff_tendsto_nat_of_summable_norm, B],
  { simpa [geom_sum, xi_ne_one, neg_inv] using A },
  { simp [normed_field.norm_pow, summable_geometric_of_lt_1 (norm_nonneg _) h] }
end

lemma summable_geometric_of_norm_lt_1 (h : ∥ξ∥ < 1) : summable (λn:ℕ, ξ ^ n) :=
⟨_, has_sum_geometric_of_norm_lt_1 h⟩

lemma tsum_geometric_of_norm_lt_1 (h : ∥ξ∥ < 1) : (∑'n:ℕ, ξ ^ n) = (1 - ξ)⁻¹ :=
(has_sum_geometric_of_norm_lt_1 h).tsum_eq

lemma has_sum_geometric_of_abs_lt_1 {r : ℝ} (h : abs r < 1) : has_sum (λn:ℕ, r ^ n) (1 - r)⁻¹ :=
has_sum_geometric_of_norm_lt_1 h

lemma summable_geometric_of_abs_lt_1 {r : ℝ} (h : abs r < 1) : summable (λn:ℕ, r ^ n) :=
summable_geometric_of_norm_lt_1 h

lemma tsum_geometric_of_abs_lt_1 {r : ℝ} (h : abs r < 1) : (∑'n:ℕ, r ^ n) = (1 - r)⁻¹ :=
tsum_geometric_of_norm_lt_1 h

end geometric

/-!
### Sequences with geometrically decaying distance in metric spaces

In this paragraph, we discuss sequences in metric spaces or emetric spaces for which the distance
between two consecutive terms decays geometrically. We show that such sequences are Cauchy
sequences, and bound their distances to the limit. We also discuss series with geometrically
decaying terms.
-/
section edist_le_geometric

variables [emetric_space α] (r C : ennreal) (hr : r < 1) (hC : C ≠ ⊤) {f : ℕ → α}
  (hu : ∀n, edist (f n) (f (n+1)) ≤ C * r^n)

include hr hC hu

/-- If `edist (f n) (f (n+1))` is bounded by `C * r^n`, `C ≠ ∞`, `r < 1`,
then `f` is a Cauchy sequence.-/
lemma cauchy_seq_of_edist_le_geometric : cauchy_seq f :=
begin
  refine cauchy_seq_of_edist_le_of_tsum_ne_top _ hu _,
  rw [ennreal.tsum_mul_left, ennreal.tsum_geometric],
  refine ennreal.mul_ne_top hC (ennreal.inv_ne_top.2 _),
  exact ne_of_gt (ennreal.zero_lt_sub_iff_lt.2 hr)
end

omit hr hC

/-- If `edist (f n) (f (n+1))` is bounded by `C * r^n`, then the distance from
`f n` to the limit of `f` is bounded above by `C * r^n / (1 - r)`. -/
lemma edist_le_of_edist_le_geometric_of_tendsto {a : α} (ha : tendsto f at_top (𝓝 a)) (n : ℕ) :
  edist (f n) a ≤ (C * r^n) / (1 - r) :=
begin
  convert edist_le_tsum_of_edist_le_of_tendsto _ hu ha _,
  simp only [pow_add, ennreal.tsum_mul_left, ennreal.tsum_geometric, ennreal.div_def, mul_assoc]
end

/-- If `edist (f n) (f (n+1))` is bounded by `C * r^n`, then the distance from
`f 0` to the limit of `f` is bounded above by `C / (1 - r)`. -/
lemma edist_le_of_edist_le_geometric_of_tendsto₀ {a : α} (ha : tendsto f at_top (𝓝 a)) :
  edist (f 0) a ≤ C / (1 - r) :=
by simpa only [pow_zero, mul_one] using edist_le_of_edist_le_geometric_of_tendsto r C hu ha 0

end edist_le_geometric

section edist_le_geometric_two

variables [emetric_space α] (C : ennreal) (hC : C ≠ ⊤) {f : ℕ → α}
  (hu : ∀n, edist (f n) (f (n+1)) ≤ C / 2^n) {a : α} (ha : tendsto f at_top (𝓝 a))

include hC hu

/-- If `edist (f n) (f (n+1))` is bounded by `C * 2^-n`, then `f` is a Cauchy sequence.-/
lemma cauchy_seq_of_edist_le_geometric_two : cauchy_seq f :=
begin
  simp only [ennreal.div_def, ennreal.inv_pow] at hu,
  refine cauchy_seq_of_edist_le_geometric 2⁻¹ C _ hC hu,
  simp [ennreal.one_lt_two]
end

omit hC
include ha

/-- If `edist (f n) (f (n+1))` is bounded by `C * 2^-n`, then the distance from
`f n` to the limit of `f` is bounded above by `2 * C * 2^-n`. -/
lemma edist_le_of_edist_le_geometric_two_of_tendsto (n : ℕ) :
  edist (f n) a ≤ 2 * C / 2^n :=
begin
  simp only [ennreal.div_def, ennreal.inv_pow] at hu,
  rw [ennreal.div_def, mul_assoc, mul_comm, ennreal.inv_pow],
  convert edist_le_of_edist_le_geometric_of_tendsto 2⁻¹ C hu ha n,
  rw [ennreal.one_sub_inv_two, ennreal.inv_inv]
end

/-- If `edist (f n) (f (n+1))` is bounded by `C * 2^-n`, then the distance from
`f 0` to the limit of `f` is bounded above by `2 * C`. -/
lemma edist_le_of_edist_le_geometric_two_of_tendsto₀: edist (f 0) a ≤ 2 * C :=
by simpa only [pow_zero, ennreal.div_def, ennreal.inv_one, mul_one]
  using edist_le_of_edist_le_geometric_two_of_tendsto C hu ha 0

end edist_le_geometric_two

section le_geometric

variables [metric_space α] {r C : ℝ} (hr : r < 1) {f : ℕ → α}
  (hu : ∀n, dist (f n) (f (n+1)) ≤ C * r^n)

include hr hu

lemma aux_has_sum_of_le_geometric : has_sum (λ n : ℕ, C * r^n) (C / (1 - r)) :=
begin
  have h0 : 0 ≤ C,
    by simpa using le_trans dist_nonneg (hu 0),
  rcases eq_or_lt_of_le h0 with rfl | Cpos,
  { simp [has_sum_zero] },
  { have rnonneg: r ≥ 0, from nonneg_of_mul_nonneg_left
      (by simpa only [pow_one] using le_trans dist_nonneg (hu 1)) Cpos,
    refine has_sum.mul_left C _,
    by simpa using has_sum_geometric_of_lt_1 rnonneg hr }
end

variables (r C)

/-- If `dist (f n) (f (n+1))` is bounded by `C * r^n`, `r < 1`, then `f` is a Cauchy sequence.
Note that this lemma does not assume `0 ≤ C` or `0 ≤ r`. -/
lemma cauchy_seq_of_le_geometric : cauchy_seq f :=
cauchy_seq_of_dist_le_of_summable _ hu ⟨_, aux_has_sum_of_le_geometric hr hu⟩

/-- If `dist (f n) (f (n+1))` is bounded by `C * r^n`, `r < 1`, then the distance from
`f n` to the limit of `f` is bounded above by `C * r^n / (1 - r)`. -/
lemma dist_le_of_le_geometric_of_tendsto₀ {a : α} (ha : tendsto f at_top (𝓝 a)) :
  dist (f 0) a ≤ C / (1 - r) :=
(aux_has_sum_of_le_geometric hr hu).tsum_eq ▸
  dist_le_tsum_of_dist_le_of_tendsto₀ _ hu ⟨_, aux_has_sum_of_le_geometric hr hu⟩ ha

/-- If `dist (f n) (f (n+1))` is bounded by `C * r^n`, `r < 1`, then the distance from
`f 0` to the limit of `f` is bounded above by `C / (1 - r)`. -/
lemma dist_le_of_le_geometric_of_tendsto {a : α} (ha : tendsto f at_top (𝓝 a)) (n : ℕ) :
  dist (f n) a ≤ (C * r^n) / (1 - r) :=
begin
  have := aux_has_sum_of_le_geometric hr hu,
  convert dist_le_tsum_of_dist_le_of_tendsto _ hu ⟨_, this⟩ ha n,
  simp only [pow_add, mul_left_comm C, mul_div_right_comm],
  rw [mul_comm],
  exact (this.mul_left _).tsum_eq.symm
end

omit hr hu

variable (hu₂ : ∀ n, dist (f n) (f (n+1)) ≤ (C / 2) / 2^n)

/-- If `dist (f n) (f (n+1))` is bounded by `(C / 2) / 2^n`, then `f` is a Cauchy sequence. -/
lemma cauchy_seq_of_le_geometric_two : cauchy_seq f :=
cauchy_seq_of_dist_le_of_summable _ hu₂ $ ⟨_, has_sum_geometric_two' C⟩

/-- If `dist (f n) (f (n+1))` is bounded by `(C / 2) / 2^n`, then the distance from
`f 0` to the limit of `f` is bounded above by `C`. -/
lemma dist_le_of_le_geometric_two_of_tendsto₀ {a : α} (ha : tendsto f at_top (𝓝 a)) :
  dist (f 0) a ≤ C :=
(tsum_geometric_two' C) ▸ dist_le_tsum_of_dist_le_of_tendsto₀ _ hu₂ (summable_geometric_two' C) ha

include hu₂

/-- If `dist (f n) (f (n+1))` is bounded by `(C / 2) / 2^n`, then the distance from
`f n` to the limit of `f` is bounded above by `C / 2^n`. -/
lemma dist_le_of_le_geometric_two_of_tendsto {a : α} (ha : tendsto f at_top (𝓝 a)) (n : ℕ) :
  dist (f n) a ≤ C / 2^n :=
begin
  convert dist_le_tsum_of_dist_le_of_tendsto _ hu₂ (summable_geometric_two' C) ha n,
  simp only [add_comm n, pow_add, (div_div_eq_div_mul _ _ _).symm],
  symmetry,
  exact ((has_sum_geometric_two' C).mul_right _).tsum_eq
end

end le_geometric

section summable_le_geometric

variables [normed_group α] {r C : ℝ} {f : ℕ → α}

lemma dist_partial_sum_le_of_le_geometric (hf : ∀n, ∥f n∥ ≤ C * r^n) (n : ℕ) :
  dist (∑ i in range n, f i) (∑ i in range (n+1), f i) ≤ C * r ^ n :=
begin
  rw [sum_range_succ, dist_eq_norm, ← norm_neg],
  convert hf n,
  rw [neg_sub, add_sub_cancel]
end

/-- If `∥f n∥ ≤ C * r ^ n` for all `n : ℕ` and some `r < 1`, then the partial sums of `f` form a
Cauchy sequence. This lemma does not assume `0 ≤ r` or `0 ≤ C`. -/
lemma cauchy_seq_finset_of_geometric_bound (hr : r < 1) (hf : ∀n, ∥f n∥ ≤ C * r^n) :
  cauchy_seq (λ s : finset (ℕ), ∑ x in s, f x) :=
cauchy_seq_finset_of_norm_bounded _
  (aux_has_sum_of_le_geometric hr (dist_partial_sum_le_of_le_geometric hf)).summable hf

/-- If `∥f n∥ ≤ C * r ^ n` for all `n : ℕ` and some `r < 1`, then the partial sums of `f` are within
distance `C * r ^ n / (1 - r)` of the sum of the series. This lemma does not assume `0 ≤ r` or
`0 ≤ C`. -/
lemma norm_sub_le_of_geometric_bound_of_has_sum (hr : r < 1) (hf : ∀n, ∥f n∥ ≤ C * r^n)
  {a : α} (ha : has_sum f a) (n : ℕ) :
  ∥(∑ x in finset.range n, f x) - a∥ ≤ (C * r ^ n) / (1 - r) :=
begin
  rw ← dist_eq_norm,
  apply dist_le_of_le_geometric_of_tendsto r C hr (dist_partial_sum_le_of_le_geometric hf),
  exact ha.tendsto_sum_nat
end

end summable_le_geometric

section normed_ring_geometric
variables {R : Type*} [normed_ring R] [complete_space R]

open normed_space

/-- A geometric series in a complete normed ring is summable.
Proved above (same name, different namespace) for not-necessarily-complete normed fields. -/
lemma normed_ring.summable_geometric_of_norm_lt_1
  (x : R) (h : ∥x∥ < 1) : summable (λ (n:ℕ), x ^ n) :=
begin
  have h1 : summable (λ (n:ℕ), ∥x∥ ^ n) := summable_geometric_of_lt_1 (norm_nonneg _) h,
  refine summable_of_norm_bounded_eventually _ h1 _,
  rw nat.cofinite_eq_at_top,
  exact eventually_norm_pow_le x,
end

/-- Bound for the sum of a geometric series in a normed ring.  This formula does not assume that the
normed ring satisfies the axiom `∥1∥ = 1`. -/
lemma normed_ring.tsum_geometric_of_norm_lt_1
  (x : R) (h : ∥x∥ < 1) : ∥(∑' (n:ℕ), x ^ n)∥ ≤ ∥(1:R)∥ - 1 + (1 - ∥x∥)⁻¹ :=
begin
<<<<<<< HEAD
  let s : finset ℕ := {0},
  have split_sum : (∑' (n : ℕ), x ^ n) = (∑' (n : {x // x ∉ s}), x ^ ↑n) + 1,
  { have h' := s.summable_compl_iff.mpr (normed_ring.summable_geometric_of_norm_lt_1 x h),
    simpa using (s.has_sum_compl_iff.mp h'.has_sum).tsum_eq },
  have partial_geom_sum : ∥(∑' (n : {n // n ∉ s}), x ^ ↑n)∥ ≤ (1 - ∥x∥)⁻¹ - 1,
  { have norm_pow_le' : ∀ (n:{n : ℕ // n ∉ s}), ∥x ^ (n : ℕ)∥ ≤ ∥x∥ ^ (n : ℕ),
    { rintros ⟨n, hn⟩,
      refine norm_pow_le _ (nat.pos_of_ne_zero _),
      simpa using hn },
    refine tsum_of_norm_bounded _ norm_pow_le',
    simpa using s.has_sum_iff_compl.mp (has_sum_geometric_of_lt_1 (norm_nonneg _) h) },
  calc ∥(∑' (n : ℕ), x ^ n)∥ = ∥(∑' (n : {x // x ∉ s}), x ^ (n:ℕ)) + 1∥ : _
  ... ≤ ∥(∑' (n : {x // x ∉ s}), x ^ (n:ℕ))∥ + ∥(1:R)∥ : _
  ... ≤ ∥(1:R)∥ - 1 + (1 - ∥x∥)⁻¹ : _,
  rw split_sum,
  exact norm_add_le _ _,
  linarith,
=======
  rw tsum_eq_zero_add (normed_ring.summable_geometric_of_norm_lt_1 x h),
  simp only [pow_zero],
  refine le_trans (norm_add_le _ _) _,
  have : ∥(∑' (b : ℕ), (λ n, x ^ (n + 1)) b)∥ ≤ (1 - ∥x∥)⁻¹ - 1,
  { refine tsum_of_norm_bounded _ (λ b, norm_pow_le _ (nat.succ_pos b)),
    convert (has_sum_nat_add_iff' 1).mpr (has_sum_geometric_of_lt_1 (norm_nonneg x) h),
    simp },
  linarith
>>>>>>> 7e570ed1
end

lemma geom_series_mul_neg (x : R) (h : ∥x∥ < 1) :
  (∑' (i:ℕ), x ^ i) * (1 - x) = 1 :=
begin
  have := has_sum_of_bounded_monoid_hom_of_summable
    (normed_ring.summable_geometric_of_norm_lt_1 x h) (∥1 - x∥)
    (mul_right_bound (1 - x)),
  refine tendsto_nhds_unique this.tendsto_sum_nat _,
  have : tendsto (λ (n : ℕ), 1 - x ^ n) at_top (nhds 1),
  { simpa using tendsto_const_nhds.sub
      (tendsto_pow_at_top_nhds_0_of_norm_lt_1 h) },
  convert ← this,
  ext n,
  rw [←geom_sum_mul_neg, geom_series_def, finset.sum_mul],
  simp,
end

lemma mul_neg_geom_series (x : R) (h : ∥x∥ < 1) :
  (1 - x) * (∑' (i:ℕ), x ^ i) = 1 :=
begin
  have := has_sum_of_bounded_monoid_hom_of_summable
    (normed_ring.summable_geometric_of_norm_lt_1 x h) (∥1 - x∥)
    (mul_left_bound (1 - x)),
  refine tendsto_nhds_unique this.tendsto_sum_nat _,
  have : tendsto (λ (n : ℕ), 1 - x ^ n) at_top (nhds 1),
  { simpa using tendsto_const_nhds.sub
      (tendsto_pow_at_top_nhds_0_of_norm_lt_1 h) },
  convert ← this,
  ext n,
  rw [←mul_neg_geom_sum, geom_series_def, finset.mul_sum],
  simp,
end

end normed_ring_geometric

/-! ### Positive sequences with small sums on encodable types -/

/-- For any positive `ε`, define on an encodable type a positive sequence with sum less than `ε` -/
def pos_sum_of_encodable {ε : ℝ} (hε : 0 < ε)
  (ι) [encodable ι] : {ε' : ι → ℝ // (∀ i, 0 < ε' i) ∧ ∃ c, has_sum ε' c ∧ c ≤ ε} :=
begin
  let f := λ n, (ε / 2) / 2 ^ n,
  have hf : has_sum f ε := has_sum_geometric_two' _,
  have f0 : ∀ n, 0 < f n := λ n, div_pos (half_pos hε) (pow_pos two_pos _),
  refine ⟨f ∘ encodable.encode, λ i, f0 _, _⟩,
  rcases hf.summable.comp_injective (@encodable.encode_injective ι _) with ⟨c, hg⟩,
  refine ⟨c, hg, has_sum_le_inj _ (@encodable.encode_injective ι _) _ _ hg hf⟩,
  { assume i _, exact le_of_lt (f0 _) },
  { assume n, exact le_refl _ }
end

namespace nnreal

theorem exists_pos_sum_of_encodable {ε : nnreal} (hε : 0 < ε) (ι) [encodable ι] :
  ∃ ε' : ι → nnreal, (∀ i, 0 < ε' i) ∧ ∃c, has_sum ε' c ∧ c < ε :=
let ⟨a, a0, aε⟩ := dense hε in
let ⟨ε', hε', c, hc, hcε⟩ := pos_sum_of_encodable a0 ι in
⟨ λi, ⟨ε' i, le_of_lt $ hε' i⟩, assume i, nnreal.coe_lt_coe.2 $ hε' i,
  ⟨c, has_sum_le (assume i, le_of_lt $ hε' i) has_sum_zero hc ⟩, nnreal.has_sum_coe.1 hc,
   lt_of_le_of_lt (nnreal.coe_le_coe.1 hcε) aε ⟩

end nnreal

namespace ennreal

theorem exists_pos_sum_of_encodable {ε : ennreal} (hε : 0 < ε) (ι) [encodable ι] :
  ∃ ε' : ι → nnreal, (∀ i, 0 < ε' i) ∧ (∑' i, (ε' i : ennreal)) < ε :=
begin
  rcases dense hε with ⟨r, h0r, hrε⟩,
  rcases lt_iff_exists_coe.1 hrε with ⟨x, rfl, hx⟩,
  rcases nnreal.exists_pos_sum_of_encodable (coe_lt_coe.1 h0r) ι with ⟨ε', hp, c, hc, hcr⟩,
  exact ⟨ε', hp, (ennreal.tsum_coe_eq hc).symm ▸ lt_trans (coe_lt_coe.2 hcr) hrε⟩
end

end ennreal

/-!
### Harmonic series

Here we define the harmonic series and prove some basic lemmas about it,
leading to a proof of its divergence to +∞ -/

/-- The harmonic series `1 + 1/2 + 1/3 + ... + 1/n`-/
def harmonic_series (n : ℕ) : ℝ :=
∑ i in range n, 1/(i+1 : ℝ)

lemma mono_harmonic : monotone harmonic_series :=
begin
  intros p q hpq,
  apply sum_le_sum_of_subset_of_nonneg,
  rwa range_subset,
  intros x h _,
  exact le_of_lt nat.one_div_pos_of_nat,
end

lemma half_le_harmonic_double_sub_harmonic (n : ℕ) (hn : 0 < n) :
  1/2 ≤ harmonic_series (2*n) - harmonic_series n :=
begin
  suffices : harmonic_series n + 1 / 2 ≤ harmonic_series (n + n),
  { rw two_mul,
    linarith },
  have : harmonic_series n + ∑ k in Ico n (n + n), 1/(k + 1 : ℝ) = harmonic_series (n + n) :=
    sum_range_add_sum_Ico _ (show n ≤ n+n, by linarith),
  rw [← this,  add_le_add_iff_left],
  have : ∑ k in Ico n (n + n), 1/(n+n : ℝ) = 1/2,
  { have : (n : ℝ) + n ≠ 0,
    { norm_cast, linarith },
    rw [sum_const, Ico.card],
    field_simp [this],
    ring },
  rw ← this,
  apply sum_le_sum,
  intros x hx,
  rw one_div_le_one_div,
  { exact_mod_cast nat.succ_le_of_lt (Ico.mem.mp hx).2 },
  { norm_cast, linarith },
  { exact_mod_cast nat.zero_lt_succ x }
end

lemma self_div_two_le_harmonic_two_pow (n : ℕ) : (n / 2 : ℝ) ≤ harmonic_series (2^n) :=
begin
  induction n with n hn,
  unfold harmonic_series,
  simp only [one_div_eq_inv, nat.cast_zero, euclidean_domain.zero_div, nat.cast_succ, sum_singleton,
    inv_one, zero_add, nat.pow_zero, range_one, zero_le_one],
  have : harmonic_series (2^n) + 1 / 2 ≤ harmonic_series (2^(n+1)),
  { have := half_le_harmonic_double_sub_harmonic (2^n) (by {apply nat.pow_pos, linarith}),
    rw [nat.mul_comm, ← nat.pow_succ] at this,
    linarith },
  apply le_trans _ this,
  rw (show (n.succ / 2 : ℝ) = (n/2 : ℝ) + (1/2), by field_simp),
  linarith,
end

/-- The harmonic series diverges to +∞ -/
theorem harmonic_tendsto_at_top : tendsto harmonic_series at_top at_top :=
begin
  suffices : tendsto (λ n : ℕ, harmonic_series (2^n)) at_top at_top, by
  { exact tendsto_at_top_of_monotone_of_subseq mono_harmonic this },
  apply tendsto_at_top_mono self_div_two_le_harmonic_two_pow,
  apply tendsto_at_top_div,
  norm_num,
  exact tendsto_coe_nat_real_at_top_at_top
end<|MERGE_RESOLUTION|>--- conflicted
+++ resolved
@@ -565,25 +565,6 @@
 lemma normed_ring.tsum_geometric_of_norm_lt_1
   (x : R) (h : ∥x∥ < 1) : ∥(∑' (n:ℕ), x ^ n)∥ ≤ ∥(1:R)∥ - 1 + (1 - ∥x∥)⁻¹ :=
 begin
-<<<<<<< HEAD
-  let s : finset ℕ := {0},
-  have split_sum : (∑' (n : ℕ), x ^ n) = (∑' (n : {x // x ∉ s}), x ^ ↑n) + 1,
-  { have h' := s.summable_compl_iff.mpr (normed_ring.summable_geometric_of_norm_lt_1 x h),
-    simpa using (s.has_sum_compl_iff.mp h'.has_sum).tsum_eq },
-  have partial_geom_sum : ∥(∑' (n : {n // n ∉ s}), x ^ ↑n)∥ ≤ (1 - ∥x∥)⁻¹ - 1,
-  { have norm_pow_le' : ∀ (n:{n : ℕ // n ∉ s}), ∥x ^ (n : ℕ)∥ ≤ ∥x∥ ^ (n : ℕ),
-    { rintros ⟨n, hn⟩,
-      refine norm_pow_le _ (nat.pos_of_ne_zero _),
-      simpa using hn },
-    refine tsum_of_norm_bounded _ norm_pow_le',
-    simpa using s.has_sum_iff_compl.mp (has_sum_geometric_of_lt_1 (norm_nonneg _) h) },
-  calc ∥(∑' (n : ℕ), x ^ n)∥ = ∥(∑' (n : {x // x ∉ s}), x ^ (n:ℕ)) + 1∥ : _
-  ... ≤ ∥(∑' (n : {x // x ∉ s}), x ^ (n:ℕ))∥ + ∥(1:R)∥ : _
-  ... ≤ ∥(1:R)∥ - 1 + (1 - ∥x∥)⁻¹ : _,
-  rw split_sum,
-  exact norm_add_le _ _,
-  linarith,
-=======
   rw tsum_eq_zero_add (normed_ring.summable_geometric_of_norm_lt_1 x h),
   simp only [pow_zero],
   refine le_trans (norm_add_le _ _) _,
@@ -592,7 +573,6 @@
     convert (has_sum_nat_add_iff' 1).mpr (has_sum_geometric_of_lt_1 (norm_nonneg x) h),
     simp },
   linarith
->>>>>>> 7e570ed1
 end
 
 lemma geom_series_mul_neg (x : R) (h : ∥x∥ < 1) :

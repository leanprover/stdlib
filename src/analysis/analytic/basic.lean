/-
Copyright (c) 2020 Sébastien Gouëzel. All rights reserved.
Released under Apache 2.0 license as described in the file LICENSE.
Authors: Sébastien Gouëzel
-/
import analysis.calculus.formal_multilinear_series
import analysis.specific_limits

/-!
# Analytic functions

A function is analytic in one dimension around `0` if it can be written as a converging power series
`Σ pₙ zⁿ`. This definition can be extended to any dimension (even in infinite dimension) by
requiring that `pₙ` is a continuous `n`-multilinear map. In general, `pₙ` is not unique (in two
dimensions, taking `p₂ (x, y) (x', y') = x y'` or `y x'` gives the same map when applied to a
vector `(x, y) (x, y)`). A way to guarantee uniqueness is to take a symmetric `pₙ`, but this is not
always possible in nonzero characteristic (in characteristic 2, the previous example has no
symmetric representative). Therefore, we do not insist on symmetry or uniqueness in the definition,
and we only require the existence of a converging series.

The general framework is important to say that the exponential map on bounded operators on a Banach
space is analytic, as well as the inverse on invertible operators.

## Main definitions

Let `p` be a formal multilinear series from `E` to `F`, i.e., `p n` is a multilinear map on `E^n`
for `n : ℕ`.

* `p.radius`: the largest `r : ennreal` such that `∥p n∥ * r^n` grows subexponentially, defined as
  a liminf.
* `p.le_radius_of_bound`, `p.bound_of_lt_radius`, `p.geometric_bound_of_lt_radius`: relating the
  value of the radius with the growth of `∥p n∥ * r^n`.
* `p.partial_sum n x`: the sum `∑_{i = 0}^{n-1} pᵢ xⁱ`.
* `p.sum x`: the sum `∑'_{i = 0}^{∞} pᵢ xⁱ`.

Additionally, let `f` be a function from `E` to `F`.

* `has_fpower_series_on_ball f p x r`: on the ball of center `x` with radius `r`,
  `f (x + y) = ∑'_n pₙ yⁿ`.
* `has_fpower_series_at f p x`: on some ball of center `x` with positive radius, holds
  `has_fpower_series_on_ball f p x r`.
* `analytic_at 𝕜 f x`: there exists a power series `p` such that holds
  `has_fpower_series_at f p x`.

We develop the basic properties of these notions, notably:
* If a function admits a power series, it is continuous (see
  `has_fpower_series_on_ball.continuous_on` and `has_fpower_series_at.continuous_at` and
  `analytic_at.continuous_at`).
* In a complete space, the sum of a formal power series with positive radius is well defined on the
  disk of convergence, see `formal_multilinear_series.has_fpower_series_on_ball`.
* If a function admits a power series in a ball, then it is analytic at any point `y` of this ball,
  and the power series there can be expressed in terms of the initial power series `p` as
  `p.change_origin y`. See `has_fpower_series_on_ball.change_origin`. It follows in particular that
  the set of points at which a given function is analytic is open, see `is_open_analytic_at`.

## Implementation details

We only introduce the radius of convergence of a power series, as `p.radius`.
For a power series in finitely many dimensions, there is a finer (directional, coordinate-dependent)
notion, describing the polydisk of convergence. This notion is more specific, and not necessary to
build the general theory. We do not define it here.
-/

noncomputable theory

variables {𝕜 : Type*} [nondiscrete_normed_field 𝕜]
{E : Type*} [normed_group E] [normed_space 𝕜 E]
{F : Type*} [normed_group F] [normed_space 𝕜 F]
{G : Type*} [normed_group G] [normed_space 𝕜 G]

open_locale topological_space classical big_operators nnreal
open filter

/-! ### The radius of a formal multilinear series -/

namespace formal_multilinear_series

/-- The radius of a formal multilinear series is the largest `r` such that the sum `Σ pₙ yⁿ`
converges for all `∥y∥ < r`. -/
def radius (p : formal_multilinear_series 𝕜 E F) : ennreal :=
<<<<<<< HEAD
⨆ (r : ℝ≥0) (hr : ∃ C, ∀ n, nnnorm (p n) * r ^ n ≤ C), (r : ennreal)
=======
liminf at_top (λ n, 1/((nnnorm (p n)) ^ (1 / (n : ℝ)) : ℝ≥0))
>>>>>>> 9e4ae59c

/--If `∥pₙ∥ rⁿ` is bounded in `n`, then the radius of `p` is at least `r`. -/
lemma le_radius_of_bound (p : formal_multilinear_series 𝕜 E F) (C : ℝ≥0) {r : ℝ≥0}
  (h : ∀ (n : ℕ), nnnorm (p n) * r^n ≤ C) : (r : ennreal) ≤ p.radius :=
<<<<<<< HEAD
le_supr_of_le r (le_supr (λ _, (r : ennreal)) $ Exists.intro C h)
=======
begin
  have L : tendsto (λ n : ℕ, (r : ennreal) / ((C + 1)^(1/(n : ℝ)) : ℝ≥0))
    at_top (𝓝 ((r : ennreal) / ((C + 1)^(0 : ℝ) : ℝ≥0))),
  { apply ennreal.tendsto.div tendsto_const_nhds,
    { simp },
    { rw ennreal.tendsto_coe,
      apply tendsto_const_nhds.nnrpow (tendsto_const_div_at_top_nhds_0_nat 1),
      simp },
    { simp } },
  have A : ∀ n : ℕ , 0 < n →
    (r : ennreal) ≤ ((C + 1)^(1/(n : ℝ)) : ℝ≥0) * (1 / (nnnorm (p n) ^ (1/(n:ℝ)) : ℝ≥0)),
  { assume n npos,
    simp only [one_div, mul_assoc, mul_one, eq.symm ennreal.mul_div_assoc],
    rw [ennreal.le_div_iff_mul_le _ _, ← nnreal.pow_nat_rpow_nat_inv r npos, ← ennreal.coe_mul,
        ennreal.coe_le_coe, ← nnreal.mul_rpow, mul_comm],
    { exact nnreal.rpow_le_rpow (le_trans (h n) (le_add_right (le_refl _))) (by simp) },
    { simp },
    { simp } },
  have B : ∀ᶠ (n : ℕ) in at_top,
    (r : ennreal) / ((C + 1)^(1/(n : ℝ)) : ℝ≥0) ≤ 1 / (nnnorm (p n) ^ (1/(n:ℝ)) : ℝ≥0),
  { apply eventually_at_top.2 ⟨1, λ n hn, _⟩,
    rw [ennreal.div_le_iff_le_mul, mul_comm],
    { apply A n hn },
    { simp },
    { simp } },
  have D : liminf at_top (λ n : ℕ, (r : ennreal) / ((C + 1)^(1/(n : ℝ)) : ℝ≥0)) ≤ p.radius :=
    liminf_le_liminf B,
  rw L.liminf_eq at D,
  simpa using D
end

/-- For `r` strictly smaller than the radius of `p`, then `∥pₙ∥ rⁿ` is bounded. -/
lemma bound_of_lt_radius (p : formal_multilinear_series 𝕜 E F) {r : ℝ≥0}
  (h : (r : ennreal) < p.radius) : ∃ (C : ℝ≥0), ∀ n, nnnorm (p n) * r^n ≤ C :=
begin
  obtain ⟨N, hN⟩ : ∃ (N : ℕ), ∀ n, n ≥ N → (r : ennreal) < 1 / ↑(nnnorm (p n) ^ (1 / (n : ℝ))) :=
    eventually.exists_forall_of_at_top (eventually_lt_of_lt_liminf h),
  obtain ⟨D, hD⟩ : ∃D, ∀ x ∈ (↑((finset.range N.succ).image (λ i, nnnorm (p i) * r^i))), x ≤ D :=
    finset.bdd_above _,
  refine ⟨max D 1, λ n, _⟩,
  cases le_or_lt n N with hn hn,
  { refine le_trans _ (le_max_left D 1),
    apply hD,
    have : n ∈ finset.range N.succ := list.mem_range.mpr (nat.lt_succ_iff.mpr hn),
    exact finset.mem_image_of_mem _ this },
  { by_cases hpn : nnnorm (p n) = 0, { simp [hpn] },
    have A : nnnorm (p n) ^ (1 / (n : ℝ)) ≠ 0, by simp [nnreal.rpow_eq_zero_iff, hpn],
    have B : r < (nnnorm (p n) ^ (1 / (n : ℝ)))⁻¹,
    { have := hN n (le_of_lt hn),
      rwa [ennreal.div_def, ← ennreal.coe_inv A, one_mul, ennreal.coe_lt_coe] at this },
    rw [nnreal.lt_inv_iff_mul_lt A, mul_comm] at B,
    have : (nnnorm (p n) ^ (1 / (n : ℝ)) * r) ^ n ≤ 1 :=
      pow_le_one n (zero_le (nnnorm (p n) ^ (1 / ↑n) * r)) (le_of_lt B),
    rw [mul_pow, one_div, nnreal.rpow_nat_inv_pow_nat _ (lt_of_le_of_lt (zero_le _) hn)]
      at this,
    exact le_trans this (le_max_right _ _) },
end
>>>>>>> 9e4ae59c

/-- For `r` strictly smaller than the radius of `p`, then `∥pₙ∥ rⁿ` tends to zero exponentially. -/
lemma geometric_bound_of_lt_radius (p : formal_multilinear_series 𝕜 E F) {r : ℝ≥0}
  (h : (r : ennreal) < p.radius) : ∃ a C, a < 1 ∧ ∀ n, nnnorm (p n) * r^n ≤ C * a^n :=
begin
<<<<<<< HEAD
  simp only [radius, lt_supr_iff] at h,
  rcases h with ⟨t, ⟨C, hC⟩, rt⟩,
  rw ennreal.coe_lt_coe at rt,
=======
  obtain ⟨t, rt, tp⟩ : ∃ (t : ℝ≥0), (r : ennreal) < t ∧ (t : ennreal) < p.radius :=
    ennreal.lt_iff_exists_nnreal_btwn.1 h,
  rw ennreal.coe_lt_coe at rt,
  have tpos : t ≠ 0 := ne_of_gt (lt_of_le_of_lt (zero_le _) rt),
  obtain ⟨C, hC⟩ : ∃ (C : ℝ≥0), ∀ n, nnnorm (p n) * t^n ≤ C := p.bound_of_lt_radius tp,
>>>>>>> 9e4ae59c
  refine ⟨r / t, C, nnreal.div_lt_one_of_lt rt, λ n, _⟩,
  have tpos : t ≠ 0 := ne_of_gt (lt_of_le_of_lt (zero_le _) rt),
  calc nnnorm (p n) * r ^ n = (nnnorm (p n) * t ^ n) * (r / t) ^ n :
    by field_simp [tpos, mul_right_comm]
  ... ≤ C * (r / t) ^ n : mul_le_mul_of_nonneg_right (hC n) (zero_le _)
end

/-- For `r` strictly smaller than the radius of `p`, then `∥pₙ∥ rⁿ` is bounded. -/
lemma bound_of_lt_radius (p : formal_multilinear_series 𝕜 E F) {r : nnreal}
  (h : (r : ennreal) < p.radius) : ∃ (C : nnreal), ∀ n, nnnorm (p n) * r^n ≤ C :=
let ⟨a, C, ha, h⟩ := p.geometric_bound_of_lt_radius h
in ⟨C, λ n, (h n).trans $ mul_le_of_le_one_right (zero_le _) (pow_le_one _ (zero_le _) ha.le)⟩

/-- The radius of the sum of two formal series is at least the minimum of their two radii. -/
lemma min_radius_le_radius_add (p q : formal_multilinear_series 𝕜 E F) :
  min p.radius q.radius ≤ (p + q).radius :=
begin
  refine le_of_forall_ge_of_dense (λ r hr, _),
<<<<<<< HEAD
  lift r to ℝ≥0 using (ne_top_of_lt hr),
  obtain ⟨Cp, hCp⟩ : ∃ (C : nnreal), ∀ n, nnnorm (p n) * r^n ≤ C :=
=======
  cases r, { simpa using hr },
  obtain ⟨Cp, hCp⟩ : ∃ (C : ℝ≥0), ∀ n, nnnorm (p n) * r^n ≤ C :=
>>>>>>> 9e4ae59c
    p.bound_of_lt_radius (lt_of_lt_of_le hr (min_le_left _ _)),
  obtain ⟨Cq, hCq⟩ : ∃ (C : ℝ≥0), ∀ n, nnnorm (q n) * r^n ≤ C :=
    q.bound_of_lt_radius (lt_of_lt_of_le hr (min_le_right _ _)),
  refine (p + q).le_radius_of_bound (Cp + Cq) (λ n, _),
  calc nnnorm (p n + q n) * r ^ n ≤ (nnnorm (p n) + nnnorm (q n)) * r ^ n :
    mul_le_mul_of_nonneg_right (nnnorm_add_le (p n) (q n)) (zero_le (r ^ n))
  ... ≤ Cp + Cq : by { rw add_mul, exact add_le_add (hCp n) (hCq n) }
end

lemma radius_neg (p : formal_multilinear_series 𝕜 E F) : (-p).radius = p.radius :=
by simp [formal_multilinear_series.radius, nnnorm_neg]

/-- Given a formal multilinear series `p` and a vector `x`, then `p.sum x` is the sum `Σ pₙ xⁿ`. A
priori, it only behaves well when `∥x∥ < p.radius`. -/
protected def sum (p : formal_multilinear_series 𝕜 E F) (x : E) : F := ∑' n : ℕ , p n (λ i, x)

/-- Given a formal multilinear series `p` and a vector `x`, then `p.partial_sum n x` is the sum
`Σ pₖ xᵏ` for `k ∈ {0,..., n-1}`. -/
def partial_sum (p : formal_multilinear_series 𝕜 E F) (n : ℕ) (x : E) : F :=
∑ k in finset.range n, p k (λ(i : fin k), x)

/-- The partial sums of a formal multilinear series are continuous. -/
lemma partial_sum_continuous (p : formal_multilinear_series 𝕜 E F) (n : ℕ) :
  continuous (p.partial_sum n) :=
by continuity

end formal_multilinear_series


/-! ### Expanding a function as a power series -/
section

variables {f g : E → F} {p pf pg : formal_multilinear_series 𝕜 E F} {x : E} {r r' : ennreal}

/-- Given a function `f : E → F` and a formal multilinear series `p`, we say that `f` has `p` as
a power series on the ball of radius `r > 0` around `x` if `f (x + y) = ∑' pₙ yⁿ` for all `∥y∥ < r`. -/
structure has_fpower_series_on_ball
  (f : E → F) (p : formal_multilinear_series 𝕜 E F) (x : E) (r : ennreal) : Prop :=
(r_le    : r ≤ p.radius)
(r_pos   : 0 < r)
(has_sum : ∀ {y}, y ∈ emetric.ball (0 : E) r → has_sum (λn:ℕ, p n (λ(i : fin n), y)) (f (x + y)))

/-- Given a function `f : E → F` and a formal multilinear series `p`, we say that `f` has `p` as
a power series around `x` if `f (x + y) = ∑' pₙ yⁿ` for all `y` in a neighborhood of `0`. -/
def has_fpower_series_at (f : E → F) (p : formal_multilinear_series 𝕜 E F) (x : E) :=
∃ r, has_fpower_series_on_ball f p x r

variable (𝕜)
/-- Given a function `f : E → F`, we say that `f` is analytic at `x` if it admits a convergent power
series expansion around `x`. -/
def analytic_at (f : E → F) (x : E) :=
∃ (p : formal_multilinear_series 𝕜 E F), has_fpower_series_at f p x

variable {𝕜}

lemma has_fpower_series_on_ball.has_fpower_series_at (hf : has_fpower_series_on_ball f p x r) :
  has_fpower_series_at f p x := ⟨r, hf⟩

lemma has_fpower_series_at.analytic_at (hf : has_fpower_series_at f p x) : analytic_at 𝕜 f x :=
⟨p, hf⟩

lemma has_fpower_series_on_ball.analytic_at (hf : has_fpower_series_on_ball f p x r) :
  analytic_at 𝕜 f x :=
hf.has_fpower_series_at.analytic_at

lemma has_fpower_series_on_ball.radius_pos (hf : has_fpower_series_on_ball f p x r) :
  0 < p.radius :=
lt_of_lt_of_le hf.r_pos hf.r_le

lemma has_fpower_series_at.radius_pos (hf : has_fpower_series_at f p x) :
  0 < p.radius :=
let ⟨r, hr⟩ := hf in hr.radius_pos

lemma has_fpower_series_on_ball.mono
  (hf : has_fpower_series_on_ball f p x r) (r'_pos : 0 < r') (hr : r' ≤ r) :
  has_fpower_series_on_ball f p x r' :=
⟨le_trans hr hf.1, r'_pos, λ y hy, hf.has_sum (emetric.ball_subset_ball hr hy)⟩

lemma has_fpower_series_on_ball.add
  (hf : has_fpower_series_on_ball f pf x r) (hg : has_fpower_series_on_ball g pg x r) :
  has_fpower_series_on_ball (f + g) (pf + pg) x r :=
{ r_le := le_trans (le_min_iff.2 ⟨hf.r_le, hg.r_le⟩) (pf.min_radius_le_radius_add pg),
  r_pos := hf.r_pos,
  has_sum := λ y hy, (hf.has_sum hy).add (hg.has_sum hy) }

lemma has_fpower_series_at.add
  (hf : has_fpower_series_at f pf x) (hg : has_fpower_series_at g pg x) :
  has_fpower_series_at (f + g) (pf + pg) x :=
begin
  rcases hf with ⟨rf, hrf⟩,
  rcases hg with ⟨rg, hrg⟩,
  have P : 0 < min rf rg, by simp [hrf.r_pos, hrg.r_pos],
  exact ⟨min rf rg, (hrf.mono P (min_le_left _ _)).add (hrg.mono P (min_le_right _ _))⟩
end

lemma analytic_at.add (hf : analytic_at 𝕜 f x) (hg : analytic_at 𝕜 g x) :
  analytic_at 𝕜 (f + g) x :=
let ⟨pf, hpf⟩ := hf, ⟨qf, hqf⟩ := hg in (hpf.add hqf).analytic_at

lemma has_fpower_series_on_ball.neg (hf : has_fpower_series_on_ball f pf x r) :
  has_fpower_series_on_ball (-f) (-pf) x r :=
{ r_le    := by { rw pf.radius_neg, exact hf.r_le },
  r_pos   := hf.r_pos,
  has_sum := λ y hy, (hf.has_sum hy).neg }

lemma has_fpower_series_at.neg
  (hf : has_fpower_series_at f pf x) : has_fpower_series_at (-f) (-pf) x :=
let ⟨rf, hrf⟩ := hf in hrf.neg.has_fpower_series_at

lemma analytic_at.neg (hf : analytic_at 𝕜 f x) : analytic_at 𝕜 (-f) x :=
let ⟨pf, hpf⟩ := hf in hpf.neg.analytic_at

lemma has_fpower_series_on_ball.sub
  (hf : has_fpower_series_on_ball f pf x r) (hg : has_fpower_series_on_ball g pg x r) :
  has_fpower_series_on_ball (f - g) (pf - pg) x r :=
by simpa only [sub_eq_add_neg] using hf.add hg.neg

lemma has_fpower_series_at.sub
  (hf : has_fpower_series_at f pf x) (hg : has_fpower_series_at g pg x) :
  has_fpower_series_at (f - g) (pf - pg) x :=
by simpa only [sub_eq_add_neg] using hf.add hg.neg

lemma analytic_at.sub (hf : analytic_at 𝕜 f x) (hg : analytic_at 𝕜 g x) :
  analytic_at 𝕜 (f - g) x :=
by simpa only [sub_eq_add_neg] using hf.add hg.neg

lemma has_fpower_series_on_ball.coeff_zero (hf : has_fpower_series_on_ball f pf x r)
  (v : fin 0 → E) : pf 0 v = f x :=
begin
  have v_eq : v = (λ i, 0), by { ext i, apply fin_zero_elim i },
  have zero_mem : (0 : E) ∈ emetric.ball (0 : E) r, by simp [hf.r_pos],
  have : ∀ i ≠ 0, pf i (λ j, 0) = 0,
  { assume i hi,
    have : 0 < i := bot_lt_iff_ne_bot.mpr hi,
    apply continuous_multilinear_map.map_coord_zero _ (⟨0, this⟩ : fin i),
    refl },
  have A := (hf.has_sum zero_mem).unique (has_sum_single _ this),
  simpa [v_eq] using A.symm,
end

lemma has_fpower_series_at.coeff_zero (hf : has_fpower_series_at f pf x) (v : fin 0 → E) :
  pf 0 v = f x :=
let ⟨rf, hrf⟩ := hf in hrf.coeff_zero v

/-- If a function admits a power series expansion, then it is exponentially close to the partial
sums of this power series on strict subdisks of the disk of convergence. -/
lemma has_fpower_series_on_ball.uniform_geometric_approx {r' : ℝ≥0}
  (hf : has_fpower_series_on_ball f p x r) (h : (r' : ennreal) < r) :
  ∃ (a C : ℝ≥0), a < 1 ∧ (∀ y ∈ metric.ball (0 : E) r', ∀ n,
  ∥f (x + y) - p.partial_sum n y∥ ≤ C * a ^ n) :=
begin
  obtain ⟨a, C, ha, hC⟩ : ∃ a C, a < 1 ∧ ∀ n, nnnorm (p n) * r' ^n ≤ C * a^n :=
    p.geometric_bound_of_lt_radius (lt_of_lt_of_le h hf.r_le),
  refine ⟨a, C / (1 - a), ha, λ y hy n, _⟩,
  have yr' : ∥y∥ < r', by { rw ball_0_eq at hy, exact hy },
  have : y ∈ emetric.ball (0 : E) r,
  { rw [emetric.mem_ball, edist_eq_coe_nnnorm],
    apply lt_trans _ h,
    exact_mod_cast yr' },
  push_cast [ha.le],
  rw [norm_sub_rev, ← mul_div_right_comm],
  apply norm_sub_le_of_geometric_bound_of_has_sum ha _ (hf.has_sum this),
  assume n,
  calc ∥(p n) (λ (i : fin n), y)∥ ≤ ∥p n∥ * (∏ i : fin n, ∥y∥) :
      continuous_multilinear_map.le_op_norm _ _
    ... = nnnorm (p n) * (nnnorm y)^n : by simp
    ... ≤ nnnorm (p n) * r' ^ n :
      mul_le_mul_of_nonneg_left (pow_le_pow_of_le_left (nnreal.coe_nonneg _) (le_of_lt yr') _)
      (nnreal.coe_nonneg _)
    ... ≤ C * a ^ n : by exact_mod_cast hC n,
end

/-- If a function admits a power series expansion at `x`, then it is the uniform limit of the
partial sums of this power series on strict subdisks of the disk of convergence, i.e., `f (x + y)`
is the uniform limit of `p.partial_sum n y` there. -/
lemma has_fpower_series_on_ball.tendsto_uniformly_on {r' : ℝ≥0}
  (hf : has_fpower_series_on_ball f p x r) (h : (r' : ennreal) < r) :
  tendsto_uniformly_on (λ n y, p.partial_sum n y)
    (λ y, f (x + y)) at_top (metric.ball (0 : E) r') :=
begin
  rcases hf.uniform_geometric_approx h with ⟨a, C, ha, hC⟩,
  refine metric.tendsto_uniformly_on_iff.2 (λ ε εpos, _),
  have L : tendsto (λ n, (C : ℝ) * a^n) at_top (𝓝 ((C : ℝ) * 0)) :=
    tendsto_const_nhds.mul (tendsto_pow_at_top_nhds_0_of_lt_1 a.2 ha),
  rw mul_zero at L,
  refine (L.eventually (gt_mem_nhds εpos)).mono (λ n hn y hy, _),
  rw dist_eq_norm,
  exact (hC y hy n).trans_lt hn
end

/-- If a function admits a power series expansion at `x`, then it is the locally uniform limit of
the partial sums of this power series on the disk of convergence, i.e., `f (x + y)`
is the locally uniform limit of `p.partial_sum n y` there. -/
lemma has_fpower_series_on_ball.tendsto_locally_uniformly_on
  (hf : has_fpower_series_on_ball f p x r) :
  tendsto_locally_uniformly_on (λ n y, p.partial_sum n y) (λ y, f (x + y))
    at_top (emetric.ball (0 : E) r) :=
begin
  assume u hu x hx,
  rcases ennreal.lt_iff_exists_nnreal_btwn.1 hx with ⟨r', xr', hr'⟩,
  have : emetric.ball (0 : E) r' ∈ 𝓝 x :=
    mem_nhds_sets emetric.is_open_ball xr',
  refine ⟨emetric.ball (0 : E) r', mem_nhds_within_of_mem_nhds this, _⟩,
  simpa [metric.emetric_ball_nnreal] using hf.tendsto_uniformly_on hr' u hu
end

/-- If a function admits a power series expansion at `x`, then it is the uniform limit of the
partial sums of this power series on strict subdisks of the disk of convergence, i.e., `f y`
is the uniform limit of `p.partial_sum n (y - x)` there. -/
lemma has_fpower_series_on_ball.tendsto_uniformly_on' {r' : ℝ≥0}
  (hf : has_fpower_series_on_ball f p x r) (h : (r' : ennreal) < r) :
  tendsto_uniformly_on (λ n y, p.partial_sum n (y - x)) f at_top (metric.ball (x : E) r') :=
begin
  convert (hf.tendsto_uniformly_on h).comp (λ y, y - x),
  { ext z, simp },
  { ext z, simp [dist_eq_norm] }
end

/-- If a function admits a power series expansion at `x`, then it is the locally uniform limit of
the  partial sums of this power series on the disk of convergence, i.e., `f y`
is the locally uniform limit of `p.partial_sum n (y - x)` there. -/
lemma has_fpower_series_on_ball.tendsto_locally_uniformly_on'
  (hf : has_fpower_series_on_ball f p x r) :
  tendsto_locally_uniformly_on (λ n y, p.partial_sum n (y - x)) f at_top (emetric.ball (x : E) r) :=
begin
  have A : continuous_on (λ (y : E), y - x) (emetric.ball (x : E) r) :=
    (continuous_id.sub continuous_const).continuous_on,
  convert (hf.tendsto_locally_uniformly_on).comp (λ (y : E), y - x) _ A,
  { ext z, simp },
  { assume z, simp [edist_eq_coe_nnnorm, edist_eq_coe_nnnorm_sub] }
end

/-- If a function admits a power series expansion on a disk, then it is continuous there. -/
lemma has_fpower_series_on_ball.continuous_on
  (hf : has_fpower_series_on_ball f p x r) : continuous_on f (emetric.ball x r) :=
hf.tendsto_locally_uniformly_on'.continuous_on $ λ n,
  ((p.partial_sum_continuous n).comp (continuous_id.sub continuous_const)).continuous_on

lemma has_fpower_series_at.continuous_at (hf : has_fpower_series_at f p x) : continuous_at f x :=
let ⟨r, hr⟩ := hf in hr.continuous_on.continuous_at (emetric.ball_mem_nhds x (hr.r_pos))

lemma analytic_at.continuous_at (hf : analytic_at 𝕜 f x) : continuous_at f x :=
let ⟨p, hp⟩ := hf in hp.continuous_at

/-- In a complete space, the sum of a converging power series `p` admits `p` as a power series.
This is not totally obvious as we need to check the convergence of the series. -/
lemma formal_multilinear_series.has_fpower_series_on_ball [complete_space F]
  (p : formal_multilinear_series 𝕜 E F) (h : 0 < p.radius) :
  has_fpower_series_on_ball p.sum p 0 p.radius :=
{ r_le    := le_refl _,
  r_pos   := h,
  has_sum := λ y hy, begin
    rw zero_add,
    replace hy : (nnnorm y : ennreal) < p.radius,
      by { convert hy, exact (edist_eq_coe_nnnorm _).symm },
    obtain ⟨a, C, ha, hC⟩ : ∃ a C, a < 1 ∧ ∀ n, nnnorm (p n) * (nnnorm y)^n ≤ C * a^n :=
      p.geometric_bound_of_lt_radius hy,
    refine (summable_of_norm_bounded (λ n, (C : ℝ) * a ^ n)
      ((summable_geometric_of_lt_1 a.2 ha).mul_left _) (λ n, _)).has_sum,
    calc ∥(p n) (λ (i : fin n), y)∥
      ≤ ∥p n∥ * (∏ i : fin n, ∥y∥) : continuous_multilinear_map.le_op_norm _ _
      ... = nnnorm (p n) * (nnnorm y)^n : by simp
      ... ≤ C * a ^ n : by exact_mod_cast hC n
  end }

lemma has_fpower_series_on_ball.sum [complete_space F] (h : has_fpower_series_on_ball f p x r)
  {y : E} (hy : y ∈ emetric.ball (0 : E) r) : f (x + y) = p.sum y :=
begin
  have A := h.has_sum hy,
  have B := (p.has_fpower_series_on_ball h.radius_pos).has_sum (lt_of_lt_of_le hy h.r_le),
  simpa using A.unique B
end

/-- The sum of a converging power series is continuous in its disk of convergence. -/
lemma formal_multilinear_series.continuous_on [complete_space F] :
  continuous_on p.sum (emetric.ball 0 p.radius) :=
begin
  by_cases h : 0 < p.radius,
  { exact (p.has_fpower_series_on_ball h).continuous_on },
  { simp at h,
    simp [h, continuous_on_empty] }
end

end

/-!
### Changing origin in a power series

If a function is analytic in a disk `D(x, R)`, then it is analytic in any disk contained in that
one. Indeed, one can write
$$
f (x + y + z) = \sum_{n} p_n (y + z)^n = \sum_{n, k} \binom{n}{k} p_n y^{n-k} z^k
= \sum_{k} \Bigl(\sum_{n} \binom{n}{k} p_n y^{n-k}\Bigr) z^k.
$$
The corresponding power series has thus a `k`-th coefficient equal to
$\sum_{n} \binom{n}{k} p_n y^{n-k}$. In the general case where `pₙ` is a multilinear map, this has
to be interpreted suitably: instead of having a binomial coefficient, one should sum over all
possible subsets `s` of `fin n` of cardinal `k`, and attribute `z` to the indices in `s` and
`y` to the indices outside of `s`.

In this paragraph, we implement this. The new power series is called `p.change_origin y`. Then, we
check its convergence and the fact that its sum coincides with the original sum. The outcome of this
discussion is that the set of points where a function is analytic is open.
-/

namespace formal_multilinear_series

variables (p : formal_multilinear_series 𝕜 E F) {x y : E} {r : ℝ≥0}

/--
Changing the origin of a formal multilinear series `p`, so that
`p.sum (x+y) = (p.change_origin x).sum y` when this makes sense.

Here, we don't use the bracket notation `⟨n, s, hs⟩` in place of the argument `i` in the lambda,
as this leads to a bad definition with auxiliary `_match` statements,
but we will try to use pattern matching in lambdas as much as possible in the proofs below
to increase readability.
-/
def change_origin (x : E) : formal_multilinear_series 𝕜 E F :=
λ k, ∑' i : Σ (n : ℕ), {s : finset (fin n) // finset.card s = k}, (p i.1).restr i.2 i.2.2 x

/-- Auxiliary lemma controlling the summability of the sequence appearing in the definition of
`p.change_origin`, first version. -/
-- Note here and below it is necessary to use `@` and provide implicit arguments using `_`,
-- so that it is possible to use pattern matching in the lambda.
-- Overall this seems a good trade-off in readability.
lemma change_origin_summable_aux1 (h : (nnnorm x + r : ennreal) < p.radius) :
  @summable ℝ _ _ _ ((λ ⟨n, s⟩, ∥p n∥ * ∥x∥ ^ (n - s.card) * r ^ s.card) :
    (Σ (n : ℕ), finset (fin n)) → ℝ) :=
begin
  obtain ⟨a, C, ha, hC⟩ :
    ∃ a C, a < 1 ∧ ∀ n, nnnorm (p n) * (nnnorm x + r) ^ n ≤ C * a^n :=
  p.geometric_bound_of_lt_radius h,
  let Bnnnorm : (Σ (n : ℕ), finset (fin n)) → ℝ≥0 :=
    λ ⟨n, s⟩, nnnorm (p n) * (nnnorm x) ^ (n - s.card) * r ^ s.card,
  have : ((λ ⟨n, s⟩, ∥p n∥ * ∥x∥ ^ (n - s.card) * r ^ s.card) :
    (Σ (n : ℕ), finset (fin n)) → ℝ) = (λ b, (Bnnnorm b : ℝ)),
    by { ext ⟨n, s⟩, simp [Bnnnorm, nnreal.coe_pow, coe_nnnorm] },
  rw [this, nnreal.summable_coe, ← ennreal.tsum_coe_ne_top_iff_summable],
  apply ne_of_lt,
  calc (∑' b, ↑(Bnnnorm b))
  = (∑' n, (∑' s, ↑(Bnnnorm ⟨n, s⟩))) : by exact ennreal.tsum_sigma' _
  ... ≤ (∑' n, (((nnnorm (p n) * (nnnorm x + r)^n) : ℝ≥0) : ennreal)) :
    begin
      refine ennreal.tsum_le_tsum (λ n, _),
      rw [tsum_fintype, ← ennreal.coe_finset_sum, ennreal.coe_le_coe],
      apply le_of_eq,
      calc ∑ s : finset (fin n), Bnnnorm ⟨n, s⟩
      = ∑ s : finset (fin n), nnnorm (p n) * ((nnnorm x) ^ (n - s.card) * r ^ s.card) :
        by simp [← mul_assoc]
      ... = nnnorm (p n) * (nnnorm x + r) ^ n :
      by { rw [add_comm, ← finset.mul_sum, ← fin.sum_pow_mul_eq_add_pow], congr' with s : 1, ring }
    end
  ... ≤ (∑' (n : ℕ), (C * a ^ n : ennreal)) :
    tsum_le_tsum (λ n, by exact_mod_cast hC n) ennreal.summable ennreal.summable
  ... < ⊤ :
    by simp [ennreal.mul_eq_top, ha, ennreal.tsum_mul_left, ennreal.tsum_geometric,
              ennreal.lt_top_iff_ne_top]
end

/-- Auxiliary lemma controlling the summability of the sequence appearing in the definition of
`p.change_origin`, second version. -/
lemma change_origin_summable_aux2 (h : (nnnorm x + r : ennreal) < p.radius) :
  @summable ℝ _ _ _ ((λ ⟨k, n, s, hs⟩, ∥(p n).restr s hs x∥ * ↑r ^ k) :
    (Σ (k : ℕ) (n : ℕ), {s : finset (fin n) // finset.card s = k}) → ℝ) :=
begin
  let Bnorm : (Σ (n : ℕ), finset (fin n)) → ℝ := λ ⟨n, s⟩, ∥p n∥ * ∥x∥ ^ (n - s.card) * r ^ s.card,
  have SBnorm : summable Bnorm := p.change_origin_summable_aux1 h,
  let Anorm : (Σ (n : ℕ), finset (fin n)) → ℝ := λ ⟨n, s⟩, ∥(p n).restr s rfl x∥ * r ^ s.card,
  have SAnorm : summable Anorm,
  { refine summable_of_norm_bounded _ SBnorm (λ i, _),
    rcases i with ⟨n, s⟩,
    suffices H : ∥(p n).restr s rfl x∥ * (r : ℝ) ^ s.card ≤
      (∥p n∥ * ∥x∥ ^ (n - finset.card s) * r ^ s.card),
    { have : ∥(r: ℝ)∥ = r, by rw [real.norm_eq_abs, abs_of_nonneg (nnreal.coe_nonneg _)],
      simpa [Anorm, Bnorm, this] using H },
    exact mul_le_mul_of_nonneg_right ((p n).norm_restr s rfl x)
      (pow_nonneg (nnreal.coe_nonneg _) _) },
  let e : (Σ (n : ℕ), finset (fin n)) ≃
      (Σ (k : ℕ) (n : ℕ), {s : finset (fin n) // finset.card s = k}) :=
    { to_fun := λ ⟨n, s⟩, ⟨s.card, n, s, rfl⟩,
      inv_fun := λ ⟨k, n, s, hs⟩, ⟨n, s⟩,
      left_inv := λ ⟨n, s⟩, rfl,
      right_inv := λ ⟨k, n, s, hs⟩, by { induction hs, refl } },
  rw ← e.summable_iff,
  convert SAnorm,
  ext ⟨n, s⟩,
  refl
end

/-- An auxiliary definition for `change_origin_radius`. -/
def change_origin_summable_aux_j (k : ℕ) :
  (Σ (n : ℕ), {s : finset (fin n) // finset.card s = k})
    → (Σ (k : ℕ) (n : ℕ), {s : finset (fin n) // finset.card s = k}) :=
λ ⟨n, s, hs⟩, ⟨k, n, s, hs⟩

lemma change_origin_summable_aux_j_injective (k : ℕ) :
  function.injective (change_origin_summable_aux_j k) :=
begin
  rintros ⟨_, ⟨_, _⟩⟩ ⟨_, ⟨_, _⟩⟩ a,
  simp only [change_origin_summable_aux_j, true_and, eq_self_iff_true, heq_iff_eq, sigma.mk.inj_iff] at a,
  rcases a with ⟨rfl, a⟩,
  simpa using a,
end

/-- Auxiliary lemma controlling the summability of the sequence appearing in the definition of
`p.change_origin`, third version. -/
lemma change_origin_summable_aux3 (k : ℕ) (h : (nnnorm x : ennreal) < p.radius) :
  @summable ℝ _ _ _ (λ ⟨n, s, hs⟩, ∥(p n).restr s hs x∥ :
  (Σ (n : ℕ), {s : finset (fin n) // finset.card s = k}) → ℝ) :=
begin
  obtain ⟨r, rpos, hr⟩ : ∃ (r : ℝ≥0), 0 < r ∧ ((nnnorm x + r) : ennreal) < p.radius :=
    ennreal.lt_iff_exists_add_pos_lt.mp h,
  have S : @summable ℝ _ _ _ ((λ ⟨n, s, hs⟩, ∥(p n).restr s hs x∥ * (r : ℝ) ^ k) :
    (Σ (n : ℕ), {s : finset (fin n) // finset.card s = k}) → ℝ),
  { convert (p.change_origin_summable_aux2 hr).comp_injective
      (change_origin_summable_aux_j_injective k),
    -- again, cleanup that could be done by `tidy`:
    ext ⟨_, ⟨_, _⟩⟩, refl },
  have : (r : ℝ)^k ≠ 0, by simp [pow_ne_zero, nnreal.coe_eq_zero, ne_of_gt rpos],
  apply (summable_mul_right_iff this).2,
  convert S,
  -- again, cleanup that could be done by `tidy`:
  ext ⟨_, ⟨_, _⟩⟩, refl,
end

-- FIXME this causes a deterministic timeout with `-T50000`
/-- The radius of convergence of `p.change_origin x` is at least `p.radius - ∥x∥`. In other words,
`p.change_origin x` is well defined on the largest ball contained in the original ball of
convergence.-/
lemma change_origin_radius : p.radius - nnnorm x ≤ (p.change_origin x).radius :=
begin
  by_cases h : p.radius ≤ nnnorm x,
  { have : radius p - ↑(nnnorm x) = 0 := ennreal.sub_eq_zero_of_le h,
    rw this,
    exact zero_le _ },
  replace h : (nnnorm x : ennreal) < p.radius, by simpa using h,
  refine le_of_forall_ge_of_dense (λ r hr, _),
  cases r, { simpa using hr },
  rw [ennreal.lt_sub_iff_add_lt, add_comm] at hr,
  let A : (Σ (k : ℕ) (n : ℕ), {s : finset (fin n) // finset.card s = k}) → ℝ :=
    λ ⟨k, n, s, hs⟩, ∥(p n).restr s hs x∥ * (r : ℝ) ^ k,
  have SA : summable A := p.change_origin_summable_aux2 hr,
  have A_nonneg : ∀ i, 0 ≤ A i,
  { rintros ⟨k, n, s, hs⟩,
    change 0 ≤ ∥(p n).restr s hs x∥ * (r : ℝ) ^ k,
    refine mul_nonneg (norm_nonneg _) (pow_nonneg (nnreal.coe_nonneg _) _) },
  have tsum_nonneg : 0 ≤ tsum A := tsum_nonneg A_nonneg,
  apply le_radius_of_bound _ (nnreal.of_real (tsum A)) (λ k, _),
  rw [← nnreal.coe_le_coe, nnreal.coe_mul, nnreal.coe_pow, coe_nnnorm,
      nnreal.coe_of_real _ tsum_nonneg],
  calc ∥change_origin p x k∥ * ↑r ^ k
  = ∥@tsum (E [×k]→L[𝕜] F) _ _ _ (λ i, (p i.1).restr i.2.1 i.2.2 x :
    (Σ (n : ℕ), {s : finset (fin n) // finset.card s = k}) → (E [×k]→L[𝕜] F))∥ * ↑r ^ k : rfl
  ... ≤ tsum (λ i, ∥(p i.1).restr i.2.1 i.2.2 x∥ :
    (Σ (n : ℕ), {s : finset (fin n) // finset.card s = k}) → ℝ) * ↑r ^ k :
      begin
        apply mul_le_mul_of_nonneg_right _ (pow_nonneg (nnreal.coe_nonneg _) _),
        apply norm_tsum_le_tsum_norm,
        convert p.change_origin_summable_aux3 k h,
        ext a,
        tidy
      end
  ... = tsum (λ i, ∥(p i.1).restr i.2.1 i.2.2 x∥ * ↑r ^ k :
    (Σ (n : ℕ), {s : finset (fin n) // finset.card s = k}) → ℝ) :
      by { rw tsum_mul_right, convert p.change_origin_summable_aux3 k h, tidy }
  ... = tsum (A ∘ change_origin_summable_aux_j k) : by { congr, tidy }
  ... ≤ tsum A : tsum_comp_le_tsum_of_inj SA A_nonneg (change_origin_summable_aux_j_injective k)
end

-- From this point on, assume that the space is complete, to make sure that series that converge
-- in norm also converge in `F`.
variable [complete_space F]

/-- The `k`-th coefficient of `p.change_origin` is the sum of a summable series. -/
lemma change_origin_has_sum (k : ℕ) (h : (nnnorm x : ennreal) < p.radius) :
  @has_sum (E [×k]→L[𝕜] F) _ _ _  ((λ i, (p i.1).restr i.2.1 i.2.2 x) :
    (Σ (n : ℕ), {s : finset (fin n) // finset.card s = k}) → (E [×k]→L[𝕜] F))
  (p.change_origin x k) :=
begin
  apply summable.has_sum,
  apply summable_of_summable_norm,
  convert p.change_origin_summable_aux3 k h,
  tidy
end

/-- Summing the series `p.change_origin x` at a point `y` gives back `p (x + y)`-/
theorem change_origin_eval (h : (nnnorm x + nnnorm y : ennreal) < p.radius) :
  has_sum ((λk:ℕ, p.change_origin x k (λ (i : fin k), y))) (p.sum (x + y)) :=
begin
  /- The series on the left is a series of series. If we order the terms differently, we get back
  to `p.sum (x + y)`, in which the `n`-th term is expanded by multilinearity. In the proof below,
  the term on the left is the sum of a series of terms `A`, the sum on the right is the sum of a
  series of terms `B`, and we show that they correspond to each other by reordering to conclude the
  proof. -/
  have radius_pos : 0 < p.radius := lt_of_le_of_lt (zero_le _) h,
  -- `A` is the terms of the series whose sum gives the series for `p.change_origin`
  let A : (Σ (k : ℕ) (n : ℕ), {s : finset (fin n) // s.card = k}) → F :=
    λ ⟨k, n, s, hs⟩, (p n).restr s hs x (λ(i : fin k), y),
  -- `B` is the terms of the series whose sum gives `p (x + y)`, after expansion by multilinearity.
  let B : (Σ (n : ℕ), finset (fin n)) → F := λ ⟨n, s⟩, (p n).restr s rfl x (λ (i : fin s.card), y),
  let Bnorm : (Σ (n : ℕ), finset (fin n)) → ℝ := λ ⟨n, s⟩, ∥p n∥ * ∥x∥ ^ (n - s.card) * ∥y∥ ^ s.card,
  have SBnorm : summable Bnorm, by convert p.change_origin_summable_aux1 h,
  have SB : summable B,
  { refine summable_of_norm_bounded _ SBnorm _,
    rintros ⟨n, s⟩,
    calc ∥(p n).restr s rfl x (λ (i : fin s.card), y)∥
      ≤ ∥(p n).restr s rfl x∥ * ∥y∥ ^ s.card :
        begin
          convert ((p n).restr s rfl x).le_op_norm (λ (i : fin s.card), y),
          simp [(finset.prod_const (∥y∥))],
        end
      ... ≤ (∥p n∥ * ∥x∥ ^ (n - s.card)) * ∥y∥ ^ s.card :
        mul_le_mul_of_nonneg_right ((p n).norm_restr _ _ _) (pow_nonneg (norm_nonneg _) _) },
  -- Check that indeed the sum of `B` is `p (x + y)`.
  have has_sum_B : has_sum B (p.sum (x + y)),
  { have K1 : ∀ n, has_sum (λ (s : finset (fin n)), B ⟨n, s⟩) (p n (λ (i : fin n), x + y)),
    { assume n,
      have : (p n) (λ (i : fin n), y + x) = ∑ s : finset (fin n),
        p n (finset.piecewise s (λ (i : fin n), y) (λ (i : fin n), x)) :=
        (p n).map_add_univ (λ i, y) (λ i, x),
      simp [add_comm y x] at this,
      rw this,
      exact has_sum_fintype _ },
    have K2 : has_sum (λ (n : ℕ), (p n) (λ (i : fin n), x + y)) (p.sum (x + y)),
    { have : x + y ∈ emetric.ball (0 : E) p.radius,
      { apply lt_of_le_of_lt _ h,
        rw [edist_eq_coe_nnnorm, ← ennreal.coe_add, ennreal.coe_le_coe],
        exact norm_add_le x y },
      simpa using (p.has_fpower_series_on_ball radius_pos).has_sum this },
    exact has_sum.sigma_of_has_sum K2 K1 SB },
  -- Deduce that the sum of `A` is also `p (x + y)`, as the terms `A` and `B` are the same up to
  -- reordering
  have has_sum_A : has_sum A (p.sum (x + y)),
  { let e : (Σ (n : ℕ), finset (fin n)) ≃
      (Σ (k : ℕ) (n : ℕ), {s : finset (fin n) // finset.card s = k}) :=
    { to_fun := λ ⟨n, s⟩, ⟨s.card, n, s, rfl⟩,
      inv_fun := λ ⟨k, n, s, hs⟩, ⟨n, s⟩,
      left_inv := λ ⟨n, s⟩, rfl,
      right_inv := λ ⟨k, n, s, hs⟩, by { induction hs, refl } },
    have : A ∘ e = B, by { ext ⟨⟩, refl },
    rw ← e.has_sum_iff,
    convert has_sum_B },
  -- Summing `A ⟨k, c⟩` with fixed `k` and varying `c` is exactly the `k`-th term in the series
  -- defining `p.change_origin`, by definition
  have J : ∀k, has_sum (λ c, A ⟨k, c⟩) (p.change_origin x k (λ(i : fin k), y)),
  { assume k,
    have : (nnnorm x : ennreal) < radius p := lt_of_le_of_lt (le_add_right (le_refl _)) h,
    convert continuous_multilinear_map.has_sum_eval (p.change_origin_has_sum k this)
      (λ(i : fin k), y),
    ext i,
    tidy },
  exact has_sum_A.sigma J
end

end formal_multilinear_series

section

variables [complete_space F] {f : E → F} {p : formal_multilinear_series 𝕜 E F} {x y : E}
{r : ennreal}

/-- If a function admits a power series expansion `p` on a ball `B (x, r)`, then it also admits a
power series on any subball of this ball (even with a different center), given by `p.change_origin`.
-/
theorem has_fpower_series_on_ball.change_origin
  (hf : has_fpower_series_on_ball f p x r) (h : (nnnorm y : ennreal) < r) :
  has_fpower_series_on_ball f (p.change_origin y) (x + y) (r - nnnorm y) :=
{ r_le := begin
    apply le_trans _ p.change_origin_radius,
    exact ennreal.sub_le_sub hf.r_le (le_refl _)
  end,
  r_pos := by simp [h],
  has_sum := begin
    assume z hz,
    have A : (nnnorm y : ennreal) + nnnorm z < r,
    { have : edist z 0 < r - ↑(nnnorm y) := hz,
      rwa [edist_eq_coe_nnnorm, ennreal.lt_sub_iff_add_lt, add_comm] at this },
    convert p.change_origin_eval (lt_of_lt_of_le A hf.r_le),
    have : y + z ∈ emetric.ball (0 : E) r := calc
      edist (y + z) 0 ≤ ↑(nnnorm y) + ↑(nnnorm z) :
        by { rw [edist_eq_coe_nnnorm, ← ennreal.coe_add, ennreal.coe_le_coe], exact norm_add_le y z }
      ... < r : A,
    simpa only [add_assoc] using hf.sum this
  end }

lemma has_fpower_series_on_ball.analytic_at_of_mem
  (hf : has_fpower_series_on_ball f p x r) (h : y ∈ emetric.ball x r) :
  analytic_at 𝕜 f y :=
begin
  have : (nnnorm (y - x) : ennreal) < r, by simpa [edist_eq_coe_nnnorm_sub] using h,
  have := hf.change_origin this,
  rw [add_sub_cancel'_right] at this,
  exact this.analytic_at
end

variables (𝕜 f)
lemma is_open_analytic_at : is_open {x | analytic_at 𝕜 f x} :=
begin
  rw is_open_iff_forall_mem_open,
  assume x hx,
  rcases hx with ⟨p, r, hr⟩,
  refine ⟨emetric.ball x r, λ y hy, hr.analytic_at_of_mem hy, emetric.is_open_ball, _⟩,
  simp only [edist_self, emetric.mem_ball, hr.r_pos]
end
variables {𝕜 f}

end<|MERGE_RESOLUTION|>--- conflicted
+++ resolved
@@ -78,92 +78,20 @@
 /-- The radius of a formal multilinear series is the largest `r` such that the sum `Σ pₙ yⁿ`
 converges for all `∥y∥ < r`. -/
 def radius (p : formal_multilinear_series 𝕜 E F) : ennreal :=
-<<<<<<< HEAD
 ⨆ (r : ℝ≥0) (hr : ∃ C, ∀ n, nnnorm (p n) * r ^ n ≤ C), (r : ennreal)
-=======
-liminf at_top (λ n, 1/((nnnorm (p n)) ^ (1 / (n : ℝ)) : ℝ≥0))
->>>>>>> 9e4ae59c
 
 /--If `∥pₙ∥ rⁿ` is bounded in `n`, then the radius of `p` is at least `r`. -/
 lemma le_radius_of_bound (p : formal_multilinear_series 𝕜 E F) (C : ℝ≥0) {r : ℝ≥0}
   (h : ∀ (n : ℕ), nnnorm (p n) * r^n ≤ C) : (r : ennreal) ≤ p.radius :=
-<<<<<<< HEAD
 le_supr_of_le r (le_supr (λ _, (r : ennreal)) $ Exists.intro C h)
-=======
-begin
-  have L : tendsto (λ n : ℕ, (r : ennreal) / ((C + 1)^(1/(n : ℝ)) : ℝ≥0))
-    at_top (𝓝 ((r : ennreal) / ((C + 1)^(0 : ℝ) : ℝ≥0))),
-  { apply ennreal.tendsto.div tendsto_const_nhds,
-    { simp },
-    { rw ennreal.tendsto_coe,
-      apply tendsto_const_nhds.nnrpow (tendsto_const_div_at_top_nhds_0_nat 1),
-      simp },
-    { simp } },
-  have A : ∀ n : ℕ , 0 < n →
-    (r : ennreal) ≤ ((C + 1)^(1/(n : ℝ)) : ℝ≥0) * (1 / (nnnorm (p n) ^ (1/(n:ℝ)) : ℝ≥0)),
-  { assume n npos,
-    simp only [one_div, mul_assoc, mul_one, eq.symm ennreal.mul_div_assoc],
-    rw [ennreal.le_div_iff_mul_le _ _, ← nnreal.pow_nat_rpow_nat_inv r npos, ← ennreal.coe_mul,
-        ennreal.coe_le_coe, ← nnreal.mul_rpow, mul_comm],
-    { exact nnreal.rpow_le_rpow (le_trans (h n) (le_add_right (le_refl _))) (by simp) },
-    { simp },
-    { simp } },
-  have B : ∀ᶠ (n : ℕ) in at_top,
-    (r : ennreal) / ((C + 1)^(1/(n : ℝ)) : ℝ≥0) ≤ 1 / (nnnorm (p n) ^ (1/(n:ℝ)) : ℝ≥0),
-  { apply eventually_at_top.2 ⟨1, λ n hn, _⟩,
-    rw [ennreal.div_le_iff_le_mul, mul_comm],
-    { apply A n hn },
-    { simp },
-    { simp } },
-  have D : liminf at_top (λ n : ℕ, (r : ennreal) / ((C + 1)^(1/(n : ℝ)) : ℝ≥0)) ≤ p.radius :=
-    liminf_le_liminf B,
-  rw L.liminf_eq at D,
-  simpa using D
-end
-
-/-- For `r` strictly smaller than the radius of `p`, then `∥pₙ∥ rⁿ` is bounded. -/
-lemma bound_of_lt_radius (p : formal_multilinear_series 𝕜 E F) {r : ℝ≥0}
-  (h : (r : ennreal) < p.radius) : ∃ (C : ℝ≥0), ∀ n, nnnorm (p n) * r^n ≤ C :=
-begin
-  obtain ⟨N, hN⟩ : ∃ (N : ℕ), ∀ n, n ≥ N → (r : ennreal) < 1 / ↑(nnnorm (p n) ^ (1 / (n : ℝ))) :=
-    eventually.exists_forall_of_at_top (eventually_lt_of_lt_liminf h),
-  obtain ⟨D, hD⟩ : ∃D, ∀ x ∈ (↑((finset.range N.succ).image (λ i, nnnorm (p i) * r^i))), x ≤ D :=
-    finset.bdd_above _,
-  refine ⟨max D 1, λ n, _⟩,
-  cases le_or_lt n N with hn hn,
-  { refine le_trans _ (le_max_left D 1),
-    apply hD,
-    have : n ∈ finset.range N.succ := list.mem_range.mpr (nat.lt_succ_iff.mpr hn),
-    exact finset.mem_image_of_mem _ this },
-  { by_cases hpn : nnnorm (p n) = 0, { simp [hpn] },
-    have A : nnnorm (p n) ^ (1 / (n : ℝ)) ≠ 0, by simp [nnreal.rpow_eq_zero_iff, hpn],
-    have B : r < (nnnorm (p n) ^ (1 / (n : ℝ)))⁻¹,
-    { have := hN n (le_of_lt hn),
-      rwa [ennreal.div_def, ← ennreal.coe_inv A, one_mul, ennreal.coe_lt_coe] at this },
-    rw [nnreal.lt_inv_iff_mul_lt A, mul_comm] at B,
-    have : (nnnorm (p n) ^ (1 / (n : ℝ)) * r) ^ n ≤ 1 :=
-      pow_le_one n (zero_le (nnnorm (p n) ^ (1 / ↑n) * r)) (le_of_lt B),
-    rw [mul_pow, one_div, nnreal.rpow_nat_inv_pow_nat _ (lt_of_le_of_lt (zero_le _) hn)]
-      at this,
-    exact le_trans this (le_max_right _ _) },
-end
->>>>>>> 9e4ae59c
 
 /-- For `r` strictly smaller than the radius of `p`, then `∥pₙ∥ rⁿ` tends to zero exponentially. -/
 lemma geometric_bound_of_lt_radius (p : formal_multilinear_series 𝕜 E F) {r : ℝ≥0}
   (h : (r : ennreal) < p.radius) : ∃ a C, a < 1 ∧ ∀ n, nnnorm (p n) * r^n ≤ C * a^n :=
 begin
-<<<<<<< HEAD
   simp only [radius, lt_supr_iff] at h,
   rcases h with ⟨t, ⟨C, hC⟩, rt⟩,
   rw ennreal.coe_lt_coe at rt,
-=======
-  obtain ⟨t, rt, tp⟩ : ∃ (t : ℝ≥0), (r : ennreal) < t ∧ (t : ennreal) < p.radius :=
-    ennreal.lt_iff_exists_nnreal_btwn.1 h,
-  rw ennreal.coe_lt_coe at rt,
-  have tpos : t ≠ 0 := ne_of_gt (lt_of_le_of_lt (zero_le _) rt),
-  obtain ⟨C, hC⟩ : ∃ (C : ℝ≥0), ∀ n, nnnorm (p n) * t^n ≤ C := p.bound_of_lt_radius tp,
->>>>>>> 9e4ae59c
   refine ⟨r / t, C, nnreal.div_lt_one_of_lt rt, λ n, _⟩,
   have tpos : t ≠ 0 := ne_of_gt (lt_of_le_of_lt (zero_le _) rt),
   calc nnnorm (p n) * r ^ n = (nnnorm (p n) * t ^ n) * (r / t) ^ n :
@@ -182,13 +110,8 @@
   min p.radius q.radius ≤ (p + q).radius :=
 begin
   refine le_of_forall_ge_of_dense (λ r hr, _),
-<<<<<<< HEAD
   lift r to ℝ≥0 using (ne_top_of_lt hr),
   obtain ⟨Cp, hCp⟩ : ∃ (C : nnreal), ∀ n, nnnorm (p n) * r^n ≤ C :=
-=======
-  cases r, { simpa using hr },
-  obtain ⟨Cp, hCp⟩ : ∃ (C : ℝ≥0), ∀ n, nnnorm (p n) * r^n ≤ C :=
->>>>>>> 9e4ae59c
     p.bound_of_lt_radius (lt_of_lt_of_le hr (min_le_left _ _)),
   obtain ⟨Cq, hCq⟩ : ∃ (C : ℝ≥0), ∀ n, nnnorm (q n) * r^n ≤ C :=
     q.bound_of_lt_radius (lt_of_lt_of_le hr (min_le_right _ _)),

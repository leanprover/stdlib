--- conflicted
+++ resolved
@@ -557,11 +557,7 @@
 begin
   rcases i with ⟨n, f⟩,
   dsimp [composition.blocks_fun, composition.blocks, comp_change_of_variables],
-<<<<<<< HEAD
-  simp only [map_of_fn, pnat.mk_coe, nth_le_of_fn', function.comp_app],
-=======
   simp only [map_of_fn, nth_le_of_fn', function.comp_app],
->>>>>>> 14aa1f7b
   apply congr_arg,
   rw fin.ext_iff
 end
@@ -650,12 +646,7 @@
     simp only [mem_comp_partial_sum_target_iff, composition.length, composition.blocks, H.left,
                map_of_fn, length_of_fn, true_and, comp_change_of_variables],
     assume j,
-<<<<<<< HEAD
-    simp only [composition.blocks_fun, composition.blocks, (H.right _).right, pnat.mk_coe,
-               map_of_fn, nth_le_of_fn', function.comp_app] },
-=======
     simp only [composition.blocks_fun, (H.right _).right, nth_le_of_fn'] },
->>>>>>> 14aa1f7b
   -- 2 - show that the composition gives the `comp_along_composition` application
   { rintros ⟨k, blocks_fun⟩ H,
     have L := comp_change_of_variables_length N H,
@@ -1146,7 +1137,7 @@
     exact A },
   /- Now, we use `composition.sigma_equiv_sigma_pi n` to change
   variables in the second sum, and check that we get exactly the same sums. -/
-  rw ← sum_equiv (sigma_equiv_sigma_pi n),
+  rw ← finset.sum_equiv (sigma_equiv_sigma_pi n),
   /- To check that we have the same terms, we should check that we apply the same component of
   `r`, and the same component of `q`, and the same component of `p`, to the same coordinate of
   `v`. This is true by definition, but at each step one needs to convince Lean that the types

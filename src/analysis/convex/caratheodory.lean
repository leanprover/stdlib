--- conflicted
+++ resolved
@@ -139,10 +139,6 @@
     conv_lhs { congr, skip, apply_congr, skip, rw if_neg (show x ≠ x₀, from (mem_erase.mp H).1), },
     exact neg_add_self _, },
   { refine ⟨x₁ + x₀, _, _⟩,
-<<<<<<< HEAD
-    { sorry, },
-    { dsimp [f], sorry, } },
-=======
     { rw mem_map at x₁_mem,
       rcases x₁_mem with ⟨x₁, x₁_mem, rfl⟩,
       rw mem_erase at x₁_mem,
@@ -151,7 +147,6 @@
       split_ifs with hx₀ hx₀,
       { sorry },
       { simpa using nz, } } },
->>>>>>> 4faf7659
 end
 
 lemma exists_pos_of_sum_zero_of_exists_nonzero {F : Type*} [decidable_eq F] {t : finset F}

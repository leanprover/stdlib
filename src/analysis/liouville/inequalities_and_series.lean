--- conflicted
+++ resolved
@@ -18,23 +18,7 @@
 
 variable {m : ℝ}
 
-<<<<<<< HEAD
-/--  An inequality involving `2 : ℝ`. -/
-lemma sub_one_div_inv_le_two (hm : 2 ≤ m) :
-  (1 - 1 / m)⁻¹ ≤ 2 :=
-begin
-  -- Take inverses on both sides to obtain `2⁻¹ ≤ 1 - 1 / m`
-  refine trans (inv_le_inv_of_le (inv_pos.mpr zero_lt_two) _) (inv_inv' (2 : ℝ)).le,
-  -- move `1 / m` to the left and `1 - 1 / 2 = 1 / 2` to the right to obtain `1 / m ≤ ⅟ 2`
-  refine trans one_sub_inv_of_two.symm.le ((sub_le_sub_iff_left 1).mpr _),
-  -- take inverses on both sides and use the assumption `2 ≤ m`.
-  exact (one_div m).le.trans (inv_le_inv_of_le zero_lt_two hm)
-end
-
-lemma one_div_strict_mono_decr_on : strict_mono_decr_on (λ x : ℝ, 1 / x) (set.Ioi 0) :=
-=======
 lemma one_div_pow_strict_mono_decr_on : strict_mono_decr_on (λ x : ℝ, 1 / x) (set.Ioi 0) :=
->>>>>>> df1e02cd
 λ x x1 y y1 xy, (one_div_lt_one_div (mem_Ioi.mp y1) (mem_Ioi.mp x1)).mpr xy
 
 lemma one_div_mono_exp (m1 : 1 ≤ m) {a b : ℕ} (ab : a ≤ b) :

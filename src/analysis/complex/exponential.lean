/-
Copyright (c) 2018 Chris Hughes. All rights reserved.
Released under Apache 2.0 license as described in the file LICENSE.
Authors: Chris Hughes, Abhimanyu Pallavi Sudhir, Jean Lo, Calle Sönne
-/
<<<<<<< HEAD
import topology.instances.complex tactic.linarith data.complex.exponential
      group_theory.quotient_group analysis.specific_limits
=======
import tactic.linarith data.complex.exponential
      group_theory.quotient_group analysis.complex.basic

>>>>>>> 198fb09d

/-!
# Exponential

## Main definitions

This file contains the following definitions:
* π, arcsin, arccos, arctan
* argument of a complex number
* logarithm on real and complex numbers
* complex and real power function

## Main statements

The following functions are shown to be continuous:
* complex and real exponential function
* sin, cos, tan, sinh, cosh
* logarithm on real numbers
* real power function
* square root function

The following functions are shown to be differentiable, and their derivatives are computed:
  * complex and real exponential function
  * sin, cos, sinh, cosh

## Tags

exp, log, sin, cos, tan, arcsin, arccos, arctan, angle, argument, power, square root,

-/
noncomputable theory

open finset filter metric asymptotics
open_locale topological_space

namespace complex

/-- The complex exponential is everywhere differentiable, with the derivative `exp x`. -/
lemma has_deriv_at_exp (x : ℂ) : has_deriv_at exp (exp x) x :=
begin
  rw has_deriv_at_iff_is_o_nhds_zero,
  have : (1 : ℕ) < 2 := by norm_num,
  refine is_O.trans_is_o (is_O_iff.2 ⟨∥exp x∥, _⟩) (is_o_pow_id this),
  have : metric.ball (0 : ℂ) 1 ∈ nhds (0 : ℂ) :=
    mem_nhds_sets metric.is_open_ball (by simp [zero_lt_one]),
  apply filter.mem_sets_of_superset this (λz hz, _),
  simp only [metric.mem_ball, dist_zero_right] at hz,
  simp only [exp_zero, mul_one, one_mul, add_comm, normed_field.norm_pow,
             zero_add, set.mem_set_of_eq],
  calc ∥exp (x + z) - exp x - z * exp x∥
    = ∥exp x * (exp z - 1 - z)∥ : by { congr, rw [exp_add], ring }
    ... = ∥exp x∥ * ∥exp z - 1 - z∥ : normed_field.norm_mul _ _
    ... ≤ ∥exp x∥ * ∥z∥^2 :
      mul_le_mul_of_nonneg_left (abs_exp_sub_one_sub_id_le (le_of_lt hz)) (norm_nonneg _)
end

lemma differentiable_exp : differentiable ℂ exp :=
λx, (has_deriv_at_exp x).differentiable_at

@[simp] lemma deriv_exp {x : ℂ} : deriv exp x = exp x :=
(has_deriv_at_exp x).deriv

lemma continuous_exp : continuous exp :=
differentiable_exp.continuous

/-- The complex sine function is everywhere differentiable, with the derivative `cos x`. -/
lemma has_deriv_at_sin (x : ℂ) : has_deriv_at sin (cos x) x :=
begin
  have A : has_deriv_at (λ(z:ℂ), exp (z * I)) (I * exp (x * I)) x,
  { convert (has_deriv_at_exp _).comp x ((has_deriv_at_id x).mul (has_deriv_at_const x I)),
    simp },
  have B : has_deriv_at (λ(z:ℂ), exp (-z * I)) (-I * exp (-x * I)) x,
  { convert (has_deriv_at_exp _).comp x ((has_deriv_at_id x).neg.mul (has_deriv_at_const x I)),
    simp },
  have C : has_deriv_at (λ(z:ℂ), exp (-z * I) - exp (z * I)) (-I * (exp (x * I) + exp (-x * I))) x,
    by { convert has_deriv_at.sub B A, ring },
  convert has_deriv_at.mul C (has_deriv_at_const x (I/(2:ℂ))),
  { ext z, simp [sin, mul_div_assoc] },
  { simp only [cos, neg_mul_eq_neg_mul_symm, mul_neg_eq_neg_mul_symm, zero_add, sub_eq_add_neg, mul_zero],
    rw [← mul_assoc, ← mul_div_right_comm, I_mul_I, div_eq_mul_inv, div_eq_mul_inv],
    generalize : (2 : ℂ)⁻¹ = u,
    ring }
end

lemma differentiable_sin : differentiable ℂ sin :=
λx, (has_deriv_at_sin x).differentiable_at

@[simp] lemma deriv_sin {x : ℂ} : deriv sin x = cos x :=
(has_deriv_at_sin x).deriv

lemma continuous_sin : continuous sin :=
differentiable_sin.continuous

/-- The complex cosine function is everywhere differentiable, with the derivative `-sin x`. -/
lemma has_deriv_at_cos (x : ℂ) : has_deriv_at cos (-sin x) x :=
begin
  have A : has_deriv_at (λ(z:ℂ), exp (z * I)) (I * exp (x * I)) x,
  { convert (has_deriv_at_exp _).comp x ((has_deriv_at_id x).mul (has_deriv_at_const x I)),
    simp },
  have B : has_deriv_at (λ(z:ℂ), exp (-z * I)) (-I * exp (-x * I)) x,
  { convert (has_deriv_at_exp _).comp x ((has_deriv_at_id x).neg.mul (has_deriv_at_const x I)),
    simp },
  have C : has_deriv_at (λ(z:ℂ), exp (z * I) + exp (-z * I)) (I * (exp (x * I) - exp (-x * I))) x,
    by { convert has_deriv_at.add A B, ring },
  convert has_deriv_at.mul C (has_deriv_at_const x (1/(2:ℂ))),
  { ext z, simp [cos, mul_div_assoc], refl },
  { simp only [sin, div_eq_mul_inv, neg_mul_eq_neg_mul_symm, one_mul, zero_add, sub_eq_add_neg, mul_zero],
    generalize : (2 : ℂ)⁻¹ = u,
    ring }
end

lemma differentiable_cos : differentiable ℂ cos :=
λx, (has_deriv_at_cos x).differentiable_at

@[simp] lemma deriv_cos {x : ℂ} : deriv cos x = -sin x :=
(has_deriv_at_cos x).deriv

lemma continuous_cos : continuous cos :=
differentiable_cos.continuous

lemma continuous_tan : continuous (λ x : {x // cos x ≠ 0}, tan x) :=
continuous_mul
  (continuous_sin.comp continuous_subtype_val)
  (continuous_inv subtype.property
    (continuous_cos.comp continuous_subtype_val))

/-- The complex hyperbolic sine function is everywhere differentiable, with the derivative `sinh x`. -/
lemma has_deriv_at_sinh (x : ℂ) : has_deriv_at sinh (cosh x) x :=
begin
  have C : has_deriv_at (λ(z:ℂ), exp z - exp(-z)) (exp x + exp (-x)) x,
  { convert (has_deriv_at_exp x).sub ((has_deriv_at_exp _).comp x (has_deriv_at_id x).neg),
    simp },
  convert has_deriv_at.mul C (has_deriv_at_const x (1/(2:ℂ))),
  { ext z, simp [sinh, div_eq_mul_inv] },
  { simp [cosh, div_eq_mul_inv, mul_comm] }
end

lemma differentiable_sinh : differentiable ℂ sinh :=
λx, (has_deriv_at_sinh x).differentiable_at

@[simp] lemma deriv_sinh {x : ℂ} : deriv sinh x = cosh x :=
(has_deriv_at_sinh x).deriv

lemma continuous_sinh : continuous sinh :=
differentiable_sinh.continuous

/-- The complex hyperbolic cosine function is everywhere differentiable, with the derivative `cosh x`. -/
lemma has_deriv_at_cosh (x : ℂ) : has_deriv_at cosh (sinh x) x :=
begin
  have C : has_deriv_at (λ(z:ℂ), exp z + exp(-z)) (exp x - exp (-x)) x,
  { convert (has_deriv_at_exp x).add ((has_deriv_at_exp _).comp x (has_deriv_at_id x).neg),
    simp },
  convert has_deriv_at.mul C (has_deriv_at_const x (1/(2:ℂ))),
  { ext z, simp [cosh, div_eq_mul_inv] },
  { simp [sinh, div_eq_mul_inv, mul_comm] }
end

lemma differentiable_cosh : differentiable ℂ cosh :=
λx, (has_deriv_at_cosh x).differentiable_at

@[simp] lemma deriv_cosh {x : ℂ} : deriv cosh x = sinh x :=
(has_deriv_at_cosh x).deriv

lemma continuous_cosh : continuous cosh :=
differentiable_cosh.continuous

end complex

namespace real

variables {x y z : ℝ}

lemma has_deriv_at_exp (x : ℝ) : has_deriv_at exp (exp x) x :=
has_deriv_at_real_of_complex (complex.has_deriv_at_exp x)

lemma differentiable_exp : differentiable ℝ exp :=
λx, (has_deriv_at_exp x).differentiable_at

@[simp] lemma deriv_exp : deriv exp x = exp x :=
(has_deriv_at_exp x).deriv

lemma continuous_exp : continuous exp :=
differentiable_exp.continuous

lemma has_deriv_at_sin (x : ℝ) : has_deriv_at sin (cos x) x :=
has_deriv_at_real_of_complex (complex.has_deriv_at_sin x)

lemma differentiable_sin : differentiable ℝ sin :=
λx, (has_deriv_at_sin x).differentiable_at

@[simp] lemma deriv_sin : deriv sin x = cos x :=
(has_deriv_at_sin x).deriv

lemma continuous_sin : continuous sin :=
differentiable_sin.continuous

lemma has_deriv_at_cos (x : ℝ) : has_deriv_at cos (-sin x) x :=
(has_deriv_at_real_of_complex (complex.has_deriv_at_cos x) : _)

lemma differentiable_cos : differentiable ℝ cos :=
λx, (has_deriv_at_cos x).differentiable_at

@[simp] lemma deriv_cos : deriv cos x = - sin x :=
(has_deriv_at_cos x).deriv

lemma continuous_cos : continuous cos :=
differentiable_cos.continuous

lemma continuous_tan : continuous (λ x : {x // cos x ≠ 0}, tan x) :=
by simp only [tan_eq_sin_div_cos]; exact
continuous_mul
  (continuous_sin.comp continuous_subtype_val)
  (continuous_inv subtype.property
    (continuous_cos.comp continuous_subtype_val))

lemma has_deriv_at_sinh (x : ℝ) : has_deriv_at sinh (cosh x) x :=
has_deriv_at_real_of_complex (complex.has_deriv_at_sinh x)

lemma differentiable_sinh : differentiable ℝ sinh :=
λx, (has_deriv_at_sinh x).differentiable_at

@[simp] lemma deriv_sinh : deriv sinh x = cosh x :=
(has_deriv_at_sinh x).deriv

lemma continuous_sinh : continuous sinh :=
differentiable_sinh.continuous

lemma has_deriv_at_cosh (x : ℝ) : has_deriv_at cosh (sinh x) x :=
has_deriv_at_real_of_complex (complex.has_deriv_at_cosh x)

lemma differentiable_cosh : differentiable ℝ cosh :=
λx, (has_deriv_at_cosh x).differentiable_at

@[simp] lemma deriv_cosh : deriv cosh x = sinh x :=
(has_deriv_at_cosh x).deriv

lemma continuous_cosh : continuous cosh :=
differentiable_cosh.continuous

private lemma exists_exp_eq_of_one_le {x : ℝ} (hx : 1 ≤ x) : ∃ y, exp y = x :=
let ⟨y, hy⟩ := @intermediate_value real.exp 0 (x - 1) x
  (λ _ _ _, continuous_iff_continuous_at.1 continuous_exp _) (by simpa)
  (by simpa using add_one_le_exp_of_nonneg (sub_nonneg.2 hx)) (sub_nonneg.2 hx) in
⟨y, hy.2.2⟩

lemma exists_exp_eq_of_pos {x : ℝ} (hx : 0 < x) : ∃ y, exp y = x :=
match le_total x 1 with
| (or.inl hx1) := let ⟨y, hy⟩ := exists_exp_eq_of_one_le (one_le_inv hx hx1) in
  ⟨-y, by rw [exp_neg, hy, inv_inv']⟩
| (or.inr hx1) := exists_exp_eq_of_one_le hx1
end

/-- The real logarithm function, equal to `0` for `x ≤ 0` and to the inverse of the exponential
for `x > 0`. -/
noncomputable def log (x : ℝ) : ℝ :=
if hx : 0 < x then classical.some (exists_exp_eq_of_pos hx) else 0

lemma exp_log {x : ℝ} (hx : 0 < x) : exp (log x) = x :=
by rw [log, dif_pos hx]; exact classical.some_spec (exists_exp_eq_of_pos hx)

@[simp] lemma log_exp (x : ℝ) : log (exp x) = x :=
exp_injective $ exp_log (exp_pos x)

@[simp] lemma log_zero : log 0 = 0 :=
by simp [log, lt_irrefl]

@[simp] lemma log_one : log 1 = 0 :=
exp_injective $ by rw [exp_log zero_lt_one, exp_zero]

lemma log_mul {x y : ℝ} (hx : 0 < x) (hy : 0 < y) : log (x * y) = log x + log y :=
exp_injective $ by rw [exp_log (mul_pos hx hy), exp_add, exp_log hx, exp_log hy]

lemma log_le_log {x y : ℝ} (h : 0 < x) (h₁ : 0 < y) : real.log x ≤ real.log y ↔ x ≤ y :=
⟨λ h₂, by rwa [←real.exp_le_exp, real.exp_log h, real.exp_log h₁] at h₂, λ h₂,
(real.exp_le_exp).1 $ by rwa [real.exp_log h₁, real.exp_log h]⟩

lemma log_lt_log (hx : 0 < x) : x < y → log x < log y :=
by { intro h, rwa [← exp_lt_exp, exp_log hx, exp_log (lt_trans hx h)] }

lemma log_lt_log_iff (hx : 0 < x) (hy : 0 < y) : log x < log y ↔ x < y :=
by { rw [← exp_lt_exp, exp_log hx, exp_log hy] }

lemma log_pos_iff (x : ℝ) : 0 < log x ↔ 1 < x :=
begin
  by_cases h : 0 < x,
  { rw ← log_one, exact log_lt_log_iff (by norm_num) h },
  { rw [log, dif_neg], split, repeat {intro, linarith} }
end

lemma log_pos : 1 < x → 0 < log x := (log_pos_iff x).2

lemma log_neg_iff (h : 0 < x) : log x < 0 ↔ x < 1 :=
by { rw ← log_one, exact log_lt_log_iff h (by norm_num) }

lemma log_neg (h0 : 0 < x) (h1 : x < 1) : log x < 0 := (log_neg_iff h0).2 h1

lemma log_nonneg : 1 ≤ x → 0 ≤ log x :=
by { intro, rwa [← log_one, log_le_log], norm_num, linarith }

lemma log_nonpos : x ≤ 1 → log x ≤ 0 :=
begin
  intro, by_cases hx : 0 < x,
  { rwa [← log_one, log_le_log], exact hx, norm_num },
  { simp [log, dif_neg hx] }
end

section prove_log_is_continuous

lemma tendsto_log_one_zero : tendsto log (𝓝 1) (𝓝 0) :=
begin
  rw tendsto_nhds_nhds, assume ε ε0,
  let δ := min (exp ε - 1) (1 - exp (-ε)),
  have : 0 < δ,
    refine lt_min (sub_pos_of_lt (by rwa one_lt_exp_iff)) (sub_pos_of_lt _),
      by { rw exp_lt_one_iff, linarith },
  use [δ, this], assume x h,
  cases le_total 1 x with hx hx,
  { have h : x < exp ε,
      rw [dist_eq, abs_of_nonneg (sub_nonneg_of_le hx)] at h,
      linarith [(min_le_left _ _ : δ ≤ exp ε - 1)],
    calc abs (log x - 0) = abs (log x) : by simp
      ... = log x : abs_of_nonneg $ log_nonneg hx
      ... < ε : by { rwa [← exp_lt_exp, exp_log], linarith }},
  { have h : exp (-ε) < x,
      rw [dist_eq, abs_of_nonpos (sub_nonpos_of_le hx)] at h,
      linarith [(min_le_right _ _ : δ ≤ 1 - exp (-ε))],
    have : 0 < x := lt_trans (exp_pos _) h,
    calc abs (log x - 0) = abs (log x) : by simp
      ... = -log x : abs_of_nonpos $ log_nonpos hx
      ... < ε : by { rw [neg_lt, ← exp_lt_exp, exp_log], assumption' } }
end

lemma continuous_log' : continuous (λx : {x:ℝ // 0 < x}, log x.val) :=
continuous_iff_continuous_at.2 $ λ x,
begin
  rw continuous_at,
  let f₁ := λ h:{h:ℝ // 0 < h}, log (x.1 * h.1),
  let f₂ := λ y:{y:ℝ // 0 < y}, subtype.mk (x.1 ⁻¹ * y.1) (mul_pos (inv_pos x.2) y.2),
  have H1 : tendsto f₁ (𝓝 ⟨1, zero_lt_one⟩) (𝓝 (log (x.1*1))),
    have : f₁ = λ h:{h:ℝ // 0 < h}, log x.1 + log h.1,
      ext h, rw ← log_mul x.2 h.2,
    simp only [this, log_mul x.2 zero_lt_one, log_one], exact
      tendsto_add tendsto_const_nhds (tendsto.comp tendsto_log_one_zero continuous_at_subtype_val),
  have H2 : tendsto f₂ (𝓝 x) (𝓝 ⟨x.1⁻¹ * x.1, mul_pos (inv_pos x.2) x.2⟩),
    rw tendsto_subtype_rng, exact tendsto_mul tendsto_const_nhds continuous_at_subtype_val,
  suffices h : tendsto (f₁ ∘ f₂) (𝓝 x) (𝓝 (log x.1)),
  begin
    convert h, ext y,
    have : x.val * (x.val⁻¹ * y.val) = y.val,
      rw [← mul_assoc, mul_inv_cancel (ne_of_gt x.2), one_mul],
    show log (y.val) = log (x.val * (x.val⁻¹ * y.val)), rw this
  end,
  exact tendsto.comp (by rwa mul_one at H1)
    (by { simp only [inv_mul_cancel (ne_of_gt x.2)] at H2, assumption })
end

lemma continuous_at_log (hx : 0 < x) : continuous_at log x :=
continuous_within_at.continuous_at (continuous_on_iff_continuous_restrict.2 continuous_log' _ hx)
  (mem_nhds_sets (is_open_lt' _) hx)

/--
Three forms of the continuity of `real.log` is provided.
For the other two forms, see `real.continuous_log'` and `real.continuous_at_log`
-/
lemma continuous_log {α : Type*} [topological_space α] {f : α → ℝ} (h : ∀a, 0 < f a)
  (hf : continuous f) : continuous (λa, log (f a)) :=
show continuous ((log ∘ @subtype.val ℝ (λr, 0 < r)) ∘ λa, ⟨f a, h a⟩),
  from continuous_log'.comp (continuous_subtype_mk _ hf)

end prove_log_is_continuous

lemma exists_cos_eq_zero : ∃ x, 1 ≤ x ∧ x ≤ 2 ∧ cos x = 0 :=
real.intermediate_value'
  (λ x _ _, continuous_iff_continuous_at.1 continuous_cos _)
  (le_of_lt cos_one_pos)
  (le_of_lt cos_two_neg) (by norm_num)

/-- The number π = 3.14159265... Defined here using choice as twice a zero of cos in [1,2], from
which one can derive all its properties. For explicit bounds on π, see `data.real.pi`. -/
noncomputable def pi : ℝ := 2 * classical.some exists_cos_eq_zero

localized "notation `π` := real.pi" in real

@[simp] lemma cos_pi_div_two : cos (π / 2) = 0 :=
by rw [pi, mul_div_cancel_left _ (@two_ne_zero' ℝ _ _ _)];
  exact (classical.some_spec exists_cos_eq_zero).2.2

lemma one_le_pi_div_two : (1 : ℝ) ≤ π / 2 :=
by rw [pi, mul_div_cancel_left _ (@two_ne_zero' ℝ _ _ _)];
  exact (classical.some_spec exists_cos_eq_zero).1

lemma pi_div_two_le_two : π / 2 ≤ 2 :=
by rw [pi, mul_div_cancel_left _ (@two_ne_zero' ℝ _ _ _)];
  exact (classical.some_spec exists_cos_eq_zero).2.1

lemma two_le_pi : (2 : ℝ) ≤ π :=
(div_le_div_right (show (0 : ℝ) < 2, by norm_num)).1
  (by rw div_self (@two_ne_zero' ℝ _ _ _); exact one_le_pi_div_two)

lemma pi_le_four : π ≤ 4 :=
(div_le_div_right (show (0 : ℝ) < 2, by norm_num)).1
  (calc π / 2 ≤ 2 : pi_div_two_le_two
    ... = 4 / 2 : by norm_num)

lemma pi_pos : 0 < π :=
lt_of_lt_of_le (by norm_num) two_le_pi

lemma pi_div_two_pos : 0 < π / 2 :=
half_pos pi_pos

lemma two_pi_pos : 0 < 2 * π :=
by linarith [pi_pos]

@[simp] lemma sin_pi : sin π = 0 :=
by rw [← mul_div_cancel_left pi (@two_ne_zero ℝ _), two_mul, add_div,
    sin_add, cos_pi_div_two]; simp

@[simp] lemma cos_pi : cos π = -1 :=
by rw [← mul_div_cancel_left pi (@two_ne_zero ℝ _), mul_div_assoc,
    cos_two_mul, cos_pi_div_two];
  simp [bit0, pow_add]

@[simp] lemma sin_two_pi : sin (2 * π) = 0 :=
by simp [two_mul, sin_add]

@[simp] lemma cos_two_pi : cos (2 * π) = 1 :=
by simp [two_mul, cos_add]

lemma sin_add_pi (x : ℝ) : sin (x + π) = -sin x :=
by simp [sin_add]

lemma sin_add_two_pi (x : ℝ) : sin (x + 2 * π) = sin x :=
by simp [sin_add_pi, sin_add, sin_two_pi, cos_two_pi]

lemma cos_add_two_pi (x : ℝ) : cos (x + 2 * π) = cos x :=
by simp [cos_add, cos_two_pi, sin_two_pi]

lemma sin_pi_sub (x : ℝ) : sin (π - x) = sin x :=
by simp [sin_add]

lemma cos_add_pi (x : ℝ) : cos (x + π) = -cos x :=
by simp [cos_add]

lemma cos_pi_sub (x : ℝ) : cos (π - x) = -cos x :=
by simp [cos_add]

lemma sin_pos_of_pos_of_lt_pi {x : ℝ} (h0x : 0 < x) (hxp : x < π) : 0 < sin x :=
if hx2 : x ≤ 2 then sin_pos_of_pos_of_le_two h0x hx2
else
  have (2 : ℝ) + 2 = 4, from rfl,
  have π - x ≤ 2, from sub_le_iff_le_add.2
    (le_trans pi_le_four (this ▸ add_le_add_left (le_of_not_ge hx2) _)),
  sin_pi_sub x ▸ sin_pos_of_pos_of_le_two (sub_pos.2 hxp) this

lemma sin_nonneg_of_nonneg_of_le_pi {x : ℝ} (h0x : 0 ≤ x) (hxp : x ≤ π) : 0 ≤ sin x :=
match lt_or_eq_of_le h0x with
| or.inl h0x := (lt_or_eq_of_le hxp).elim
  (le_of_lt ∘ sin_pos_of_pos_of_lt_pi h0x)
  (λ hpx, by simp [hpx])
| or.inr h0x := by simp [h0x.symm]
end

lemma sin_neg_of_neg_of_neg_pi_lt {x : ℝ} (hx0 : x < 0) (hpx : -π < x) : sin x < 0 :=
neg_pos.1 $ sin_neg x ▸ sin_pos_of_pos_of_lt_pi (neg_pos.2 hx0) (neg_lt.1 hpx)

lemma sin_nonpos_of_nonnpos_of_neg_pi_le {x : ℝ} (hx0 : x ≤ 0) (hpx : -π ≤ x) : sin x ≤ 0 :=
neg_nonneg.1 $ sin_neg x ▸ sin_nonneg_of_nonneg_of_le_pi (neg_nonneg.2 hx0) (neg_le.1 hpx)

@[simp] lemma sin_pi_div_two : sin (π / 2) = 1 :=
have sin (π / 2) = 1 ∨ sin (π / 2) = -1 :=
by simpa [pow_two, mul_self_eq_one_iff] using sin_sq_add_cos_sq (π / 2),
this.resolve_right
  (λ h, (show ¬(0 : ℝ) < -1, by norm_num) $
    h ▸ sin_pos_of_pos_of_lt_pi pi_div_two_pos (half_lt_self pi_pos))

lemma sin_add_pi_div_two (x : ℝ) : sin (x + π / 2) = cos x :=
by simp [sin_add]

lemma sin_sub_pi_div_two (x : ℝ) : sin (x - π / 2) = -cos x :=
by simp [sin_add]

lemma sin_pi_div_two_sub (x : ℝ) : sin (π / 2 - x) = cos x :=
by simp [sin_add]

lemma cos_add_pi_div_two (x : ℝ) : cos (x + π / 2) = -sin x :=
by simp [cos_add]

lemma cos_sub_pi_div_two (x : ℝ) : cos (x - π / 2) = sin x :=
by simp [cos_add]

lemma cos_pi_div_two_sub (x : ℝ) : cos (π / 2 - x) = sin x :=
by rw [← cos_neg, neg_sub, cos_sub_pi_div_two]

lemma cos_pos_of_neg_pi_div_two_lt_of_lt_pi_div_two
  {x : ℝ} (hx₁ : -(π / 2) < x) (hx₂ : x < π / 2) : 0 < cos x :=
sin_add_pi_div_two x ▸ sin_pos_of_pos_of_lt_pi (by linarith) (by linarith)

lemma cos_nonneg_of_neg_pi_div_two_le_of_le_pi_div_two
  {x : ℝ} (hx₁ : -(π / 2) ≤ x) (hx₂ : x ≤ π / 2) : 0 ≤ cos x :=
match lt_or_eq_of_le hx₁, lt_or_eq_of_le hx₂ with
| or.inl hx₁, or.inl hx₂ := le_of_lt (cos_pos_of_neg_pi_div_two_lt_of_lt_pi_div_two hx₁ hx₂)
| or.inl hx₁, or.inr hx₂ := by simp [hx₂]
| or.inr hx₁, _          := by simp [hx₁.symm]
end

lemma cos_neg_of_pi_div_two_lt_of_lt {x : ℝ} (hx₁ : π / 2 < x) (hx₂ : x < π + π / 2) : cos x < 0 :=
neg_pos.1 $ cos_pi_sub x ▸
  cos_pos_of_neg_pi_div_two_lt_of_lt_pi_div_two (by linarith) (by linarith)

lemma cos_nonpos_of_pi_div_two_le_of_le {x : ℝ} (hx₁ : π / 2 ≤ x) (hx₂ : x ≤ π + π / 2) : cos x ≤ 0 :=
neg_nonneg.1 $ cos_pi_sub x ▸
  cos_nonneg_of_neg_pi_div_two_le_of_le_pi_div_two (by linarith) (by linarith)

lemma sin_nat_mul_pi (n : ℕ) : sin (n * π) = 0 :=
by induction n; simp [add_mul, sin_add, *]

lemma sin_int_mul_pi (n : ℤ) : sin (n * π) = 0 :=
by cases n; simp [add_mul, sin_add, *, sin_nat_mul_pi]

lemma cos_nat_mul_two_pi (n : ℕ) : cos (n * (2 * π)) = 1 :=
by induction n; simp [*, mul_add, cos_add, add_mul, cos_two_pi, sin_two_pi]

lemma cos_int_mul_two_pi (n : ℤ) : cos (n * (2 * π)) = 1 :=
by cases n; simp only [cos_nat_mul_two_pi, int.of_nat_eq_coe,
  int.neg_succ_of_nat_coe, int.cast_coe_nat, int.cast_neg,
  (neg_mul_eq_neg_mul _ _).symm, cos_neg]

lemma cos_int_mul_two_pi_add_pi (n : ℤ) : cos (n * (2 * π) + π) = -1 :=
by simp [cos_add, sin_add, cos_int_mul_two_pi]

lemma sin_eq_zero_iff_of_lt_of_lt {x : ℝ} (hx₁ : -π < x) (hx₂ : x < π) :
  sin x = 0 ↔ x = 0 :=
⟨λ h, le_antisymm
    (le_of_not_gt (λ h0, lt_irrefl (0 : ℝ) $
      calc 0 < sin x : sin_pos_of_pos_of_lt_pi h0 hx₂
        ... = 0 : h))
    (le_of_not_gt (λ h0, lt_irrefl (0 : ℝ) $
      calc 0 = sin x : h.symm
        ... < 0 : sin_neg_of_neg_of_neg_pi_lt h0 hx₁)),
  λ h, by simp [h]⟩

lemma sin_eq_zero_iff {x : ℝ} : sin x = 0 ↔ ∃ n : ℤ, (n : ℝ) * π = x :=
⟨λ h, ⟨⌊x / π⌋, le_antisymm (sub_nonneg.1 (sub_floor_div_mul_nonneg _ pi_pos))
  (sub_nonpos.1 $ le_of_not_gt $ λ h₃, ne_of_lt (sin_pos_of_pos_of_lt_pi h₃ (sub_floor_div_mul_lt _ pi_pos))
    (by simp [sin_add, h, sin_int_mul_pi]))⟩,
  λ ⟨n, hn⟩, hn ▸ sin_int_mul_pi _⟩

lemma sin_eq_zero_iff_cos_eq {x : ℝ} : sin x = 0 ↔ cos x = 1 ∨ cos x = -1 :=
by rw [← mul_self_eq_one_iff (cos x), ← sin_sq_add_cos_sq x,
    pow_two, pow_two, ← sub_eq_iff_eq_add, sub_self];
  exact ⟨λ h, by rw [h, mul_zero], eq_zero_of_mul_self_eq_zero ∘ eq.symm⟩

theorem sin_sub_sin (θ ψ : ℝ) : sin θ - sin ψ = 2 * sin((θ - ψ)/2) * cos((θ + ψ)/2) :=
begin
  have s1 := sin_add ((θ + ψ) / 2) ((θ - ψ) / 2),
  have s2 := sin_sub ((θ + ψ) / 2) ((θ - ψ) / 2),
  rw [div_add_div_same, add_sub, add_right_comm, add_sub_cancel, add_self_div_two] at s1,
  rw [div_sub_div_same, ←sub_add, add_sub_cancel', add_self_div_two] at s2,
  rw [s1, s2, ←sub_add, add_sub_cancel', ← two_mul, ← mul_assoc, mul_right_comm]
end

lemma cos_eq_one_iff (x : ℝ) : cos x = 1 ↔ ∃ n : ℤ, (n : ℝ) * (2 * π) = x :=
⟨λ h, let ⟨n, hn⟩ := sin_eq_zero_iff.1 (sin_eq_zero_iff_cos_eq.2 (or.inl h)) in
    ⟨n / 2, (int.mod_two_eq_zero_or_one n).elim
      (λ hn0, by rwa [← mul_assoc, ← @int.cast_two ℝ, ← int.cast_mul, int.div_mul_cancel
        ((int.dvd_iff_mod_eq_zero _ _).2 hn0)])
      (λ hn1, by rw [← int.mod_add_div n 2, hn1, int.cast_add, int.cast_one, add_mul,
          one_mul, add_comm, mul_comm (2 : ℤ), int.cast_mul, mul_assoc, int.cast_two] at hn;
        rw [← hn, cos_int_mul_two_pi_add_pi] at h;
        exact absurd h (by norm_num))⟩,
  λ ⟨n, hn⟩, hn ▸ cos_int_mul_two_pi _⟩

theorem cos_eq_zero_iff {θ : ℝ} : cos θ = 0 ↔ ∃ k : ℤ, θ = (2 * k + 1) * pi / 2 :=
begin
  rw [←real.sin_pi_div_two_sub, sin_eq_zero_iff],
  split,
  { rintro ⟨n, hn⟩, existsi -n,
    rw [int.cast_neg, add_mul, add_div, mul_assoc, mul_div_cancel_left _ two_ne_zero,
        one_mul, ←neg_mul_eq_neg_mul, hn, neg_sub, sub_add_cancel] },
  { rintro ⟨n, hn⟩, existsi -n,
    rw [hn, add_mul, one_mul, add_div, mul_assoc, mul_div_cancel_left _ two_ne_zero,
        sub_add_eq_sub_sub_swap, sub_self, zero_sub, neg_mul_eq_neg_mul, int.cast_neg] }
end

lemma cos_eq_one_iff_of_lt_of_lt {x : ℝ} (hx₁ : -(2 * π) < x) (hx₂ : x < 2 * π) : cos x = 1 ↔ x = 0 :=
⟨λ h, let ⟨n, hn⟩ := (cos_eq_one_iff x).1 h in
    begin
      clear _let_match,
      subst hn,
      rw [mul_lt_iff_lt_one_left two_pi_pos, ← int.cast_one, int.cast_lt, ← int.le_sub_one_iff, sub_self] at hx₂,
      rw [neg_lt, neg_mul_eq_neg_mul, mul_lt_iff_lt_one_left two_pi_pos, neg_lt,
        ← int.cast_one, ← int.cast_neg, int.cast_lt, ← int.add_one_le_iff, neg_add_self] at hx₁,
      exact mul_eq_zero.2 (or.inl (int.cast_eq_zero.2 (le_antisymm hx₂ hx₁))),
    end,
  λ h, by simp [h]⟩

theorem cos_sub_cos (θ ψ : ℝ) : cos θ - cos ψ = -2 * sin((θ + ψ)/2) * sin((θ - ψ)/2) :=
by rw [← sin_pi_div_two_sub, ← sin_pi_div_two_sub, sin_sub_sin, sub_sub_sub_cancel_left,
    add_sub, sub_add_eq_add_sub, add_halves, sub_sub, sub_div π, cos_pi_div_two_sub,
    ← neg_sub, neg_div, sin_neg, ← neg_mul_eq_mul_neg, neg_mul_eq_neg_mul, mul_right_comm]

lemma cos_lt_cos_of_nonneg_of_le_pi_div_two {x y : ℝ} (hx₁ : 0 ≤ x) (hx₂ : x ≤ π / 2)
  (hy₁ : 0 ≤ y) (hy₂ : y ≤ π / 2) (hxy : x < y) : cos y < cos x :=
calc cos y = cos x * cos (y - x) - sin x * sin (y - x) :
  by rw [← cos_add, add_sub_cancel'_right]
... < (cos x * 1) - sin x * sin (y - x) :
  sub_lt_sub_right ((mul_lt_mul_left
    (cos_pos_of_neg_pi_div_two_lt_of_lt_pi_div_two (lt_of_lt_of_le (neg_neg_of_pos pi_div_two_pos) hx₁)
      (lt_of_lt_of_le hxy hy₂))).2
        (lt_of_le_of_ne (cos_le_one _) (mt (cos_eq_one_iff_of_lt_of_lt
          (show -(2 * π) < y - x, by linarith) (show y - x < 2 * π, by linarith)).1
            (sub_ne_zero.2 (ne_of_lt hxy).symm)))) _
... ≤ _ : by rw mul_one;
  exact sub_le_self _ (mul_nonneg (sin_nonneg_of_nonneg_of_le_pi hx₁ (by linarith))
    (sin_nonneg_of_nonneg_of_le_pi (by linarith) (by linarith)))

lemma cos_lt_cos_of_nonneg_of_le_pi {x y : ℝ} (hx₁ : 0 ≤ x) (hx₂ : x ≤ π)
  (hy₁ : 0 ≤ y) (hy₂ : y ≤ π) (hxy : x < y) : cos y < cos x :=
match (le_total x (π / 2) : x ≤ π / 2 ∨ π / 2 ≤ x), le_total y (π / 2) with
| or.inl hx, or.inl hy := cos_lt_cos_of_nonneg_of_le_pi_div_two hx₁ hx hy₁ hy hxy
| or.inl hx, or.inr hy := (lt_or_eq_of_le hx).elim
  (λ hx, calc cos y ≤ 0 : cos_nonpos_of_pi_div_two_le_of_le hy (by linarith [pi_pos])
    ... < cos x : cos_pos_of_neg_pi_div_two_lt_of_lt_pi_div_two (by linarith) hx)
  (λ hx, calc cos y < 0 : cos_neg_of_pi_div_two_lt_of_lt (by linarith) (by linarith [pi_pos])
    ... = cos x : by rw [hx, cos_pi_div_two])
| or.inr hx, or.inl hy := by linarith
| or.inr hx, or.inr hy := neg_lt_neg_iff.1 (by rw [← cos_pi_sub, ← cos_pi_sub];
  apply cos_lt_cos_of_nonneg_of_le_pi_div_two; linarith)
end

lemma cos_le_cos_of_nonneg_of_le_pi {x y : ℝ} (hx₁ : 0 ≤ x) (hx₂ : x ≤ π)
  (hy₁ : 0 ≤ y) (hy₂ : y ≤ π) (hxy : x ≤ y) : cos y ≤ cos x :=
(lt_or_eq_of_le hxy).elim
  (le_of_lt ∘ cos_lt_cos_of_nonneg_of_le_pi hx₁ hx₂ hy₁ hy₂)
  (λ h, h ▸ le_refl _)

lemma sin_lt_sin_of_le_of_le_pi_div_two {x y : ℝ} (hx₁ : -(π / 2) ≤ x) (hx₂ : x ≤ π / 2) (hy₁ : -(π / 2) ≤ y)
  (hy₂ : y ≤ π / 2) (hxy : x < y) : sin x < sin y :=
by rw [← cos_sub_pi_div_two, ← cos_sub_pi_div_two, ← cos_neg (x - _), ← cos_neg (y - _)];
  apply cos_lt_cos_of_nonneg_of_le_pi; linarith

lemma sin_le_sin_of_le_of_le_pi_div_two {x y : ℝ} (hx₁ : -(π / 2) ≤ x) (hx₂ : x ≤ π / 2) (hy₁ : -(π / 2) ≤ y)
  (hy₂ : y ≤ π / 2) (hxy : x ≤ y) : sin x ≤ sin y :=
(lt_or_eq_of_le hxy).elim
  (le_of_lt ∘ sin_lt_sin_of_le_of_le_pi_div_two hx₁ hx₂ hy₁ hy₂)
  (λ h, h ▸ le_refl _)

lemma sin_inj_of_le_of_le_pi_div_two {x y : ℝ} (hx₁ : -(π / 2) ≤ x) (hx₂ : x ≤ π / 2) (hy₁ : -(π / 2) ≤ y)
  (hy₂ : y ≤ π / 2) (hxy : sin x = sin y) : x = y :=
match lt_trichotomy x y with
| or.inl h          := absurd (sin_lt_sin_of_le_of_le_pi_div_two hx₁ hx₂ hy₁ hy₂ h) (by rw hxy; exact lt_irrefl _)
| or.inr (or.inl h) := h
| or.inr (or.inr h) := absurd (sin_lt_sin_of_le_of_le_pi_div_two hy₁ hy₂ hx₁ hx₂ h) (by rw hxy; exact lt_irrefl _)
end

lemma cos_inj_of_nonneg_of_le_pi {x y : ℝ} (hx₁ : 0 ≤ x) (hx₂ : x ≤ π) (hy₁ : 0 ≤ y) (hy₂ : y ≤ π)
  (hxy : cos x = cos y) : x = y :=
begin
  rw [← sin_pi_div_two_sub, ← sin_pi_div_two_sub] at hxy,
  refine (sub_left_inj).1 (sin_inj_of_le_of_le_pi_div_two _ _ _ _ hxy);
  linarith
end

lemma exists_sin_eq {x : ℝ} (hx₁ : -1 ≤ x) (hx₂ : x ≤ 1) : ∃ y, -(π / 2) ≤ y ∧ y ≤ π / 2 ∧ sin y = x :=
@real.intermediate_value sin (-(π / 2)) (π / 2) x
  (λ _ _ _, continuous_iff_continuous_at.1 continuous_sin _)
  (by rwa [sin_neg, sin_pi_div_two]) (by rwa sin_pi_div_two)
  (le_trans (neg_nonpos.2 (le_of_lt pi_div_two_pos)) (le_of_lt pi_div_two_pos))

lemma sin_lt {x : ℝ} (h : 0 < x) : sin x < x :=
begin
  cases le_or_gt x 1 with h' h',
  { have hx : abs x = x := abs_of_nonneg (le_of_lt h),
    have : abs x ≤ 1, rwa [hx],
    have := sin_bound this, rw [abs_le] at this,
    have := this.2, rw [sub_le_iff_le_add', hx] at this,
    apply lt_of_le_of_lt this, rw [sub_add], apply lt_of_lt_of_le _ (le_of_eq (sub_zero x)),
    apply sub_lt_sub_left, rw sub_pos, apply mul_lt_mul',
    { rw [pow_succ x 3], refine le_trans _ (le_of_eq (one_mul _)),
      rw mul_le_mul_right, exact h', apply pow_pos h },
    norm_num, norm_num, apply pow_pos h },
  exact lt_of_le_of_lt (sin_le_one x) h'
end

/- note 1: this inequality is not tight, the tighter inequality is sin x > x - x ^ 3 / 6.
   note 2: this is also true for x > 1, but it's nontrivial for x just above 1. -/
lemma sin_gt_sub_cube {x : ℝ} (h : 0 < x) (h' : x ≤ 1) : x - x ^ 3 / 4 < sin x :=
begin
  have hx : abs x = x := abs_of_nonneg (le_of_lt h),
  have : abs x ≤ 1, rwa [hx],
  have := sin_bound this, rw [abs_le] at this,
  have := this.1, rw [le_sub_iff_add_le, hx] at this,
  refine lt_of_lt_of_le _ this,
  rw [add_comm, sub_add, sub_neg_eq_add], apply sub_lt_sub_left,
  apply add_lt_of_lt_sub_left,
  rw (show x ^ 3 / 4 - x ^ 3 / 6 = x ^ 3 / 12,
    by simp [div_eq_mul_inv, (mul_sub _ _ _).symm, -sub_eq_add_neg]; congr; norm_num),
  apply mul_lt_mul',
  { rw [pow_succ x 3], refine le_trans _ (le_of_eq (one_mul _)),
    rw mul_le_mul_right, exact h', apply pow_pos h },
  norm_num, norm_num, apply pow_pos h
end

/-- The type of angles -/
def angle : Type :=
quotient_add_group.quotient (gmultiples (2 * π))

namespace angle

instance angle.add_comm_group : add_comm_group angle :=
quotient_add_group.add_comm_group _

instance angle.has_coe : has_coe ℝ angle :=
⟨quotient.mk'⟩

instance angle.is_add_group_hom : is_add_group_hom (coe : ℝ → angle) :=
@quotient_add_group.is_add_group_hom _ _ _ (normal_add_subgroup_of_add_comm_group _)

@[simp] lemma coe_zero : ↑(0 : ℝ) = (0 : angle) := rfl
@[simp] lemma coe_add (x y : ℝ) : ↑(x + y : ℝ) = (↑x + ↑y : angle) := rfl
@[simp] lemma coe_neg (x : ℝ) : ↑(-x : ℝ) = -(↑x : angle) := rfl
@[simp] lemma coe_sub (x y : ℝ) : ↑(x - y : ℝ) = (↑x - ↑y : angle) := rfl
@[simp] lemma coe_gsmul (x : ℝ) (n : ℤ) : ↑(gsmul n x : ℝ) = gsmul n (↑x : angle) := is_add_group_hom.map_gsmul _ _ _
@[simp] lemma coe_two_pi : ↑(2 * π : ℝ) = (0 : angle) :=
quotient.sound' ⟨-1, by dsimp only; rw [neg_one_gsmul, add_zero]⟩

lemma angle_eq_iff_two_pi_dvd_sub {ψ θ : ℝ} : (θ : angle) = ψ ↔ ∃ k : ℤ, θ - ψ = 2 * π * k :=
by simp only [quotient_add_group.eq, gmultiples, set.mem_range, gsmul_eq_mul', (sub_eq_neg_add _ _).symm, eq_comm]

theorem cos_eq_iff_eq_or_eq_neg {θ ψ : ℝ} : cos θ = cos ψ ↔ (θ : angle) = ψ ∨ (θ : angle) = -ψ :=
begin
  split,
  { intro Hcos,
    rw [←sub_eq_zero, cos_sub_cos, mul_eq_zero, mul_eq_zero, neg_eq_zero, eq_false_intro two_ne_zero,
        false_or, sin_eq_zero_iff, sin_eq_zero_iff] at Hcos,
    rcases Hcos with ⟨n, hn⟩ | ⟨n, hn⟩,
    { right,
      rw [eq_div_iff_mul_eq _ _ two_ne_zero, ← sub_eq_iff_eq_add] at hn,
      rw [← hn, coe_sub, eq_neg_iff_add_eq_zero, sub_add_cancel, mul_assoc,
          ← gsmul_eq_mul, coe_gsmul, mul_comm, coe_two_pi, gsmul_zero] },
    { left,
      rw [eq_div_iff_mul_eq _ _ two_ne_zero, eq_sub_iff_add_eq] at hn,
      rw [← hn, coe_add, mul_assoc,
          ← gsmul_eq_mul, coe_gsmul, mul_comm, coe_two_pi, gsmul_zero, zero_add] } },
  { rw [angle_eq_iff_two_pi_dvd_sub, ← coe_neg, angle_eq_iff_two_pi_dvd_sub],
    rintro (⟨k, H⟩ | ⟨k, H⟩),
    rw [← sub_eq_zero_iff_eq, cos_sub_cos, H, mul_assoc 2 π k, mul_div_cancel_left _ two_ne_zero,
      mul_comm π _, sin_int_mul_pi, mul_zero],
    rw [←sub_eq_zero_iff_eq, cos_sub_cos, ← sub_neg_eq_add, H, mul_assoc 2 π k,
      mul_div_cancel_left _ two_ne_zero, mul_comm π _, sin_int_mul_pi, mul_zero, zero_mul] }
end

theorem sin_eq_iff_eq_or_add_eq_pi {θ ψ : ℝ} : sin θ = sin ψ ↔ (θ : angle) = ψ ∨ (θ : angle) + ψ = π :=
begin
  split,
  { intro Hsin, rw [← cos_pi_div_two_sub, ← cos_pi_div_two_sub] at Hsin,
    cases cos_eq_iff_eq_or_eq_neg.mp Hsin with h h,
    { left, rw coe_sub at h, exact sub_left_inj.1 h },
      right, rw [coe_sub, coe_sub, eq_neg_iff_add_eq_zero, add_sub,
      sub_add_eq_add_sub, ← coe_add, add_halves, sub_sub, sub_eq_zero] at h,
    exact h.symm },
  { rw [angle_eq_iff_two_pi_dvd_sub, ←eq_sub_iff_add_eq, ←coe_sub, angle_eq_iff_two_pi_dvd_sub],
    rintro (⟨k, H⟩ | ⟨k, H⟩),
    rw [← sub_eq_zero_iff_eq, sin_sub_sin, H, mul_assoc 2 π k, mul_div_cancel_left _ two_ne_zero,
      mul_comm π _, sin_int_mul_pi, mul_zero, zero_mul],
    have H' : θ + ψ = (2 * k) * π + π := by rwa [←sub_add, sub_add_eq_add_sub, sub_eq_iff_eq_add,
      mul_assoc, mul_comm π _, ←mul_assoc] at H,
    rw [← sub_eq_zero_iff_eq, sin_sub_sin, H', add_div, mul_assoc 2 _ π, mul_div_cancel_left _ two_ne_zero,
      cos_add_pi_div_two, sin_int_mul_pi, neg_zero, mul_zero] }
end

theorem cos_sin_inj {θ ψ : ℝ} (Hcos : cos θ = cos ψ) (Hsin : sin θ = sin ψ) : (θ : angle) = ψ :=
begin
  cases cos_eq_iff_eq_or_eq_neg.mp Hcos with hc hc, { exact hc },
  cases sin_eq_iff_eq_or_add_eq_pi.mp Hsin with hs hs, { exact hs },
  rw [eq_neg_iff_add_eq_zero, hs] at hc,
  cases quotient.exact' hc with n hn, dsimp only at hn,
  rw [← neg_one_mul, add_zero, ← sub_eq_zero_iff_eq, gsmul_eq_mul, ← mul_assoc, ← sub_mul,
      mul_eq_zero, eq_false_intro (ne_of_gt pi_pos), or_false, sub_neg_eq_add,
      ← int.cast_zero, ← int.cast_one, ← int.cast_bit0, ← int.cast_mul, ← int.cast_add, int.cast_inj] at hn,
  have : (n * 2 + 1) % (2:ℤ) = 0 % (2:ℤ) := congr_arg (%(2:ℤ)) hn,
  rw [add_comm, int.add_mul_mod_self] at this,
  exact absurd this one_ne_zero
end

end angle

/-- Inverse of the `sin` function, returns values in the range `-π / 2 ≤ arcsin x` and `arcsin x ≤ π / 2`.
  If the argument is not between `-1` and `1` it defaults to `0` -/
noncomputable def arcsin (x : ℝ) : ℝ :=
if hx : -1 ≤ x ∧ x ≤ 1 then classical.some (exists_sin_eq hx.1 hx.2) else 0

lemma arcsin_le_pi_div_two (x : ℝ) : arcsin x ≤ π / 2 :=
if hx : -1 ≤ x ∧ x ≤ 1
then by rw [arcsin, dif_pos hx]; exact (classical.some_spec (exists_sin_eq hx.1 hx.2)).2.1
else by rw [arcsin, dif_neg hx]; exact le_of_lt pi_div_two_pos

lemma neg_pi_div_two_le_arcsin (x : ℝ) : -(π / 2) ≤ arcsin x :=
if hx : -1 ≤ x ∧ x ≤ 1
then by rw [arcsin, dif_pos hx]; exact (classical.some_spec (exists_sin_eq hx.1 hx.2)).1
else by rw [arcsin, dif_neg hx]; exact neg_nonpos.2 (le_of_lt pi_div_two_pos)

lemma sin_arcsin {x : ℝ} (hx₁ : -1 ≤ x) (hx₂ : x ≤ 1) : sin (arcsin x) = x :=
by rw [arcsin, dif_pos (and.intro hx₁ hx₂)];
  exact (classical.some_spec (exists_sin_eq hx₁ hx₂)).2.2

lemma arcsin_sin {x : ℝ} (hx₁ : -(π / 2) ≤ x) (hx₂ : x ≤ π / 2) : arcsin (sin x) = x :=
sin_inj_of_le_of_le_pi_div_two (neg_pi_div_two_le_arcsin _) (arcsin_le_pi_div_two _) hx₁ hx₂
  (by rw sin_arcsin (neg_one_le_sin _) (sin_le_one _))

lemma arcsin_inj {x y : ℝ} (hx₁ : -1 ≤ x) (hx₂ : x ≤ 1) (hy₁ : -1 ≤ y) (hy₂ : y ≤ 1)
  (hxy : arcsin x = arcsin y) : x = y :=
by rw [← sin_arcsin hx₁ hx₂, ← sin_arcsin hy₁ hy₂, hxy]

@[simp] lemma arcsin_zero : arcsin 0 = 0 :=
sin_inj_of_le_of_le_pi_div_two
  (neg_pi_div_two_le_arcsin _)
  (arcsin_le_pi_div_two _)
  (neg_nonpos.2 (le_of_lt pi_div_two_pos))
  (le_of_lt pi_div_two_pos)
  (by rw [sin_arcsin, sin_zero]; norm_num)

@[simp] lemma arcsin_one : arcsin 1 = π / 2 :=
sin_inj_of_le_of_le_pi_div_two
  (neg_pi_div_two_le_arcsin _)
  (arcsin_le_pi_div_two _)
  (by linarith [pi_pos])
  (le_refl _)
  (by rw [sin_arcsin, sin_pi_div_two]; norm_num)

@[simp] lemma arcsin_neg (x : ℝ) : arcsin (-x) = -arcsin x :=
if h : -1 ≤ x ∧ x ≤ 1 then
  have -1 ≤ -x ∧ -x ≤ 1, by rwa [neg_le_neg_iff, neg_le, and.comm],
  sin_inj_of_le_of_le_pi_div_two
    (neg_pi_div_two_le_arcsin _)
    (arcsin_le_pi_div_two _)
    (neg_le_neg (arcsin_le_pi_div_two _))
    (neg_le.1 (neg_pi_div_two_le_arcsin _))
    (by rw [sin_arcsin this.1 this.2, sin_neg, sin_arcsin h.1 h.2])
else
  have ¬(-1 ≤ -x ∧ -x ≤ 1) := by rwa [neg_le_neg_iff, neg_le, and.comm],
  by rw [arcsin, arcsin, dif_neg h, dif_neg this, neg_zero]

@[simp] lemma arcsin_neg_one : arcsin (-1) = -(π / 2) := by simp

lemma arcsin_nonneg {x : ℝ} (hx : 0 ≤ x) : 0 ≤ arcsin x :=
if hx₁ : x ≤ 1 then
not_lt.1 (λ h, not_lt.2 hx begin
  have := sin_lt_sin_of_le_of_le_pi_div_two
    (neg_pi_div_two_le_arcsin _) (arcsin_le_pi_div_two _)
    (neg_nonpos.2 (le_of_lt pi_div_two_pos)) (le_of_lt pi_div_two_pos) h,
  rw [real.sin_arcsin, sin_zero] at this; linarith
end)
else by rw [arcsin, dif_neg]; simp [hx₁]

lemma arcsin_eq_zero_iff {x : ℝ} (hx₁ : -1 ≤ x) (hx₂ : x ≤ 1) : arcsin x = 0 ↔ x = 0 :=
⟨λ h, have sin (arcsin x) = 0, by simp [h],
  by rwa [sin_arcsin hx₁ hx₂] at this,
λ h, by simp [h]⟩

lemma arcsin_pos {x : ℝ} (hx₁ : 0 < x) (hx₂ : x ≤ 1) : 0 < arcsin x :=
lt_of_le_of_ne (arcsin_nonneg (le_of_lt hx₁))
  (ne.symm (mt (arcsin_eq_zero_iff (by linarith) hx₂).1 (ne_of_lt hx₁).symm))

lemma arcsin_nonpos {x : ℝ} (hx : x ≤ 0) : arcsin x ≤ 0 :=
neg_nonneg.1 (arcsin_neg x ▸ arcsin_nonneg (neg_nonneg.2 hx))

/-- Inverse of the `cos` function, returns values in the range `0 ≤ arccos x` and `arccos x ≤ π`.
  If the argument is not between `-1` and `1` it defaults to `π / 2` -/
noncomputable def arccos (x : ℝ) : ℝ :=
π / 2 - arcsin x

lemma arccos_eq_pi_div_two_sub_arcsin (x : ℝ) : arccos x = π / 2 - arcsin x := rfl

lemma arcsin_eq_pi_div_two_sub_arccos (x : ℝ) : arcsin x = π / 2 - arccos x := by simp [arccos]

lemma arccos_le_pi (x : ℝ) : arccos x ≤ π :=
by unfold arccos; linarith [neg_pi_div_two_le_arcsin x]

lemma arccos_nonneg (x : ℝ) : 0 ≤ arccos x :=
by unfold arccos; linarith [arcsin_le_pi_div_two x]

lemma cos_arccos {x : ℝ} (hx₁ : -1 ≤ x) (hx₂ : x ≤ 1) : cos (arccos x) = x :=
by rw [arccos, cos_pi_div_two_sub, sin_arcsin hx₁ hx₂]

lemma arccos_cos {x : ℝ} (hx₁ : 0 ≤ x) (hx₂ : x ≤ π) : arccos (cos x) = x :=
by rw [arccos, ← sin_pi_div_two_sub, arcsin_sin]; simp; linarith

lemma arccos_inj {x y : ℝ} (hx₁ : -1 ≤ x) (hx₂ : x ≤ 1) (hy₁ : -1 ≤ y) (hy₂ : y ≤ 1)
  (hxy : arccos x = arccos y) : x = y :=
arcsin_inj hx₁ hx₂ hy₁ hy₂ $ by simp [arccos, *] at *

@[simp] lemma arccos_zero : arccos 0 = π / 2 := by simp [arccos]

@[simp] lemma arccos_one : arccos 1 = 0 := by simp [arccos]

@[simp] lemma arccos_neg_one : arccos (-1) = π := by simp [arccos, add_halves]

lemma arccos_neg (x : ℝ) : arccos (-x) = π - arccos x :=
by rw [← add_halves π, arccos, arcsin_neg, arccos, add_sub_assoc, sub_sub_self]; simp

lemma cos_arcsin_nonneg (x : ℝ) : 0 ≤ cos (arcsin x) :=
cos_nonneg_of_neg_pi_div_two_le_of_le_pi_div_two
    (neg_pi_div_two_le_arcsin _) (arcsin_le_pi_div_two _)

lemma cos_arcsin {x : ℝ} (hx₁ : -1 ≤ x) (hx₂ : x ≤ 1) : cos (arcsin x) = sqrt (1 - x ^ 2) :=
have sin (arcsin x) ^ 2 + cos (arcsin x) ^ 2 = 1 := sin_sq_add_cos_sq (arcsin x),
begin
  rw [← eq_sub_iff_add_eq', ← sqrt_inj (pow_two_nonneg _) (sub_nonneg.2 (sin_sq_le_one (arcsin x))),
    pow_two, sqrt_mul_self (cos_arcsin_nonneg _)] at this,
  rw [this, sin_arcsin hx₁ hx₂],
end

lemma sin_arccos {x : ℝ} (hx₁ : -1 ≤ x) (hx₂ : x ≤ 1) : sin (arccos x) = sqrt (1 - x ^ 2) :=
by rw [arccos_eq_pi_div_two_sub_arcsin, sin_pi_div_two_sub, cos_arcsin hx₁ hx₂]

lemma abs_div_sqrt_one_add_lt (x : ℝ) : abs (x / sqrt (1 + x ^ 2)) < 1 :=
have h₁ : 0 < 1 + x ^ 2, from add_pos_of_pos_of_nonneg zero_lt_one (pow_two_nonneg _),
have h₂ : 0 < sqrt (1 + x ^ 2), from sqrt_pos.2 h₁,
by rw [abs_div, div_lt_iff (abs_pos_of_pos h₂), one_mul,
    mul_self_lt_mul_self_iff (abs_nonneg x) (abs_nonneg _),
    ← abs_mul, ← abs_mul, mul_self_sqrt (add_nonneg zero_le_one (pow_two_nonneg _)),
    abs_of_nonneg (mul_self_nonneg x), abs_of_nonneg (le_of_lt h₁), pow_two, add_comm];
  exact lt_add_one _

lemma div_sqrt_one_add_lt_one (x : ℝ) : x / sqrt (1 + x ^ 2) < 1 :=
(abs_lt.1 (abs_div_sqrt_one_add_lt _)).2

lemma neg_one_lt_div_sqrt_one_add (x : ℝ) : -1 < x / sqrt (1 + x ^ 2) :=
(abs_lt.1 (abs_div_sqrt_one_add_lt _)).1

lemma tan_pos_of_pos_of_lt_pi_div_two {x : ℝ} (h0x : 0 < x) (hxp : x < π / 2) : 0 < tan x :=
by rw tan_eq_sin_div_cos; exact div_pos (sin_pos_of_pos_of_lt_pi h0x (by linarith))
  (cos_pos_of_neg_pi_div_two_lt_of_lt_pi_div_two (by linarith) hxp)

lemma tan_nonneg_of_nonneg_of_le_pi_div_two {x : ℝ} (h0x : 0 ≤ x) (hxp : x ≤ π / 2) : 0 ≤ tan x :=
match lt_or_eq_of_le h0x, lt_or_eq_of_le hxp with
| or.inl hx0, or.inl hxp := le_of_lt (tan_pos_of_pos_of_lt_pi_div_two hx0 hxp)
| or.inl hx0, or.inr hxp := by simp [hxp, tan_eq_sin_div_cos]
| or.inr hx0, _          := by simp [hx0.symm]
end

lemma tan_neg_of_neg_of_pi_div_two_lt {x : ℝ} (hx0 : x < 0) (hpx : -(π / 2) < x) : tan x < 0 :=
neg_pos.1 (tan_neg x ▸ tan_pos_of_pos_of_lt_pi_div_two (by linarith) (by linarith [pi_pos]))

lemma tan_nonpos_of_nonpos_of_neg_pi_div_two_le {x : ℝ} (hx0 : x ≤ 0) (hpx : -(π / 2) ≤ x) : tan x ≤ 0 :=
neg_nonneg.1 (tan_neg x ▸ tan_nonneg_of_nonneg_of_le_pi_div_two (by linarith) (by linarith [pi_pos]))

lemma tan_lt_tan_of_nonneg_of_lt_pi_div_two {x y : ℝ} (hx₁ : 0 ≤ x) (hx₂ : x < π / 2) (hy₁ : 0 ≤ y)
  (hy₂ : y < π / 2) (hxy : x < y) : tan x < tan y :=
begin
  rw [tan_eq_sin_div_cos, tan_eq_sin_div_cos],
  exact div_lt_div
    (sin_lt_sin_of_le_of_le_pi_div_two (by linarith) (le_of_lt hx₂)
      (by linarith) (le_of_lt hy₂) hxy)
    (cos_le_cos_of_nonneg_of_le_pi hx₁ (by linarith) hy₁ (by linarith) (le_of_lt hxy))
    (sin_nonneg_of_nonneg_of_le_pi hy₁ (by linarith))
    (cos_pos_of_neg_pi_div_two_lt_of_lt_pi_div_two (by linarith) hy₂)
end

lemma tan_lt_tan_of_lt_of_lt_pi_div_two {x y : ℝ} (hx₁ : -(π / 2) < x) (hx₂ : x < π / 2)
  (hy₁ : -(π / 2) < y) (hy₂ : y < π / 2) (hxy : x < y) : tan x < tan y :=
match le_total x 0, le_total y 0 with
| or.inl hx0, or.inl hy0 := neg_lt_neg_iff.1 $ by rw [← tan_neg, ← tan_neg]; exact
  tan_lt_tan_of_nonneg_of_lt_pi_div_two (neg_nonneg.2 hy0) (neg_lt.2 hy₁)
    (neg_nonneg.2 hx0) (neg_lt.2 hx₁) (neg_lt_neg hxy)
| or.inl hx0, or.inr hy0 := (lt_or_eq_of_le hy0).elim
  (λ hy0, calc tan x ≤ 0 : tan_nonpos_of_nonpos_of_neg_pi_div_two_le hx0 (le_of_lt hx₁)
    ... < tan y : tan_pos_of_pos_of_lt_pi_div_two hy0 hy₂)
  (λ hy0, by rw [← hy0, tan_zero]; exact
    tan_neg_of_neg_of_pi_div_two_lt (hy0.symm ▸ hxy) hx₁)
| or.inr hx0, or.inl hy0 := by linarith
| or.inr hx0, or.inr hy0 := tan_lt_tan_of_nonneg_of_lt_pi_div_two hx0 hx₂ hy0 hy₂ hxy
end

lemma tan_inj_of_lt_of_lt_pi_div_two {x y : ℝ} (hx₁ : -(π / 2) < x) (hx₂ : x < π / 2)
  (hy₁ : -(π / 2) < y) (hy₂ : y < π / 2) (hxy : tan x = tan y) : x = y :=
match lt_trichotomy x y with
| or.inl h          := absurd (tan_lt_tan_of_lt_of_lt_pi_div_two hx₁ hx₂ hy₁ hy₂ h) (by rw hxy; exact lt_irrefl _)
| or.inr (or.inl h) := h
| or.inr (or.inr h) := absurd (tan_lt_tan_of_lt_of_lt_pi_div_two hy₁ hy₂ hx₁ hx₂ h) (by rw hxy; exact lt_irrefl _)
end

/-- Inverse of the `tan` function, returns values in the range `-π / 2 < arctan x` and `arctan x < π / 2` -/
noncomputable def arctan (x : ℝ) : ℝ :=
arcsin (x / sqrt (1 + x ^ 2))

lemma sin_arctan (x : ℝ) : sin (arctan x) = x / sqrt (1 + x ^ 2) :=
sin_arcsin (le_of_lt (neg_one_lt_div_sqrt_one_add _)) (le_of_lt (div_sqrt_one_add_lt_one _))

lemma cos_arctan (x : ℝ) : cos (arctan x) = 1 / sqrt (1 + x ^ 2) :=
have h₁ : (0 : ℝ) < 1 + x ^ 2,
  from add_pos_of_pos_of_nonneg zero_lt_one (pow_two_nonneg _),
have h₂ : (x / sqrt (1 + x ^ 2)) ^ 2 < 1,
  by rw [pow_two, ← abs_mul_self, _root_.abs_mul];
    exact mul_lt_one_of_nonneg_of_lt_one_left (abs_nonneg _)
      (abs_div_sqrt_one_add_lt _) (le_of_lt (abs_div_sqrt_one_add_lt _)),
by rw [arctan, cos_arcsin (le_of_lt (neg_one_lt_div_sqrt_one_add _)) (le_of_lt (div_sqrt_one_add_lt_one _)),
    one_div_eq_inv, ← sqrt_inv, sqrt_inj (sub_nonneg.2 (le_of_lt h₂)) (inv_nonneg.2 (le_of_lt h₁)),
    div_pow _ (mt sqrt_eq_zero'.1 (not_le.2 h₁)), pow_two (sqrt _), mul_self_sqrt (le_of_lt h₁),
    ← domain.mul_left_inj (ne.symm (ne_of_lt h₁)), mul_sub,
    mul_div_cancel' _ (ne.symm (ne_of_lt h₁)), mul_inv_cancel (ne.symm (ne_of_lt h₁))];
  simp

lemma tan_arctan (x : ℝ) : tan (arctan x) = x :=
by rw [tan_eq_sin_div_cos, sin_arctan, cos_arctan, div_div_div_div_eq, mul_one,
    mul_div_assoc,
    div_self (mt sqrt_eq_zero'.1 (not_le_of_gt (add_pos_of_pos_of_nonneg zero_lt_one (pow_two_nonneg x)))),
    mul_one]

lemma arctan_lt_pi_div_two (x : ℝ) : arctan x < π / 2 :=
lt_of_le_of_ne (arcsin_le_pi_div_two _)
  (λ h, ne_of_lt (div_sqrt_one_add_lt_one x) $
    by rw [← sin_arcsin (le_of_lt (neg_one_lt_div_sqrt_one_add _))
        (le_of_lt (div_sqrt_one_add_lt_one _)), ← arctan, h, sin_pi_div_two])

lemma neg_pi_div_two_lt_arctan (x : ℝ) : -(π / 2) < arctan x :=
lt_of_le_of_ne (neg_pi_div_two_le_arcsin _)
  (λ h, ne_of_lt (neg_one_lt_div_sqrt_one_add x) $
    by rw [← sin_arcsin (le_of_lt (neg_one_lt_div_sqrt_one_add _))
        (le_of_lt (div_sqrt_one_add_lt_one _)), ← arctan, ← h, sin_neg, sin_pi_div_two])

lemma tan_surjective : function.surjective tan :=
function.surjective_of_has_right_inverse ⟨_, tan_arctan⟩

lemma arctan_tan {x : ℝ} (hx₁ : -(π / 2) < x) (hx₂ : x < π / 2) : arctan (tan x) = x :=
tan_inj_of_lt_of_lt_pi_div_two (neg_pi_div_two_lt_arctan _)
  (arctan_lt_pi_div_two _) hx₁ hx₂ (by rw tan_arctan)

@[simp] lemma arctan_zero : arctan 0 = 0 :=
by simp [arctan]

@[simp] lemma arctan_neg (x : ℝ) : arctan (-x) = - arctan x :=
by simp [arctan, neg_div]

end real

namespace complex

open_locale real

/-- `arg` returns values in the range (-π, π], such that for `x ≠ 0`,
  `sin (arg x) = x.im / x.abs` and `cos (arg x) = x.re / x.abs`,
  `arg 0` defaults to `0` -/
noncomputable def arg (x : ℂ) : ℝ :=
if 0 ≤ x.re
then real.arcsin (x.im / x.abs)
else if 0 ≤ x.im
then real.arcsin ((-x).im / x.abs) + π
else real.arcsin ((-x).im / x.abs) - π

lemma arg_le_pi (x : ℂ) : arg x ≤ π :=
if hx₁ : 0 ≤ x.re
then by rw [arg, if_pos hx₁];
  exact le_trans (real.arcsin_le_pi_div_two _) (le_of_lt (half_lt_self real.pi_pos))
else
  have hx : x ≠ 0, from λ h, by simpa [h, lt_irrefl] using hx₁,
  if hx₂ : 0 ≤ x.im
  then by rw [arg, if_neg hx₁, if_pos hx₂];
    exact le_sub_iff_add_le.1 (by rw sub_self;
      exact real.arcsin_nonpos (by rw [neg_im, neg_div, neg_nonpos]; exact div_nonneg hx₂ (abs_pos.2 hx)))
  else by rw [arg, if_neg hx₁, if_neg hx₂];
      exact sub_le_iff_le_add.2 (le_trans (real.arcsin_le_pi_div_two _)
        (by linarith [real.pi_pos]))

lemma neg_pi_lt_arg (x : ℂ) : -π < arg x :=
if hx₁ : 0 ≤ x.re
then by rw [arg, if_pos hx₁];
  exact lt_of_lt_of_le (neg_lt_neg (half_lt_self real.pi_pos)) (real.neg_pi_div_two_le_arcsin _)
else
  have hx : x ≠ 0, from λ h, by simpa [h, lt_irrefl] using hx₁,
  if hx₂ : 0 ≤ x.im
  then by rw [arg, if_neg hx₁, if_pos hx₂];
    exact sub_lt_iff_lt_add.1
      (lt_of_lt_of_le (by linarith [real.pi_pos]) (real.neg_pi_div_two_le_arcsin _))
  else by rw [arg, if_neg hx₁, if_neg hx₂];
    exact lt_sub_iff_add_lt.2 (by rw neg_add_self;
      exact real.arcsin_pos (by rw [neg_im]; exact div_pos (neg_pos.2 (lt_of_not_ge hx₂))
        (abs_pos.2 hx)) (by rw [← abs_neg x]; exact (abs_le.1 (abs_im_div_abs_le_one _)).2))

lemma arg_eq_arg_neg_add_pi_of_im_nonneg_of_re_neg {x : ℂ} (hxr : x.re < 0) (hxi : 0 ≤ x.im) :
  arg x = arg (-x) + π :=
have 0 ≤ (-x).re, from le_of_lt $ by simpa [neg_pos],
by rw [arg, arg, if_neg (not_le.2 hxr), if_pos this, if_pos hxi, abs_neg]

lemma arg_eq_arg_neg_sub_pi_of_im_neg_of_re_neg {x : ℂ} (hxr : x.re < 0) (hxi : x.im < 0) :
  arg x = arg (-x) - π :=
have 0 ≤ (-x).re, from le_of_lt $ by simpa [neg_pos],
by rw [arg, arg, if_neg (not_le.2 hxr), if_neg (not_le.2 hxi), if_pos this, abs_neg]

@[simp] lemma arg_zero : arg 0 = 0 :=
by simp [arg, le_refl]

@[simp] lemma arg_one : arg 1 = 0 :=
by simp [arg, zero_le_one]

@[simp] lemma arg_neg_one : arg (-1) = π :=
by simp [arg, le_refl, not_le.2 (@zero_lt_one ℝ _)]

@[simp] lemma arg_I : arg I = π / 2 :=
by simp [arg, le_refl]

@[simp] lemma arg_neg_I : arg (-I) = -(π / 2) :=
by simp [arg, le_refl]

lemma sin_arg (x : ℂ) : real.sin (arg x) = x.im / x.abs :=
by unfold arg; split_ifs;
  simp [arg, real.sin_arcsin (abs_le.1 (abs_im_div_abs_le_one x)).1
    (abs_le.1 (abs_im_div_abs_le_one x)).2, real.sin_add, neg_div, real.arcsin_neg,
    real.sin_neg]

private lemma cos_arg_of_re_nonneg {x : ℂ} (hx : x ≠ 0) (hxr : 0 ≤ x.re) : real.cos (arg x) = x.re / x.abs :=
have 0 ≤ 1 - (x.im / abs x) ^ 2,
  from sub_nonneg.2 $ by rw [pow_two, ← _root_.abs_mul_self, _root_.abs_mul, ← pow_two];
  exact pow_le_one _ (_root_.abs_nonneg _) (abs_im_div_abs_le_one _),
by rw [eq_div_iff_mul_eq _ _ (mt abs_eq_zero.1 hx), ← real.mul_self_sqrt (abs_nonneg x),
    arg, if_pos hxr, real.cos_arcsin (abs_le.1 (abs_im_div_abs_le_one x)).1
    (abs_le.1 (abs_im_div_abs_le_one x)).2, ← real.sqrt_mul (abs_nonneg _), ← real.sqrt_mul this,
    sub_mul, div_pow _ (mt abs_eq_zero.1 hx), ← pow_two, div_mul_cancel _ (pow_ne_zero 2 (mt abs_eq_zero.1 hx)),
    one_mul, pow_two, mul_self_abs, norm_sq, pow_two, add_sub_cancel, real.sqrt_mul_self hxr]

lemma cos_arg {x : ℂ} (hx : x ≠ 0) : real.cos (arg x) = x.re / x.abs :=
if hxr : 0 ≤ x.re then cos_arg_of_re_nonneg hx hxr
else
  have 0 ≤ (-x).re, from le_of_lt $ by simpa [neg_pos] using hxr,
  if hxi : 0 ≤ x.im
  then have 0 ≤ (-x).re, from le_of_lt $ by simpa [neg_pos] using hxr,
    by rw [arg_eq_arg_neg_add_pi_of_im_nonneg_of_re_neg (not_le.1 hxr) hxi, real.cos_add_pi,
        cos_arg_of_re_nonneg (neg_ne_zero.2 hx) this];
      simp [neg_div]
  else by rw [arg_eq_arg_neg_sub_pi_of_im_neg_of_re_neg (not_le.1 hxr) (not_le.1 hxi)];
    simp [real.cos_add, neg_div, cos_arg_of_re_nonneg (neg_ne_zero.2 hx) this]

lemma tan_arg {x : ℂ} : real.tan (arg x) = x.im / x.re :=
if hx : x = 0 then by simp [hx]
else by rw [real.tan_eq_sin_div_cos, sin_arg, cos_arg hx,
    div_div_div_cancel_right _ _ (mt abs_eq_zero.1 hx)]

lemma arg_cos_add_sin_mul_I {x : ℝ} (hx₁ : -π < x) (hx₂ : x ≤ π) :
  arg (cos x + sin x * I) = x :=
if hx₃ : -(π / 2) ≤ x ∧ x ≤ π / 2
then
  have hx₄ : 0 ≤ (cos x + sin x * I).re,
    by simp; exact real.cos_nonneg_of_neg_pi_div_two_le_of_le_pi_div_two hx₃.1 hx₃.2,
  by rw [arg, if_pos hx₄];
    simp [abs_cos_add_sin_mul_I, sin_of_real_re, real.arcsin_sin hx₃.1 hx₃.2]
else if hx₄ : x < -(π / 2)
then
  have hx₅ : ¬0 ≤ (cos x + sin x * I).re :=
    suffices ¬ 0 ≤ real.cos x, by simpa,
    not_le.2 $ by rw ← real.cos_neg;
      apply real.cos_neg_of_pi_div_two_lt_of_lt; linarith,
  have hx₆ : ¬0 ≤ (cos ↑x + sin ↑x * I).im :=
    suffices real.sin x < 0, by simpa,
    by apply real.sin_neg_of_neg_of_neg_pi_lt; linarith,
  suffices -π + -real.arcsin (real.sin x) = x,
    by rw [arg, if_neg hx₅, if_neg hx₆];
    simpa [abs_cos_add_sin_mul_I, sin_of_real_re],
  by rw [← real.arcsin_neg, ← real.sin_add_pi, real.arcsin_sin]; simp; linarith
else
  have hx₅ : π / 2 < x, by cases not_and_distrib.1 hx₃; linarith,
  have hx₆ : ¬0 ≤ (cos x + sin x * I).re :=
    suffices ¬0 ≤ real.cos x, by simpa,
    not_le.2 $ by apply real.cos_neg_of_pi_div_two_lt_of_lt; linarith,
  have hx₇ : 0 ≤ (cos x + sin x * I).im :=
    suffices 0 ≤ real.sin x, by simpa,
    by apply real.sin_nonneg_of_nonneg_of_le_pi; linarith,
  suffices π - real.arcsin (real.sin x) = x,
    by rw [arg, if_neg hx₆, if_pos hx₇];
      simpa [abs_cos_add_sin_mul_I, sin_of_real_re],
  by rw [← real.sin_pi_sub, real.arcsin_sin]; simp; linarith

lemma arg_eq_arg_iff {x y : ℂ} (hx : x ≠ 0) (hy : y ≠ 0) :
  arg x = arg y ↔ (abs y / abs x : ℂ) * x = y :=
have hax : abs x ≠ 0, from (mt abs_eq_zero.1 hx),
have hay : abs y ≠ 0, from (mt abs_eq_zero.1 hy),
⟨λ h,
  begin
    have hcos := congr_arg real.cos h,
    rw [cos_arg hx, cos_arg hy, div_eq_div_iff hax hay] at hcos,
    have hsin := congr_arg real.sin h,
    rw [sin_arg, sin_arg, div_eq_div_iff hax hay] at hsin,
    apply complex.ext,
    { rw [mul_re, ← of_real_div, of_real_re, of_real_im, zero_mul, sub_zero, mul_comm,
        ← mul_div_assoc, hcos, mul_div_cancel _ hax] },
    { rw [mul_im, ← of_real_div, of_real_re, of_real_im, zero_mul, add_zero,
        mul_comm, ← mul_div_assoc, hsin, mul_div_cancel _ hax] }
  end,
λ h,
  have hre : abs (y / x) * x.re = y.re,
    by rw ← of_real_div at h;
      simpa [-of_real_div] using congr_arg re h,
  have hre' : abs (x / y) * y.re = x.re,
    by rw [← hre, abs_div, abs_div, ← mul_assoc, div_mul_div,
      mul_comm (abs _), div_self (mul_ne_zero hay hax), one_mul],
  have him : abs (y / x) * x.im = y.im,
    by rw ← of_real_div at h;
      simpa [-of_real_div] using congr_arg im h,
  have him' : abs (x / y) * y.im = x.im,
    by rw [← him, abs_div, abs_div, ← mul_assoc, div_mul_div,
      mul_comm (abs _), div_self (mul_ne_zero hay hax), one_mul],
  have hxya : x.im / abs x = y.im / abs y,
    by rw [← him, abs_div, mul_comm, ← mul_div_comm, mul_div_cancel_left _ hay],
  have hnxya : (-x).im / abs x = (-y).im / abs y,
    by rw [neg_im, neg_im, neg_div, neg_div, hxya],
  if hxr : 0 ≤ x.re
  then
    have hyr : 0 ≤ y.re, from hre ▸ mul_nonneg (abs_nonneg _) hxr,
    by simp [arg, *] at *
  else
    have hyr : ¬ 0 ≤ y.re, from λ hyr, hxr $ hre' ▸ mul_nonneg (abs_nonneg _) hyr,
    if hxi : 0 ≤ x.im
    then
      have hyi : 0 ≤ y.im, from him ▸ mul_nonneg (abs_nonneg _) hxi,
      by simp [arg, *] at *
    else
      have hyi : ¬ 0 ≤ y.im, from λ hyi, hxi $ him' ▸ mul_nonneg (abs_nonneg _) hyi,
      by simp [arg, *] at *⟩

lemma arg_real_mul (x : ℂ) {r : ℝ} (hr : 0 < r) : arg (r * x) = arg x :=
if hx : x = 0 then by simp [hx]
else (arg_eq_arg_iff (mul_ne_zero (of_real_ne_zero.2 (ne_of_lt hr).symm) hx) hx).2 $
  by rw [abs_mul, abs_of_nonneg (le_of_lt hr), ← mul_assoc,
    of_real_mul, mul_comm (r : ℂ), ← div_div_eq_div_mul,
    div_mul_cancel _ (of_real_ne_zero.2 (ne_of_lt hr).symm),
    div_self (of_real_ne_zero.2 (mt abs_eq_zero.1 hx)), one_mul]

lemma ext_abs_arg {x y : ℂ} (h₁ : x.abs = y.abs) (h₂ : x.arg = y.arg) : x = y :=
if hy : y = 0 then by simp * at *
else have hx : x ≠ 0, from λ hx, by simp [*, eq_comm] at *,
  by rwa [arg_eq_arg_iff hx hy, h₁, div_self (of_real_ne_zero.2 (mt abs_eq_zero.1 hy)), one_mul] at h₂

lemma arg_of_real_of_nonneg {x : ℝ} (hx : 0 ≤ x) : arg x = 0 :=
by simp [arg, hx]

lemma arg_of_real_of_neg {x : ℝ} (hx : x < 0) : arg x = π :=
by rw [arg_eq_arg_neg_add_pi_of_im_nonneg_of_re_neg, ← of_real_neg, arg_of_real_of_nonneg];
  simp [*, le_iff_eq_or_lt, lt_neg]

/-- Inverse of the `exp` function. Returns values such that `(log x).im > - π` and `(log x).im ≤ π`.
  `log 0 = 0`-/
noncomputable def log (x : ℂ) : ℂ := x.abs.log + arg x * I

lemma log_re (x : ℂ) : x.log.re = x.abs.log := by simp [log]

lemma log_im (x : ℂ) : x.log.im = x.arg := by simp [log]

lemma exp_log {x : ℂ} (hx : x ≠ 0) : exp (log x) = x :=
by rw [log, exp_add_mul_I, ← of_real_sin, sin_arg, ← of_real_cos, cos_arg hx,
  ← of_real_exp, real.exp_log (abs_pos.2 hx), mul_add, of_real_div, of_real_div,
  mul_div_cancel' _ (of_real_ne_zero.2 (mt abs_eq_zero.1 hx)), ← mul_assoc,
  mul_div_cancel' _ (of_real_ne_zero.2 (mt abs_eq_zero.1 hx)), re_add_im]

lemma exp_inj_of_neg_pi_lt_of_le_pi {x y : ℂ} (hx₁ : -π < x.im) (hx₂ : x.im ≤ π)
  (hy₁ : - π < y.im) (hy₂ : y.im ≤ π) (hxy : exp x = exp y) : x = y :=
by rw [exp_eq_exp_re_mul_sin_add_cos, exp_eq_exp_re_mul_sin_add_cos y] at hxy;
  exact complex.ext
    (real.exp_injective $
      by simpa [abs_mul, abs_cos_add_sin_mul_I] using congr_arg complex.abs hxy)
    (by simpa [(of_real_exp _).symm, - of_real_exp, arg_real_mul _ (real.exp_pos _),
      arg_cos_add_sin_mul_I hx₁ hx₂, arg_cos_add_sin_mul_I hy₁ hy₂] using congr_arg arg hxy)

lemma log_exp {x : ℂ} (hx₁ : -π < x.im) (hx₂: x.im ≤ π) : log (exp x) = x :=
exp_inj_of_neg_pi_lt_of_le_pi
  (by rw log_im; exact neg_pi_lt_arg _)
  (by rw log_im; exact arg_le_pi _)
  hx₁ hx₂ (by rw [exp_log (exp_ne_zero _)])

lemma of_real_log {x : ℝ} (hx : 0 ≤ x) : (x.log : ℂ) = log x :=
complex.ext
  (by rw [log_re, of_real_re, abs_of_nonneg hx])
  (by rw [of_real_im, log_im, arg_of_real_of_nonneg hx])

@[simp] lemma log_zero : log 0 = 0 := by simp [log]

@[simp] lemma log_one : log 1 = 0 := by simp [log]

lemma log_neg_one : log (-1) = π * I := by simp [log]

lemma log_I : log I = π / 2 * I := by simp [log]

lemma log_neg_I : log (-I) = -(π / 2) * I := by simp [log]

lemma exp_eq_one_iff {x : ℂ} : exp x = 1 ↔ ∃ n : ℤ, x = n * ((2 * π) * I) :=
have real.exp (x.re) * real.cos (x.im) = 1 → real.cos x.im ≠ -1,
  from λ h₁ h₂, begin
    rw [h₂, mul_neg_eq_neg_mul_symm, mul_one, neg_eq_iff_neg_eq] at h₁,
    have := real.exp_pos x.re,
    rw ← h₁ at this,
    exact absurd this (by norm_num)
  end,
calc exp x = 1 ↔ (exp x).re = 1 ∧ (exp x).im = 0 : by simp [complex.ext_iff]
  ... ↔ real.cos x.im = 1 ∧ real.sin x.im = 0 ∧ x.re = 0 :
    begin
      rw exp_eq_exp_re_mul_sin_add_cos,
      simp [complex.ext_iff, cos_of_real_re, sin_of_real_re, exp_of_real_re,
        real.exp_ne_zero],
      split; finish [real.sin_eq_zero_iff_cos_eq]
    end
  ... ↔ (∃ n : ℤ, ↑n * (2 * π) = x.im) ∧ (∃ n : ℤ, ↑n * π = x.im) ∧ x.re = 0 :
    by rw [real.sin_eq_zero_iff, real.cos_eq_one_iff]
  ... ↔ ∃ n : ℤ, x = n * ((2 * π) * I) :
    ⟨λ ⟨⟨n, hn⟩, ⟨m, hm⟩, h⟩, ⟨n, by simp [complex.ext_iff, hn.symm, h]⟩,
      λ ⟨n, hn⟩, ⟨⟨n, by simp [hn]⟩, ⟨2 * n, by simp [hn, mul_comm, mul_assoc, mul_left_comm]⟩,
        by simp [hn]⟩⟩

lemma exp_eq_exp_iff_exp_sub_eq_one {x y : ℂ} : exp x = exp y ↔ exp (x - y) = 1 :=
by rw [exp_sub, div_eq_one_iff_eq _ (exp_ne_zero _)]

lemma exp_eq_exp_iff_exists_int {x y : ℂ} : exp x = exp y ↔ ∃ n : ℤ, x = y + n * ((2 * π) * I) :=
by simp only [exp_eq_exp_iff_exp_sub_eq_one, exp_eq_one_iff, sub_eq_iff_eq_add']

@[simp] lemma cos_pi_div_two : cos (π / 2) = 0 :=
calc cos (π / 2) = real.cos (π / 2) : by rw [of_real_cos]; simp
... = 0 : by simp

@[simp] lemma sin_pi_div_two : sin (π / 2) = 1 :=
calc sin (π / 2) = real.sin (π / 2) : by rw [of_real_sin]; simp
... = 1 : by simp

@[simp] lemma sin_pi : sin π = 0 :=
by rw [← of_real_sin, real.sin_pi]; simp

@[simp] lemma cos_pi : cos π = -1 :=
by rw [← of_real_cos, real.cos_pi]; simp

@[simp] lemma sin_two_pi : sin (2 * π) = 0 :=
by simp [two_mul, sin_add]

@[simp] lemma cos_two_pi : cos (2 * π) = 1 :=
by simp [two_mul, cos_add]

lemma sin_add_pi (x : ℝ) : sin (x + π) = -sin x :=
by simp [sin_add]

lemma sin_add_two_pi (x : ℝ) : sin (x + 2 * π) = sin x :=
by simp [sin_add_pi, sin_add, sin_two_pi, cos_two_pi]

lemma cos_add_two_pi (x : ℝ) : cos (x + 2 * π) = cos x :=
by simp [cos_add, cos_two_pi, sin_two_pi]

lemma sin_pi_sub (x : ℝ) : sin (π - x) = sin x :=
by simp [sin_add]

lemma cos_add_pi (x : ℝ) : cos (x + π) = -cos x :=
by simp [cos_add]

lemma cos_pi_sub (x : ℝ) : cos (π - x) = -cos x :=
by simp [cos_add]

lemma sin_add_pi_div_two (x : ℝ) : sin (x + π / 2) = cos x :=
by simp [sin_add]

lemma sin_sub_pi_div_two (x : ℝ) : sin (x - π / 2) = -cos x :=
by simp [sin_add]

lemma sin_pi_div_two_sub (x : ℝ) : sin (π / 2 - x) = cos x :=
by simp [sin_add]

lemma cos_add_pi_div_two (x : ℝ) : cos (x + π / 2) = -sin x :=
by simp [cos_add]

lemma cos_sub_pi_div_two (x : ℝ) : cos (x - π / 2) = sin x :=
by simp [cos_add]

lemma cos_pi_div_two_sub (x : ℝ) : cos (π / 2 - x) = sin x :=
by rw [← cos_neg, neg_sub, cos_sub_pi_div_two]

lemma sin_nat_mul_pi (n : ℕ) : sin (n * π) = 0 :=
by induction n; simp [add_mul, sin_add, *]

lemma sin_int_mul_pi (n : ℤ) : sin (n * π) = 0 :=
by cases n; simp [add_mul, sin_add, *, sin_nat_mul_pi]

lemma cos_nat_mul_two_pi (n : ℕ) : cos (n * (2 * π)) = 1 :=
by induction n; simp [*, mul_add, cos_add, add_mul, cos_two_pi, sin_two_pi]

lemma cos_int_mul_two_pi (n : ℤ) : cos (n * (2 * π)) = 1 :=
by cases n; simp only [cos_nat_mul_two_pi, int.of_nat_eq_coe,
  int.neg_succ_of_nat_coe, int.cast_coe_nat, int.cast_neg,
  (neg_mul_eq_neg_mul _ _).symm, cos_neg]

lemma cos_int_mul_two_pi_add_pi (n : ℤ) : cos (n * (2 * π) + π) = -1 :=
by simp [cos_add, sin_add, cos_int_mul_two_pi]

section pow

/-- The complex power function `x^y`, given by `x^y = exp(y log x)` (where `log` is the principal
determination of the logarithm), unless `x = 0` where one sets `0^0 = 1` and `0^y = 0` for
`y ≠ 0`. -/
noncomputable def cpow (x y : ℂ) : ℂ :=
if x = 0
  then if y = 0
    then 1
    else 0
  else exp (log x * y)

noncomputable instance : has_pow ℂ ℂ := ⟨cpow⟩

lemma cpow_def (x y : ℂ) : x ^ y =
  if x = 0
    then if y = 0
      then 1
      else 0
    else exp (log x * y) := rfl

@[simp] lemma cpow_zero (x : ℂ) : x ^ (0 : ℂ) = 1 := by simp [cpow_def]

@[simp] lemma zero_cpow {x : ℂ} (h : x ≠ 0) : (0 : ℂ) ^ x = 0 :=
by simp [cpow_def, *]

@[simp] lemma cpow_one (x : ℂ) : x ^ (1 : ℂ) = x :=
if hx : x = 0 then by simp [hx, cpow_def]
else by rw [cpow_def, if_neg (@one_ne_zero ℂ _), if_neg hx, mul_one, exp_log hx]

@[simp] lemma one_cpow (x : ℂ) : (1 : ℂ) ^ x = 1 :=
by rw cpow_def; split_ifs; simp [one_ne_zero, *] at *

lemma cpow_add {x : ℂ} (y z : ℂ) (hx : x ≠ 0) : x ^ (y + z) = x ^ y * x ^ z :=
by simp [cpow_def]; split_ifs; simp [*, exp_add, mul_add] at *

lemma cpow_mul {x y : ℂ} (z : ℂ) (h₁ : -π < (log x * y).im) (h₂ : (log x * y).im ≤ π) :
  x ^ (y * z) = (x ^ y) ^ z :=
begin
  simp [cpow_def],
  split_ifs;
  simp [*, exp_ne_zero, log_exp h₁ h₂, mul_assoc] at *
end

lemma cpow_neg (x y : ℂ) : x ^ -y = (x ^ y)⁻¹ :=
by simp [cpow_def]; split_ifs; simp [exp_neg]

@[simp] lemma cpow_nat_cast (x : ℂ) : ∀ (n : ℕ), x ^ (n : ℂ) = x ^ n
| 0       := by simp
| (n + 1) := if hx : x = 0 then by simp only [hx, pow_succ,
    complex.zero_cpow (nat.cast_ne_zero.2 (nat.succ_ne_zero _)), zero_mul]
  else by simp [cpow_def, hx, mul_add, exp_add, pow_succ, (cpow_nat_cast n).symm, exp_log hx]

@[simp] lemma cpow_int_cast (x : ℂ) : ∀ (n : ℤ), x ^ (n : ℂ) = x ^ n
| (n : ℕ) := by simp; refl
| -[1+ n] := by rw fpow_neg_succ_of_nat;
  simp only [int.neg_succ_of_nat_coe, int.cast_neg, complex.cpow_neg, inv_eq_one_div,
    int.cast_coe_nat, cpow_nat_cast]

lemma cpow_nat_inv_pow (x : ℂ) {n : ℕ} (hn : 0 < n) : (x ^ (n⁻¹ : ℂ)) ^ n = x :=
have (log x * (↑n)⁻¹).im = (log x).im / n,
  by rw [div_eq_mul_inv, ← of_real_nat_cast, ← of_real_inv, mul_im,
                of_real_re, of_real_im]; simp,
have h : -π < (log x * (↑n)⁻¹).im ∧ (log x * (↑n)⁻¹).im ≤ π,
  from (le_total (log x).im 0).elim
    (λ h, ⟨calc -π < (log x).im : by simp [log, neg_pi_lt_arg]
            ... ≤ ((log x).im * 1) / n : le_div_of_mul_le (nat.cast_pos.2 hn)
              (mul_le_mul_of_nonpos_left (by rw ← nat.cast_one; exact nat.cast_le.2 hn) h)
            ... = (log x * (↑n)⁻¹).im : by simp [this],
          this.symm ▸ le_trans (div_nonpos_of_nonpos_of_pos h (nat.cast_pos.2 hn))
            (le_of_lt real.pi_pos)⟩)
    (λ h, ⟨this.symm ▸ lt_of_lt_of_le (neg_neg_of_pos real.pi_pos)
            (div_nonneg h (nat.cast_pos.2 hn)),
          calc (log x * (↑n)⁻¹).im = (1 * (log x).im) / n : by simp [this]
            ... ≤ (log x).im : (div_le_of_le_mul (nat.cast_pos.2 hn)
              (mul_le_mul_of_nonneg_right (by rw ← nat.cast_one; exact nat.cast_le.2 hn) h))
            ... ≤ _ : by simp [log, arg_le_pi]⟩),
by rw [← cpow_nat_cast, ← cpow_mul _ h.1 h.2,
    inv_mul_cancel (show (n : ℂ) ≠ 0, from nat.cast_ne_zero.2 (nat.pos_iff_ne_zero.1 hn)),
    cpow_one]

end pow

end complex

namespace real

/-- The real power function `x^y`, defined as the real part of the complex power function.
For `x > 0`, it is equal to `exp(y log x)`. For `x = 0`, one sets `0^0=1` and `0^y=0` for `y ≠ 0`.
For `y < 0`, the definition is somewhat arbitary as it depends on the choice of a complex
determination of the logarithm. With our conventions, it is equal to `exp (y log (-x)) cos (πy)`. -/
noncomputable def rpow (x y : ℝ) := ((x : ℂ) ^ (y : ℂ)).re

noncomputable instance : has_pow ℝ ℝ := ⟨rpow⟩

lemma rpow_def (x y : ℝ) : x ^ y = ((x : ℂ) ^ (y : ℂ)).re := rfl

lemma rpow_def_of_nonneg {x : ℝ} (hx : 0 ≤ x) (y : ℝ) : x ^ y =
  if x = 0
    then if y = 0
      then 1
      else 0
    else exp (log x * y) :=
by simp only [rpow_def, complex.cpow_def];
  split_ifs;
  simp [*, (complex.of_real_log hx).symm, -complex.of_real_mul,
    (complex.of_real_mul _ _).symm, complex.exp_of_real_re] at *

lemma rpow_def_of_pos {x : ℝ} (hx : 0 < x) (y : ℝ) : x ^ y = exp (log x * y) :=
by rw [rpow_def_of_nonneg (le_of_lt hx), if_neg (ne_of_gt hx)]

open_locale real

lemma rpow_def_of_neg {x : ℝ} (hx : x < 0) (y : ℝ) : x ^ y = exp (log (-x) * y) * cos (y * π) :=
begin
  rw [rpow_def, complex.cpow_def, if_neg],
  have : complex.log x * y = ↑(log(-x) * y) + ↑(y * π) * complex.I,
    simp only [complex.log, abs_of_neg hx, complex.arg_of_real_of_neg hx,
      complex.abs_of_real, complex.of_real_mul], ring,
  { rw [this, complex.exp_add_mul_I, ← complex.of_real_exp, ← complex.of_real_cos,
      ← complex.of_real_sin, mul_add, ← complex.of_real_mul, ← mul_assoc, ← complex.of_real_mul,
      complex.add_re, complex.of_real_re, complex.mul_re, complex.I_re, complex.of_real_im], ring },
  { rw complex.of_real_eq_zero, exact ne_of_lt hx }
end

lemma rpow_def_of_nonpos {x : ℝ} (hx : x ≤ 0) (y : ℝ) : x ^ y =
  if x = 0
    then if y = 0
      then 1
      else 0
    else exp (log (-x) * y) * cos (y * π) :=
by split_ifs; simp [rpow_def, *]; exact rpow_def_of_neg (lt_of_le_of_ne hx h) _

lemma rpow_pos_of_pos {x : ℝ} (hx : 0 < x) (y : ℝ) : 0 < x ^ y :=
by rw rpow_def_of_pos hx; apply exp_pos

lemma abs_rpow_le_abs_rpow (x y : ℝ) : abs (x ^ y) ≤ abs (x) ^ y :=
abs_le_of_le_of_neg_le
begin
  cases lt_trichotomy 0 x, { rw abs_of_pos h },
  cases h, { simp [h.symm] },
  rw [rpow_def_of_neg h, rpow_def_of_pos (abs_pos_of_neg h), abs_of_neg h],
  calc exp (log (-x) * y) * cos (y * π) ≤ exp (log (-x) * y) * 1 :
    mul_le_mul_of_nonneg_left (cos_le_one _) (le_of_lt $ exp_pos _)
  ... = _ : mul_one _
end
begin
  cases lt_trichotomy 0 x, { rw abs_of_pos h, have : 0 < x^y := rpow_pos_of_pos h _, linarith },
  cases h, { simp only [h.symm, abs_zero, rpow_def_of_nonneg], split_ifs, repeat {norm_num}},
  rw [rpow_def_of_neg h, rpow_def_of_pos (abs_pos_of_neg h), abs_of_neg h],
  calc -(exp (log (-x) * y) * cos (y * π)) = exp (log (-x) * y) * (-cos (y * π)) : by ring
    ... ≤ exp (log (-x) * y) * 1 :
      mul_le_mul_of_nonneg_left (neg_le.2 $ neg_one_le_cos _) (le_of_lt $ exp_pos _)
    ... = exp (log (-x) * y) : mul_one _
end

end real

namespace complex

lemma of_real_cpow {x : ℝ} (hx : 0 ≤ x) (y : ℝ) : ((x ^ y : ℝ) : ℂ) = (x : ℂ) ^ (y : ℂ) :=
by simp [real.rpow_def_of_nonneg hx, complex.cpow_def]; split_ifs; simp [complex.of_real_log hx]

@[simp] lemma abs_cpow_real (x : ℂ) (y : ℝ) : abs (x ^ (y : ℂ)) = x.abs ^ y :=
begin
  rw [real.rpow_def_of_nonneg (abs_nonneg _), complex.cpow_def],
  split_ifs;
  simp [*, abs_of_nonneg (le_of_lt (real.exp_pos _)), complex.log, complex.exp_add,
    add_mul, mul_right_comm _ I, exp_mul_I, abs_cos_add_sin_mul_I,
    (complex.of_real_mul _ _).symm, -complex.of_real_mul] at *
end

@[simp] lemma abs_cpow_inv_nat (x : ℂ) (n : ℕ) : abs (x ^ (n⁻¹ : ℂ)) = x.abs ^ (n⁻¹ : ℝ) :=
by rw ← abs_cpow_real; simp [-abs_cpow_real]

end complex

namespace real

open_locale real

variables {x y z : ℝ}

@[simp] lemma rpow_zero (x : ℝ) : x ^ (0 : ℝ) = 1 := by simp [rpow_def]

@[simp] lemma zero_rpow {x : ℝ} (h : x ≠ 0) : (0 : ℝ) ^ x = 0 :=
by simp [rpow_def, *]

@[simp] lemma rpow_one (x : ℝ) : x ^ (1 : ℝ) = x := by simp [rpow_def]

@[simp] lemma one_rpow (x : ℝ) : (1 : ℝ) ^ x = 1 := by simp [rpow_def]

lemma rpow_nonneg_of_nonneg {x : ℝ} (hx : 0 ≤ x) (y : ℝ) : 0 ≤ x ^ y :=
by rw [rpow_def_of_nonneg hx];
  split_ifs; simp only [zero_le_one, le_refl, le_of_lt (exp_pos _)]

lemma rpow_add {x : ℝ} (y z : ℝ) (hx : 0 < x) : x ^ (y + z) = x ^ y * x ^ z :=
by simp only [rpow_def_of_pos hx, mul_add, exp_add]

lemma rpow_mul {x : ℝ} (hx : 0 ≤ x) (y z : ℝ) : x ^ (y * z) = (x ^ y) ^ z :=
by rw [← complex.of_real_inj, complex.of_real_cpow (rpow_nonneg_of_nonneg hx _),
    complex.of_real_cpow hx, complex.of_real_mul, complex.cpow_mul, complex.of_real_cpow hx];
  simp only [(complex.of_real_mul _ _).symm, (complex.of_real_log hx).symm,
    complex.of_real_im, neg_lt_zero, pi_pos, le_of_lt pi_pos]

lemma rpow_neg {x : ℝ} (hx : 0 ≤ x) (y : ℝ) : x ^ -y = (x ^ y)⁻¹ :=
by simp only [rpow_def_of_nonneg hx]; split_ifs; simp [*, exp_neg] at *

@[simp] lemma rpow_nat_cast (x : ℝ) (n : ℕ) : x ^ (n : ℝ) = x ^ n :=
by simp only [rpow_def, (complex.of_real_pow _ _).symm, complex.cpow_nat_cast,
  complex.of_real_nat_cast, complex.of_real_re]

@[simp] lemma rpow_int_cast (x : ℝ) (n : ℤ) : x ^ (n : ℝ) = x ^ n :=
by simp only [rpow_def, (complex.of_real_fpow _ _).symm, complex.cpow_int_cast,
  complex.of_real_int_cast, complex.of_real_re]

lemma mul_rpow {x y z : ℝ} (h : 0 ≤ x) (h₁ : 0 ≤ y) : (x*y)^z = x^z * y^z :=
begin
  iterate 3 { rw real.rpow_def_of_nonneg }, split_ifs; simp * at *,
  { have hx : 0 < x, cases lt_or_eq_of_le h with h₂ h₂, exact h₂, exfalso, apply h_2, exact eq.symm h₂,
    have hy : 0 < y, cases lt_or_eq_of_le h₁ with h₂ h₂, exact h₂, exfalso, apply h_3, exact eq.symm h₂,
    rw [log_mul hx hy, add_mul, exp_add]},
  { exact h₁},
  { exact h},
  { exact mul_nonneg h h₁},
end

lemma one_le_rpow {x z : ℝ} (h : 1 ≤ x) (h₁ : 0 ≤ z) : 1 ≤ x^z :=
begin
  rw real.rpow_def_of_nonneg, split_ifs with h₂ h₃,
  { refl},
  { simp [*, not_le_of_gt zero_lt_one] at *},
  { have hx : 0 < x, exact lt_of_lt_of_le zero_lt_one h,
    rw [←log_le_log zero_lt_one hx, log_one] at h,
    have pos : 0 ≤ log x * z, exact mul_nonneg h h₁,
      rwa [←exp_le_exp, exp_zero] at pos},
  { exact le_trans zero_le_one h},
end

lemma rpow_le_rpow {x y z: ℝ} (h : 0 ≤ x) (h₁ : x ≤ y) (h₂ : 0 ≤ z) : x^z ≤ y^z :=
begin
  rw le_iff_eq_or_lt at h h₂, cases h₂,
  { rw [←h₂, rpow_zero, rpow_zero]},
  { cases h,
    { rw [←h, zero_rpow], rw real.rpow_def_of_nonneg, split_ifs,
      { exact zero_le_one},
      { refl},
      { exact le_of_lt (exp_pos (log y * z))},
      { rwa ←h at h₁},
      { exact ne.symm (ne_of_lt h₂)}},
    { have one_le : 1 ≤ y / x, rw one_le_div_iff_le h, exact h₁,
      have one_le_pow : 1 ≤ (y / x)^z, exact one_le_rpow one_le (le_of_lt h₂),
      rw [←mul_div_cancel y (ne.symm (ne_of_lt h)), mul_comm, mul_div_assoc],
      rw [mul_rpow (le_of_lt h) (le_trans zero_le_one one_le), mul_comm],
      exact (le_mul_of_ge_one_left (rpow_nonneg_of_nonneg (le_of_lt h) z) one_le_pow) } }
end

lemma rpow_lt_rpow (hx : 0 ≤ x) (hxy : x < y) (hz : 0 < z) : x^z < y^z :=
begin
  rw le_iff_eq_or_lt at hx, cases hx,
  { rw [← hx, zero_rpow (ne_of_gt hz)], exact rpow_pos_of_pos (by rwa ← hx at hxy) _ },
  rw [rpow_def_of_pos hx, rpow_def_of_pos (lt_trans hx hxy), exp_lt_exp],
  exact mul_lt_mul_of_pos_right (log_lt_log hx hxy) hz
end

lemma rpow_lt_rpow_of_exponent_lt (hx : 1 < x) (hyz : y < z) : x^y < x^z :=
begin
  repeat {rw [rpow_def_of_pos (lt_trans zero_lt_one hx)]},
  rw exp_lt_exp, exact mul_lt_mul_of_pos_left hyz (log_pos hx),
end

lemma rpow_le_rpow_of_exponent_le (hx : 1 ≤ x) (hyz : y ≤ z) : x^y ≤ x^z :=
begin
  repeat {rw [rpow_def_of_pos (lt_of_lt_of_le zero_lt_one hx)]},
  rw exp_le_exp, exact mul_le_mul_of_nonneg_left hyz (log_nonneg hx),
end

lemma rpow_lt_rpow_of_exponent_gt (hx0 : 0 < x) (hx1 : x < 1) (hyz : z < y) :
  x^y < x^z :=
begin
  repeat {rw [rpow_def_of_pos hx0]},
  rw exp_lt_exp, exact mul_lt_mul_of_neg_left hyz (log_neg hx0 hx1),
end

lemma rpow_le_rpow_of_exponent_ge (hx0 : 0 < x) (hx1 : x ≤ 1) (hyz : z ≤ y) :
  x^y ≤ x^z :=
begin
  repeat {rw [rpow_def_of_pos hx0]},
  rw exp_le_exp, exact mul_le_mul_of_nonpos_left hyz (log_nonpos hx1),
end

lemma rpow_le_one {x e : ℝ} (he : 0 ≤ e) (hx : 0 ≤ x) (hx2 : x ≤ 1) : x^e ≤ 1 :=
by rw ←one_rpow e; apply rpow_le_rpow; assumption

lemma one_lt_rpow (hx : 1 < x) (hz : 0 < z) : 1 < x^z :=
by { rw ← one_rpow z, exact rpow_lt_rpow zero_le_one hx hz }

lemma rpow_lt_one (hx : 0 < x) (hx1 : x < 1) (hz : 0 < z) : x^z < 1 :=
by { rw ← one_rpow z, exact rpow_lt_rpow (le_of_lt hx) hx1 hz }

lemma pow_nat_rpow_nat_inv {x : ℝ} (hx : 0 ≤ x) {n : ℕ} (hn : 0 < n) :
  (x ^ n) ^ (n⁻¹ : ℝ) = x :=
have hn0 : (n : ℝ) ≠ 0, by simpa [nat.pos_iff_ne_zero] using hn,
by rw [← rpow_nat_cast, ← rpow_mul hx, mul_inv_cancel hn0, rpow_one]

section prove_rpow_is_continuous

lemma continuous_rpow_aux1 : continuous (λp : {p:ℝ×ℝ // 0 < p.1}, p.val.1 ^ p.val.2) :=
suffices h : continuous (λ p : {p:ℝ×ℝ // 0 < p.1 }, exp (log p.val.1 * p.val.2)),
  by { convert h, ext p, rw rpow_def_of_pos p.2 },
continuous_exp.comp $ continuous_mul
  (show continuous ((λp:{p:ℝ//0 < p}, log (p.val)) ∘ (λp:{p:ℝ×ℝ//0<p.fst}, ⟨p.val.1, p.2⟩)), from
    continuous_log'.comp $ continuous_subtype_mk _ $ continuous_fst.comp continuous_subtype_val)
  (continuous_snd.comp $ continuous_subtype_val.comp continuous_id)

lemma continuous_rpow_aux2 : continuous (λ p : {p:ℝ×ℝ // p.1 < 0}, p.val.1 ^ p.val.2) :=
suffices h : continuous (λp:{p:ℝ×ℝ // p.1 < 0}, exp (log (-p.val.1) * p.val.2) * cos (p.val.2 * π)),
  by { convert h, ext p, rw [rpow_def_of_neg p.2] },
continuous_mul
  (continuous_exp.comp $ continuous_mul
    (show continuous $ (λp:{p:ℝ//0<p},
            log (p.val))∘(λp:{p:ℝ×ℝ//p.1<0}, ⟨-p.val.1, neg_pos_of_neg p.2⟩),
     from continuous_log'.comp $ continuous_subtype_mk _ $ continuous_neg'.comp $
            continuous_fst.comp continuous_subtype_val)
    (continuous_snd.comp $ continuous_subtype_val.comp continuous_id))
  (continuous_cos.comp $ continuous_mul
    (continuous_snd.comp $ continuous_subtype_val.comp continuous_id) continuous_const)

lemma continuous_at_rpow_of_ne_zero (hx : x ≠ 0) (y : ℝ) :
  continuous_at (λp:ℝ×ℝ, p.1^p.2) (x, y) :=
begin
  cases lt_trichotomy 0 x,
  exact continuous_within_at.continuous_at
    (continuous_on_iff_continuous_restrict.2 continuous_rpow_aux1 _ h)
    (mem_nhds_sets (by { convert is_open_prod (is_open_lt' (0:ℝ)) is_open_univ, ext, finish }) h),
  cases h,
  { exact absurd h.symm hx },
  exact continuous_within_at.continuous_at
    (continuous_on_iff_continuous_restrict.2 continuous_rpow_aux2 _ h)
    (mem_nhds_sets (by { convert is_open_prod (is_open_gt' (0:ℝ)) is_open_univ, ext, finish }) h)
end

lemma continuous_rpow_aux3 : continuous (λ p : {p:ℝ×ℝ // 0 < p.2}, p.val.1 ^ p.val.2) :=
continuous_iff_continuous_at.2 $ λ ⟨(x₀, y₀), hy₀⟩,
begin
  by_cases hx₀ : x₀ = 0,
  { simp only [continuous_at, hx₀, zero_rpow (ne_of_gt hy₀), tendsto_nhds_nhds], assume ε ε0,
    rcases exists_pos_rat_lt (half_pos hy₀) with ⟨q, q_pos, q_lt⟩,
    let q := (q:ℝ), replace q_pos : 0 < q := rat.cast_pos.2 q_pos,
    let δ := min (min q (ε ^ (1 / q))) (1/2),
    have δ0 : 0 < δ := lt_min (lt_min q_pos (rpow_pos_of_pos ε0 _)) (by norm_num),
    have : δ ≤ q := le_trans (min_le_left _ _) (min_le_left _ _),
    have : δ ≤ ε ^ (1 / q) := le_trans (min_le_left _ _) (min_le_right _ _),
    have : δ < 1 := lt_of_le_of_lt (min_le_right _ _) (by norm_num),
    use δ, use δ0, rintros ⟨⟨x, y⟩, hy⟩,
    simp only [subtype.dist_eq, real.dist_eq, prod.dist_eq, sub_zero],
    assume h, rw max_lt_iff at h, cases h with xδ yy₀,
    have qy : q < y, calc q < y₀ / 2 : q_lt
      ... = y₀ - y₀ / 2 : (sub_half _).symm
      ... ≤ y₀ - δ : by linarith
      ... < y : sub_lt_of_abs_sub_lt_left yy₀,
    calc abs(x^y) ≤ abs(x)^y : abs_rpow_le_abs_rpow _ _
      ... < δ ^ y : rpow_lt_rpow (abs_nonneg _) xδ hy
      ... < δ ^ q : by { refine rpow_lt_rpow_of_exponent_gt _ _ _, repeat {linarith} }
      ... ≤ (ε ^ (1 / q)) ^ q : by { refine rpow_le_rpow _ _ _, repeat {linarith} }
      ... = ε : by { rw [← rpow_mul, div_mul_cancel, rpow_one], exact ne_of_gt q_pos, linarith }},
  { exact (continuous_within_at_iff_continuous_at_restrict (λp:ℝ×ℝ, p.1^p.2) _).1
      (continuous_at_rpow_of_ne_zero hx₀ _).continuous_within_at }
end

lemma continuous_at_rpow_of_pos (hy : 0 < y) (x : ℝ) :
  continuous_at (λp:ℝ×ℝ, p.1^p.2) (x, y) :=
continuous_within_at.continuous_at
  (continuous_on_iff_continuous_restrict.2 continuous_rpow_aux3 _ hy)
  (mem_nhds_sets (by { convert is_open_prod is_open_univ (is_open_lt' (0:ℝ)), ext, finish }) hy)

variables {α : Type*} [topological_space α] {f g : α → ℝ}

/--
`real.rpow` is continuous at all points except for the lower half of the y-axis.
In other words, the function `λp:ℝ×ℝ, p.1^p.2` is continuous at `(x, y)` if `x ≠ 0` or `y > 0`.

Multiple forms of the claim is provided in the current section.
-/
lemma continuous_rpow (h : ∀a, f a ≠ 0 ∨ 0 < g a) (hf : continuous f) (hg : continuous g):
  continuous (λa:α, (f a) ^ (g a)) :=
continuous_iff_continuous_at.2 $ λ a,
begin
  show continuous_at ((λp:ℝ×ℝ, p.1^p.2) ∘ (λa, (f a, g a))) a,
  refine continuous_at.comp _ (continuous_iff_continuous_at.1 (hf.prod_mk hg) _),
  { replace h := h a, cases h,
    { exact continuous_at_rpow_of_ne_zero h _ },
    { exact continuous_at_rpow_of_pos h _ }},
end

lemma continuous_rpow_of_ne_zero (h : ∀a, f a ≠ 0) (hf : continuous f) (hg : continuous g):
  continuous (λa:α, (f a) ^ (g a)) := continuous_rpow (λa, or.inl $ h a) hf hg

lemma continuous_rpow_of_pos (h : ∀a, 0 < g a) (hf : continuous f) (hg : continuous g):
  continuous (λa:α, (f a) ^ (g a)) := continuous_rpow (λa, or.inr $ h a) hf hg

end prove_rpow_is_continuous

section sqrt

lemma sqrt_eq_rpow : sqrt = λx:ℝ, x ^ (1/(2:ℝ)) :=
begin
  funext, by_cases h : 0 ≤ x,
  { rw [← mul_self_inj_of_nonneg, mul_self_sqrt h, ← pow_two, ← rpow_nat_cast, ← rpow_mul h],
    norm_num, exact sqrt_nonneg _, exact rpow_nonneg_of_nonneg h _ },
  { replace h : x < 0 := lt_of_not_ge h,
    have : 1 / (2:ℝ) * π = π / (2:ℝ), ring,
    rw [sqrt_eq_zero_of_nonpos (le_of_lt h), rpow_def_of_neg h, this, cos_pi_div_two, mul_zero] }
end

lemma continuous_sqrt : continuous sqrt :=
by rw sqrt_eq_rpow; exact continuous_rpow_of_pos (λa, by norm_num) continuous_id continuous_const

end sqrt

section exp

/-- The real exponential function tends to +infinity at +infinity -/
lemma tendsto_exp_at_top : tendsto exp at_top at_top :=
begin
  have A : tendsto (λx:ℝ, x + 1) at_top at_top :=
    tendsto_at_top_add_const_right at_top 1 tendsto_id,
  have B : {x : ℝ | x + 1 ≤ exp x} ∈ at_top,
  { have : {x : ℝ | 0 ≤ x} ∈ at_top := mem_at_top 0,
    filter_upwards [this],
    exact λx hx, add_one_le_exp_of_nonneg hx },
  exact tendsto_at_top_mono' at_top B A
end

/-- The real exponential function tends to 0 at -infinity or, equivalently, `exp(-x)` tends to `0`
at +infinity -/
lemma tendsto_exp_neg_at_top_nhds_0 : tendsto (λx, exp (-x)) at_top (𝓝 0) :=
(tendsto.comp tendsto_inverse_at_top_nhds_0 (tendsto_exp_at_top)).congr (λx, (exp_neg x).symm)

/-- The function `exp(x)/x^n` tends to +infinity at +infinity, for any natural number `n` -/
lemma tendsto_exp_div_pow_at_top (n : ℕ) : tendsto (λx, exp x / x^n) at_top at_top :=
begin
  have n_pos : (0 : ℝ) < n + 1 := nat.cast_add_one_pos n,
  have n_ne_zero : (n : ℝ) + 1 ≠ 0 := ne_of_gt n_pos,
  have A : ∀x:ℝ, 0 < x → exp (x / (n+1)) / (n+1)^n ≤ exp x / x^n,
  { assume x hx,
    let y := x / (n+1),
    have y_pos : 0 < y := div_pos hx n_pos,
    have : exp (x / (n+1)) ≤ (n+1)^n * (exp x / x^n), from calc
      exp y = exp y * 1 : by simp
      ... ≤ exp y * (exp y / y)^n : begin
          apply mul_le_mul_of_nonneg_left (one_le_pow_of_one_le _ n) (le_of_lt (exp_pos _)),
          apply one_le_div_of_le _ y_pos,
          apply le_trans _ (add_one_le_exp_of_nonneg (le_of_lt y_pos)),
          exact le_add_of_le_of_nonneg (le_refl _) (zero_le_one)
        end
      ... = exp y * exp (n * y) / y^n :
        by rw [div_pow _ (ne_of_gt y_pos), exp_nat_mul, mul_div_assoc]
      ... = exp ((n + 1) * y) / y^n :
        by rw [← exp_add, add_mul, one_mul, add_comm]
      ... = exp x / (x / (n+1))^n :
        by { dsimp [y], rw mul_div_cancel' _ n_ne_zero }
      ... = (n+1)^n * (exp x / x^n) :
        by rw [← mul_div_assoc, div_pow _ n_ne_zero, div_div_eq_mul_div, mul_comm],
    rwa div_le_iff' (pow_pos n_pos n) },
  have B : {x : ℝ | exp (x / (n+1)) / (n+1)^n ≤ exp x / x^n} ∈ at_top :=
    mem_at_top_sets.2 ⟨1, λx hx, A _ (lt_of_lt_of_le zero_lt_one hx)⟩,
  have C : tendsto (λx, exp (x / (n+1)) / (n+1)^n) at_top at_top :=
    tendsto_at_top_div (pow_pos n_pos n)
      (tendsto_exp_at_top.comp (tendsto_at_top_div (nat.cast_add_one_pos n) tendsto_id)),
  exact tendsto_at_top_mono' at_top B C
end

/-- The function `x^n * exp(-x)` tends to `0` at +infinity, for any natural number `n`. -/
lemma tendsto_pow_mul_exp_neg_at_top_nhds_0 (n : ℕ) : tendsto (λx, x^n * exp (-x)) at_top (𝓝 0) :=
(tendsto_inverse_at_top_nhds_0.comp (tendsto_exp_div_pow_at_top n)).congr $ λx,
  by rw [function.comp_app, inv_eq_one_div, div_div_eq_mul_div, one_mul, div_eq_mul_inv, exp_neg]

end exp

end real<|MERGE_RESOLUTION|>--- conflicted
+++ resolved
@@ -3,14 +3,9 @@
 Released under Apache 2.0 license as described in the file LICENSE.
 Authors: Chris Hughes, Abhimanyu Pallavi Sudhir, Jean Lo, Calle Sönne
 -/
-<<<<<<< HEAD
-import topology.instances.complex tactic.linarith data.complex.exponential
-      group_theory.quotient_group analysis.specific_limits
-=======
-import tactic.linarith data.complex.exponential
+import tactic.linarith data.complex.exponential analysis.specific_limits
       group_theory.quotient_group analysis.complex.basic
 
->>>>>>> 198fb09d
 
 /-!
 # Exponential

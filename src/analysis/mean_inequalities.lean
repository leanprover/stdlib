/-
Copyright (c) 2019 Yury Kudryashov. All rights reserved.
Released under Apache 2.0 license as described in the file LICENSE.
Authors: Yury Kudryashov, Sébastien Gouëzel, Rémy Degenne
-/
import analysis.convex.specific_functions
import analysis.special_functions.pow
import data.real.conjugate_exponents
import tactic.nth_rewrite
import measure_theory.integration

/-!
# Mean value inequalities

In this file we prove several inequalities, including AM-GM inequality, Young's inequality,
Hölder inequality, and Minkowski inequality.

## Main theorems

### AM-GM inequality:

The inequality says that the geometric mean of a tuple of non-negative numbers is less than or equal
to their arithmetic mean. We prove the weighted version of this inequality: if $w$ and $z$
are two non-negative vectors and $\sum_{i\in s} w_i=1$, then
$$
\prod_{i\in s} z_i^{w_i} ≤ \sum_{i\in s} w_iz_i.
$$
The classical version is a special case of this inequality for $w_i=\frac{1}{n}$.

We prove a few versions of this inequality. Each of the following lemmas comes in two versions:
a version for real-valued non-negative functions is in the `real` namespace, and a version for
`nnreal`-valued functions is in the `nnreal` namespace.

- `geom_mean_le_arith_mean_weighted` : weighted version for functions on `finset`s;
- `geom_mean_le_arith_mean2_weighted` : weighted version for two numbers;
- `geom_mean_le_arith_mean3_weighted` : weighted version for three numbers;
- `geom_mean_le_arith_mean4_weighted` : weighted version for four numbers.

### Generalized mean inequality

The inequality says that for two non-negative vectors $w$ and $z$ with $\sum_{i\in s} w_i=1$
and $p ≤ q$ we have
$$
\sqrt[p]{\sum_{i\in s} w_i z_i^p} ≤ \sqrt[q]{\sum_{i\in s} w_i z_i^q}.
$$

Currently we only prove this inequality for $p=1$. As in the rest of `mathlib`, we provide
different theorems for natural exponents (`pow_arith_mean_le_arith_mean_pow`), integer exponents
(`fpow_arith_mean_le_arith_mean_fpow`), and real exponents (`rpow_arith_mean_le_arith_mean_rpow` and
`arith_mean_le_rpow_mean`). In the first two cases we prove
$$
\left(\sum_{i\in s} w_i z_i\right)^n ≤ \sum_{i\in s} w_i z_i^n
$$
in order to avoid using real exponents. For real exponents we prove both this and standard versions.

### Young's inequality

Young's inequality says that for non-negative numbers `a`, `b`, `p`, `q` such that
$\frac{1}{p}+\frac{1}{q}=1$ we have
$$
ab ≤ \frac{a^p}{p} + \frac{b^q}{q}.
$$

This inequality is a special case of the AM-GM inequality. It can be used to prove Hölder's
inequality (see below) but we use a different proof.

### Hölder's inequality

The inequality says that for two conjugate exponents `p` and `q` (i.e., for two positive numbers
such that $\frac{1}{p}+\frac{1}{q}=1$) and any two non-negative vectors their inner product is
less than or equal to the product of the $L_p$ norm of the first vector and the $L_q$ norm of the
second vector:
$$
\sum_{i\in s} a_ib_i ≤ \sqrt[p]{\sum_{i\in s} a_i^p}\sqrt[q]{\sum_{i\in s} b_i^q}.
$$

We give versions of this result in `real`, `nnreal` and `ennreal`.

There are at least two short proofs of this inequality. In one proof we prenormalize both vectors,
then apply Young's inequality to each $a_ib_i$. We use a different proof deducing this inequality
from the generalized mean inequality for well-chosen vectors and weights.

Hölder's inequality for the Lebesgue integral of ennreal and nnreal functions: we prove
`∫ (f * g) ∂μ ≤ (∫ f^p ∂μ) ^ (1/p) * (∫ g^q ∂μ) ^ (1/q)` for `p`, `q` conjugate real exponents
and `α→(e)nnreal` functions in two cases,
* `ennreal.lintegral_mul_le_Lp_mul_Lq` : ennreal functions,
* `nnreal.lintegral_mul_le_Lp_mul_Lq`  : nnreal functions.

### Minkowski's inequality

The inequality says that for `p ≥ 1` the function
$$
\|a\|_p=\sqrt[p]{\sum_{i\in s} a_i^p}
$$
satisfies the triangle inequality $\|a+b\|_p\le \|a\|_p+\|b\|_p$.

We give versions of this result in `real`, `nnreal` and `ennreal`.

We deduce this inequality from Hölder's inequality. Namely, Hölder inequality implies that $\|a\|_p$
is the maximum of the inner product $\sum_{i\in s}a_ib_i$ over `b` such that $\|b\|_q\le 1$. Now
Minkowski's inequality follows from the fact that the maximum value of the sum of two functions is
less than or equal to the sum of the maximum values of the summands.

Minkowski's inequality for the Lebesgue integral of measurable functions with `ennreal` values:
we prove `(∫ (f + g)^p ∂μ) ^ (1/p) ≤ (∫ f^p ∂μ) ^ (1/p) + (∫ g^p ∂μ) ^ (1/p)` for `1 ≤ p`.

## TODO

- each inequality `A ≤ B` should come with a theorem `A = B ↔ _`; one of the ways to prove them
  is to define `strict_convex_on` functions.
- generalized mean inequality with any `p ≤ q`, including negative numbers;
- prove that the power mean tends to the geometric mean as the exponent tends to zero.
- prove integral versions of these inequalities.

-/

universes u v

open finset
open_locale classical nnreal big_operators
noncomputable theory

variables {ι : Type u} (s : finset ι)

namespace real

/-- AM-GM inequality: the geometric mean is less than or equal to the arithmetic mean, weighted
version for real-valued nonnegative functions. -/
theorem geom_mean_le_arith_mean_weighted (w z : ι → ℝ) (hw : ∀ i ∈ s, 0 ≤ w i)
  (hw' : ∑ i in s, w i = 1) (hz : ∀ i ∈ s, 0 ≤ z i) :
  (∏ i in s, (z i) ^ (w i)) ≤ ∑ i in s, w i * z i :=
begin
  -- If some number `z i` equals zero and has non-zero weight, then LHS is 0 and RHS is nonnegative.
  by_cases A : ∃ i ∈ s, z i = 0 ∧ w i ≠ 0,
  { rcases A with ⟨i, his, hzi, hwi⟩,
    rw [prod_eq_zero his],
    { exact sum_nonneg (λ j hj, mul_nonneg (hw j hj) (hz j hj)) },
    { rw hzi, exact zero_rpow hwi } },
  -- If all numbers `z i` with non-zero weight are positive, then we apply Jensen's inequality
  -- for `exp` and numbers `log (z i)` with weights `w i`.
  { simp only [not_exists, not_and, ne.def, not_not] at A,
    have := convex_on_exp.map_sum_le hw hw' (λ i _, set.mem_univ $ log (z i)),
    simp only [exp_sum, (∘), smul_eq_mul, mul_comm (w _) (log _)] at this,
    convert this using 1; [apply prod_congr rfl, apply sum_congr rfl]; intros i hi,
    { cases eq_or_lt_of_le (hz i hi) with hz hz,
      { simp [A i hi hz.symm] },
      { exact rpow_def_of_pos hz _ } },
    { cases eq_or_lt_of_le (hz i hi) with hz hz,
      { simp [A i hi hz.symm] },
      { rw [exp_log hz] } } }
end

theorem pow_arith_mean_le_arith_mean_pow (w z : ι → ℝ) (hw : ∀ i ∈ s, 0 ≤ w i)
  (hw' : ∑ i in s, w i = 1) (hz : ∀ i ∈ s, 0 ≤ z i) (n : ℕ) :
  (∑ i in s, w i * z i) ^ n ≤ ∑ i in s, (w i * z i ^ n) :=
(convex_on_pow n).map_sum_le hw hw' hz

theorem pow_arith_mean_le_arith_mean_pow_of_even (w z : ι → ℝ) (hw : ∀ i ∈ s, 0 ≤ w i)
  (hw' : ∑ i in s, w i = 1) {n : ℕ} (hn : even n) :
  (∑ i in s, w i * z i) ^ n ≤ ∑ i in s, (w i * z i ^ n) :=
(convex_on_pow_of_even hn).map_sum_le hw hw' (λ _ _, trivial)

theorem fpow_arith_mean_le_arith_mean_fpow (w z : ι → ℝ) (hw : ∀ i ∈ s, 0 ≤ w i)
  (hw' : ∑ i in s, w i = 1) (hz : ∀ i ∈ s, 0 < z i) (m : ℤ) :
  (∑ i in s, w i * z i) ^ m ≤ ∑ i in s, (w i * z i ^ m) :=
(convex_on_fpow m).map_sum_le hw hw' hz

theorem rpow_arith_mean_le_arith_mean_rpow (w z : ι → ℝ) (hw : ∀ i ∈ s, 0 ≤ w i)
  (hw' : ∑ i in s, w i = 1) (hz : ∀ i ∈ s, 0 ≤ z i) {p : ℝ} (hp : 1 ≤ p) :
  (∑ i in s, w i * z i) ^ p ≤ ∑ i in s, (w i * z i ^ p) :=
(convex_on_rpow hp).map_sum_le hw hw' hz

theorem arith_mean_le_rpow_mean (w z : ι → ℝ) (hw : ∀ i ∈ s, 0 ≤ w i)
  (hw' : ∑ i in s, w i = 1) (hz : ∀ i ∈ s, 0 ≤ z i) {p : ℝ} (hp : 1 ≤ p) :
  ∑ i in s, w i * z i ≤ (∑ i in s, (w i * z i ^ p)) ^ (1 / p) :=
begin
  have : 0 < p := lt_of_lt_of_le zero_lt_one hp,
  rw [← rpow_le_rpow_iff _ _ this, ← rpow_mul, one_div_mul_cancel (ne_of_gt this), rpow_one],
  exact rpow_arith_mean_le_arith_mean_rpow s w z hw hw' hz hp,
  all_goals { apply_rules [sum_nonneg, rpow_nonneg_of_nonneg],
    intros i hi,
    apply_rules [mul_nonneg, rpow_nonneg_of_nonneg, hw i hi, hz i hi] },
end

end real

namespace nnreal

/-- The geometric mean is less than or equal to the arithmetic mean, weighted version
for `nnreal`-valued functions. -/
theorem geom_mean_le_arith_mean_weighted (w z : ι → ℝ≥0) (hw' : ∑ i in s, w i = 1) :
  (∏ i in s, (z i) ^ (w i:ℝ)) ≤ ∑ i in s, w i * z i :=
by exact_mod_cast real.geom_mean_le_arith_mean_weighted _ _ _ (λ i _, (w i).coe_nonneg)
  (by assumption_mod_cast) (λ i _, (z i).coe_nonneg)

/-- The geometric mean is less than or equal to the arithmetic mean, weighted version
for two `nnreal` numbers. -/
theorem geom_mean_le_arith_mean2_weighted (w₁ w₂ p₁ p₂ : ℝ≥0) :
  w₁ + w₂ = 1 → p₁ ^ (w₁:ℝ) * p₂ ^ (w₂:ℝ) ≤ w₁ * p₁ + w₂ * p₂ :=
by simpa only [fin.prod_univ_succ, fin.sum_univ_succ, fin.prod_univ_zero, fin.sum_univ_zero,
  fin.cons_succ, fin.cons_zero, add_zero, mul_one]
using geom_mean_le_arith_mean_weighted (univ : finset (fin 2))
  (fin.cons w₁ $ fin.cons w₂ fin_zero_elim) (fin.cons p₁ $ fin.cons p₂ $ fin_zero_elim)

theorem geom_mean_le_arith_mean3_weighted (w₁ w₂ w₃ p₁ p₂ p₃ : ℝ≥0) :
  w₁ + w₂ + w₃ = 1 → p₁ ^ (w₁:ℝ) * p₂ ^ (w₂:ℝ) * p₃ ^ (w₃:ℝ) ≤ w₁ * p₁ + w₂ * p₂ + w₃ * p₃ :=
by simpa only  [fin.prod_univ_succ, fin.sum_univ_succ, fin.prod_univ_zero, fin.sum_univ_zero,
  fin.cons_succ, fin.cons_zero, add_zero, mul_one, ← add_assoc, mul_assoc]
using geom_mean_le_arith_mean_weighted (univ : finset (fin 3))
  (fin.cons w₁ $ fin.cons w₂ $ fin.cons w₃ fin_zero_elim)
  (fin.cons p₁ $ fin.cons p₂ $ fin.cons p₃ fin_zero_elim)

theorem geom_mean_le_arith_mean4_weighted (w₁ w₂ w₃ w₄ p₁ p₂ p₃ p₄ : ℝ≥0) :
  w₁ + w₂ + w₃ + w₄ = 1 → p₁ ^ (w₁:ℝ) * p₂ ^ (w₂:ℝ) * p₃ ^ (w₃:ℝ)* p₄ ^ (w₄:ℝ) ≤
    w₁ * p₁ + w₂ * p₂ + w₃ * p₃ + w₄ * p₄ :=
by simpa only  [fin.prod_univ_succ, fin.sum_univ_succ, fin.prod_univ_zero, fin.sum_univ_zero,
  fin.cons_succ, fin.cons_zero, add_zero, mul_one, ← add_assoc, mul_assoc]
using geom_mean_le_arith_mean_weighted (univ : finset (fin 4))
  (fin.cons w₁ $ fin.cons w₂ $ fin.cons w₃ $ fin.cons w₄ fin_zero_elim)
  (fin.cons p₁ $ fin.cons p₂ $ fin.cons p₃ $ fin.cons p₄ fin_zero_elim)

/-- Weighted generalized mean inequality, version sums over finite sets, with `ℝ≥0`-valued
functions and natural exponent. -/
theorem pow_arith_mean_le_arith_mean_pow (w z : ι → ℝ≥0) (hw' : ∑ i in s, w i = 1) (n : ℕ) :
  (∑ i in s, w i * z i) ^ n ≤ ∑ i in s, (w i * z i ^ n) :=
by exact_mod_cast real.pow_arith_mean_le_arith_mean_pow s _ _ (λ i _, (w i).coe_nonneg)
  (by exact_mod_cast hw') (λ i _, (z i).coe_nonneg) n

/-- Weighted generalized mean inequality, version for sums over finite sets, with `ℝ≥0`-valued
functions and real exponents. -/
theorem rpow_arith_mean_le_arith_mean_rpow (w z : ι → ℝ≥0) (hw' : ∑ i in s, w i = 1) {p : ℝ}
  (hp : 1 ≤ p) :
  (∑ i in s, w i * z i) ^ p ≤ ∑ i in s, (w i * z i ^ p) :=
by exact_mod_cast real.rpow_arith_mean_le_arith_mean_rpow s _ _ (λ i _, (w i).coe_nonneg)
  (by exact_mod_cast hw') (λ i _, (z i).coe_nonneg) hp

/-- Weighted generalized mean inequality, version for two elements of `ℝ≥0` and real exponents. -/
theorem rpow_arith_mean_le_arith_mean2_rpow (w₁ w₂ z₁ z₂ : ℝ≥0) (hw' : w₁ + w₂ = 1) {p : ℝ}
  (hp : 1 ≤ p) :
  (w₁ * z₁ + w₂ * z₂) ^ p ≤ w₁ * z₁ ^ p + w₂ * z₂ ^ p :=
begin
  have h := rpow_arith_mean_le_arith_mean_rpow (univ : finset (fin 2))
    (fin.cons w₁ $ fin.cons w₂ fin_zero_elim) (fin.cons z₁ $ fin.cons z₂ $ fin_zero_elim) _ hp,
  { simpa [fin.sum_univ_succ, fin.sum_univ_zero, fin.cons_succ, fin.cons_zero] using h, },
  { simp [hw', fin.sum_univ_succ, fin.sum_univ_zero, fin.cons_succ, fin.cons_zero], },
end

/-- Weighted generalized mean inequality, version for sums over finite sets, with `ℝ≥0`-valued
functions and real exponents. -/
theorem arith_mean_le_rpow_mean (w z : ι → ℝ≥0) (hw' : ∑ i in s, w i = 1) {p : ℝ}
  (hp : 1 ≤ p) :
  ∑ i in s, w i * z i ≤ (∑ i in s, (w i * z i ^ p)) ^ (1 / p) :=
by exact_mod_cast real.arith_mean_le_rpow_mean s _ _ (λ i _, (w i).coe_nonneg)
  (by exact_mod_cast hw') (λ i _, (z i).coe_nonneg) hp

end nnreal

namespace ennreal

/-- Weighted generalized mean inequality, version for sums over finite sets, with `ennreal`-valued
functions and real exponents. -/
theorem rpow_arith_mean_le_arith_mean_rpow (w z : ι → ennreal) (hw' : ∑ i in s, w i = 1) {p : ℝ}
  (hp : 1 ≤ p) :
  (∑ i in s, w i * z i) ^ p ≤ ∑ i in s, (w i * z i ^ p) :=
begin
  have hp_pos : 0 < p, from lt_of_lt_of_le zero_lt_one hp,
  have hp_nonneg : 0 ≤ p, from le_of_lt hp_pos,
  have hp_not_nonpos : ¬ p ≤ 0, by simp [hp_pos],
  have hp_not_neg : ¬ p < 0, by simp [hp_nonneg],
  have h_top_iff_rpow_top : ∀ (i : ι) (hi : i ∈ s), w i * z i = ⊤ ↔ w i * (z i) ^ p = ⊤,
  by simp [hp_pos, hp_nonneg, hp_not_nonpos, hp_not_neg],
  refine le_of_top_imp_top_of_to_nnreal_le _ _,
  { -- first, prove `(∑ i in s, w i * z i) ^ p = ⊤ → ∑ i in s, (w i * z i ^ p) = ⊤`
    rw [rpow_eq_top_iff, sum_eq_top_iff, sum_eq_top_iff],
    intro h,
    simp only [and_false, hp_not_neg, false_or] at h,
    rcases h.left with ⟨a, H, ha⟩,
    use [a, H],
    rwa ←h_top_iff_rpow_top a H, },
  { -- second, suppose both `(∑ i in s, w i * z i) ^ p ≠ ⊤` and `∑ i in s, (w i * z i ^ p) ≠ ⊤`,
    -- and prove `((∑ i in s, w i * z i) ^ p).to_nnreal ≤ (∑ i in s, (w i * z i ^ p)).to_nnreal`,
    -- by using `nnreal.rpow_arith_mean_le_arith_mean_rpow`.
    intros h_top_rpow_sum _,
    -- show hypotheses needed to put the `.to_nnreal` inside the sums.
    have h_top : ∀ (a : ι), a ∈ s → w a * z a < ⊤,
    { have h_top_sum : ∑ (i : ι) in s, w i * z i < ⊤,
      { by_contra h,
        rw [lt_top_iff_ne_top, not_not] at h,
        rw [h, top_rpow_of_pos hp_pos] at h_top_rpow_sum,
        exact h_top_rpow_sum rfl, },
      rwa sum_lt_top_iff at h_top_sum, },
    have h_top_rpow : ∀ (a : ι), a ∈ s → w a * z a ^ p < ⊤,
    { intros i hi,
      specialize h_top i hi,
      rw lt_top_iff_ne_top at h_top ⊢,
      rwa [ne.def, ←h_top_iff_rpow_top i hi], },
    -- put the `.to_nnreal` inside the sums.
    simp_rw [to_nnreal_sum h_top_rpow, ←to_nnreal_rpow, to_nnreal_sum h_top, to_nnreal_mul,
      ←to_nnreal_rpow],
    -- use corresponding nnreal result
    refine nnreal.rpow_arith_mean_le_arith_mean_rpow s (λ i, (w i).to_nnreal) (λ i, (z i).to_nnreal)
      _ hp,
    -- verify the hypothesis `∑ i in s, (w i).to_nnreal = 1`, using `∑ i in s, w i = 1` .
    have h_sum_nnreal : (∑ i in s, w i) = ↑(∑ i in s, (w i).to_nnreal),
    { have hw_top : ∑ i in s, w i < ⊤, by { rw hw', exact one_lt_top, },
      rw ←to_nnreal_sum,
      { rw coe_to_nnreal,
        rwa ←lt_top_iff_ne_top, },
      { rwa sum_lt_top_iff at hw_top, }, },
    rwa [←coe_eq_coe, ←h_sum_nnreal], },
end

/-- Weighted generalized mean inequality, version for two elements of `ennreal` and real
exponents. -/
theorem rpow_arith_mean_le_arith_mean2_rpow (w₁ w₂ z₁ z₂ : ennreal) (hw' : w₁ + w₂ = 1) {p : ℝ}
  (hp : 1 ≤ p) :
  (w₁ * z₁ + w₂ * z₂) ^ p ≤ w₁ * z₁ ^ p + w₂ * z₂ ^ p :=
begin
  have h := rpow_arith_mean_le_arith_mean_rpow (univ : finset (fin 2))
    (fin.cons w₁ $ fin.cons w₂ fin_zero_elim) (fin.cons z₁ $ fin.cons z₂ $ fin_zero_elim) _ hp,
  { simpa [fin.sum_univ_succ, fin.sum_univ_zero, fin.cons_succ, fin.cons_zero] using h, },
  { simp [hw', fin.sum_univ_succ, fin.sum_univ_zero, fin.cons_succ, fin.cons_zero], },
end

end ennreal

namespace real

theorem geom_mean_le_arith_mean2_weighted {w₁ w₂ p₁ p₂ : ℝ} (hw₁ : 0 ≤ w₁) (hw₂ : 0 ≤ w₂)
  (hp₁ : 0 ≤ p₁) (hp₂ : 0 ≤ p₂) (hw : w₁ + w₂ = 1) :
  p₁ ^ w₁ * p₂ ^ w₂ ≤ w₁ * p₁ + w₂ * p₂ :=
nnreal.geom_mean_le_arith_mean2_weighted ⟨w₁, hw₁⟩ ⟨w₂, hw₂⟩ ⟨p₁, hp₁⟩ ⟨p₂, hp₂⟩ $
  nnreal.coe_eq.1 $ by assumption

theorem geom_mean_le_arith_mean3_weighted {w₁ w₂ w₃ p₁ p₂ p₃ : ℝ} (hw₁ : 0 ≤ w₁) (hw₂ : 0 ≤ w₂)
  (hw₃ : 0 ≤ w₃) (hp₁ : 0 ≤ p₁) (hp₂ : 0 ≤ p₂) (hp₃ : 0 ≤ p₃) (hw : w₁ + w₂ + w₃ = 1) :
  p₁ ^ w₁ * p₂ ^ w₂ * p₃ ^ w₃ ≤ w₁ * p₁ + w₂ * p₂ + w₃ * p₃ :=
nnreal.geom_mean_le_arith_mean3_weighted
  ⟨w₁, hw₁⟩ ⟨w₂, hw₂⟩ ⟨w₃, hw₃⟩ ⟨p₁, hp₁⟩ ⟨p₂, hp₂⟩ ⟨p₃, hp₃⟩ $ nnreal.coe_eq.1 hw

theorem geom_mean_le_arith_mean4_weighted {w₁ w₂ w₃ w₄ p₁ p₂ p₃ p₄ : ℝ} (hw₁ : 0 ≤ w₁)
  (hw₂ : 0 ≤ w₂) (hw₃ : 0 ≤ w₃) (hw₄ : 0 ≤ w₄) (hp₁ : 0 ≤ p₁) (hp₂ : 0 ≤ p₂) (hp₃ : 0 ≤ p₃)
  (hp₄ : 0 ≤ p₄) (hw : w₁ + w₂ + w₃ + w₄ = 1) :
  p₁ ^ w₁ * p₂ ^ w₂ * p₃ ^ w₃ * p₄ ^ w₄ ≤ w₁ * p₁ + w₂ * p₂ + w₃ * p₃ + w₄ * p₄ :=
nnreal.geom_mean_le_arith_mean4_weighted ⟨w₁, hw₁⟩ ⟨w₂, hw₂⟩ ⟨w₃, hw₃⟩ ⟨w₄, hw₄⟩
  ⟨p₁, hp₁⟩ ⟨p₂, hp₂⟩ ⟨p₃, hp₃⟩ ⟨p₄, hp₄⟩ $ nnreal.coe_eq.1 $ by assumption

/-- Young's inequality, a version for nonnegative real numbers. -/
theorem young_inequality_of_nonneg {a b p q : ℝ} (ha : 0 ≤ a) (hb : 0 ≤ b)
  (hpq : p.is_conjugate_exponent q) :
  a * b ≤ a^p / p + b^q / q :=
by simpa [← rpow_mul, ha, hb, hpq.ne_zero, hpq.symm.ne_zero, div_eq_inv_mul]
  using geom_mean_le_arith_mean2_weighted hpq.one_div_nonneg hpq.symm.one_div_nonneg
    (rpow_nonneg_of_nonneg ha p) (rpow_nonneg_of_nonneg hb q) hpq.inv_add_inv_conj

/-- Young's inequality, a version for arbitrary real numbers. -/
theorem young_inequality (a b : ℝ) {p q : ℝ} (hpq : p.is_conjugate_exponent q) :
  a * b ≤ (abs a)^p / p + (abs b)^q / q :=
calc a * b ≤ abs (a * b)                   : le_abs_self (a * b)
       ... = abs a * abs b                 : abs_mul a b
       ... ≤ (abs a)^p / p + (abs b)^q / q :
  real.young_inequality_of_nonneg (abs_nonneg a) (abs_nonneg b) hpq

end real

namespace nnreal

/-- Young's inequality, `ℝ≥0` version. We use `{p q : ℝ≥0}` in order to avoid constructing
witnesses of `0 ≤ p` and `0 ≤ q` for the denominators.  -/
theorem young_inequality (a b : ℝ≥0) {p q : ℝ≥0} (hp : 1 < p) (hpq : 1 / p + 1 / q = 1) :
  a * b ≤ a^(p:ℝ) / p + b^(q:ℝ) / q :=
real.young_inequality_of_nonneg a.coe_nonneg b.coe_nonneg ⟨hp, nnreal.coe_eq.2 hpq⟩

/-- Young's inequality, `ℝ≥0` version with real conjugate exponents. -/
theorem young_inequality_real (a b : ℝ≥0) {p q : ℝ} (hpq : p.is_conjugate_exponent q) :
  a * b ≤ a ^ p / nnreal.of_real p + b ^ q / nnreal.of_real q :=
begin
  nth_rewrite 0 ←coe_of_real p hpq.nonneg,
  nth_rewrite 0 ←coe_of_real q hpq.symm.nonneg,
  exact young_inequality a b hpq.one_lt_nnreal hpq.inv_add_inv_conj_nnreal,
end

/-- Hölder inequality: the scalar product of two functions is bounded by the product of their
`L^p` and `L^q` norms when `p` and `q` are conjugate exponents. Version for sums over finite sets,
with `ℝ≥0`-valued functions. -/
theorem inner_le_Lp_mul_Lq (f g : ι → ℝ≥0) {p q : ℝ}
  (hpq : p.is_conjugate_exponent q) :
  ∑ i in s, f i * g i ≤ (∑ i in s, (f i) ^ p) ^ (1 / p) * (∑ i in s, (g i) ^ q) ^ (1 / q) :=
begin
  -- Let `G=∥g∥_q` be the `L_q`-norm of `g`.
  set G := (∑ i in s, (g i) ^ q) ^ (1 / q),
  have hGq : G ^ q = ∑ i in s, (g i) ^ q,
  { rw [← rpow_mul, one_div_mul_cancel hpq.symm.ne_zero, rpow_one], },
  -- First consider the trivial case `∥g∥_q=0`
  by_cases hG : G = 0,
  { rw [hG, sum_eq_zero, mul_zero],
    intros i hi,
    simp only [rpow_eq_zero_iff, sum_eq_zero_iff] at hG,
    simp [(hG.1 i hi).1] },
  { -- Move power from right to left
    rw [← div_le_iff hG, sum_div],
    -- Now the inequality follows from the weighted generalized mean inequality
    -- with weights `w_i` and numbers `z_i` given by the following formulas.
    set w : ι → ℝ≥0 := λ i, (g i) ^ q / G ^ q,
    set z : ι → ℝ≥0 := λ i, f i * (G / g i) ^ (q / p),
    -- Show that the sum of weights equals one
    have A : ∑ i in s, w i = 1,
    { rw [← sum_div, hGq, div_self],
      simpa [rpow_eq_zero_iff, hpq.symm.ne_zero] using hG },
    -- LHS of the goal equals LHS of the weighted generalized mean inequality
    calc (∑ i in s, f i * g i / G) = (∑ i in s, w i * z i) :
      begin
        refine sum_congr rfl (λ i hi, _),
        have : q - q / p = 1, by field_simp [hpq.ne_zero, hpq.symm.mul_eq_add],
        dsimp only [w, z],
        rw [← div_rpow, mul_left_comm, mul_div_assoc, ← @inv_div _ _ _ G, inv_rpow,
          ← div_eq_mul_inv, ← rpow_sub']; simp [this]
      end
    -- Apply the generalized mean inequality
    ... ≤ (∑ i in s, w i * (z i) ^ p) ^ (1 / p) :
      nnreal.arith_mean_le_rpow_mean s w z A (le_of_lt hpq.one_lt)
    -- Simplify the right hand side. Terms with `g i ≠ 0` are equal to `(f i) ^ p`,
    -- the others are zeros.
    ... ≤ (∑ i in s, (f i) ^ p) ^ (1 / p) :
      begin
        refine rpow_le_rpow (sum_le_sum (λ i hi, _)) hpq.one_div_nonneg,
        dsimp only [w, z],
        rw [mul_rpow, mul_left_comm, ← rpow_mul _ _ p, div_mul_cancel _ hpq.ne_zero, div_rpow,
          div_mul_div, mul_comm (G ^ q), mul_div_mul_right],
        { nth_rewrite 1 [← mul_one ((f i) ^ p)],
          exact canonically_ordered_semiring.mul_le_mul (le_refl _) (div_self_le _) },
        { simpa [hpq.symm.ne_zero] using hG }
      end }
end

/-- The `L_p` seminorm of a vector `f` is the greatest value of the inner product
`∑ i in s, f i * g i` over functions `g` of `L_q` seminorm less than or equal to one. -/
theorem is_greatest_Lp (f : ι → ℝ≥0) {p q : ℝ} (hpq : p.is_conjugate_exponent q) :
  is_greatest ((λ g : ι → ℝ≥0, ∑ i in s, f i * g i) ''
    {g | ∑ i in s, (g i)^q ≤ 1}) ((∑ i in s, (f i)^p) ^ (1 / p)) :=
begin
  split,
  { use λ i, ((f i) ^ p / f i / (∑ i in s, (f i) ^ p) ^ (1 / q)),
    by_cases hf : ∑ i in s, (f i)^p = 0,
    { simp [hf, hpq.ne_zero, hpq.symm.ne_zero] },
    { have A : p + q - q ≠ 0, by simp [hpq.ne_zero],
      have B : ∀ y : ℝ≥0, y * y^p / y = y^p,
      { refine λ y, mul_div_cancel_left_of_imp (λ h, _),
        simpa [h, hpq.ne_zero] },
      simp only [set.mem_set_of_eq, div_rpow, ← sum_div, ← rpow_mul,
        div_mul_cancel _ hpq.symm.ne_zero, rpow_one, div_le_iff hf, one_mul, hpq.mul_eq_add,
        ← rpow_sub' _ A, _root_.add_sub_cancel, le_refl, true_and, ← mul_div_assoc, B],
      rw [div_eq_iff, ← rpow_add hf, hpq.inv_add_inv_conj, rpow_one],
      simpa [hpq.symm.ne_zero] using hf } },
  { rintros _ ⟨g, hg, rfl⟩,
    apply le_trans (inner_le_Lp_mul_Lq s f g hpq),
    simpa only [mul_one] using canonically_ordered_semiring.mul_le_mul (le_refl _)
      (nnreal.rpow_le_one hg (le_of_lt hpq.symm.one_div_pos)) }
end

/-- Minkowski inequality: the `L_p` seminorm of the sum of two vectors is less than or equal
to the sum of the `L_p`-seminorms of the summands. A version for `nnreal`-valued functions. -/
theorem Lp_add_le (f g : ι → ℝ≥0) {p : ℝ} (hp : 1 ≤ p) :
  (∑ i in s, (f i + g i) ^ p) ^ (1 / p) ≤
    (∑ i in s, (f i) ^ p) ^ (1 / p) + (∑ i in s, (g i) ^ p) ^ (1 / p) :=
begin
  -- The result is trivial when `p = 1`, so we can assume `1 < p`.
  rcases eq_or_lt_of_le hp with rfl|hp, { simp [finset.sum_add_distrib] },
  have hpq := real.is_conjugate_exponent_conjugate_exponent hp,
  have := is_greatest_Lp s (f + g) hpq,
  simp only [pi.add_apply, add_mul, sum_add_distrib] at this,
  rcases this.1 with ⟨φ, hφ, H⟩,
  rw ← H,
  exact add_le_add ((is_greatest_Lp s f hpq).2 ⟨φ, hφ, rfl⟩)
    ((is_greatest_Lp s g hpq).2 ⟨φ, hφ, rfl⟩)
end

end nnreal

namespace real

variables (f g : ι → ℝ)  {p q : ℝ}

/-- Hölder inequality: the scalar product of two functions is bounded by the product of their
`L^p` and `L^q` norms when `p` and `q` are conjugate exponents. Version for sums over finite sets,
with real-valued functions. -/
theorem inner_le_Lp_mul_Lq (hpq : is_conjugate_exponent p q) :
  ∑ i in s, f i * g i ≤ (∑ i in s, (abs $ f i)^p) ^ (1 / p) * (∑ i in s, (abs $ g i)^q) ^ (1 / q) :=
begin
  have := nnreal.coe_le_coe.2 (nnreal.inner_le_Lp_mul_Lq s (λ i, ⟨_, abs_nonneg (f i)⟩)
    (λ i, ⟨_, abs_nonneg (g i)⟩) hpq),
  push_cast at this,
  refine le_trans (sum_le_sum $ λ i hi, _) this,
  simp only [← abs_mul, le_abs_self]
end

/-- Minkowski inequality: the `L_p` seminorm of the sum of two vectors is less than or equal
to the sum of the `L_p`-seminorms of the summands. A version for `real`-valued functions. -/
theorem Lp_add_le (hp : 1 ≤ p) :
  (∑ i in s, (abs $ f i + g i) ^ p) ^ (1 / p) ≤
    (∑ i in s, (abs $ f i) ^ p) ^ (1 / p) + (∑ i in s, (abs $ g i) ^ p) ^ (1 / p) :=
begin
  have := nnreal.coe_le_coe.2 (nnreal.Lp_add_le s (λ i, ⟨_, abs_nonneg (f i)⟩)
    (λ i, ⟨_, abs_nonneg (g i)⟩) hp),
  push_cast at this,
  refine le_trans (rpow_le_rpow _ (sum_le_sum $ λ i hi, _) _) this;
    simp [sum_nonneg, rpow_nonneg_of_nonneg, abs_nonneg, le_trans zero_le_one hp, abs_add,
      rpow_le_rpow]
end

variables {f g}

/-- Hölder inequality: the scalar product of two functions is bounded by the product of their
`L^p` and `L^q` norms when `p` and `q` are conjugate exponents. Version for sums over finite sets,
with real-valued nonnegative functions. -/
theorem inner_le_Lp_mul_Lq_of_nonneg (hpq : is_conjugate_exponent p q)
  (hf : ∀ i ∈ s, 0 ≤ f i) (hg : ∀ i ∈ s, 0 ≤ g i) :
  ∑ i in s, f i * g i ≤ (∑ i in s, (f i)^p) ^ (1 / p) * (∑ i in s, (g i)^q) ^ (1 / q) :=
by convert inner_le_Lp_mul_Lq s f g hpq using 3; apply sum_congr rfl; intros i hi;
  simp only [abs_of_nonneg, hf i hi, hg i hi]

/-- Minkowski inequality: the `L_p` seminorm of the sum of two vectors is less than or equal
to the sum of the `L_p`-seminorms of the summands. A version for `real`-valued nonnegative
functions. -/
theorem Lp_add_le_of_nonneg (hp : 1 ≤ p) (hf : ∀ i ∈ s, 0 ≤ f i) (hg : ∀ i ∈ s, 0 ≤ g i) :
  (∑ i in s, (f i + g i) ^ p) ^ (1 / p) ≤
    (∑ i in s, (f i) ^ p) ^ (1 / p) + (∑ i in s, (g i) ^ p) ^ (1 / p) :=
by convert Lp_add_le s f g hp using 2 ; [skip, congr' 1, congr' 1];
  apply sum_congr rfl; intros i hi; simp only [abs_of_nonneg, hf i hi, hg i hi, add_nonneg]

end real

namespace ennreal

/-- Young's inequality, `ennreal` version with real conjugate exponents. -/
theorem young_inequality (a b : ennreal) {p q : ℝ} (hpq : p.is_conjugate_exponent q) :
  a * b ≤ a ^ p / ennreal.of_real p + b ^ q / ennreal.of_real q :=
begin
  by_cases h : a = ⊤ ∨ b = ⊤,
  { refine le_trans le_top (le_of_eq _),
    repeat { rw div_eq_mul_inv },
    cases h; rw h; simp [h, hpq.pos, hpq.symm.pos], },
  push_neg at h, -- if a ≠ ⊤ and b ≠ ⊤, use the nnreal version: nnreal.young_inequality_real
  rw [←coe_to_nnreal h.left, ←coe_to_nnreal h.right, ←coe_mul,
    coe_rpow_of_nonneg _ hpq.nonneg, coe_rpow_of_nonneg _ hpq.symm.nonneg, ennreal.of_real,
    ennreal.of_real, ←@coe_div (nnreal.of_real p) _ (by simp [hpq.pos]),
    ←@coe_div (nnreal.of_real q) _ (by simp [hpq.symm.pos]), ←coe_add, coe_le_coe],
  exact nnreal.young_inequality_real a.to_nnreal b.to_nnreal hpq,
end

variables (f g : ι → ennreal)  {p q : ℝ}

/-- Hölder inequality: the scalar product of two functions is bounded by the product of their
`L^p` and `L^q` norms when `p` and `q` are conjugate exponents. Version for sums over finite sets,
with `ennreal`-valued functions. -/
theorem inner_le_Lp_mul_Lq (hpq : p.is_conjugate_exponent q) :
  (∑ i in s, f i * g i) ≤ (∑ i in s, (f i)^p) ^ (1/p) * (∑ i in s, (g i)^q) ^ (1/q) :=
begin
  by_cases H : (∑ i in s, (f i)^p) ^ (1/p) = 0 ∨ (∑ i in s, (g i)^q) ^ (1/q) = 0,
  { replace H : (∀ i ∈ s, f i = 0) ∨ (∀ i ∈ s, g i = 0),
      by simpa [ennreal.rpow_eq_zero_iff, hpq.pos, hpq.symm.pos, asymm hpq.pos, asymm hpq.symm.pos,
                sum_eq_zero_iff_of_nonneg] using H,
    have : ∀ i ∈ s, f i * g i = 0 := λ i hi, by cases H; simp [H i hi],
    have : (∑ i in s, f i * g i) = (∑ i in s, 0) := sum_congr rfl this,
    simp [this] },
  push_neg at H,
  by_cases H' : (∑ i in s, (f i)^p) ^ (1/p) = ⊤ ∨ (∑ i in s, (g i)^q) ^ (1/q) = ⊤,
  { cases H'; simp [H', -one_div, H] },
  replace H' : (∀ i ∈ s, f i ≠ ⊤) ∧ (∀ i ∈ s, g i ≠ ⊤),
    by simpa [ennreal.rpow_eq_top_iff, asymm hpq.pos, asymm hpq.symm.pos, hpq.pos, hpq.symm.pos,
              ennreal.sum_eq_top_iff, not_or_distrib] using H',
  have := ennreal.coe_le_coe.2 (@nnreal.inner_le_Lp_mul_Lq _ s (λ i, ennreal.to_nnreal (f i))
              (λ i, ennreal.to_nnreal (g i)) _ _ hpq),
  simp [← ennreal.coe_rpow_of_nonneg, le_of_lt (hpq.pos), le_of_lt (hpq.one_div_pos),
             le_of_lt (hpq.symm.pos), le_of_lt (hpq.symm.one_div_pos)] at this,
  convert this using 1;
  [skip, congr' 2];
  [skip, skip, simp, skip, simp];
  { apply finset.sum_congr rfl (λ i hi, _), simp [H'.1 i hi, H'.2 i hi, -with_zero.coe_mul,
    with_top.coe_mul.symm] },
end

/-- Minkowski inequality: the `L_p` seminorm of the sum of two vectors is less than or equal
to the sum of the `L_p`-seminorms of the summands. A version for `ennreal` valued nonnegative
functions. -/
theorem Lp_add_le (hp : 1 ≤ p) :
  (∑ i in s, (f i + g i) ^ p)^(1/p) ≤ (∑ i in s, (f i)^p) ^ (1/p) + (∑ i in s, (g i)^p) ^ (1/p) :=
begin
  by_cases H' : (∑ i in s, (f i)^p) ^ (1/p) = ⊤ ∨ (∑ i in s, (g i)^p) ^ (1/p) = ⊤,
  { cases H'; simp [H', -one_div] },
  have pos : 0 < p := lt_of_lt_of_le zero_lt_one hp,
  replace H' : (∀ i ∈ s, f i ≠ ⊤) ∧ (∀ i ∈ s, g i ≠ ⊤),
    by simpa [ennreal.rpow_eq_top_iff, asymm pos, pos, ennreal.sum_eq_top_iff,
              not_or_distrib] using H',
  have := ennreal.coe_le_coe.2 (@nnreal.Lp_add_le _ s (λ i, ennreal.to_nnreal (f i))
              (λ i, ennreal.to_nnreal (g i)) _  hp),
  push_cast [← ennreal.coe_rpow_of_nonneg, le_of_lt (pos), le_of_lt (one_div_pos.2 pos)] at this,
  convert this using 2;
  [skip, congr' 1, congr' 1];
  { apply finset.sum_congr rfl (λ i hi, _), simp [H'.1 i hi, H'.2 i hi] }
end

end ennreal

section lintegral
/-!
### Hölder's inequality for the Lebesgue integral of ennreal and nnreal functions

We prove `∫ (f * g) ∂μ ≤ (∫ f^p ∂μ) ^ (1/p) * (∫ g^q ∂μ) ^ (1/q)` for `p`, `q`
conjugate real exponents and `α→(e)nnreal` functions in several cases, the first two being useful
only to prove the more general results:
* `ennreal.lintegral_mul_le_one_of_lintegral_rpow_eq_one` : ennreal functions for which the
    integrals on the right are equal to 1,
* `ennreal.lintegral_mul_le_Lp_mul_Lq_of_ne_zero_of_ne_top` : ennreal functions for which the
    integrals on the right are neither ⊤ nor 0,
* `ennreal.lintegral_mul_le_Lp_mul_Lq` : ennreal functions,
* `nnreal.lintegral_mul_le_Lp_mul_Lq`  : nnreal functions.
-/

open measure_theory
variables {α : Type*} [measurable_space α] {μ : measure α}

namespace ennreal

lemma lintegral_mul_le_one_of_lintegral_rpow_eq_one {p q : ℝ} (hpq : p.is_conjugate_exponent q)
  {f g : α → ennreal} (hf : ae_measurable f μ) (hg : ae_measurable g μ)
  (hf_norm : ∫⁻ a, (f a)^p ∂μ = 1) (hg_norm : ∫⁻ a, (g a)^q ∂μ = 1) :
  ∫⁻ a, (f * g) a ∂μ ≤ 1 :=
begin
  calc ∫⁻ (a : α), ((f * g) a) ∂μ
      ≤ ∫⁻ (a : α), ((f a)^p / ennreal.of_real p + (g a)^q / ennreal.of_real q) ∂μ :
    lintegral_mono (λ a, young_inequality (f a) (g a) hpq)
  ... = 1 :
  begin
    simp only [div_eq_mul_inv],
    rw lintegral_add',
    { rw [lintegral_mul_const'' _ hf.ennreal_rpow_const,
<<<<<<< HEAD
        lintegral_mul_const'' _ hg.ennreal_rpow_const, hf_norm, hg_norm, ← ennreal.div_def,
        ← ennreal.div_def, hpq.inv_add_inv_conj_ennreal], },
=======
        lintegral_mul_const'' _ hg.ennreal_rpow_const, hf_norm, hg_norm, ← div_eq_mul_inv,
        ← div_eq_mul_inv, hpq.inv_add_inv_conj_ennreal], },
>>>>>>> 8b4b9413
    { exact hf.ennreal_rpow_const.ennreal_mul ae_measurable_const, },
    { exact hg.ennreal_rpow_const.ennreal_mul ae_measurable_const, },
  end
end

/-- Function multiplied by the inverse of its p-seminorm `(∫⁻ f^p ∂μ) ^ 1/p`-/
def fun_mul_inv_snorm (f : α → ennreal) (p : ℝ) (μ : measure α) : α → ennreal :=
λ a, (f a) * ((∫⁻ c, (f c) ^ p ∂μ) ^ (1 / p))⁻¹

lemma fun_eq_fun_mul_inv_snorm_mul_snorm {p : ℝ} (f : α → ennreal)
  (hf_nonzero : ∫⁻ a, (f a) ^ p ∂μ ≠ 0) (hf_top : ∫⁻ a, (f a) ^ p ∂μ ≠ ⊤) {a : α} :
  f a = (fun_mul_inv_snorm f p μ a) * (∫⁻ c, (f c)^p ∂μ)^(1/p) :=
by simp [fun_mul_inv_snorm, mul_assoc, inv_mul_cancel, hf_nonzero, hf_top]

lemma fun_mul_inv_snorm_rpow {p : ℝ} (hp0 : 0 < p) {f : α → ennreal} {a : α} :
  (fun_mul_inv_snorm f p μ a) ^ p = (f a)^p * (∫⁻ c, (f c) ^ p ∂μ)⁻¹ :=
begin
  rw [fun_mul_inv_snorm, mul_rpow_of_nonneg _ _ (le_of_lt hp0)],
  suffices h_inv_rpow : ((∫⁻ (c : α), f c ^ p ∂μ) ^ (1 / p))⁻¹ ^ p = (∫⁻ (c : α), f c ^ p ∂μ)⁻¹,
  by rw h_inv_rpow,
  rw [inv_rpow_of_pos hp0, ←rpow_mul, div_eq_mul_inv, one_mul,
    _root_.inv_mul_cancel (ne_of_lt hp0).symm, rpow_one],
end

lemma lintegral_rpow_fun_mul_inv_snorm_eq_one {p : ℝ} (hp0_lt : 0 < p) {f : α → ennreal}
  (hf : ae_measurable f μ) (hf_nonzero : ∫⁻ a, (f a)^p ∂μ ≠ 0) (hf_top : ∫⁻ a, (f a)^p ∂μ ≠ ⊤) :
  ∫⁻ c, (fun_mul_inv_snorm f p μ c)^p ∂μ = 1 :=
begin
  simp_rw fun_mul_inv_snorm_rpow hp0_lt,
  rw [lintegral_mul_const'' _ hf.ennreal_rpow_const, mul_inv_cancel hf_nonzero hf_top],
end

/-- Hölder's inequality in case of finite non-zero integrals -/
lemma lintegral_mul_le_Lp_mul_Lq_of_ne_zero_of_ne_top {p q : ℝ} (hpq : p.is_conjugate_exponent q)
  {f g : α → ennreal} (hf : ae_measurable f μ) (hg : ae_measurable g μ)
  (hf_nontop : ∫⁻ a, (f a)^p ∂μ ≠ ⊤) (hg_nontop : ∫⁻ a, (g a)^q ∂μ ≠ ⊤)
  (hf_nonzero : ∫⁻ a, (f a)^p ∂μ ≠ 0) (hg_nonzero : ∫⁻ a, (g a)^q ∂μ ≠ 0) :
  ∫⁻ a, (f * g) a ∂μ ≤ (∫⁻ a, (f a)^p ∂μ)^(1/p) * (∫⁻ a, (g a)^q ∂μ)^(1/q) :=
begin
  let npf := (∫⁻ (c : α), (f c) ^ p ∂μ) ^ (1/p),
  let nqg := (∫⁻ (c : α), (g c) ^ q ∂μ) ^ (1/q),
  calc ∫⁻ (a : α), (f * g) a ∂μ
    = ∫⁻ (a : α), ((fun_mul_inv_snorm f p μ * fun_mul_inv_snorm g q μ) a)
      * (npf * nqg) ∂μ :
  begin
    refine lintegral_congr (λ a, _),
    rw [pi.mul_apply, fun_eq_fun_mul_inv_snorm_mul_snorm f hf_nonzero hf_nontop,
      fun_eq_fun_mul_inv_snorm_mul_snorm g hg_nonzero hg_nontop, pi.mul_apply],
    ring,
  end
  ... ≤ npf * nqg :
  begin
    rw lintegral_mul_const' (npf * nqg) _ (by simp [hf_nontop, hg_nontop, hf_nonzero, hg_nonzero]),
    nth_rewrite 1 ←one_mul (npf * nqg),
    refine mul_le_mul _ (le_refl (npf * nqg)),
    have hf1 := lintegral_rpow_fun_mul_inv_snorm_eq_one hpq.pos hf hf_nonzero hf_nontop,
    have hg1 := lintegral_rpow_fun_mul_inv_snorm_eq_one hpq.symm.pos hg hg_nonzero hg_nontop,
    exact lintegral_mul_le_one_of_lintegral_rpow_eq_one hpq (hf.ennreal_mul ae_measurable_const)
      (hg.ennreal_mul ae_measurable_const) hf1 hg1,
  end
end

lemma ae_eq_zero_of_lintegral_rpow_eq_zero {p : ℝ} (hp0_lt : 0 < p) {f : α → ennreal}
  (hf : ae_measurable f μ) (hf_zero : ∫⁻ a, (f a)^p ∂μ = 0) :
  f =ᵐ[μ] 0 :=
begin
  rw lintegral_eq_zero_iff' hf.ennreal_rpow_const at hf_zero,
  refine filter.eventually.mp hf_zero (filter.eventually_of_forall (λ x, _)),
  dsimp only,
  rw [pi.zero_apply, rpow_eq_zero_iff],
  intro hx,
  cases hx,
  { exact hx.left, },
  { exfalso,
    linarith, },
end

lemma lintegral_mul_eq_zero_of_lintegral_rpow_eq_zero {p : ℝ} (hp0_lt : 0 < p)
  {f g : α → ennreal} (hf : ae_measurable f μ) (hf_zero : ∫⁻ a, (f a)^p ∂μ = 0) :
  ∫⁻ a, (f * g) a ∂μ = 0 :=
begin
  rw ←@lintegral_zero_fun α _ μ,
  refine lintegral_congr_ae _,
  suffices h_mul_zero : f * g =ᵐ[μ] 0 * g , by rwa zero_mul at h_mul_zero,
  have hf_eq_zero : f =ᵐ[μ] 0, from ae_eq_zero_of_lintegral_rpow_eq_zero hp0_lt hf hf_zero,
  exact filter.eventually_eq.mul hf_eq_zero (ae_eq_refl g),
end

lemma lintegral_mul_le_Lp_mul_Lq_of_ne_zero_of_eq_top {p q : ℝ} (hp0_lt : 0 < p) (hq0 : 0 ≤ q)
  {f g : α → ennreal} (hf_top : ∫⁻ a, (f a)^p ∂μ = ⊤) (hg_nonzero : ∫⁻ a, (g a)^q ∂μ ≠ 0) :
  ∫⁻ a, (f * g) a ∂μ ≤ (∫⁻ a, (f a)^p ∂μ) ^ (1/p) * (∫⁻ a, (g a)^q ∂μ) ^ (1/q) :=
begin
  refine le_trans le_top (le_of_eq _),
  have hp0_inv_lt : 0 < 1/p, by simp [hp0_lt],
  rw [hf_top, ennreal.top_rpow_of_pos hp0_inv_lt],
  simp [hq0, hg_nonzero],
end

/-- Hölder's inequality for functions `α → ennreal`. The integral of the product of two functions
is bounded by the product of their `ℒp` and `ℒq` seminorms when `p` and `q` are conjugate
exponents. -/
theorem lintegral_mul_le_Lp_mul_Lq (μ : measure α) {p q : ℝ} (hpq : p.is_conjugate_exponent q)
  {f g : α → ennreal} (hf : ae_measurable f μ) (hg : ae_measurable g μ) :
  ∫⁻ a, (f * g) a ∂μ ≤ (∫⁻ a, (f a)^p ∂μ) ^ (1/p) * (∫⁻ a, (g a)^q ∂μ) ^ (1/q) :=
begin
  by_cases hf_zero : ∫⁻ a, (f a) ^ p ∂μ = 0,
  { refine le_trans (le_of_eq _) (zero_le _),
    exact lintegral_mul_eq_zero_of_lintegral_rpow_eq_zero hpq.pos hf hf_zero, },
  by_cases hg_zero : ∫⁻ a, (g a) ^ q ∂μ = 0,
  { refine le_trans (le_of_eq _) (zero_le _),
    rw mul_comm,
    exact lintegral_mul_eq_zero_of_lintegral_rpow_eq_zero hpq.symm.pos hg hg_zero, },
  by_cases hf_top : ∫⁻ a, (f a) ^ p ∂μ = ⊤,
  { exact lintegral_mul_le_Lp_mul_Lq_of_ne_zero_of_eq_top hpq.pos hpq.symm.nonneg hf_top hg_zero, },
  by_cases hg_top : ∫⁻ a, (g a) ^ q ∂μ = ⊤,
  { rw [mul_comm, mul_comm ((∫⁻ (a : α), (f a) ^ p ∂μ) ^ (1 / p))],
    exact lintegral_mul_le_Lp_mul_Lq_of_ne_zero_of_eq_top hpq.symm.pos hpq.nonneg hg_top hf_zero, },
  -- non-⊤ non-zero case
  exact ennreal.lintegral_mul_le_Lp_mul_Lq_of_ne_zero_of_ne_top hpq hf hg hf_top hg_top hf_zero
    hg_zero,
end

lemma lintegral_rpow_add_lt_top_of_lintegral_rpow_lt_top {p : ℝ}
  {f g : α → ennreal} (hf : ae_measurable f μ) (hf_top : ∫⁻ a, (f a) ^ p ∂μ < ⊤)
  (hg : ae_measurable g μ) (hg_top : ∫⁻ a, (g a) ^ p ∂μ < ⊤) (hp1 : 1 ≤ p) :
  ∫⁻ a, ((f + g) a) ^ p ∂μ < ⊤ :=
begin
  have hp0_lt : 0 < p, from lt_of_lt_of_le zero_lt_one hp1,
  have hp0 : 0 ≤ p, from le_of_lt hp0_lt,
  calc ∫⁻ (a : α), (f a + g a) ^ p ∂μ
    ≤ ∫⁻ a, ((2:ennreal)^(p-1) * (f a) ^ p + (2:ennreal)^(p-1) * (g a) ^ p) ∂ μ :
  begin
    refine lintegral_mono (λ a, _),
    dsimp only,
    have h_zero_lt_half_rpow : (0 : ennreal) < (1 / 2) ^ p,
    { rw [←ennreal.zero_rpow_of_pos hp0_lt],
      exact ennreal.rpow_lt_rpow (by simp [zero_lt_one]) hp0_lt, },
    have h_rw : (1 / 2) ^ p * (2:ennreal) ^ (p - 1) = 1 / 2,
    { rw [sub_eq_add_neg, ennreal.rpow_add _ _ ennreal.two_ne_zero ennreal.coe_ne_top,
        ←mul_assoc, ←ennreal.mul_rpow_of_nonneg _ _ hp0, one_div,
        ennreal.inv_mul_cancel ennreal.two_ne_zero ennreal.coe_ne_top, ennreal.one_rpow,
        one_mul, ennreal.rpow_neg_one], },
    rw ←ennreal.mul_le_mul_left (ne_of_lt h_zero_lt_half_rpow).symm _,
    { rw [mul_add, ← mul_assoc, ← mul_assoc, h_rw, ←ennreal.mul_rpow_of_nonneg _ _ hp0, mul_add],
      refine ennreal.rpow_arith_mean_le_arith_mean2_rpow (1/2 : ennreal) (1/2 : ennreal)
        (f a) (g a) _ hp1,
      rw [ennreal.div_add_div_same, one_add_one_eq_two,
        ennreal.div_self ennreal.two_ne_zero ennreal.coe_ne_top], },
    { rw ←ennreal.lt_top_iff_ne_top,
      refine ennreal.rpow_lt_top_of_nonneg hp0 _,
      rw [one_div, ennreal.inv_ne_top],
      exact ennreal.two_ne_zero, },
  end
  ... < ⊤ :
  begin
    rw [lintegral_add', lintegral_const_mul'' _ hf.ennreal_rpow_const,
      lintegral_const_mul'' _ hg.ennreal_rpow_const, ennreal.add_lt_top],
    { have h_two : (2 : ennreal) ^ (p - 1) < ⊤,
      from ennreal.rpow_lt_top_of_nonneg (by simp [hp1]) ennreal.coe_ne_top,
      repeat {rw ennreal.mul_lt_top_iff},
      simp [hf_top, hg_top, h_two], },
    { exact (ennreal.continuous_const_mul (by simp)).measurable.comp_ae_measurable
        hf.ennreal_rpow_const, },
    { exact (ennreal.continuous_const_mul (by simp)).measurable.comp_ae_measurable
        hg.ennreal_rpow_const },
  end
end

lemma lintegral_Lp_mul_le_Lq_mul_Lr {α} [measurable_space α] {p q r : ℝ} (hp0_lt : 0 < p)
  (hpq : p < q) (hpqr : 1/p = 1/q + 1/r) (μ : measure α) {f g : α → ennreal}
  (hf : ae_measurable f μ) (hg : ae_measurable g μ) :
  (∫⁻ a, ((f * g) a)^p ∂μ) ^ (1/p) ≤ (∫⁻ a, (f a)^q ∂μ) ^ (1/q) * (∫⁻ a, (g a)^r ∂μ) ^ (1/r) :=
begin
  have hp0_ne : p ≠ 0, from (ne_of_lt hp0_lt).symm,
  have hp0 : 0 ≤ p, from le_of_lt hp0_lt,
  have hq0_lt : 0 < q, from lt_of_le_of_lt hp0 hpq,
  have hq0_ne : q ≠ 0, from (ne_of_lt hq0_lt).symm,
  have h_one_div_r : 1/r = 1/p - 1/q, by simp [hpqr],
  have hr0_ne : r ≠ 0,
  { have hr_inv_pos : 0 < 1/r,
    by rwa [h_one_div_r, sub_pos, one_div_lt_one_div hq0_lt hp0_lt],
    rw [one_div, _root_.inv_pos] at hr_inv_pos,
    exact (ne_of_lt hr_inv_pos).symm, },
  let p2 := q/p,
  let q2 := p2.conjugate_exponent,
  have hp2q2 : p2.is_conjugate_exponent q2,
  from real.is_conjugate_exponent_conjugate_exponent (by simp [lt_div_iff, hpq, hp0_lt]),
  calc (∫⁻ (a : α), ((f * g) a) ^ p ∂μ) ^ (1 / p)
      = (∫⁻ (a : α), (f a)^p * (g a)^p ∂μ) ^ (1 / p) :
  by simp_rw [pi.mul_apply, ennreal.mul_rpow_of_nonneg _ _ hp0]
  ... ≤ ((∫⁻ a, (f a)^(p * p2) ∂ μ)^(1/p2) * (∫⁻ a, (g a)^(p * q2) ∂ μ)^(1/q2)) ^ (1/p) :
  begin
    refine ennreal.rpow_le_rpow _ (by simp [hp0]),
    simp_rw ennreal.rpow_mul,
    exact ennreal.lintegral_mul_le_Lp_mul_Lq μ hp2q2 hf.ennreal_rpow_const hg.ennreal_rpow_const,
  end
  ... = (∫⁻ (a : α), (f a) ^ q ∂μ) ^ (1 / q) * (∫⁻ (a : α), (g a) ^ r ∂μ) ^ (1 / r) :
  begin
    rw [@ennreal.mul_rpow_of_nonneg _ _ (1/p) (by simp [hp0]), ←ennreal.rpow_mul,
      ←ennreal.rpow_mul],
    have hpp2 : p * p2 = q,
    { symmetry, rw [mul_comm, ←div_eq_iff hp0_ne], },
    have hpq2 : p * q2 = r,
    { rw [← inv_inv' r, ← one_div, ← one_div, h_one_div_r],
      field_simp [q2, real.conjugate_exponent, p2, hp0_ne, hq0_ne] },
    simp_rw [div_mul_div, mul_one, mul_comm p2, mul_comm q2, hpp2, hpq2],
  end
end

lemma lintegral_mul_rpow_le_lintegral_rpow_mul_lintegral_rpow {p q : ℝ}
  (hpq : p.is_conjugate_exponent q) {f g : α → ennreal}
  (hf : ae_measurable f μ) (hg : ae_measurable g μ) (hf_top : ∫⁻ a, (f a) ^ p ∂μ ≠ ⊤) :
  ∫⁻ a, (f a) * (g a) ^ (p - 1) ∂μ ≤ (∫⁻ a, (f a)^p ∂μ) ^ (1/p) * (∫⁻ a, (g a)^p ∂μ) ^ (1/q) :=
begin
  refine le_trans (ennreal.lintegral_mul_le_Lp_mul_Lq μ hpq hf hg.ennreal_rpow_const) _,
  by_cases hf_zero_rpow : (∫⁻ (a : α), (f a) ^ p ∂μ) ^ (1 / p) = 0,
  { rw [hf_zero_rpow, zero_mul],
    exact zero_le _, },
  have hf_top_rpow : (∫⁻ (a : α), (f a) ^ p ∂μ) ^ (1 / p) ≠ ⊤,
  { by_contra h,
    push_neg at h,
    refine hf_top _,
    have hp_not_neg : ¬ p < 0, by simp [hpq.nonneg],
    simpa [hpq.pos, hp_not_neg] using h, },
  refine (ennreal.mul_le_mul_left hf_zero_rpow hf_top_rpow).mpr (le_of_eq _),
  congr,
  ext1 a,
  rw [←ennreal.rpow_mul, hpq.sub_one_mul_conj],
end

lemma lintegral_rpow_add_le_add_snorm_mul_lintegral_rpow_add {p q : ℝ}
  (hpq : p.is_conjugate_exponent q) {f g : α → ennreal} (hf : ae_measurable f μ)
  (hf_top : ∫⁻ a, (f a) ^ p ∂μ ≠ ⊤) (hg : ae_measurable g μ) (hg_top : ∫⁻ a, (g a) ^ p ∂μ ≠ ⊤) :
  ∫⁻ a, ((f + g) a)^p ∂ μ
    ≤ ((∫⁻ a, (f a)^p ∂μ) ^ (1/p) + (∫⁻ a, (g a)^p ∂μ) ^ (1/p))
      * (∫⁻ a, (f a + g a)^p ∂μ) ^ (1/q) :=
begin
  calc ∫⁻ a, ((f+g) a) ^ p ∂μ ≤ ∫⁻ a, ((f + g) a) * ((f + g) a) ^ (p - 1) ∂μ :
  begin
    refine lintegral_mono (λ a, _),
    dsimp only,
    by_cases h_zero : (f + g) a = 0,
    { rw [h_zero, ennreal.zero_rpow_of_pos hpq.pos],
      exact zero_le _, },
    by_cases h_top : (f + g) a = ⊤,
    { rw [h_top, ennreal.top_rpow_of_pos hpq.sub_one_pos, ennreal.top_mul_top],
      exact le_top, },
    refine le_of_eq _,
    nth_rewrite 1 ←ennreal.rpow_one ((f + g) a),
    rw [←ennreal.rpow_add _ _ h_zero h_top, add_sub_cancel'_right],
  end
    ... = ∫⁻ (a : α), f a * (f + g) a ^ (p - 1) ∂μ + ∫⁻ (a : α), g a * (f + g) a ^ (p - 1) ∂μ :
  begin
    have h_add_m : ae_measurable (λ (a : α), ((f + g) a) ^ (p-1)) μ,
      from (hf.add hg).ennreal_rpow_const,
    have h_add_apply : ∫⁻ (a : α), (f + g) a * (f + g) a ^ (p - 1) ∂μ
      = ∫⁻ (a : α), (f a + g a) * (f + g) a ^ (p - 1) ∂μ,
    from rfl,
    simp_rw [h_add_apply, add_mul],
    rw lintegral_add' (hf.ennreal_mul h_add_m) (hg.ennreal_mul h_add_m),
  end
    ... ≤ ((∫⁻ a, (f a)^p ∂μ) ^ (1/p) + (∫⁻ a, (g a)^p ∂μ) ^ (1/p))
      * (∫⁻ a, (f a + g a)^p ∂μ) ^ (1/q) :
  begin
    rw add_mul,
    exact add_le_add
      (lintegral_mul_rpow_le_lintegral_rpow_mul_lintegral_rpow hpq hf (hf.add hg) hf_top)
      (lintegral_mul_rpow_le_lintegral_rpow_mul_lintegral_rpow hpq hg (hf.add hg) hg_top),
  end
end

private lemma lintegral_Lp_add_le_aux {p q : ℝ}
  (hpq : p.is_conjugate_exponent q) {f g : α → ennreal} (hf : ae_measurable f μ)
  (hf_top : ∫⁻ a, (f a) ^ p ∂μ ≠ ⊤) (hg : ae_measurable g μ) (hg_top : ∫⁻ a, (g a) ^ p ∂μ ≠ ⊤)
  (h_add_zero : ∫⁻ a, ((f+g) a) ^ p ∂ μ ≠ 0) (h_add_top : ∫⁻ a, ((f+g) a) ^ p ∂ μ ≠ ⊤) :
  (∫⁻ a, ((f + g) a)^p ∂ μ) ^ (1/p) ≤ (∫⁻ a, (f a)^p ∂μ) ^ (1/p) + (∫⁻ a, (g a)^p ∂μ) ^ (1/p) :=
begin
  have hp_not_nonpos : ¬ p ≤ 0, by simp [hpq.pos],
  have htop_rpow : (∫⁻ a, ((f+g) a) ^ p ∂μ)^(1/p) ≠ ⊤,
  { by_contra h,
    push_neg at h,
    exact h_add_top (@ennreal.rpow_eq_top_of_nonneg _ (1/p) (by simp [hpq.nonneg]) h), },
  have h0_rpow : (∫⁻ a, ((f+g) a) ^ p ∂ μ) ^ (1/p) ≠ 0,
  by simp [h_add_zero, h_add_top, hpq.nonneg, hp_not_nonpos, -pi.add_apply],
  suffices h : 1 ≤ (∫⁻ (a : α), ((f+g) a)^p ∂μ) ^ -(1/p)
    * ((∫⁻ (a : α), (f a)^p ∂μ) ^ (1/p) + (∫⁻ (a : α), (g a)^p ∂μ) ^ (1/p)),
  by rwa [←mul_le_mul_left h0_rpow htop_rpow, ←mul_assoc, ←rpow_add _ _ h_add_zero h_add_top,
    ←sub_eq_add_neg, _root_.sub_self, rpow_zero, one_mul, mul_one] at h,
  have h : ∫⁻ (a : α), ((f+g) a)^p ∂μ
    ≤ ((∫⁻ (a : α), (f a)^p ∂μ) ^ (1/p) + (∫⁻ (a : α), (g a)^p ∂μ) ^ (1/p))
      * (∫⁻ (a : α), ((f+g) a)^p ∂μ) ^ (1/q),
  from lintegral_rpow_add_le_add_snorm_mul_lintegral_rpow_add hpq hf hf_top hg hg_top,
  have h_one_div_q : 1/q = 1 - 1/p, by { nth_rewrite 1 ←hpq.inv_add_inv_conj, ring, },
  simp_rw [h_one_div_q, sub_eq_add_neg 1 (1/p), ennreal.rpow_add _ _ h_add_zero h_add_top,
    rpow_one] at h,
  nth_rewrite 1 mul_comm at h,
  nth_rewrite 0 ←one_mul (∫⁻ (a : α), ((f+g) a) ^ p ∂μ) at h,
  rwa [←mul_assoc, ennreal.mul_le_mul_right h_add_zero h_add_top, mul_comm] at h,
end

/-- Minkowski's inequality for functions `α → ennreal`: the `ℒp` seminorm of the sum of two
functions is bounded by the sum of their `ℒp` seminorms. -/
theorem lintegral_Lp_add_le {p : ℝ} {f g : α → ennreal}
  (hf : ae_measurable f μ) (hg : ae_measurable g μ) (hp1 : 1 ≤ p) :
  (∫⁻ a, ((f + g) a)^p ∂ μ) ^ (1/p) ≤ (∫⁻ a, (f a)^p ∂μ) ^ (1/p) + (∫⁻ a, (g a)^p ∂μ) ^ (1/p) :=
begin
  have hp_pos : 0 < p, from lt_of_lt_of_le zero_lt_one hp1,
  by_cases hf_top : ∫⁻ a, (f a) ^ p ∂μ = ⊤,
  { simp [hf_top, hp_pos], },
  by_cases hg_top : ∫⁻ a, (g a) ^ p ∂μ = ⊤,
  { simp [hg_top, hp_pos], },
  by_cases h1 : p = 1,
  { refine le_of_eq _,
    simp_rw [h1, one_div_one, ennreal.rpow_one],
    exact lintegral_add' hf hg, },
  have hp1_lt : 1 < p, by { refine lt_of_le_of_ne hp1 _, symmetry, exact h1, },
  have hpq := real.is_conjugate_exponent_conjugate_exponent hp1_lt,
  by_cases h0 : ∫⁻ a, ((f+g) a) ^ p ∂ μ = 0,
  { rw [h0, @ennreal.zero_rpow_of_pos (1/p) (by simp [lt_of_lt_of_le zero_lt_one hp1])],
    exact zero_le _, },
  have htop : ∫⁻ a, ((f+g) a) ^ p ∂ μ ≠ ⊤,
  { rw ←ne.def at hf_top hg_top,
    rw ←ennreal.lt_top_iff_ne_top at hf_top hg_top ⊢,
    exact lintegral_rpow_add_lt_top_of_lintegral_rpow_lt_top hf hf_top hg hg_top hp1, },
  exact lintegral_Lp_add_le_aux hpq hf hf_top hg hg_top h0 htop,
end

end ennreal

/-- Hölder's inequality for functions `α → ℝ≥0`. The integral of the product of two functions
is bounded by the product of their `ℒp` and `ℒq` seminorms when `p` and `q` are conjugate
exponents. -/
theorem nnreal.lintegral_mul_le_Lp_mul_Lq {p q : ℝ} (hpq : p.is_conjugate_exponent q)
  {f g : α → ℝ≥0} (hf : ae_measurable f μ) (hg : ae_measurable g μ) :
  ∫⁻ a, (f * g) a ∂μ ≤ (∫⁻ a, (f a)^p ∂μ)^(1/p) * (∫⁻ a, (g a)^q ∂μ)^(1/q) :=
begin
  simp_rw [pi.mul_apply, ennreal.coe_mul],
  exact ennreal.lintegral_mul_le_Lp_mul_Lq μ hpq hf.ennreal_coe hg.ennreal_coe,
end

end lintegral<|MERGE_RESOLUTION|>--- conflicted
+++ resolved
@@ -635,13 +635,8 @@
     simp only [div_eq_mul_inv],
     rw lintegral_add',
     { rw [lintegral_mul_const'' _ hf.ennreal_rpow_const,
-<<<<<<< HEAD
-        lintegral_mul_const'' _ hg.ennreal_rpow_const, hf_norm, hg_norm, ← ennreal.div_def,
-        ← ennreal.div_def, hpq.inv_add_inv_conj_ennreal], },
-=======
         lintegral_mul_const'' _ hg.ennreal_rpow_const, hf_norm, hg_norm, ← div_eq_mul_inv,
         ← div_eq_mul_inv, hpq.inv_add_inv_conj_ennreal], },
->>>>>>> 8b4b9413
     { exact hf.ennreal_rpow_const.ennreal_mul ae_measurable_const, },
     { exact hg.ennreal_rpow_const.ennreal_mul ae_measurable_const, },
   end

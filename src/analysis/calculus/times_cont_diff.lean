--- conflicted
+++ resolved
@@ -2630,13 +2630,7 @@
     apply times_cont_diff.comp_times_cont_diff_on _ h,
     exact (continuous_linear_map.apply 𝕜 F (1 :  𝕜)).times_cont_diff },
   { assume h,
-<<<<<<< HEAD
     simp only [← deriv_within_fderiv_within],
-=======
-    have : fderiv_within 𝕜 f₂ s₂ = smul_right (1 : 𝕜 →L[𝕜] 𝕜) ∘ deriv_within f₂ s₂,
-      by { ext x, simp [deriv_within] },
-    simp only [this],
->>>>>>> c25dad98
     apply times_cont_diff.comp_times_cont_diff_on _ h,
     exact (continuous_linear_map.smul_rightL 𝕜 𝕜 F 1).times_cont_diff }
 end

/-
Copyright (c) 2019 Sébastien Gouëzel. All rights reserved.
Released under Apache 2.0 license as described in the file LICENSE.
Authors: Sébastien Gouëzel
-/
import analysis.calculus.mean_value
import analysis.calculus.formal_multilinear_series

/-!
# Higher differentiability

A function is `C^1` on a domain if it is differentiable there, and its derivative is continuous.
By induction, it is `C^n` if it is `C^{n-1}` and its (n-1)-th derivative is `C^1` there or,
equivalently, if it is `C^1` and its derivative is `C^{n-1}`.
Finally, it is `C^∞` if it is `C^n` for all n.

We formalize these notions by defining iteratively the `n+1`-th derivative of a function as the
derivative of the `n`-th derivative. It is called `iterated_fderiv 𝕜 n f x` where `𝕜` is the
field, `n` is the number of iterations, `f` is the function and `x` is the point, and it is given
as an `n`-multilinear map. We also define a version `iterated_fderiv_within` relative to a domain,
as well as predicates `times_cont_diff_within_at`, `times_cont_diff_at`, `times_cont_diff_on` and
`times_cont_diff` saying that the function is `C^n` within a set at a point, at a point, on a set
and on the whole space respectively.

To avoid the issue of choice when choosing a derivative in sets where the derivative is not
necessarily unique, `times_cont_diff_on` is not defined directly in terms of the
regularity of the specific choice `iterated_fderiv_within 𝕜 n f s` inside `s`, but in terms of the
existence of a nice sequence of derivatives, expressed with a predicate
`has_ftaylor_series_up_to_on`.

We prove basic properties of these notions.

## Main definitions and results
Let `f : E → F` be a map between normed vector spaces over a nondiscrete normed field `𝕜`.

* `has_ftaylor_series_up_to n f p`: expresses that the formal multilinear series `p` is a sequence
  of iterated derivatives of `f`, up to the `n`-th term (where `n` is a natural number or `∞`).
* `has_ftaylor_series_up_to_on n f p s`: same thing, but inside a set `s`. The notion of derivative
  is now taken inside `s`. In particular, derivatives don't have to be unique.
* `times_cont_diff 𝕜 n f`: expresses that `f` is `C^n`, i.e., it admits a Taylor series up to
  rank `n`.
* `times_cont_diff_on 𝕜 n f s`: expresses that `f` is `C^n` in `s`.
* `times_cont_diff_at 𝕜 n f x`: expresses that `f` is `C^n` around `x`.
* `times_cont_diff_within_at 𝕜 n f s x`: expresses that `f` is `C^n` around `x` within the set `s`.
* `iterated_fderiv_within 𝕜 n f s x` is an `n`-th derivative of `f` over the field `𝕜` on the
  set `s` at the point `x`. It is a continuous multilinear map from `E^n` to `F`, defined as a
  derivative within `s` of `iterated_fderiv_within 𝕜 (n-1) f s` if one exists, and `0` otherwise.
* `iterated_fderiv 𝕜 n f x` is the `n`-th derivative of `f` over the field `𝕜` at the point `x`.
  It is a continuous multilinear map from `E^n` to `F`, defined as a derivative of
  `iterated_fderiv 𝕜 (n-1) f` if one exists, and `0` otherwise.

In sets of unique differentiability, `times_cont_diff_on 𝕜 n f s` can be expressed in terms of the
properties of `iterated_fderiv_within 𝕜 m f s` for `m ≤ n`. In the whole space,
`times_cont_diff 𝕜 n f` can be expressed in terms of the properties of `iterated_fderiv 𝕜 m f`
for `m ≤ n`.

We also prove that the usual operations (addition, multiplication, difference, composition, and
so on) preserve `C^n` functions.

## Implementation notes

The definitions in this file are designed to work on any field `𝕜`. They are sometimes slightly more
complicated than the naive definitions one would guess from the intuition over the real or complex
numbers, but they are designed to circumvent the lack of gluing properties and partitions of unity
in general. In the usual situations, they coincide with the usual definitions.

### Definition of `C^n` functions in domains

One could define `C^n` functions in a domain `s` by fixing an arbitrary choice of derivatives (this
is what we do with `iterated_fderiv_within`) and requiring that all these derivatives up to `n` are
continuous. If the derivative is not unique, this could lead to strange behavior like two `C^n`
functions `f` and `g` on `s` whose sum is not `C^n`. A better definition is thus to say that a
function is `C^n` inside `s` if it admits a sequence of derivatives up to `n` inside `s`.

This definition still has the problem that a function which is locally `C^n` would not need to
be `C^n`, as different choices of sequences of derivatives around different points might possibly
not be glued together to give a globally defined sequence of derivatives. (Note that this issue
can not happen over reals, thanks to partition of unity, but the behavior over a general field is
not so clear, and we want a definition for general fields). Also, there are locality
problems for the order parameter: one could image a function which, for each `n`, has a nice
sequence of derivatives up to order `n`, but they do not coincide for varying `n` and can therefore
not be  glued to give rise to an infinite sequence of derivatives. This would give a function
which is `C^n` for all `n`, but not `C^∞`. We solve this issue by putting locality conditions
in space and order in our definition of `times_cont_diff_within_at` and `times_cont_diff_on`.
The resulting definition is slightly more complicated to work with (in fact not so much), but it
gives rise to completely satisfactory theorems.

For instance, with this definition, a real function which is `C^m` (but not better) on `(-1/m, 1/m)`
for each natural `m` is by definition `C^∞` at `0`.

There is another issue with the definition of `times_cont_diff_within_at 𝕜 n f s x`. We can
require the existence and good behavior of derivatives up to order `n` on a neighborhood of `x`
within `s`. However, this does not imply continuity or differentiability within `s` of the function
at `x` when `x` does not belong to `s`. Therefore, we require such existence and good behavior on
a neighborhood of `x` within `s ∪ {x}` (which appears as `insert x s` in this file).

### Side of the composition, and universe issues

With a naïve direct definition, the `n`-th derivative of a function belongs to the space
`E →L[𝕜] (E →L[𝕜] (E ... F)...)))` where there are n iterations of `E →L[𝕜]`. This space
may also be seen as the space of continuous multilinear functions on `n` copies of `E` with
values in `F`, by uncurrying. This is the point of view that is usually adopted in textbooks,
and that we also use. This means that the definition and the first proofs are slightly involved,
as one has to keep track of the uncurrying operation. The uncurrying can be done from the
left or from the right, amounting to defining the `n+1`-th derivative either as the derivative of
the `n`-th derivative, or as the `n`-th derivative of the derivative.
For proofs, it would be more convenient to use the latter approach (from the right),
as it means to prove things at the `n+1`-th step we only need to understand well enough the
derivative in `E →L[𝕜] F` (contrary to the approach from the left, where one would need to know
enough on the `n`-th derivative to deduce things on the `n+1`-th derivative).

However, the definition from the right leads to a universe polymorphism problem: if we define
`iterated_fderiv 𝕜 (n + 1) f x = iterated_fderiv 𝕜 n (fderiv 𝕜 f) x` by induction, we need to
generalize over all spaces (as `f` and `fderiv 𝕜 f` don't take values in the same space). It is
only possible to generalize over all spaces in some fixed universe in an inductive definition.
For `f : E → F`, then `fderiv 𝕜 f` is a map `E → (E →L[𝕜] F)`. Therefore, the definition will only
work if `F` and `E →L[𝕜] F` are in the same universe.

This issue does not appear with the definition from the left, where one does not need to generalize
over all spaces. Therefore, we use the definition from the left. This means some proofs later on
become a little bit more complicated: to prove that a function is `C^n`, the most efficient approach
is to exhibit a formula for its `n`-th derivative and prove it is continuous (contrary to the
inductive approach where one would prove smoothness statements without giving a formula for the
derivative). In the end, this approach is still satisfactory as it is good to have formulas for the
iterated derivatives in various constructions.

One point where we depart from this explicit approach is in the proof of smoothness of a
composition: there is a formula for the `n`-th derivative of a composition (Faà di Bruno's formula),
but it is very complicated and barely usable, while the inductive proof is very simple. Thus, we
give the inductive proof. As explained above, it works by generalizing over the target space, hence
it only works well if all spaces belong to the same universe. To get the general version, we lift
things to a common universe using a trick.

### Variables management

The textbook definitions and proofs use various identifications and abuse of notations, for instance
when saying that the natural space in which the derivative lives, i.e.,
`E →L[𝕜] (E →L[𝕜] ( ... →L[𝕜] F))`, is the same as a space of multilinear maps. When doing things
formally, we need to provide explicit maps for these identifications, and chase some diagrams to see
everything is compatible with the identifications. In particular, one needs to check that taking the
derivative and then doing the identification, or first doing the identification and then taking the
derivative, gives the same result. The key point for this is that taking the derivative commutes
with continuous linear equivalences. Therefore, we need to implement all our identifications with
continuous linear equivs.

## Notations

We use the notation `E [×n]→L[𝕜] F` for the space of continuous multilinear maps on `E^n` with
values in `F`. This is the space in which the `n`-th derivative of a function from `E` to `F` lives.

In this file, we denote `⊤ : with_top ℕ` with `∞`.

## Tags

derivative, differentiability, higher derivative, `C^n`, multilinear, Taylor series, formal series
-/

noncomputable theory
open_locale classical big_operators

local notation `∞` := (⊤ : with_top ℕ)

universes u v w

local attribute [instance, priority 1001]
normed_group.to_add_comm_group normed_space.to_module add_comm_group.to_add_comm_monoid

open set fin
open_locale topological_space

variables {𝕜 : Type*} [nondiscrete_normed_field 𝕜]
{E : Type*} [normed_group E] [normed_space 𝕜 E]
{F : Type*} [normed_group F] [normed_space 𝕜 F]
{G : Type*} [normed_group G] [normed_space 𝕜 G]
{s s₁ t u : set E} {f f₁ : E → F} {g : F → G} {x : E} {c : F}
{b : E × F → G}

/-! ### Functions with a Taylor series on a domain -/

variable {p : E → formal_multilinear_series 𝕜 E F}

/-- `has_ftaylor_series_up_to_on n f p s` registers the fact that `p 0 = f` and `p (m+1)` is a
derivative of `p m` for `m < n`, and is continuous for `m ≤ n`. This is a predicate analogous to
`has_fderiv_within_at` but for higher order derivatives. -/
structure has_ftaylor_series_up_to_on (n : with_top ℕ)
  (f : E → F) (p : E → formal_multilinear_series 𝕜 E F) (s : set E) : Prop :=
(zero_eq       : ∀ x ∈ s, (p x 0).uncurry0 = f x)
(fderiv_within : ∀ (m : ℕ) (hm : (m : with_top ℕ) < n), ∀ x ∈ s,
   has_fderiv_within_at (λ y, p y m) (p x m.succ).curry_left s x)
(cont          : ∀ (m : ℕ) (hm : (m : with_top ℕ) ≤ n), continuous_on (λ x, p x m) s)

lemma has_ftaylor_series_up_to_on.zero_eq' {n : with_top ℕ}
  (h : has_ftaylor_series_up_to_on n f p s) {x : E} (hx : x ∈ s) :
  p x 0 = (continuous_multilinear_curry_fin0 𝕜 E F).symm (f x) :=
by { rw ← h.zero_eq x hx, symmetry, exact continuous_multilinear_map.uncurry0_curry0 _ }

/-- If two functions coincide on a set `s`, then a Taylor series for the first one is as well a
Taylor series for the second one. -/
lemma has_ftaylor_series_up_to_on.congr {n : with_top ℕ}
  (h : has_ftaylor_series_up_to_on n f p s) (h₁ : ∀ x ∈ s, f₁ x = f x) :
  has_ftaylor_series_up_to_on n f₁ p s :=
begin
  refine ⟨λ x hx, _, h.fderiv_within, h.cont⟩,
  rw h₁ x hx,
  exact h.zero_eq x hx
end

lemma has_ftaylor_series_up_to_on.mono {n : with_top ℕ}
  (h : has_ftaylor_series_up_to_on n f p s) {t : set E} (hst : t ⊆ s) :
  has_ftaylor_series_up_to_on n f p t :=
⟨λ x hx, h.zero_eq x (hst hx),
λ m hm x hx, (h.fderiv_within m hm x (hst hx)).mono hst,
λ m hm, (h.cont m hm).mono hst⟩

lemma has_ftaylor_series_up_to_on.of_le {m n : with_top ℕ}
  (h : has_ftaylor_series_up_to_on n f p s) (hmn : m ≤ n) :
  has_ftaylor_series_up_to_on m f p s :=
⟨h.zero_eq,
λ k hk x hx, h.fderiv_within k (lt_of_lt_of_le hk hmn) x hx,
λ k hk, h.cont k (le_trans hk hmn)⟩

lemma has_ftaylor_series_up_to_on.continuous_on {n : with_top ℕ}
  (h : has_ftaylor_series_up_to_on n f p s) : continuous_on f s :=
begin
  have := (h.cont 0 bot_le).congr (λ x hx, (h.zero_eq' hx).symm),
  rwa linear_isometry_equiv.comp_continuous_on_iff at this
end

lemma has_ftaylor_series_up_to_on_zero_iff :
  has_ftaylor_series_up_to_on 0 f p s ↔ continuous_on f s ∧ (∀ x ∈ s, (p x 0).uncurry0 = f x) :=
begin
  refine ⟨λ H, ⟨H.continuous_on, H.zero_eq⟩,
          λ H, ⟨H.2, λ m hm, false.elim (not_le.2 hm bot_le), _⟩⟩,
  assume m hm,
  obtain rfl : m = 0, by exact_mod_cast (hm.antisymm (zero_le _)),
  have : ∀ x ∈ s, p x 0 = (continuous_multilinear_curry_fin0 𝕜 E F).symm (f x),
    by { assume x hx, rw ← H.2 x hx, symmetry, exact continuous_multilinear_map.uncurry0_curry0 _ },
  rw [continuous_on_congr this, linear_isometry_equiv.comp_continuous_on_iff],
  exact H.1
end

lemma has_ftaylor_series_up_to_on_top_iff :
  (has_ftaylor_series_up_to_on ∞ f p s) ↔ (∀ (n : ℕ), has_ftaylor_series_up_to_on n f p s) :=
begin
  split,
  { assume H n, exact H.of_le le_top },
  { assume H,
    split,
    { exact (H 0).zero_eq },
    { assume m hm,
      apply (H m.succ).fderiv_within m (with_top.coe_lt_coe.2 (lt_add_one m)) },
    { assume m hm,
      apply (H m).cont m (le_refl _) } }
end

/-- If a function has a Taylor series at order at least `1`, then the term of order `1` of this
series is a derivative of `f`. -/
lemma has_ftaylor_series_up_to_on.has_fderiv_within_at {n : with_top ℕ}
  (h : has_ftaylor_series_up_to_on n f p s) (hn : 1 ≤ n) (hx : x ∈ s) :
  has_fderiv_within_at f (continuous_multilinear_curry_fin1 𝕜 E F (p x 1)) s x :=
begin
  have A : ∀ y ∈ s, f y = (continuous_multilinear_curry_fin0 𝕜 E F) (p y 0),
  { assume y hy, rw ← h.zero_eq y hy, refl },
  suffices H : has_fderiv_within_at
      (λ y, continuous_multilinear_curry_fin0 𝕜 E F (p y 0))
      (continuous_multilinear_curry_fin1 𝕜 E F (p x 1)) s x,
    by exact H.congr A (A x hx),
  rw linear_isometry_equiv.comp_has_fderiv_within_at_iff',
  have : ((0 : ℕ) : with_top ℕ) < n :=
    lt_of_lt_of_le (with_top.coe_lt_coe.2 nat.zero_lt_one) hn,
  convert h.fderiv_within _ this x hx,
  ext y v,
  change (p x 1) (snoc 0 y) = (p x 1) (cons y v),
  unfold_coes,
  congr' with i,
  rw unique.eq_default i,
  refl
end

lemma has_ftaylor_series_up_to_on.differentiable_on {n : with_top ℕ}
  (h : has_ftaylor_series_up_to_on n f p s) (hn : 1 ≤ n) : differentiable_on 𝕜 f s :=
λ x hx, (h.has_fderiv_within_at hn hx).differentiable_within_at

/-- If a function has a Taylor series at order at least `1` on a neighborhood of `x`, then the term
of order `1` of this series is a derivative of `f` at `x`. -/
lemma has_ftaylor_series_up_to_on.has_fderiv_at {n : with_top ℕ}
  (h : has_ftaylor_series_up_to_on n f p s) (hn : 1 ≤ n) (hx : s ∈ 𝓝 x) :
  has_fderiv_at f (continuous_multilinear_curry_fin1 𝕜 E F (p x 1)) x :=
(h.has_fderiv_within_at hn (mem_of_nhds hx)).has_fderiv_at hx

/-- If a function has a Taylor series at order at least `1` on a neighborhood of `x`, then
in a neighborhood of `x`, the term of order `1` of this series is a derivative of `f`. -/
lemma has_ftaylor_series_up_to_on.eventually_has_fderiv_at {n : with_top ℕ}
  (h : has_ftaylor_series_up_to_on n f p s) (hn : 1 ≤ n) (hx : s ∈ 𝓝 x) :
  ∀ᶠ y in 𝓝 x, has_fderiv_at f (continuous_multilinear_curry_fin1 𝕜 E F (p y 1)) y :=
(eventually_eventually_nhds.2 hx).mono $ λ y hy, h.has_fderiv_at hn hy

/-- If a function has a Taylor series at order at least `1` on a neighborhood of `x`, then
it is differentiable at `x`. -/
lemma has_ftaylor_series_up_to_on.differentiable_at {n : with_top ℕ}
  (h : has_ftaylor_series_up_to_on n f p s) (hn : 1 ≤ n) (hx : s ∈ 𝓝 x) :
  differentiable_at 𝕜 f x :=
(h.has_fderiv_at hn hx).differentiable_at

/-- `p` is a Taylor series of `f` up to `n+1` if and only if `p` is a Taylor series up to `n`, and
`p (n + 1)` is a derivative of `p n`. -/
theorem has_ftaylor_series_up_to_on_succ_iff_left {n : ℕ} :
  has_ftaylor_series_up_to_on (n + 1) f p s ↔
  has_ftaylor_series_up_to_on n f p s
  ∧ (∀ x ∈ s, has_fderiv_within_at (λ y, p y n) (p x n.succ).curry_left s x)
  ∧ continuous_on (λ x, p x (n + 1)) s :=
begin
  split,
  { assume h,
    exact ⟨h.of_le (with_top.coe_le_coe.2 (nat.le_succ n)),
           h.fderiv_within _ (with_top.coe_lt_coe.2 (lt_add_one n)),
           h.cont (n + 1) (le_refl _)⟩ },
  { assume h,
    split,
    { exact h.1.zero_eq },
    { assume m hm,
      by_cases h' : m < n,
      { exact h.1.fderiv_within m (with_top.coe_lt_coe.2 h') },
      { have : m = n := nat.eq_of_lt_succ_of_not_lt (with_top.coe_lt_coe.1 hm) h',
        rw this,
        exact h.2.1 } },
    { assume m hm,
      by_cases h' : m ≤ n,
      { apply h.1.cont m (with_top.coe_le_coe.2 h') },
      { have : m = (n + 1) := le_antisymm (with_top.coe_le_coe.1 hm) (not_le.1 h'),
        rw this,
        exact h.2.2 } } }
end

/-- `p` is a Taylor series of `f` up to `n+1` if and only if `p.shift` is a Taylor series up to `n`
for `p 1`, which is a derivative of `f`. -/
theorem has_ftaylor_series_up_to_on_succ_iff_right {n : ℕ} :
  has_ftaylor_series_up_to_on ((n + 1) : ℕ) f p s ↔
  (∀ x ∈ s, (p x 0).uncurry0 = f x)
  ∧ (∀ x ∈ s, has_fderiv_within_at (λ y, p y 0) (p x 1).curry_left s x)
  ∧ has_ftaylor_series_up_to_on n
    (λ x, continuous_multilinear_curry_fin1 𝕜 E F (p x 1)) (λ x, (p x).shift) s :=
begin
  split,
  { assume H,
    refine ⟨H.zero_eq, H.fderiv_within 0 (with_top.coe_lt_coe.2 (nat.succ_pos n)), _⟩,
    split,
    { assume x hx, refl },
    { assume m (hm : (m : with_top ℕ) < n) x (hx : x ∈ s),
      have A : (m.succ : with_top ℕ) < n.succ,
        by { rw with_top.coe_lt_coe at ⊢ hm, exact nat.lt_succ_iff.mpr hm },
      change has_fderiv_within_at
        ((continuous_multilinear_curry_right_equiv' 𝕜 m E F).symm
           ∘ (λ (y : E), p y m.succ))
        (p x m.succ.succ).curry_right.curry_left s x,
      rw linear_isometry_equiv.comp_has_fderiv_within_at_iff',
      convert H.fderiv_within _ A x hx,
      ext y v,
      change (p x m.succ.succ) (snoc (cons y (init v)) (v (last _)))
        = (p x (nat.succ (nat.succ m))) (cons y v),
      rw [← cons_snoc_eq_snoc_cons, snoc_init_self] },
    { assume m (hm : (m : with_top ℕ) ≤ n),
      have A : (m.succ : with_top ℕ) ≤ n.succ,
        by { rw with_top.coe_le_coe at ⊢ hm, exact nat.pred_le_iff.mp hm },
      change continuous_on ((continuous_multilinear_curry_right_equiv' 𝕜 m E F).symm
           ∘ (λ (y : E), p y m.succ)) s,
      rw linear_isometry_equiv.comp_continuous_on_iff,
      exact H.cont _ A } },
  { rintros ⟨Hzero_eq, Hfderiv_zero, Htaylor⟩,
    split,
    { exact Hzero_eq },
    { assume m (hm : (m : with_top ℕ) < n.succ) x (hx : x ∈ s),
      cases m,
      { exact Hfderiv_zero x hx },
      { have A : (m : with_top ℕ) < n,
          by { rw with_top.coe_lt_coe at hm ⊢, exact nat.lt_of_succ_lt_succ hm },
        have : has_fderiv_within_at ((continuous_multilinear_curry_right_equiv' 𝕜 m E F).symm
           ∘ (λ (y : E), p y m.succ)) ((p x).shift m.succ).curry_left s x :=
          Htaylor.fderiv_within _ A x hx,
        rw linear_isometry_equiv.comp_has_fderiv_within_at_iff' at this,
        convert this,
        ext y v,
        change (p x (nat.succ (nat.succ m))) (cons y v)
          = (p x m.succ.succ) (snoc (cons y (init v)) (v (last _))),
        rw [← cons_snoc_eq_snoc_cons, snoc_init_self] } },
    { assume m (hm : (m : with_top ℕ) ≤ n.succ),
      cases m,
      { have : differentiable_on 𝕜 (λ x, p x 0) s :=
          λ x hx, (Hfderiv_zero x hx).differentiable_within_at,
        exact this.continuous_on },
      { have A : (m : with_top ℕ) ≤ n,
          by { rw with_top.coe_le_coe at hm ⊢, exact nat.lt_succ_iff.mp hm },
        have : continuous_on ((continuous_multilinear_curry_right_equiv' 𝕜 m E F).symm
           ∘ (λ (y : E), p y m.succ)) s :=
        Htaylor.cont _ A,
        rwa linear_isometry_equiv.comp_continuous_on_iff at this } } }
end

/-! ### Smooth functions within a set around a point -/

variable (𝕜)

/-- A function is continuously differentiable up to order `n` within a set `s` at a point `x` if
it admits continuous derivatives up to order `n` in a neighborhood of `x` in `s ∪ {x}`.
For `n = ∞`, we only require that this holds up to any finite order (where the neighborhood may
depend on the finite order we consider).

For instance, a real function which is `C^m` on `(-1/m, 1/m)` for each natural `m`, but not
better, is `C^∞` at `0` within `univ`.
-/
def times_cont_diff_within_at (n : with_top ℕ) (f : E → F) (s : set E) (x : E) :=
∀ (m : ℕ), (m : with_top ℕ) ≤ n →
  ∃ u ∈ 𝓝[insert x s] x, ∃ p : E → formal_multilinear_series 𝕜 E F,
    has_ftaylor_series_up_to_on m f p u

variable {𝕜}

lemma times_cont_diff_within_at_nat {n : ℕ} :
  times_cont_diff_within_at 𝕜 n f s x ↔
  ∃ u ∈ 𝓝[insert x s] x, ∃ p : E → formal_multilinear_series 𝕜 E F,
  has_ftaylor_series_up_to_on n f p u :=
⟨λ H, H n (le_refl _), λ ⟨u, hu, p, hp⟩ m hm, ⟨u, hu, p, hp.of_le hm⟩⟩

lemma times_cont_diff_within_at.of_le {m n : with_top ℕ}
  (h : times_cont_diff_within_at 𝕜 n f s x) (hmn : m ≤ n) :
  times_cont_diff_within_at 𝕜 m f s x :=
λ k hk, h k (le_trans hk hmn)

lemma times_cont_diff_within_at_iff_forall_nat_le {n : with_top ℕ} :
  times_cont_diff_within_at 𝕜 n f s x ↔ ∀ m : ℕ, ↑m ≤ n → times_cont_diff_within_at 𝕜 m f s x :=
⟨λ H m hm, H.of_le hm, λ H m hm, H m hm _ le_rfl⟩

lemma times_cont_diff_within_at_top :
  times_cont_diff_within_at 𝕜 ∞ f s x ↔ ∀ (n : ℕ), times_cont_diff_within_at 𝕜 n f s x :=
times_cont_diff_within_at_iff_forall_nat_le.trans $ by simp only [forall_prop_of_true, le_top]

lemma times_cont_diff_within_at.continuous_within_at {n : with_top ℕ}
  (h : times_cont_diff_within_at 𝕜 n f s x) : continuous_within_at f s x :=
begin
  rcases h 0 bot_le with ⟨u, hu, p, H⟩,
  rw [mem_nhds_within_insert] at hu,
  exact (H.continuous_on.continuous_within_at hu.1).mono_of_mem hu.2
end

lemma times_cont_diff_within_at.congr_of_eventually_eq {n : with_top ℕ}
  (h : times_cont_diff_within_at 𝕜 n f s x) (h₁ : f₁ =ᶠ[𝓝[s] x] f) (hx : f₁ x = f x) :
  times_cont_diff_within_at 𝕜 n f₁ s x :=
λ m hm, let ⟨u, hu, p, H⟩ := h m hm in
⟨{x ∈ u | f₁ x = f x}, filter.inter_mem_sets hu (mem_nhds_within_insert.2 ⟨hx, h₁⟩), p,
  (H.mono (sep_subset _ _)).congr (λ _, and.right)⟩

lemma times_cont_diff_within_at.congr_of_eventually_eq' {n : with_top ℕ}
  (h : times_cont_diff_within_at 𝕜 n f s x) (h₁ : f₁ =ᶠ[𝓝[s] x] f) (hx : x ∈ s) :
  times_cont_diff_within_at 𝕜 n f₁ s x :=
h.congr_of_eventually_eq h₁ $ h₁.self_of_nhds_within hx

lemma filter.eventually_eq.times_cont_diff_within_at_iff {n : with_top ℕ}
  (h₁ : f₁ =ᶠ[𝓝[s] x] f) (hx : f₁ x = f x) :
  times_cont_diff_within_at 𝕜 n f₁ s x ↔ times_cont_diff_within_at 𝕜 n f s x :=
⟨λ H, times_cont_diff_within_at.congr_of_eventually_eq H h₁.symm hx.symm,
λ H, H.congr_of_eventually_eq h₁ hx⟩

lemma times_cont_diff_within_at.congr {n : with_top ℕ}
  (h : times_cont_diff_within_at 𝕜 n f s x) (h₁ : ∀ y ∈ s, f₁ y = f y) (hx : f₁ x = f x) :
  times_cont_diff_within_at 𝕜 n f₁ s x :=
h.congr_of_eventually_eq (filter.eventually_eq_of_mem self_mem_nhds_within h₁) hx

lemma times_cont_diff_within_at.congr' {n : with_top ℕ}
  (h : times_cont_diff_within_at 𝕜 n f s x) (h₁ : ∀ y ∈ s, f₁ y = f y) (hx : x ∈ s) :
  times_cont_diff_within_at 𝕜 n f₁ s x :=
h.congr h₁ (h₁ _ hx)

lemma times_cont_diff_within_at.mono_of_mem {n : with_top ℕ}
  (h : times_cont_diff_within_at 𝕜 n f s x) {t : set E} (hst : s ∈ 𝓝[t] x) :
  times_cont_diff_within_at 𝕜 n f t x :=
begin
  assume m hm,
  rcases h m hm with ⟨u, hu, p, H⟩,
  exact ⟨u, nhds_within_le_of_mem (insert_mem_nhds_within_insert hst) hu, p, H⟩
end

lemma times_cont_diff_within_at.mono {n : with_top ℕ}
  (h : times_cont_diff_within_at 𝕜 n f s x) {t : set E} (hst : t ⊆ s) :
  times_cont_diff_within_at 𝕜 n f t x :=
h.mono_of_mem $ filter.mem_sets_of_superset self_mem_nhds_within hst

lemma times_cont_diff_within_at.congr_nhds {n : with_top ℕ}
  (h : times_cont_diff_within_at 𝕜 n f s x) {t : set E} (hst : 𝓝[s] x = 𝓝[t] x) :
  times_cont_diff_within_at 𝕜 n f t x :=
h.mono_of_mem $ hst ▸ self_mem_nhds_within

lemma times_cont_diff_within_at_congr_nhds {n : with_top ℕ} {t : set E} (hst : 𝓝[s] x = 𝓝[t] x) :
  times_cont_diff_within_at 𝕜 n f s x ↔ times_cont_diff_within_at 𝕜 n f t x :=
⟨λ h, h.congr_nhds hst, λ h, h.congr_nhds hst.symm⟩

lemma times_cont_diff_within_at_inter' {n : with_top ℕ} (h : t ∈ 𝓝[s] x) :
  times_cont_diff_within_at 𝕜 n f (s ∩ t) x ↔ times_cont_diff_within_at 𝕜 n f s x :=
times_cont_diff_within_at_congr_nhds $ eq.symm $ nhds_within_restrict'' _ h

lemma times_cont_diff_within_at_inter {n : with_top ℕ} (h : t ∈ 𝓝 x) :
  times_cont_diff_within_at 𝕜 n f (s ∩ t) x ↔ times_cont_diff_within_at 𝕜 n f s x :=
times_cont_diff_within_at_inter' (mem_nhds_within_of_mem_nhds h)

/-- If a function is `C^n` within a set at a point, with `n ≥ 1`, then it is differentiable
within this set at this point. -/
lemma times_cont_diff_within_at.differentiable_within_at' {n : with_top ℕ}
  (h : times_cont_diff_within_at 𝕜 n f s x) (hn : 1 ≤ n) :
  differentiable_within_at 𝕜 f (insert x s) x :=
begin
  rcases h 1 hn with ⟨u, hu, p, H⟩,
  rcases mem_nhds_within.1 hu with ⟨t, t_open, xt, tu⟩,
  rw inter_comm at tu,
  have := ((H.mono tu).differentiable_on (le_refl _)) x ⟨mem_insert x s, xt⟩,
  exact (differentiable_within_at_inter (mem_nhds_sets t_open xt)).1 this,
end

lemma times_cont_diff_within_at.differentiable_within_at {n : with_top ℕ}
  (h : times_cont_diff_within_at 𝕜 n f s x) (hn : 1 ≤ n) :
  differentiable_within_at 𝕜 f s x :=
(h.differentiable_within_at' hn).mono  (subset_insert x s)

/-- A function is `C^(n + 1)` on a domain iff locally, it has a derivative which is `C^n`. -/
theorem times_cont_diff_within_at_succ_iff_has_fderiv_within_at {n : ℕ} :
  times_cont_diff_within_at 𝕜 ((n + 1) : ℕ) f s x
  ↔ ∃ u ∈ 𝓝[insert x s] x, ∃ f' : E → (E →L[𝕜] F),
    (∀ x ∈ u, has_fderiv_within_at f (f' x) u x) ∧ (times_cont_diff_within_at 𝕜 n f' u x) :=
begin
  split,
  { assume h,
    rcases h n.succ (le_refl _) with ⟨u, hu, p, Hp⟩,
    refine ⟨u, hu, λ y, (continuous_multilinear_curry_fin1 𝕜 E F) (p y 1),
      λ y hy, Hp.has_fderiv_within_at (with_top.coe_le_coe.2 (nat.le_add_left 1 n)) hy, _⟩,
    assume m hm,
    refine ⟨u, _, λ (y : E), (p y).shift, _⟩,
    { convert self_mem_nhds_within,
      have : x ∈ insert x s, by simp,
      exact (insert_eq_of_mem (mem_of_mem_nhds_within this hu)) },
    { rw has_ftaylor_series_up_to_on_succ_iff_right at Hp,
      exact Hp.2.2.of_le hm } },
  { rintros ⟨u, hu, f', f'_eq_deriv, Hf'⟩,
    rw times_cont_diff_within_at_nat,
    rcases Hf' n (le_refl _) with ⟨v, hv, p', Hp'⟩,
    refine ⟨v ∩ u, _, λ x, (p' x).unshift (f x), _⟩,
    { apply filter.inter_mem_sets _ hu,
      apply nhds_within_le_of_mem hu,
      exact nhds_within_mono _ (subset_insert x u) hv },
    { rw has_ftaylor_series_up_to_on_succ_iff_right,
      refine ⟨λ y hy, rfl, λ y hy, _, _⟩,
      { change has_fderiv_within_at (λ z, (continuous_multilinear_curry_fin0 𝕜 E F).symm (f z))
          ((formal_multilinear_series.unshift (p' y) (f y) 1).curry_left) (v ∩ u) y,
        rw linear_isometry_equiv.comp_has_fderiv_within_at_iff',
        convert (f'_eq_deriv y hy.2).mono (inter_subset_right v u),
        rw ← Hp'.zero_eq y hy.1,
        ext z,
        change ((p' y 0) (init (@cons 0 (λ i, E) z 0))) (@cons 0 (λ i, E) z 0 (last 0))
          = ((p' y 0) 0) z,
        unfold_coes,
        congr },
      { convert (Hp'.mono (inter_subset_left v u)).congr (λ x hx, Hp'.zero_eq x hx.1),
        { ext x y,
          change p' x 0 (init (@snoc 0 (λ i : fin 1, E) 0 y)) y = p' x 0 0 y,
          rw init_snoc },
        { ext x k v y,
          change p' x k (init (@snoc k (λ i : fin k.succ, E) v y))
            (@snoc k (λ i : fin k.succ, E) v y (last k)) = p' x k v y,
          rw [snoc_last, init_snoc] } } } }
end

/-! ### Smooth functions within a set -/

variable (𝕜)

/-- A function is continuously differentiable up to `n` on `s` if, for any point `x` in `s`, it
admits continuous derivatives up to order `n` on a neighborhood of `x` in `s`.

For `n = ∞`, we only require that this holds up to any finite order (where the neighborhood may
depend on the finite order we consider).
-/
definition times_cont_diff_on (n : with_top ℕ) (f : E → F) (s : set E) :=
∀ x ∈ s, times_cont_diff_within_at 𝕜 n f s x

variable {𝕜}

lemma times_cont_diff_on.times_cont_diff_within_at {n : with_top ℕ}
  (h : times_cont_diff_on 𝕜 n f s) (hx : x ∈ s) :
  times_cont_diff_within_at 𝕜 n f s x :=
h x hx

lemma times_cont_diff_within_at.times_cont_diff_on {n : with_top ℕ} {m : ℕ}
  (hm : (m : with_top ℕ) ≤ n) (h : times_cont_diff_within_at 𝕜 n f s x) :
  ∃ u ∈ 𝓝[insert x s] x, u ⊆ insert x s ∧ times_cont_diff_on 𝕜 m f u :=
begin
  rcases h m hm with ⟨u, u_nhd, p, hp⟩,
  refine ⟨u ∩ insert x s, filter.inter_mem_sets u_nhd self_mem_nhds_within,
    inter_subset_right _ _, _⟩,
  assume y hy m' hm',
  refine ⟨u ∩ insert x s, _, p, (hp.mono (inter_subset_left _ _)).of_le hm'⟩,
  convert self_mem_nhds_within,
  exact insert_eq_of_mem hy
end

lemma times_cont_diff_on.of_le {m n : with_top ℕ}
  (h : times_cont_diff_on 𝕜 n f s) (hmn : m ≤ n) :
  times_cont_diff_on 𝕜 m f s :=
λ x hx, (h x hx).of_le hmn

lemma times_cont_diff_on_iff_forall_nat_le {n : with_top ℕ} :
  times_cont_diff_on 𝕜 n f s ↔ ∀ m : ℕ, ↑m ≤ n → times_cont_diff_on 𝕜 m f s :=
⟨λ H m hm, H.of_le hm, λ H x hx m hm, H m hm x hx m le_rfl⟩

lemma times_cont_diff_on_top :
  times_cont_diff_on 𝕜 ∞ f s ↔ ∀ (n : ℕ), times_cont_diff_on 𝕜 n f s :=
times_cont_diff_on_iff_forall_nat_le.trans $ by simp only [le_top, forall_prop_of_true]

lemma times_cont_diff_on_all_iff_nat :
  (∀ n, times_cont_diff_on 𝕜 n f s) ↔ (∀ n : ℕ, times_cont_diff_on 𝕜 n f s) :=
begin
  refine ⟨λ H n, H n, _⟩,
  rintro H (_|n),
  exacts [times_cont_diff_on_top.2 H, H n]
end

lemma times_cont_diff_on.continuous_on {n : with_top ℕ}
  (h : times_cont_diff_on 𝕜 n f s) : continuous_on f s :=
λ x hx, (h x hx).continuous_within_at

lemma times_cont_diff_on.congr {n : with_top ℕ}
  (h : times_cont_diff_on 𝕜 n f s) (h₁ : ∀ x ∈ s, f₁ x = f x) :
  times_cont_diff_on 𝕜 n f₁ s :=
λ x hx, (h x hx).congr h₁ (h₁ x hx)

lemma times_cont_diff_on_congr {n : with_top ℕ} (h₁ : ∀ x ∈ s, f₁ x = f x) :
  times_cont_diff_on 𝕜 n f₁ s ↔ times_cont_diff_on 𝕜 n f s :=
⟨λ H, H.congr (λ x hx, (h₁ x hx).symm), λ H, H.congr h₁⟩

lemma times_cont_diff_on.mono {n : with_top ℕ}
  (h : times_cont_diff_on 𝕜 n f s) {t : set E} (hst : t ⊆ s) :
  times_cont_diff_on 𝕜 n f t :=
λ x hx, (h x (hst hx)).mono hst

lemma times_cont_diff_on.congr_mono {n : with_top ℕ}
  (hf : times_cont_diff_on 𝕜 n f s) (h₁ : ∀ x ∈ s₁, f₁ x = f x) (hs : s₁ ⊆ s) :
  times_cont_diff_on 𝕜 n f₁ s₁ :=
(hf.mono hs).congr h₁

/-- If a function is `C^n` on a set with `n ≥ 1`, then it is differentiable there. -/
lemma times_cont_diff_on.differentiable_on {n : with_top ℕ}
  (h : times_cont_diff_on 𝕜 n f s) (hn : 1 ≤ n) : differentiable_on 𝕜 f s :=
λ x hx, (h x hx).differentiable_within_at hn

/-- If a function is `C^n` around each point in a set, then it is `C^n` on the set. -/
lemma times_cont_diff_on_of_locally_times_cont_diff_on {n : with_top ℕ}
  (h : ∀ x ∈ s, ∃u, is_open u ∧ x ∈ u ∧ times_cont_diff_on 𝕜 n f (s ∩ u)) :
  times_cont_diff_on 𝕜 n f s :=
begin
  assume x xs,
  rcases h x xs with ⟨u, u_open, xu, hu⟩,
  apply (times_cont_diff_within_at_inter _).1 (hu x ⟨xs, xu⟩),
  exact mem_nhds_sets u_open xu
end

/-- A function is `C^(n + 1)` on a domain iff locally, it has a derivative which is `C^n`. -/
theorem times_cont_diff_on_succ_iff_has_fderiv_within_at {n : ℕ} :
  times_cont_diff_on 𝕜 ((n + 1) : ℕ) f s
  ↔ ∀ x ∈ s, ∃ u ∈ 𝓝[insert x s] x, ∃ f' : E → (E →L[𝕜] F),
    (∀ x ∈ u, has_fderiv_within_at f (f' x) u x) ∧ (times_cont_diff_on 𝕜 n f' u) :=
begin
  split,
  { assume h x hx,
    rcases (h x hx) n.succ (le_refl _) with ⟨u, hu, p, Hp⟩,
    refine ⟨u, hu, λ y, (continuous_multilinear_curry_fin1 𝕜 E F) (p y 1),
      λ y hy, Hp.has_fderiv_within_at (with_top.coe_le_coe.2 (nat.le_add_left 1 n)) hy, _⟩,
    rw has_ftaylor_series_up_to_on_succ_iff_right at Hp,
    assume z hz m hm,
    refine ⟨u, _, λ (x : E), (p x).shift, Hp.2.2.of_le hm⟩,
    convert self_mem_nhds_within,
    exact insert_eq_of_mem hz, },
  { assume h x hx,
    rw times_cont_diff_within_at_succ_iff_has_fderiv_within_at,
    rcases h x hx with ⟨u, u_nhbd, f', hu, hf'⟩,
    have : x ∈ u := mem_of_mem_nhds_within (mem_insert _ _) u_nhbd,
    exact ⟨u, u_nhbd, f', hu, hf' x this⟩ }
end

/-! ### Iterated derivative within a set -/
variable (𝕜)

/--
The `n`-th derivative of a function along a set, defined inductively by saying that the `n+1`-th
derivative of `f` is the derivative of the `n`-th derivative of `f` along this set, together with
an uncurrying step to see it as a multilinear map in `n+1` variables..
-/
noncomputable def iterated_fderiv_within (n : ℕ) (f : E → F) (s : set E) :
  E → (E [×n]→L[𝕜] F) :=
nat.rec_on n
  (λ x, continuous_multilinear_map.curry0 𝕜 E (f x))
  (λ n rec x, continuous_linear_map.uncurry_left (fderiv_within 𝕜 rec s x))

/-- Formal Taylor series associated to a function within a set. -/
def ftaylor_series_within (f : E → F) (s : set E) (x : E) : formal_multilinear_series 𝕜 E F :=
λ n, iterated_fderiv_within 𝕜 n f s x

variable {𝕜}

@[simp] lemma iterated_fderiv_within_zero_apply (m : (fin 0) → E) :
  (iterated_fderiv_within 𝕜 0 f s x : ((fin 0) →  E) → F) m = f x := rfl

lemma iterated_fderiv_within_zero_eq_comp :
  iterated_fderiv_within 𝕜 0 f s = (continuous_multilinear_curry_fin0 𝕜 E F).symm ∘ f := rfl

lemma iterated_fderiv_within_succ_apply_left {n : ℕ} (m : fin (n + 1) → E):
  (iterated_fderiv_within 𝕜 (n + 1) f s x : (fin (n + 1) → E) → F) m
  = (fderiv_within 𝕜 (iterated_fderiv_within 𝕜 n f s) s x : E → (E [×n]→L[𝕜] F))
      (m 0) (tail m) := rfl

/-- Writing explicitly the `n+1`-th derivative as the composition of a currying linear equiv,
and the derivative of the `n`-th derivative. -/
lemma iterated_fderiv_within_succ_eq_comp_left {n : ℕ} :
  iterated_fderiv_within 𝕜 (n + 1) f s =
  (continuous_multilinear_curry_left_equiv 𝕜 (λ(i : fin (n + 1)), E) F)
    ∘ (fderiv_within 𝕜 (iterated_fderiv_within 𝕜 n f s) s) := rfl

theorem iterated_fderiv_within_succ_apply_right {n : ℕ}
  (hs : unique_diff_on 𝕜 s) (hx : x ∈ s) (m : fin (n + 1) → E) :
  (iterated_fderiv_within 𝕜 (n + 1) f s x : (fin (n + 1) → E) → F) m
    = iterated_fderiv_within 𝕜 n (λy, fderiv_within 𝕜 f s y) s x (init m) (m (last n)) :=
begin
  induction n with n IH generalizing x,
  { rw [iterated_fderiv_within_succ_eq_comp_left, iterated_fderiv_within_zero_eq_comp,
        iterated_fderiv_within_zero_apply,
        function.comp_apply, linear_isometry_equiv.comp_fderiv_within _ (hs x hx)],
    refl },
  { let I := continuous_multilinear_curry_right_equiv' 𝕜 n E F,
    have A : ∀ y ∈ s, iterated_fderiv_within 𝕜 n.succ f s y
        = (I ∘ (iterated_fderiv_within 𝕜 n (λy, fderiv_within 𝕜 f s y) s)) y,
      by { assume y hy, ext m, rw @IH m y hy, refl },
    calc
    (iterated_fderiv_within 𝕜 (n+2) f s x : (fin (n+2) → E) → F) m =
    (fderiv_within 𝕜 (iterated_fderiv_within 𝕜 n.succ f s) s x
              : E → (E [×(n + 1)]→L[𝕜] F)) (m 0) (tail m) : rfl
    ... = (fderiv_within 𝕜 (I ∘ (iterated_fderiv_within 𝕜 n (fderiv_within 𝕜 f s) s)) s x
              : E → (E [×(n + 1)]→L[𝕜] F)) (m 0) (tail m) :
      by rw fderiv_within_congr (hs x hx) A (A x hx)
    ... = (I ∘ fderiv_within 𝕜 ((iterated_fderiv_within 𝕜 n (fderiv_within 𝕜 f s) s)) s x
              : E → (E [×(n + 1)]→L[𝕜] F)) (m 0) (tail m) :
      by { rw linear_isometry_equiv.comp_fderiv_within _ (hs x hx), refl }
    ... = (fderiv_within 𝕜 ((iterated_fderiv_within 𝕜 n (λ y, fderiv_within 𝕜 f s y) s)) s x
              : E → (E [×n]→L[𝕜] (E →L[𝕜] F))) (m 0) (init (tail m)) ((tail m) (last n)) : rfl
    ... = iterated_fderiv_within 𝕜 (nat.succ n) (λ y, fderiv_within 𝕜 f s y) s x
              (init m) (m (last (n + 1))) :
      by { rw [iterated_fderiv_within_succ_apply_left, tail_init_eq_init_tail], refl } }
end

/-- Writing explicitly the `n+1`-th derivative as the composition of a currying linear equiv,
and the `n`-th derivative of the derivative. -/
lemma iterated_fderiv_within_succ_eq_comp_right {n : ℕ} (hs : unique_diff_on 𝕜 s) (hx : x ∈ s) :
  iterated_fderiv_within 𝕜 (n + 1) f s x =
  ((continuous_multilinear_curry_right_equiv' 𝕜 n E F)
    ∘ (iterated_fderiv_within 𝕜 n (λy, fderiv_within 𝕜 f s y) s)) x :=
by { ext m, rw iterated_fderiv_within_succ_apply_right hs hx, refl }

@[simp] lemma iterated_fderiv_within_one_apply
  (hs : unique_diff_on 𝕜 s) (hx : x ∈ s) (m : (fin 1) → E) :
  (iterated_fderiv_within 𝕜 1 f s x : ((fin 1) → E) → F) m
  = (fderiv_within 𝕜 f s x : E → F) (m 0) :=
by { rw [iterated_fderiv_within_succ_apply_right hs hx, iterated_fderiv_within_zero_apply], refl }

/-- If two functions coincide on a set `s` of unique differentiability, then their iterated
differentials within this set coincide. -/
lemma iterated_fderiv_within_congr {n : ℕ}
  (hs : unique_diff_on 𝕜 s) (hL : ∀y∈s, f₁ y = f y) (hx : x ∈ s) :
  iterated_fderiv_within 𝕜 n f₁ s x = iterated_fderiv_within 𝕜 n f s x :=
begin
  induction n with n IH generalizing x,
  { ext m, simp [hL x hx] },
  { have : fderiv_within 𝕜 (λ y, iterated_fderiv_within 𝕜 n f₁ s y) s x
           = fderiv_within 𝕜 (λ y, iterated_fderiv_within 𝕜 n f s y) s x :=
      fderiv_within_congr (hs x hx) (λ y hy, IH hy) (IH hx),
    ext m,
    rw [iterated_fderiv_within_succ_apply_left, iterated_fderiv_within_succ_apply_left, this] }
end

/-- The iterated differential within a set `s` at a point `x` is not modified if one intersects
`s` with an open set containing `x`. -/
lemma iterated_fderiv_within_inter_open {n : ℕ} (hu : is_open u)
  (hs : unique_diff_on 𝕜 (s ∩ u)) (hx : x ∈ s ∩ u) :
  iterated_fderiv_within 𝕜 n f (s ∩ u) x = iterated_fderiv_within 𝕜 n f s x :=
begin
  induction n with n IH generalizing x,
  { ext m, simp },
  { have A : fderiv_within 𝕜 (λ y, iterated_fderiv_within 𝕜 n f (s ∩ u) y) (s ∩ u) x
           = fderiv_within 𝕜 (λ y, iterated_fderiv_within 𝕜 n f s y) (s ∩ u) x :=
      fderiv_within_congr (hs x hx) (λ y hy, IH hy) (IH hx),
    have B : fderiv_within 𝕜 (λ y, iterated_fderiv_within 𝕜 n f s y) (s ∩ u) x
           = fderiv_within 𝕜 (λ y, iterated_fderiv_within 𝕜 n f s y) s x :=
      fderiv_within_inter (mem_nhds_sets hu hx.2)
        ((unique_diff_within_at_inter (mem_nhds_sets hu hx.2)).1 (hs x hx)),
    ext m,
    rw [iterated_fderiv_within_succ_apply_left, iterated_fderiv_within_succ_apply_left, A, B] }
end

/-- The iterated differential within a set `s` at a point `x` is not modified if one intersects
`s` with a neighborhood of `x` within `s`. -/
lemma iterated_fderiv_within_inter' {n : ℕ}
  (hu : u ∈ 𝓝[s] x) (hs : unique_diff_on 𝕜 s) (xs : x ∈ s) :
  iterated_fderiv_within 𝕜 n f (s ∩ u) x = iterated_fderiv_within 𝕜 n f s x :=
begin
  obtain ⟨v, v_open, xv, vu⟩ : ∃ v, is_open v ∧ x ∈ v ∧ v ∩ s ⊆ u := mem_nhds_within.1 hu,
  have A : (s ∩ u) ∩ v = s ∩ v,
  { apply subset.antisymm (inter_subset_inter (inter_subset_left _ _) (subset.refl _)),
    exact λ y ⟨ys, yv⟩, ⟨⟨ys, vu ⟨yv, ys⟩⟩, yv⟩ },
  have : iterated_fderiv_within 𝕜 n f (s ∩ v) x = iterated_fderiv_within 𝕜 n f s x :=
    iterated_fderiv_within_inter_open v_open (hs.inter v_open) ⟨xs, xv⟩,
  rw ← this,
  have : iterated_fderiv_within 𝕜 n f ((s ∩ u) ∩ v) x = iterated_fderiv_within 𝕜 n f (s ∩ u) x,
  { refine iterated_fderiv_within_inter_open v_open  _ ⟨⟨xs, vu ⟨xv, xs⟩⟩, xv⟩,
    rw A,
    exact hs.inter v_open },
  rw A at this,
  rw ← this
end

/-- The iterated differential within a set `s` at a point `x` is not modified if one intersects
`s` with a neighborhood of `x`. -/
lemma iterated_fderiv_within_inter {n : ℕ}
  (hu : u ∈ 𝓝 x) (hs : unique_diff_on 𝕜 s) (xs : x ∈ s) :
  iterated_fderiv_within 𝕜 n f (s ∩ u) x = iterated_fderiv_within 𝕜 n f s x :=
iterated_fderiv_within_inter' (mem_nhds_within_of_mem_nhds hu) hs xs

@[simp] lemma times_cont_diff_on_zero :
  times_cont_diff_on 𝕜 0 f s ↔ continuous_on f s :=
begin
  refine ⟨λ H, H.continuous_on, λ H, _⟩,
  assume x hx m hm,
  have : (m : with_top ℕ) = 0 := le_antisymm hm bot_le,
  rw this,
  refine ⟨insert x s, self_mem_nhds_within, ftaylor_series_within 𝕜 f s, _⟩,
  rw has_ftaylor_series_up_to_on_zero_iff,
  exact ⟨by rwa insert_eq_of_mem hx, λ x hx, by simp [ftaylor_series_within]⟩
end

lemma times_cont_diff_within_at_zero (hx : x ∈ s) :
  times_cont_diff_within_at 𝕜 0 f s x ↔ ∃ u ∈ 𝓝[s] x, continuous_on f (s ∩ u) :=
begin
  split,
  { intros h,
    obtain ⟨u, H, p, hp⟩ := h 0 (by norm_num),
    refine ⟨u, _, _⟩,
    { simpa [hx] using H },
    { simp only [with_top.coe_zero, has_ftaylor_series_up_to_on_zero_iff] at hp,
      exact hp.1.mono (inter_subset_right s u) } },
  { rintros ⟨u, H, hu⟩,
    rw ← times_cont_diff_within_at_inter' H,
    have h' : x ∈ s ∩ u := ⟨hx, mem_of_mem_nhds_within hx H⟩,
    exact (times_cont_diff_on_zero.mpr hu).times_cont_diff_within_at h' }
end

/-- On a set with unique differentiability, any choice of iterated differential has to coincide
with the one we have chosen in `iterated_fderiv_within 𝕜 m f s`. -/
theorem has_ftaylor_series_up_to_on.eq_ftaylor_series_of_unique_diff_on {n : with_top ℕ}
  (h : has_ftaylor_series_up_to_on n f p s)
  {m : ℕ} (hmn : (m : with_top ℕ) ≤ n) (hs : unique_diff_on 𝕜 s) (hx : x ∈ s) :
  p x m = iterated_fderiv_within 𝕜 m f s x :=
begin
  induction m with m IH generalizing x,
  { rw [h.zero_eq' hx, iterated_fderiv_within_zero_eq_comp] },
  { have A : (m : with_top ℕ) < n := lt_of_lt_of_le (with_top.coe_lt_coe.2 (lt_add_one m)) hmn,
    have : has_fderiv_within_at (λ (y : E), iterated_fderiv_within 𝕜 m f s y)
      (continuous_multilinear_map.curry_left (p x (nat.succ m))) s x :=
    (h.fderiv_within m A x hx).congr (λ y hy, (IH (le_of_lt A) hy).symm) (IH (le_of_lt A) hx).symm,
    rw [iterated_fderiv_within_succ_eq_comp_left, function.comp_apply,
      this.fderiv_within (hs x hx)],
    exact (continuous_multilinear_map.uncurry_curry_left _).symm }
end

/-- When a function is `C^n` in a set `s` of unique differentiability, it admits
`ftaylor_series_within 𝕜 f s` as a Taylor series up to order `n` in `s`. -/
theorem times_cont_diff_on.ftaylor_series_within {n : with_top ℕ}
  (h : times_cont_diff_on 𝕜 n f s) (hs : unique_diff_on 𝕜 s) :
  has_ftaylor_series_up_to_on n f (ftaylor_series_within 𝕜 f s) s :=
begin
  split,
  { assume x hx,
    simp only [ftaylor_series_within, continuous_multilinear_map.uncurry0_apply,
               iterated_fderiv_within_zero_apply] },
  { assume m hm x hx,
    rcases (h x hx) m.succ (with_top.add_one_le_of_lt hm) with ⟨u, hu, p, Hp⟩,
    rw insert_eq_of_mem hx at hu,
    rcases mem_nhds_within.1 hu with ⟨o, o_open, xo, ho⟩,
    rw inter_comm at ho,
    have : p x m.succ = ftaylor_series_within 𝕜 f s x m.succ,
    { change p x m.succ = iterated_fderiv_within 𝕜 m.succ f s x,
      rw ← iterated_fderiv_within_inter (mem_nhds_sets o_open xo) hs hx,
      exact (Hp.mono ho).eq_ftaylor_series_of_unique_diff_on (le_refl _)
        (hs.inter o_open) ⟨hx, xo⟩ },
    rw [← this, ← has_fderiv_within_at_inter (mem_nhds_sets o_open xo)],
    have A : ∀ y ∈ s ∩ o, p y m = ftaylor_series_within 𝕜 f s y m,
    { rintros y ⟨hy, yo⟩,
      change p y m = iterated_fderiv_within 𝕜 m f s y,
      rw ← iterated_fderiv_within_inter (mem_nhds_sets o_open yo) hs hy,
      exact (Hp.mono ho).eq_ftaylor_series_of_unique_diff_on (with_top.coe_le_coe.2 (nat.le_succ m))
        (hs.inter o_open) ⟨hy, yo⟩ },
    exact ((Hp.mono ho).fderiv_within m (with_top.coe_lt_coe.2 (lt_add_one m)) x ⟨hx, xo⟩).congr
      (λ y hy, (A y hy).symm) (A x ⟨hx, xo⟩).symm },
  { assume m hm,
    apply continuous_on_of_locally_continuous_on,
    assume x hx,
    rcases h x hx m hm with ⟨u, hu, p, Hp⟩,
    rcases mem_nhds_within.1 hu with ⟨o, o_open, xo, ho⟩,
    rw insert_eq_of_mem hx at ho,
    rw inter_comm at ho,
    refine ⟨o, o_open, xo, _⟩,
    have A : ∀ y ∈ s ∩ o, p y m = ftaylor_series_within 𝕜 f s y m,
    { rintros y ⟨hy, yo⟩,
      change p y m = iterated_fderiv_within 𝕜 m f s y,
      rw ← iterated_fderiv_within_inter (mem_nhds_sets o_open yo) hs hy,
      exact (Hp.mono ho).eq_ftaylor_series_of_unique_diff_on (le_refl _)
        (hs.inter o_open) ⟨hy, yo⟩ },
    exact ((Hp.mono ho).cont m (le_refl _)).congr (λ y hy, (A y hy).symm) }
end

lemma times_cont_diff_on_of_continuous_on_differentiable_on {n : with_top ℕ}
  (Hcont : ∀ (m : ℕ), (m : with_top ℕ) ≤ n →
    continuous_on (λ x, iterated_fderiv_within 𝕜 m f s x) s)
  (Hdiff : ∀ (m : ℕ), (m : with_top ℕ) < n →
    differentiable_on 𝕜 (λ x, iterated_fderiv_within 𝕜 m f s x) s) :
  times_cont_diff_on 𝕜 n f s :=
begin
  assume x hx m hm,
  rw insert_eq_of_mem hx,
  refine ⟨s, self_mem_nhds_within, ftaylor_series_within 𝕜 f s, _⟩,
  split,
  { assume y hy,
    simp only [ftaylor_series_within, continuous_multilinear_map.uncurry0_apply,
                iterated_fderiv_within_zero_apply] },
  { assume k hk y hy,
    convert (Hdiff k (lt_of_lt_of_le hk hm) y hy).has_fderiv_within_at,
    simp only [ftaylor_series_within, iterated_fderiv_within_succ_eq_comp_left,
                continuous_linear_equiv.coe_apply, function.comp_app, coe_fn_coe_base],
    exact continuous_linear_map.curry_uncurry_left _ },
  { assume k hk,
    exact Hcont k (le_trans hk hm) }
end

lemma times_cont_diff_on_of_differentiable_on {n : with_top ℕ}
  (h : ∀(m : ℕ), (m : with_top ℕ) ≤ n → differentiable_on 𝕜 (iterated_fderiv_within 𝕜 m f s) s) :
  times_cont_diff_on 𝕜 n f s :=
times_cont_diff_on_of_continuous_on_differentiable_on
  (λ m hm, (h m hm).continuous_on) (λ m hm, (h m (le_of_lt hm)))

lemma times_cont_diff_on.continuous_on_iterated_fderiv_within {n : with_top ℕ} {m : ℕ}
  (h : times_cont_diff_on 𝕜 n f s) (hmn : (m : with_top ℕ) ≤ n) (hs : unique_diff_on 𝕜 s) :
  continuous_on (iterated_fderiv_within 𝕜 m f s) s :=
(h.ftaylor_series_within hs).cont m hmn

lemma times_cont_diff_on.differentiable_on_iterated_fderiv_within {n : with_top ℕ} {m : ℕ}
  (h : times_cont_diff_on 𝕜 n f s) (hmn : (m : with_top ℕ) < n) (hs : unique_diff_on 𝕜 s) :
  differentiable_on 𝕜 (iterated_fderiv_within 𝕜 m f s) s :=
λ x hx, ((h.ftaylor_series_within hs).fderiv_within m hmn x hx).differentiable_within_at

lemma times_cont_diff_on_iff_continuous_on_differentiable_on {n : with_top ℕ}
  (hs : unique_diff_on 𝕜 s) :
  times_cont_diff_on 𝕜 n f s ↔
  (∀ (m : ℕ), (m : with_top ℕ) ≤ n →
    continuous_on (λ x, iterated_fderiv_within 𝕜 m f s x) s)
  ∧ (∀ (m : ℕ), (m : with_top ℕ) < n →
    differentiable_on 𝕜 (λ x, iterated_fderiv_within 𝕜 m f s x) s) :=
begin
  split,
  { assume h,
    split,
    { assume m hm, exact h.continuous_on_iterated_fderiv_within hm hs },
    { assume m hm, exact h.differentiable_on_iterated_fderiv_within hm hs } },
  { assume h,
    exact times_cont_diff_on_of_continuous_on_differentiable_on h.1 h.2 }
end

/-- A function is `C^(n + 1)` on a domain with unique derivatives if and only if it is
differentiable there, and its derivative (expressed with `fderiv_within`) is `C^n`. -/
theorem times_cont_diff_on_succ_iff_fderiv_within {n : ℕ} (hs : unique_diff_on 𝕜 s) :
  times_cont_diff_on 𝕜 ((n + 1) : ℕ) f s ↔
  differentiable_on 𝕜 f s ∧ times_cont_diff_on 𝕜 n (λ y, fderiv_within 𝕜 f s y) s :=
begin
  split,
  { assume H,
    refine ⟨H.differentiable_on (with_top.coe_le_coe.2 (nat.le_add_left 1 n)), λ x hx, _⟩,
    rcases times_cont_diff_within_at_succ_iff_has_fderiv_within_at.1 (H x hx)
      with ⟨u, hu, f', hff', hf'⟩,
    rcases mem_nhds_within.1 hu with ⟨o, o_open, xo, ho⟩,
    rw [inter_comm, insert_eq_of_mem hx] at ho,
    have := hf'.mono ho,
    rw times_cont_diff_within_at_inter' (mem_nhds_within_of_mem_nhds (mem_nhds_sets o_open xo))
      at this,
    apply this.congr_of_eventually_eq' _ hx,
    have : o ∩ s ∈ 𝓝[s] x := mem_nhds_within.2 ⟨o, o_open, xo, subset.refl _⟩,
    rw inter_comm at this,
    apply filter.eventually_eq_of_mem this (λ y hy, _),
    have A : fderiv_within 𝕜 f (s ∩ o) y = f' y :=
      ((hff' y (ho hy)).mono ho).fderiv_within (hs.inter o_open y hy),
    rwa fderiv_within_inter (mem_nhds_sets o_open hy.2) (hs y hy.1) at A, },
  { rintros ⟨hdiff, h⟩ x hx,
    rw [times_cont_diff_within_at_succ_iff_has_fderiv_within_at, insert_eq_of_mem hx],
    exact ⟨s, self_mem_nhds_within, fderiv_within 𝕜 f s,
      λ y hy, (hdiff y hy).has_fderiv_within_at, h x hx⟩ }
end

/-- A function is `C^(n + 1)` on an open domain if and only if it is
differentiable there, and its derivative (expressed with `fderiv`) is `C^n`. -/
theorem times_cont_diff_on_succ_iff_fderiv_of_open {n : ℕ} (hs : is_open s) :
  times_cont_diff_on 𝕜 ((n + 1) : ℕ) f s ↔
  differentiable_on 𝕜 f s ∧ times_cont_diff_on 𝕜 n (λ y, fderiv 𝕜 f y) s :=
begin
  rw times_cont_diff_on_succ_iff_fderiv_within hs.unique_diff_on,
  congr' 2,
  rw ← iff_iff_eq,
  apply times_cont_diff_on_congr,
  assume x hx,
  exact fderiv_within_of_open hs hx
end

/-- A function is `C^∞` on a domain with unique derivatives if and only if it is differentiable
there, and its derivative (expressed with `fderiv_within`) is `C^∞`. -/
theorem times_cont_diff_on_top_iff_fderiv_within (hs : unique_diff_on 𝕜 s) :
  times_cont_diff_on 𝕜 ∞ f s ↔
  differentiable_on 𝕜 f s ∧ times_cont_diff_on 𝕜 ∞ (λ y, fderiv_within 𝕜 f s y) s :=
begin
  split,
  { assume h,
    refine ⟨h.differentiable_on le_top, _⟩,
    apply times_cont_diff_on_top.2 (λ n, ((times_cont_diff_on_succ_iff_fderiv_within hs).1 _).2),
    exact h.of_le le_top },
  { assume h,
    refine times_cont_diff_on_top.2 (λ n, _),
    have A : (n : with_top ℕ) ≤ ∞ := le_top,
    apply ((times_cont_diff_on_succ_iff_fderiv_within hs).2 ⟨h.1, h.2.of_le A⟩).of_le,
    exact with_top.coe_le_coe.2 (nat.le_succ n) }
end

/-- A function is `C^∞` on an open domain if and only if it is differentiable there, and its
derivative (expressed with `fderiv`) is `C^∞`. -/
theorem times_cont_diff_on_top_iff_fderiv_of_open (hs : is_open s) :
  times_cont_diff_on 𝕜 ∞ f s ↔
  differentiable_on 𝕜 f s ∧ times_cont_diff_on 𝕜 ∞ (λ y, fderiv 𝕜 f y) s :=
begin
  rw times_cont_diff_on_top_iff_fderiv_within hs.unique_diff_on,
  congr' 2,
  rw ← iff_iff_eq,
  apply times_cont_diff_on_congr,
  assume x hx,
  exact fderiv_within_of_open hs hx
end

lemma times_cont_diff_on.fderiv_within {m n : with_top ℕ}
  (hf : times_cont_diff_on 𝕜 n f s) (hs : unique_diff_on 𝕜 s) (hmn : m + 1 ≤ n) :
  times_cont_diff_on 𝕜 m (λ y, fderiv_within 𝕜 f s y) s :=
begin
  cases m,
  { change ∞ + 1 ≤ n at hmn,
    have : n = ∞, by simpa using hmn,
    rw this at hf,
    exact ((times_cont_diff_on_top_iff_fderiv_within hs).1 hf).2 },
  { change (m.succ : with_top ℕ) ≤ n at hmn,
    exact ((times_cont_diff_on_succ_iff_fderiv_within hs).1 (hf.of_le hmn)).2 }
end

lemma times_cont_diff_on.fderiv_of_open {m n : with_top ℕ}
  (hf : times_cont_diff_on 𝕜 n f s) (hs : is_open s) (hmn : m + 1 ≤ n) :
  times_cont_diff_on 𝕜 m (λ y, fderiv 𝕜 f y) s :=
(hf.fderiv_within hs.unique_diff_on hmn).congr (λ x hx, (fderiv_within_of_open hs hx).symm)

lemma times_cont_diff_on.continuous_on_fderiv_within {n : with_top ℕ}
  (h : times_cont_diff_on 𝕜 n f s) (hs : unique_diff_on 𝕜 s) (hn : 1 ≤ n) :
  continuous_on (λ x, fderiv_within 𝕜 f s x) s :=
((times_cont_diff_on_succ_iff_fderiv_within hs).1 (h.of_le hn)).2.continuous_on

lemma times_cont_diff_on.continuous_on_fderiv_of_open {n : with_top ℕ}
  (h : times_cont_diff_on 𝕜 n f s) (hs : is_open s) (hn : 1 ≤ n) :
  continuous_on (λ x, fderiv 𝕜 f x) s :=
((times_cont_diff_on_succ_iff_fderiv_of_open hs).1 (h.of_le hn)).2.continuous_on

/-- If a function is at least `C^1`, its bundled derivative (mapping `(x, v)` to `Df(x) v`) is
continuous. -/
lemma times_cont_diff_on.continuous_on_fderiv_within_apply
  {n : with_top ℕ} (h : times_cont_diff_on 𝕜 n f s) (hs : unique_diff_on 𝕜 s) (hn : 1 ≤ n) :
  continuous_on (λp : E × E, (fderiv_within 𝕜 f s p.1 : E → F) p.2) (set.prod s univ) :=
begin
  have A : continuous (λq : (E →L[𝕜] F) × E, q.1 q.2) := is_bounded_bilinear_map_apply.continuous,
  have B : continuous_on (λp : E × E, (fderiv_within 𝕜 f s p.1, p.2)) (set.prod s univ),
  { apply continuous_on.prod _ continuous_snd.continuous_on,
    exact continuous_on.comp (h.continuous_on_fderiv_within hs hn) continuous_fst.continuous_on
      (prod_subset_preimage_fst _ _) },
  exact A.comp_continuous_on B
end

/-! ### Functions with a Taylor series on the whole space -/

/-- `has_ftaylor_series_up_to n f p` registers the fact that `p 0 = f` and `p (m+1)` is a
derivative of `p m` for `m < n`, and is continuous for `m ≤ n`. This is a predicate analogous to
`has_fderiv_at` but for higher order derivatives. -/
structure has_ftaylor_series_up_to (n : with_top ℕ)
  (f : E → F) (p : E → formal_multilinear_series 𝕜 E F) : Prop :=
(zero_eq : ∀ x, (p x 0).uncurry0 = f x)
(fderiv  : ∀ (m : ℕ) (hm : (m : with_top ℕ) < n), ∀ x,
    has_fderiv_at (λ y, p y m) (p x m.succ).curry_left x)
(cont    : ∀ (m : ℕ) (hm : (m : with_top ℕ) ≤ n), continuous (λ x, p x m))

lemma has_ftaylor_series_up_to.zero_eq' {n : with_top ℕ}
  (h : has_ftaylor_series_up_to n f p) (x : E) :
  p x 0 = (continuous_multilinear_curry_fin0 𝕜 E F).symm (f x) :=
by { rw ← h.zero_eq x, symmetry, exact continuous_multilinear_map.uncurry0_curry0 _ }

lemma has_ftaylor_series_up_to_on_univ_iff {n : with_top ℕ} :
  has_ftaylor_series_up_to_on n f p univ ↔ has_ftaylor_series_up_to n f p :=
begin
  split,
  { assume H,
    split,
    { exact λ x, H.zero_eq x (mem_univ x) },
    { assume m hm x,
      rw ← has_fderiv_within_at_univ,
      exact H.fderiv_within m hm x (mem_univ x) },
    { assume m hm,
      rw continuous_iff_continuous_on_univ,
      exact H.cont m hm } },
  { assume H,
    split,
    { exact λ x hx, H.zero_eq x },
    { assume m hm x hx,
      rw has_fderiv_within_at_univ,
      exact H.fderiv m hm x },
    { assume m hm,
      rw ← continuous_iff_continuous_on_univ,
      exact H.cont m hm } }
end

lemma has_ftaylor_series_up_to.has_ftaylor_series_up_to_on {n : with_top ℕ}
  (h : has_ftaylor_series_up_to n f p) (s : set E) :
  has_ftaylor_series_up_to_on n f p s :=
(has_ftaylor_series_up_to_on_univ_iff.2 h).mono (subset_univ _)

lemma has_ftaylor_series_up_to.of_le {m n : with_top ℕ}
  (h : has_ftaylor_series_up_to n f p) (hmn : m ≤ n) :
  has_ftaylor_series_up_to m f p :=
by { rw ← has_ftaylor_series_up_to_on_univ_iff at h ⊢, exact h.of_le hmn }

lemma has_ftaylor_series_up_to.continuous {n : with_top ℕ}
  (h : has_ftaylor_series_up_to n f p) : continuous f :=
begin
  rw ← has_ftaylor_series_up_to_on_univ_iff at h,
  rw continuous_iff_continuous_on_univ,
  exact h.continuous_on
end

lemma has_ftaylor_series_up_to_zero_iff :
  has_ftaylor_series_up_to 0 f p ↔ continuous f ∧ (∀ x, (p x 0).uncurry0 = f x) :=
by simp [has_ftaylor_series_up_to_on_univ_iff.symm, continuous_iff_continuous_on_univ,
         has_ftaylor_series_up_to_on_zero_iff]

/-- If a function has a Taylor series at order at least `1`, then the term of order `1` of this
series is a derivative of `f`. -/
lemma has_ftaylor_series_up_to.has_fderiv_at {n : with_top ℕ}
  (h : has_ftaylor_series_up_to n f p) (hn : 1 ≤ n) (x : E) :
  has_fderiv_at f (continuous_multilinear_curry_fin1 𝕜 E F (p x 1)) x :=
begin
  rw [← has_fderiv_within_at_univ],
  exact (has_ftaylor_series_up_to_on_univ_iff.2 h).has_fderiv_within_at hn (mem_univ _)
end

lemma has_ftaylor_series_up_to.differentiable {n : with_top ℕ}
  (h : has_ftaylor_series_up_to n f p) (hn : 1 ≤ n) : differentiable 𝕜 f :=
λ x, (h.has_fderiv_at hn x).differentiable_at

/-- `p` is a Taylor series of `f` up to `n+1` if and only if `p.shift` is a Taylor series up to `n`
for `p 1`, which is a derivative of `f`. -/
theorem has_ftaylor_series_up_to_succ_iff_right {n : ℕ} :
  has_ftaylor_series_up_to ((n + 1) : ℕ) f p ↔
  (∀ x, (p x 0).uncurry0 = f x)
  ∧ (∀ x, has_fderiv_at (λ y, p y 0) (p x 1).curry_left x)
  ∧ has_ftaylor_series_up_to n
    (λ x, continuous_multilinear_curry_fin1 𝕜 E F (p x 1)) (λ x, (p x).shift) :=
by simp [has_ftaylor_series_up_to_on_succ_iff_right, has_ftaylor_series_up_to_on_univ_iff.symm,
         -add_comm, -with_zero.coe_add]

/-! ### Smooth functions at a point -/

variable (𝕜)

/-- A function is continuously differentiable up to `n` at a point `x` if, for any integer `k ≤ n`,
there is a neighborhood of `x` where `f` admits derivatives up to order `n`, which are continuous.
-/
def times_cont_diff_at (n : with_top ℕ) (f : E → F) (x : E) :=
times_cont_diff_within_at 𝕜 n f univ x

variable {𝕜}

theorem times_cont_diff_within_at_univ {n : with_top ℕ} :
  times_cont_diff_within_at 𝕜 n f univ x ↔ times_cont_diff_at 𝕜 n f x :=
iff.rfl

lemma times_cont_diff_at_top :
  times_cont_diff_at 𝕜 ∞ f x ↔ ∀ (n : ℕ), times_cont_diff_at 𝕜 n f x :=
by simp [← times_cont_diff_within_at_univ, times_cont_diff_within_at_top]

lemma times_cont_diff_at.times_cont_diff_within_at {n : with_top ℕ}
  (h : times_cont_diff_at 𝕜 n f x) : times_cont_diff_within_at 𝕜 n f s x :=
h.mono (subset_univ _)

lemma times_cont_diff_within_at.times_cont_diff_at {n : with_top ℕ}
  (h : times_cont_diff_within_at 𝕜 n f s x) (hx : s ∈ 𝓝 x) :
  times_cont_diff_at 𝕜 n f x :=
by rwa [times_cont_diff_at, ← times_cont_diff_within_at_inter hx, univ_inter]

lemma times_cont_diff_at.congr_of_eventually_eq {n : with_top ℕ}
  (h : times_cont_diff_at 𝕜 n f x) (hg : f₁ =ᶠ[𝓝 x] f) :
  times_cont_diff_at 𝕜 n f₁ x :=
h.congr_of_eventually_eq' (by rwa nhds_within_univ) (mem_univ x)

lemma times_cont_diff_at.of_le {m n : with_top ℕ}
  (h : times_cont_diff_at 𝕜 n f x) (hmn : m ≤ n) :
  times_cont_diff_at 𝕜 m f x :=
h.of_le hmn

lemma times_cont_diff_at.continuous_at {n : with_top ℕ}
  (h : times_cont_diff_at 𝕜 n f x) : continuous_at f x :=
by simpa [continuous_within_at_univ] using h.continuous_within_at

/-- If a function is `C^n` with `n ≥ 1` at a point, then it is differentiable there. -/
lemma times_cont_diff_at.differentiable_at {n : with_top ℕ}
  (h : times_cont_diff_at 𝕜 n f x) (hn : 1 ≤ n) : differentiable_at 𝕜 f x :=
by simpa [hn, differentiable_within_at_univ] using h.differentiable_within_at

/-- A function is `C^(n + 1)` at a point iff locally, it has a derivative which is `C^n`. -/
theorem times_cont_diff_at_succ_iff_has_fderiv_at {n : ℕ} :
  times_cont_diff_at 𝕜 ((n + 1) : ℕ) f x
  ↔ (∃ f' : E → (E →L[𝕜] F), (∃ u ∈ 𝓝 x, (∀ x ∈ u, has_fderiv_at f (f' x) x))
      ∧ (times_cont_diff_at 𝕜 n f' x)) :=
begin
  rw [← times_cont_diff_within_at_univ, times_cont_diff_within_at_succ_iff_has_fderiv_within_at],
  simp only [nhds_within_univ, exists_prop, mem_univ, insert_eq_of_mem],
  split,
  { rintros ⟨u, H, f', h_fderiv, h_times_cont_diff⟩,
    rcases mem_nhds_sets_iff.mp H with ⟨t, htu, ht, hxt⟩,
    refine ⟨f', ⟨t, _⟩, h_times_cont_diff.times_cont_diff_at H⟩,
    refine ⟨mem_nhds_sets_iff.mpr ⟨t, subset.rfl, ht, hxt⟩, _⟩,
    intros y hyt,
    refine (h_fderiv y (htu hyt)).has_fderiv_at _,
    exact mem_nhds_sets_iff.mpr ⟨t, htu, ht, hyt⟩ },
  { rintros ⟨f', ⟨u, H, h_fderiv⟩, h_times_cont_diff⟩,
    refine ⟨u, H, f', _, h_times_cont_diff.times_cont_diff_within_at⟩,
    intros x hxu,
    exact (h_fderiv x hxu).has_fderiv_within_at }
end

/-! ### Smooth functions -/

variable (𝕜)

/-- A function is continuously differentiable up to `n` if it admits derivatives up to
order `n`, which are continuous. Contrary to the case of definitions in domains (where derivatives
might not be unique) we do not need to localize the definition in space or time.
-/
definition times_cont_diff (n : with_top ℕ) (f : E → F)  :=
∃ p : E → formal_multilinear_series 𝕜 E F, has_ftaylor_series_up_to n f p

variable {𝕜}

theorem times_cont_diff_on_univ {n : with_top ℕ} :
  times_cont_diff_on 𝕜 n f univ ↔ times_cont_diff 𝕜 n f :=
begin
  split,
  { assume H,
    use ftaylor_series_within 𝕜 f univ,
    rw ← has_ftaylor_series_up_to_on_univ_iff,
    exact H.ftaylor_series_within unique_diff_on_univ },
  { rintros ⟨p, hp⟩ x hx m hm,
    exact ⟨univ, filter.univ_sets _, p, (hp.has_ftaylor_series_up_to_on univ).of_le hm⟩ }
end

lemma times_cont_diff_iff_times_cont_diff_at {n : with_top ℕ} :
  times_cont_diff 𝕜 n f ↔ ∀ x, times_cont_diff_at 𝕜 n f x :=
by simp [← times_cont_diff_on_univ, times_cont_diff_on, times_cont_diff_at]

lemma times_cont_diff.times_cont_diff_at {n : with_top ℕ} (h : times_cont_diff 𝕜 n f) :
  times_cont_diff_at 𝕜 n f x :=
times_cont_diff_iff_times_cont_diff_at.1 h x

lemma times_cont_diff.times_cont_diff_within_at {n : with_top ℕ} (h : times_cont_diff 𝕜 n f) :
  times_cont_diff_within_at 𝕜 n f s x :=
h.times_cont_diff_at.times_cont_diff_within_at

lemma times_cont_diff_top :
  times_cont_diff 𝕜 ∞ f ↔ ∀ (n : ℕ), times_cont_diff 𝕜 n f :=
by simp [times_cont_diff_on_univ.symm, times_cont_diff_on_top]

lemma times_cont_diff_all_iff_nat :
  (∀ n, times_cont_diff 𝕜 n f) ↔ (∀ n : ℕ, times_cont_diff 𝕜 n f) :=
by simp only [← times_cont_diff_on_univ, times_cont_diff_on_all_iff_nat]

lemma times_cont_diff.times_cont_diff_on {n : with_top ℕ}
  (h : times_cont_diff 𝕜 n f) : times_cont_diff_on 𝕜 n f s :=
(times_cont_diff_on_univ.2 h).mono (subset_univ _)

@[simp] lemma times_cont_diff_zero :
  times_cont_diff 𝕜 0 f ↔ continuous f :=
begin
  rw [← times_cont_diff_on_univ, continuous_iff_continuous_on_univ],
  exact times_cont_diff_on_zero
end

lemma times_cont_diff_at_zero :
  times_cont_diff_at 𝕜 0 f x ↔ ∃ u ∈ 𝓝 x, continuous_on f u :=
by { rw ← times_cont_diff_within_at_univ, simp [times_cont_diff_within_at_zero, nhds_within_univ] }

lemma times_cont_diff.of_le {m n : with_top ℕ}
  (h : times_cont_diff 𝕜 n f) (hmn : m ≤ n) :
  times_cont_diff 𝕜 m f :=
times_cont_diff_on_univ.1 $ (times_cont_diff_on_univ.2 h).of_le hmn

lemma times_cont_diff.continuous {n : with_top ℕ}
  (h : times_cont_diff 𝕜 n f) : continuous f :=
times_cont_diff_zero.1 (h.of_le bot_le)

/-- If a function is `C^n` with `n ≥ 1`, then it is differentiable. -/
lemma times_cont_diff.differentiable {n : with_top ℕ}
  (h : times_cont_diff 𝕜 n f) (hn : 1 ≤ n) : differentiable 𝕜 f :=
differentiable_on_univ.1 $ (times_cont_diff_on_univ.2 h).differentiable_on hn


/-! ### Iterated derivative -/

variable (𝕜)

/-- The `n`-th derivative of a function, as a multilinear map, defined inductively. -/
noncomputable def iterated_fderiv (n : ℕ) (f : E → F) :
  E → (E [×n]→L[𝕜] F) :=
nat.rec_on n
  (λ x, continuous_multilinear_map.curry0 𝕜 E (f x))
  (λ n rec x, continuous_linear_map.uncurry_left (fderiv 𝕜 rec x))

/-- Formal Taylor series associated to a function within a set. -/
def ftaylor_series (f : E → F) (x : E) : formal_multilinear_series 𝕜 E F :=
λ n, iterated_fderiv 𝕜 n f x

variable {𝕜}

@[simp] lemma iterated_fderiv_zero_apply (m : (fin 0) → E) :
  (iterated_fderiv 𝕜 0 f x : ((fin 0) →  E) → F) m = f x := rfl

lemma iterated_fderiv_zero_eq_comp :
  iterated_fderiv 𝕜 0 f = (continuous_multilinear_curry_fin0 𝕜 E F).symm ∘ f := rfl

lemma iterated_fderiv_succ_apply_left {n : ℕ} (m : fin (n + 1) → E):
  (iterated_fderiv 𝕜 (n + 1) f x : (fin (n + 1) → E) → F) m
  = (fderiv 𝕜 (iterated_fderiv 𝕜 n f) x : E → (E [×n]→L[𝕜] F)) (m 0) (tail m) := rfl

/-- Writing explicitly the `n+1`-th derivative as the composition of a currying linear equiv,
and the derivative of the `n`-th derivative. -/
lemma iterated_fderiv_succ_eq_comp_left {n : ℕ} :
  iterated_fderiv 𝕜 (n + 1) f =
  (continuous_multilinear_curry_left_equiv 𝕜 (λ(i : fin (n + 1)), E) F)
    ∘ (fderiv 𝕜 (iterated_fderiv 𝕜 n f)) := rfl

lemma iterated_fderiv_within_univ {n : ℕ} :
  iterated_fderiv_within 𝕜 n f univ = iterated_fderiv 𝕜 n f :=
begin
  induction n with n IH,
  { ext x, simp },
  { ext x m,
    rw [iterated_fderiv_succ_apply_left, iterated_fderiv_within_succ_apply_left, IH,
        fderiv_within_univ] }
end

lemma ftaylor_series_within_univ :
  ftaylor_series_within 𝕜 f univ = ftaylor_series 𝕜 f :=
begin
  ext1 x, ext1 n,
  change iterated_fderiv_within 𝕜 n f univ x = iterated_fderiv 𝕜 n f x,
  rw iterated_fderiv_within_univ
end

theorem iterated_fderiv_succ_apply_right {n : ℕ} (m : fin (n + 1) → E) :
  (iterated_fderiv 𝕜 (n + 1) f x : (fin (n + 1) → E) → F) m
    = iterated_fderiv 𝕜 n (λy, fderiv 𝕜 f y) x (init m) (m (last n)) :=
begin
  rw [← iterated_fderiv_within_univ, ← iterated_fderiv_within_univ, ← fderiv_within_univ],
  exact iterated_fderiv_within_succ_apply_right unique_diff_on_univ (mem_univ _) _
end

/-- Writing explicitly the `n+1`-th derivative as the composition of a currying linear equiv,
and the `n`-th derivative of the derivative. -/
lemma iterated_fderiv_succ_eq_comp_right {n : ℕ} :
  iterated_fderiv 𝕜 (n + 1) f x =
  ((continuous_multilinear_curry_right_equiv' 𝕜 n E F)
    ∘ (iterated_fderiv 𝕜 n (λy, fderiv 𝕜 f y))) x :=
by { ext m, rw iterated_fderiv_succ_apply_right, refl }

@[simp] lemma iterated_fderiv_one_apply (m : (fin 1) → E) :
  (iterated_fderiv 𝕜 1 f x : ((fin 1) → E) → F) m
  = (fderiv 𝕜 f x : E → F) (m 0) :=
by { rw [iterated_fderiv_succ_apply_right, iterated_fderiv_zero_apply], refl }

/-- When a function is `C^n` in a set `s` of unique differentiability, it admits
`ftaylor_series_within 𝕜 f s` as a Taylor series up to order `n` in `s`. -/
theorem times_cont_diff_on_iff_ftaylor_series {n : with_top ℕ} :
  times_cont_diff 𝕜 n f ↔ has_ftaylor_series_up_to n f (ftaylor_series 𝕜 f) :=
begin
  split,
  { rw [← times_cont_diff_on_univ, ← has_ftaylor_series_up_to_on_univ_iff,
        ← ftaylor_series_within_univ],
    exact λ h, times_cont_diff_on.ftaylor_series_within h unique_diff_on_univ },
  { assume h, exact ⟨ftaylor_series 𝕜 f, h⟩ }
end

lemma times_cont_diff_iff_continuous_differentiable {n : with_top ℕ} :
  times_cont_diff 𝕜 n f ↔
  (∀ (m : ℕ), (m : with_top ℕ) ≤ n → continuous (λ x, iterated_fderiv 𝕜 m f x))
  ∧ (∀ (m : ℕ), (m : with_top ℕ) < n → differentiable 𝕜 (λ x, iterated_fderiv 𝕜 m f x)) :=
by simp [times_cont_diff_on_univ.symm, continuous_iff_continuous_on_univ,
    differentiable_on_univ.symm, iterated_fderiv_within_univ,
    times_cont_diff_on_iff_continuous_on_differentiable_on unique_diff_on_univ]

lemma times_cont_diff_of_differentiable_iterated_fderiv {n : with_top ℕ}
  (h : ∀(m : ℕ), (m : with_top ℕ) ≤ n → differentiable 𝕜 (iterated_fderiv 𝕜 m f)) :
  times_cont_diff 𝕜 n f :=
times_cont_diff_iff_continuous_differentiable.2
⟨λ m hm, (h m hm).continuous, λ m hm, (h m (le_of_lt hm))⟩

/-- A function is `C^(n + 1)` on a domain with unique derivatives if and only if
it is differentiable there, and its derivative is `C^n`. -/
theorem times_cont_diff_succ_iff_fderiv {n : ℕ} :
  times_cont_diff 𝕜 ((n + 1) : ℕ) f ↔
  differentiable 𝕜 f ∧ times_cont_diff 𝕜 n (λ y, fderiv 𝕜 f y) :=
by simp [times_cont_diff_on_univ.symm, differentiable_on_univ.symm, fderiv_within_univ.symm,
         - fderiv_within_univ, times_cont_diff_on_succ_iff_fderiv_within unique_diff_on_univ,
         -with_zero.coe_add, -add_comm]

/-- A function is `C^∞` on a domain with unique derivatives if and only if it is differentiable
there, and its derivative is `C^∞`. -/
theorem times_cont_diff_top_iff_fderiv :
  times_cont_diff 𝕜 ∞ f ↔
  differentiable 𝕜 f ∧ times_cont_diff 𝕜 ∞ (λ y, fderiv 𝕜 f y) :=
begin
  simp [times_cont_diff_on_univ.symm, differentiable_on_univ.symm, fderiv_within_univ.symm,
        - fderiv_within_univ],
  rw times_cont_diff_on_top_iff_fderiv_within unique_diff_on_univ,
end

lemma times_cont_diff.continuous_fderiv {n : with_top ℕ}
  (h : times_cont_diff 𝕜 n f) (hn : 1 ≤ n) :
  continuous (λ x, fderiv 𝕜 f x) :=
((times_cont_diff_succ_iff_fderiv).1 (h.of_le hn)).2.continuous

/-- If a function is at least `C^1`, its bundled derivative (mapping `(x, v)` to `Df(x) v`) is
continuous. -/
lemma times_cont_diff.continuous_fderiv_apply {n : with_top ℕ}
  (h : times_cont_diff 𝕜 n f) (hn : 1 ≤ n) :
  continuous (λp : E × E, (fderiv 𝕜 f p.1 : E → F) p.2) :=
begin
  have A : continuous (λq : (E →L[𝕜] F) × E, q.1 q.2) := is_bounded_bilinear_map_apply.continuous,
  have B : continuous (λp : E × E, (fderiv 𝕜 f p.1, p.2)),
  { apply continuous.prod_mk _ continuous_snd,
    exact continuous.comp (h.continuous_fderiv hn) continuous_fst },
  exact A.comp B
end

/-! ### Constants -/

lemma iterated_fderiv_within_zero_fun {n : ℕ} :
  iterated_fderiv 𝕜 n (λ x : E, (0 : F)) = 0 :=
begin
  induction n with n IH,
  { ext m, simp },
  { ext x m,
    rw [iterated_fderiv_succ_apply_left, IH],
    change (fderiv 𝕜 (λ (x : E), (0 : (E [×n]→L[𝕜] F))) x : E → (E [×n]→L[𝕜] F)) (m 0) (tail m) = _,
    rw fderiv_const,
    refl }
end

lemma times_cont_diff_zero_fun {n : with_top ℕ} :
  times_cont_diff 𝕜 n (λ x : E, (0 : F)) :=
begin
  apply times_cont_diff_of_differentiable_iterated_fderiv (λm hm, _),
  rw iterated_fderiv_within_zero_fun,
  apply differentiable_const (0 : (E [×m]→L[𝕜] F))
end

/--
Constants are `C^∞`.
-/
lemma times_cont_diff_const {n : with_top ℕ} {c : F} : times_cont_diff 𝕜 n (λx : E, c) :=
begin
  suffices h : times_cont_diff 𝕜 ∞ (λx : E, c), by exact h.of_le le_top,
  rw times_cont_diff_top_iff_fderiv,
  refine ⟨differentiable_const c, _⟩,
  rw fderiv_const,
  exact times_cont_diff_zero_fun
end

lemma times_cont_diff_on_const {n : with_top ℕ} {c : F} {s : set E} :
  times_cont_diff_on 𝕜 n (λx : E, c) s :=
times_cont_diff_const.times_cont_diff_on

lemma times_cont_diff_at_const {n : with_top ℕ} {c : F} :
  times_cont_diff_at 𝕜 n (λx : E, c) x :=
times_cont_diff_const.times_cont_diff_at

lemma times_cont_diff_within_at_const {n : with_top ℕ} {c : F} :
  times_cont_diff_within_at 𝕜 n (λx : E, c) s x :=
times_cont_diff_at_const.times_cont_diff_within_at

@[nontriviality] lemma times_cont_diff_of_subsingleton [subsingleton F] {n : with_top ℕ} :
  times_cont_diff 𝕜 n f :=
by { rw [subsingleton.elim f (λ _, 0)], exact times_cont_diff_const }

@[nontriviality] lemma times_cont_diff_at_of_subsingleton [subsingleton F] {n : with_top ℕ} :
  times_cont_diff_at 𝕜 n f x :=
by { rw [subsingleton.elim f (λ _, 0)], exact times_cont_diff_at_const }

@[nontriviality] lemma times_cont_diff_within_at_of_subsingleton [subsingleton F] {n : with_top ℕ} :
  times_cont_diff_within_at 𝕜 n f s x :=
by { rw [subsingleton.elim f (λ _, 0)], exact times_cont_diff_within_at_const }

@[nontriviality] lemma times_cont_diff_on_of_subsingleton [subsingleton F] {n : with_top ℕ} :
  times_cont_diff_on 𝕜 n f s :=
by { rw [subsingleton.elim f (λ _, 0)], exact times_cont_diff_on_const }

/-! ### Linear functions -/

/--
Unbundled bounded linear functions are `C^∞`.
-/
lemma is_bounded_linear_map.times_cont_diff {n : with_top ℕ} (hf : is_bounded_linear_map 𝕜 f) :
  times_cont_diff 𝕜 n f :=
begin
  suffices h : times_cont_diff 𝕜 ∞ f, by exact h.of_le le_top,
  rw times_cont_diff_top_iff_fderiv,
  refine ⟨hf.differentiable, _⟩,
  simp [hf.fderiv],
  exact times_cont_diff_const
end

lemma continuous_linear_map.times_cont_diff {n : with_top ℕ} (f : E →L[𝕜] F) :
  times_cont_diff 𝕜 n f :=
f.is_bounded_linear_map.times_cont_diff

lemma continuous_linear_equiv.times_cont_diff {n : with_top ℕ} (f : E ≃L[𝕜] F) :
  times_cont_diff 𝕜 n f :=
(f : E →L[𝕜] F).times_cont_diff

lemma linear_isometry_map.times_cont_diff {n : with_top ℕ} (f : E →ₗᵢ[𝕜] F) :
  times_cont_diff 𝕜 n f :=
f.to_continuous_linear_map.times_cont_diff

lemma linear_isometry_equiv.times_cont_diff {n : with_top ℕ} (f : E ≃ₗᵢ[𝕜] F) :
  times_cont_diff 𝕜 n f :=
(f : E →L[𝕜] F).times_cont_diff

/--
The first projection in a product is `C^∞`.
-/
lemma times_cont_diff_fst {n : with_top ℕ} : times_cont_diff 𝕜 n (prod.fst : E × F → E) :=
is_bounded_linear_map.times_cont_diff is_bounded_linear_map.fst

/--
The first projection on a domain in a product is `C^∞`.
-/
lemma times_cont_diff_on_fst {s : set (E×F)} {n : with_top ℕ} :
  times_cont_diff_on 𝕜 n (prod.fst : E × F → E) s :=
times_cont_diff.times_cont_diff_on times_cont_diff_fst

/--
The first projection at a point in a product is `C^∞`.
-/
lemma times_cont_diff_at_fst {p : E × F} {n : with_top ℕ} :
  times_cont_diff_at 𝕜 n (prod.fst : E × F → E) p :=
times_cont_diff_fst.times_cont_diff_at

/--
The first projection within a domain at a point in a product is `C^∞`.
-/
lemma times_cont_diff_within_at_fst {s : set (E × F)} {p : E × F} {n : with_top ℕ} :
  times_cont_diff_within_at 𝕜 n (prod.fst : E × F → E) s p :=
times_cont_diff_fst.times_cont_diff_within_at

/--
The second projection in a product is `C^∞`.
-/
lemma times_cont_diff_snd {n : with_top ℕ} : times_cont_diff 𝕜 n (prod.snd : E × F → F) :=
is_bounded_linear_map.times_cont_diff is_bounded_linear_map.snd

/--
The second projection on a domain in a product is `C^∞`.
-/
lemma times_cont_diff_on_snd {s : set (E×F)} {n : with_top ℕ} :
  times_cont_diff_on 𝕜 n (prod.snd : E × F → F) s :=
times_cont_diff.times_cont_diff_on times_cont_diff_snd

/--
The second projection at a point in a product is `C^∞`.
-/
lemma times_cont_diff_at_snd {p : E × F} {n : with_top ℕ} :
  times_cont_diff_at 𝕜 n (prod.snd : E × F → F) p :=
times_cont_diff_snd.times_cont_diff_at

/--
The second projection within a domain at a point in a product is `C^∞`.
-/
lemma times_cont_diff_within_at_snd {s : set (E × F)} {p : E × F} {n : with_top ℕ} :
  times_cont_diff_within_at 𝕜 n (prod.snd : E × F → F) s p :=
times_cont_diff_snd.times_cont_diff_within_at

/--
The identity is `C^∞`.
-/
lemma times_cont_diff_id {n : with_top ℕ} : times_cont_diff 𝕜 n (id : E → E) :=
is_bounded_linear_map.id.times_cont_diff

lemma times_cont_diff_within_at_id {n : with_top ℕ} {s x} :
  times_cont_diff_within_at 𝕜 n (id : E → E) s x :=
times_cont_diff_id.times_cont_diff_within_at

lemma times_cont_diff_at_id {n : with_top ℕ} {x} :
  times_cont_diff_at 𝕜 n (id : E → E) x :=
times_cont_diff_id.times_cont_diff_at

lemma times_cont_diff_on_id {n : with_top ℕ} {s} :
  times_cont_diff_on 𝕜 n (id : E → E) s :=
times_cont_diff_id.times_cont_diff_on

/--
Bilinear functions are `C^∞`.
-/
lemma is_bounded_bilinear_map.times_cont_diff {n : with_top ℕ} (hb : is_bounded_bilinear_map 𝕜 b) :
  times_cont_diff 𝕜 n b :=
begin
  suffices h : times_cont_diff 𝕜 ∞ b, by exact h.of_le le_top,
  rw times_cont_diff_top_iff_fderiv,
  refine ⟨hb.differentiable, _⟩,
  simp [hb.fderiv],
  exact hb.is_bounded_linear_map_deriv.times_cont_diff
end

/-- If `f` admits a Taylor series `p` in a set `s`, and `g` is linear, then `g ∘ f` admits a Taylor
series whose `k`-th term is given by `g ∘ (p k)`. -/
lemma has_ftaylor_series_up_to_on.continuous_linear_map_comp {n : with_top ℕ} (g : F →L[𝕜] G)
  (hf : has_ftaylor_series_up_to_on n f p s) :
  has_ftaylor_series_up_to_on n (g ∘ f) (λ x k, g.comp_continuous_multilinear_map (p x k)) s :=
begin
  set L : Π m : ℕ, (E [×m]→L[𝕜] F) →L[𝕜] (E [×m]→L[𝕜] G) :=
    λ m, continuous_linear_map.comp_continuous_multilinear_mapL g,
  split,
  { exact λ x hx, congr_arg g (hf.zero_eq x hx) },
  { intros m hm x hx,
    convert (L m).has_fderiv_at.comp_has_fderiv_within_at x (hf.fderiv_within m hm x hx) },
  { intros m hm,
    convert (L m).continuous.comp_continuous_on (hf.cont m hm) }
end

/-- Composition by continuous linear maps on the left preserves `C^n` functions in a domain
at a point. -/
lemma times_cont_diff_within_at.continuous_linear_map_comp {n : with_top ℕ} (g : F →L[𝕜] G)
  (hf : times_cont_diff_within_at 𝕜 n f s x) :
  times_cont_diff_within_at 𝕜 n (g ∘ f) s x :=
begin
  assume m hm,
  rcases hf m hm with ⟨u, hu, p, hp⟩,
  exact ⟨u, hu, _, hp.continuous_linear_map_comp g⟩,
end

/-- Composition by continuous linear maps on the left preserves `C^n` functions in a domain
at a point. -/
lemma times_cont_diff_at.continuous_linear_map_comp {n : with_top ℕ} (g : F →L[𝕜] G)
  (hf : times_cont_diff_at 𝕜 n f x) :
  times_cont_diff_at 𝕜 n (g ∘ f) x :=
times_cont_diff_within_at.continuous_linear_map_comp g hf

/-- Composition by continuous linear maps on the left preserves `C^n` functions on domains. -/
lemma times_cont_diff_on.continuous_linear_map_comp {n : with_top ℕ} (g : F →L[𝕜] G)
  (hf : times_cont_diff_on 𝕜 n f s) :
  times_cont_diff_on 𝕜 n (g ∘ f) s :=
λ x hx, (hf x hx).continuous_linear_map_comp g

/-- Composition by continuous linear maps on the left preserves `C^n` functions. -/
lemma times_cont_diff.continuous_linear_map_comp {n : with_top ℕ} {f : E → F} (g : F →L[𝕜] G)
  (hf : times_cont_diff 𝕜 n f) : times_cont_diff 𝕜 n (λx, g (f x)) :=
times_cont_diff_on_univ.1 $ times_cont_diff_on.continuous_linear_map_comp
  _ (times_cont_diff_on_univ.2 hf)

/-- Composition by continuous linear equivs on the left respects higher differentiability on
domains. -/
lemma continuous_linear_equiv.comp_times_cont_diff_within_at_iff
  {n : with_top ℕ} (e : F ≃L[𝕜] G) :
  times_cont_diff_within_at 𝕜 n (e ∘ f) s x ↔ times_cont_diff_within_at 𝕜 n f s x :=
begin
  split,
  { assume H,
    have : f = e.symm ∘ (e ∘ f),
      by { ext y, simp only [function.comp_app], rw e.symm_apply_apply (f y) },
    rw this,
    exact H.continuous_linear_map_comp _ },
  { assume H,
    exact H.continuous_linear_map_comp _ }
end

/-- Composition by continuous linear equivs on the left respects higher differentiability on
domains. -/
lemma continuous_linear_equiv.comp_times_cont_diff_on_iff
  {n : with_top ℕ} (e : F ≃L[𝕜] G) :
  times_cont_diff_on 𝕜 n (e ∘ f) s ↔ times_cont_diff_on 𝕜 n f s :=
by simp [times_cont_diff_on, e.comp_times_cont_diff_within_at_iff]

/-- If `f` admits a Taylor series `p` in a set `s`, and `g` is linear, then `f ∘ g` admits a Taylor
series in `g ⁻¹' s`, whose `k`-th term is given by `p k (g v₁, ..., g vₖ)` . -/
lemma has_ftaylor_series_up_to_on.comp_continuous_linear_map {n : with_top ℕ}
  (hf : has_ftaylor_series_up_to_on n f p s) (g : G →L[𝕜] E) :
  has_ftaylor_series_up_to_on n (f ∘ g)
    (λ x k, (p (g x) k).comp_continuous_linear_map (λ _, g)) (g ⁻¹' s) :=
begin
  let A : Π m : ℕ, (E [×m]→L[𝕜] F) → (G [×m]→L[𝕜] F) :=
    λ m h, h.comp_continuous_linear_map (λ _, g),
  have hA : ∀ m, is_bounded_linear_map 𝕜 (A m) :=
    λ m, is_bounded_linear_map_continuous_multilinear_map_comp_linear g,
  split,
  { assume x hx,
    simp only [(hf.zero_eq (g x) hx).symm, function.comp_app],
    change p (g x) 0 (λ (i : fin 0), g 0) = p (g x) 0 0,
    rw continuous_linear_map.map_zero,
    refl },
  { assume m hm x hx,
    convert ((hA m).has_fderiv_at).comp_has_fderiv_within_at x
      ((hf.fderiv_within m hm (g x) hx).comp x (g.has_fderiv_within_at) (subset.refl _)),
    ext y v,
    change p (g x) (nat.succ m) (g ∘ (cons y v)) = p (g x) m.succ (cons (g y) (g ∘ v)),
    rw comp_cons },
  { assume m hm,
    exact (hA m).continuous.comp_continuous_on
      ((hf.cont m hm).comp g.continuous.continuous_on (subset.refl _)) }
end

/-- Composition by continuous linear maps on the right preserves `C^n` functions at a point on
a domain. -/
lemma times_cont_diff_within_at.comp_continuous_linear_map {n : with_top ℕ} {x : G}
  (g : G →L[𝕜] E) (hf : times_cont_diff_within_at 𝕜 n f s (g x)) :
  times_cont_diff_within_at 𝕜 n (f ∘ g) (g ⁻¹' s) x :=
begin
  assume m hm,
  rcases hf m hm with ⟨u, hu, p, hp⟩,
  refine ⟨g ⁻¹' u, _, _, hp.comp_continuous_linear_map g⟩,
  apply continuous_within_at.preimage_mem_nhds_within',
  { exact g.continuous.continuous_within_at },
  { apply nhds_within_mono (g x) _ hu,
    rw image_insert_eq,
    exact insert_subset_insert (image_preimage_subset g s) }
end

/-- Composition by continuous linear maps on the right preserves `C^n` functions on domains. -/
lemma times_cont_diff_on.comp_continuous_linear_map {n : with_top ℕ}
  (hf : times_cont_diff_on 𝕜 n f s) (g : G →L[𝕜] E) :
  times_cont_diff_on 𝕜 n (f ∘ g) (g ⁻¹' s) :=
λ x hx, (hf (g x) hx).comp_continuous_linear_map g

/-- Composition by continuous linear maps on the right preserves `C^n` functions. -/
lemma times_cont_diff.comp_continuous_linear_map {n : with_top ℕ} {f : E → F} {g : G →L[𝕜] E}
  (hf : times_cont_diff 𝕜 n f) : times_cont_diff 𝕜 n (f ∘ g) :=
times_cont_diff_on_univ.1 $
times_cont_diff_on.comp_continuous_linear_map (times_cont_diff_on_univ.2 hf) _

/-- Composition by continuous linear equivs on the right respects higher differentiability at a
point in a domain. -/
lemma continuous_linear_equiv.times_cont_diff_within_at_comp_iff {n : with_top ℕ} (e : G ≃L[𝕜] E) :
  times_cont_diff_within_at 𝕜 n (f ∘ e) (e ⁻¹' s) (e.symm x) ↔
  times_cont_diff_within_at 𝕜 n f s x :=
begin
  split,
  { assume H,
    have A : f = (f ∘ e) ∘ e.symm,
      by { ext y, simp only [function.comp_app], rw e.apply_symm_apply y },
    have B : e.symm ⁻¹' (e ⁻¹' s) = s,
      by { rw [← preimage_comp, e.self_comp_symm], refl },
    rw [A, ← B],
    exact H.comp_continuous_linear_map _},
  { assume H,
    have : x = e (e.symm x), by simp,
    rw this at H,
    exact H.comp_continuous_linear_map _ },
end


/-- Composition by continuous linear equivs on the right respects higher differentiability on
domains. -/
lemma continuous_linear_equiv.times_cont_diff_on_comp_iff {n : with_top ℕ} (e : G ≃L[𝕜] E) :
  times_cont_diff_on 𝕜 n (f ∘ e) (e ⁻¹' s) ↔ times_cont_diff_on 𝕜 n f s :=
begin
  refine ⟨λ H, _, λ H, H.comp_continuous_linear_map _⟩,
  have A : f = (f ∘ e) ∘ e.symm,
    by { ext y, simp only [function.comp_app], rw e.apply_symm_apply y },
  have B : e.symm ⁻¹' (e ⁻¹' s) = s,
    by { rw [← preimage_comp, e.self_comp_symm], refl },
  rw [A, ← B],
  exact H.comp_continuous_linear_map _
end

/-- If two functions `f` and `g` admit Taylor series `p` and `q` in a set `s`, then the cartesian
product of `f` and `g` admits the cartesian product of `p` and `q` as a Taylor series. -/
lemma has_ftaylor_series_up_to_on.prod {n : with_top ℕ} (hf : has_ftaylor_series_up_to_on n f p s)
  {g : E → G} {q : E → formal_multilinear_series 𝕜 E G} (hg : has_ftaylor_series_up_to_on n g q s) :
  has_ftaylor_series_up_to_on n (λ y, (f y, g y)) (λ y k, (p y k).prod (q y k)) s :=
begin
  set L := λ m, continuous_multilinear_map.prodL 𝕜 (λ i : fin m, E) F G,
  split,
  { assume x hx, rw [← hf.zero_eq x hx, ← hg.zero_eq x hx], refl },
  { assume m hm x hx,
    convert (L m).has_fderiv_at.comp_has_fderiv_within_at x
      ((hf.fderiv_within m hm x hx).prod (hg.fderiv_within m hm x hx)) },
  { assume m hm,
    exact (L m).continuous.comp_continuous_on ((hf.cont m hm).prod (hg.cont m hm)) }
end

/-- The cartesian product of `C^n` functions at a point in a domain is `C^n`. -/
lemma times_cont_diff_within_at.prod {n : with_top ℕ} {s : set E} {f : E → F} {g : E → G}
  (hf : times_cont_diff_within_at 𝕜 n f s x) (hg : times_cont_diff_within_at 𝕜 n g s x) :
  times_cont_diff_within_at 𝕜 n (λx:E, (f x, g x)) s x :=
begin
  assume m hm,
  rcases hf m hm with ⟨u, hu, p, hp⟩,
  rcases hg m hm with ⟨v, hv, q, hq⟩,
  exact ⟨u ∩ v, filter.inter_mem_sets hu hv, _,
        (hp.mono (inter_subset_left u v)).prod (hq.mono (inter_subset_right u v))⟩
end

/-- The cartesian product of `C^n` functions on domains is `C^n`. -/
lemma times_cont_diff_on.prod {n : with_top ℕ} {s : set E} {f : E → F} {g : E → G}
  (hf : times_cont_diff_on 𝕜 n f s) (hg : times_cont_diff_on 𝕜 n g s) :
  times_cont_diff_on 𝕜 n (λx:E, (f x, g x)) s :=
λ x hx, (hf x hx).prod (hg x hx)

/-- The cartesian product of `C^n` functions at a point is `C^n`. -/
lemma times_cont_diff_at.prod {n : with_top ℕ} {f : E → F} {g : E → G}
  (hf : times_cont_diff_at 𝕜 n f x) (hg : times_cont_diff_at 𝕜 n g x) :
  times_cont_diff_at 𝕜 n (λx:E, (f x, g x)) x :=
times_cont_diff_within_at_univ.1 $ times_cont_diff_within_at.prod
  (times_cont_diff_within_at_univ.2 hf)
  (times_cont_diff_within_at_univ.2 hg)

/--
The cartesian product of `C^n` functions is `C^n`.
-/
lemma times_cont_diff.prod {n : with_top ℕ} {f : E → F} {g : E → G}
  (hf : times_cont_diff 𝕜 n f) (hg : times_cont_diff 𝕜 n g) :
  times_cont_diff 𝕜 n (λx:E, (f x, g x)) :=
times_cont_diff_on_univ.1 $ times_cont_diff_on.prod (times_cont_diff_on_univ.2 hf)
  (times_cont_diff_on_univ.2 hg)

/-!
### Smoothness of functions `f : E → Π i, F' i`
-/

section pi

variables {ι : Type*} [fintype ι] {F' : ι → Type*} [Π i, normed_group (F' i)]
  [Π i, normed_space 𝕜 (F' i)] {φ : Π i, E → F' i}
  {p' : Π i, E → formal_multilinear_series 𝕜 E (F' i)}
  {Φ : E → Π i, F' i} {P' : E → formal_multilinear_series 𝕜 E (Π i, F' i)}
  {n : with_top ℕ}

lemma has_ftaylor_series_up_to_on_pi :
  has_ftaylor_series_up_to_on n (λ x i, φ i x)
    (λ x m, continuous_multilinear_map.pi (λ i, p' i x m)) s ↔
    ∀ i, has_ftaylor_series_up_to_on n (φ i) (p' i) s :=
begin
  set pr := @continuous_linear_map.proj 𝕜 _ ι F' _ _ _,
  letI : Π (m : ℕ) (i : ι), normed_space 𝕜 (E [×m]→L[𝕜] (F' i)) := λ m i, infer_instance,
  set L : Π m : ℕ, (Π i, E [×m]→L[𝕜] (F' i)) ≃ₗᵢ[𝕜] (E [×m]→L[𝕜] (Π i, F' i)) :=
    λ m, continuous_multilinear_map.piₗᵢ _ _,
  refine ⟨λ h i, _, λ h, ⟨λ x hx, _, _, _⟩⟩,
  { convert h.continuous_linear_map_comp (pr i),
    ext, refl },
  { ext1 i,
    exact (h i).zero_eq x hx },
  { intros m hm x hx,
    have := has_fderiv_within_at_pi.2 (λ i, (h i).fderiv_within m hm x hx),
    convert (L m).has_fderiv_at.comp_has_fderiv_within_at x this },
  { intros m hm,
    have := continuous_on_pi.2 (λ i, (h i).cont m hm),
    convert (L m).continuous.comp_continuous_on this }
end

@[simp] lemma has_ftaylor_series_up_to_on_pi' :
  has_ftaylor_series_up_to_on n Φ P' s ↔
    ∀ i, has_ftaylor_series_up_to_on n (λ x, Φ x i)
      (λ x m, (@continuous_linear_map.proj 𝕜 _ ι F' _ _ _ i).comp_continuous_multilinear_map
        (P' x m)) s :=
by { convert has_ftaylor_series_up_to_on_pi, ext, refl }

lemma times_cont_diff_within_at_pi :
  times_cont_diff_within_at 𝕜 n Φ s x ↔
    ∀ i, times_cont_diff_within_at 𝕜 n (λ x, Φ x i) s x :=
begin
  set pr := @continuous_linear_map.proj 𝕜 _ ι F' _ _ _,
  refine ⟨λ h i, h.continuous_linear_map_comp (pr i), λ h m hm, _⟩,
  choose u hux p hp using λ i, h i m hm,
  exact ⟨⋂ i, u i, filter.Inter_mem_sets.2 hux, _,
    has_ftaylor_series_up_to_on_pi.2 (λ i, (hp i).mono $ Inter_subset _ _)⟩,
end

lemma times_cont_diff_on_pi :
  times_cont_diff_on 𝕜 n Φ s ↔ ∀ i, times_cont_diff_on 𝕜 n (λ x, Φ x i) s :=
⟨λ h i x hx, times_cont_diff_within_at_pi.1 (h x hx) _,
  λ h x hx, times_cont_diff_within_at_pi.2 (λ i, h i x hx)⟩

lemma times_cont_diff_at_pi :
  times_cont_diff_at 𝕜 n Φ x ↔ ∀ i, times_cont_diff_at 𝕜 n (λ x, Φ x i) x :=
times_cont_diff_within_at_pi

lemma times_cont_diff_pi :
  times_cont_diff 𝕜 n Φ ↔ ∀ i, times_cont_diff 𝕜 n (λ x, Φ x i) :=
by simp only [← times_cont_diff_on_univ, times_cont_diff_on_pi]

end pi

/-!
### Composition of `C^n` functions

We show that the composition of `C^n` functions is `C^n`. One way to prove it would be to write
the `n`-th derivative of the composition (this is Faà di Bruno's formula) and check its continuity,
but this is very painful. Instead, we go for a simple inductive proof. Assume it is done for `n`.
Then, to check it for `n+1`, one needs to check that the derivative of `g ∘ f` is `C^n`, i.e.,
that `Dg(f x) ⬝ Df(x)` is `C^n`. The term `Dg (f x)` is the composition of two `C^n` functions, so
it is `C^n` by the inductive assumption. The term `Df(x)` is also `C^n`. Then, the matrix
multiplication is the application of a bilinear map (which is `C^∞`, and therefore `C^n`) to
`x ↦ (Dg(f x), Df x)`. As the composition of two `C^n` maps, it is again `C^n`, and we are done.

There is a subtlety in this argument: we apply the inductive assumption to functions on other Banach
spaces. In maths, one would say: prove by induction over `n` that, for all `C^n` maps between all
pairs of Banach spaces, their composition is `C^n`. In Lean, this is fine as long as the spaces
stay in the same universe. This is not the case in the above argument: if `E` lives in universe `u`
and `F` lives in universe `v`, then linear maps from `E` to `F` (to which the derivative of `f`
belongs) is in universe `max u v`. If one could quantify over finitely many universes, the above
proof would work fine, but this is not the case. One could still write the proof considering spaces
in any universe in `u, v, w, max u v, max v w, max u v w`, but it would be extremely tedious and
lead to a lot of duplication. Instead, we formulate the above proof when all spaces live in the same
universe (where everything is fine), and then we deduce the general result by lifting all our spaces
to a common universe. We use the trick that any space `H` is isomorphic through a continuous linear
equiv to `continuous_multilinear_map (λ (i : fin 0), E × F × G) H` to change the universe level,
and then argue that composing with such a linear equiv does not change the fact of being `C^n`,
which we have already proved previously.
-/

/-- Auxiliary lemma proving that the composition of `C^n` functions on domains is `C^n` when all
spaces live in the same universe. Use instead `times_cont_diff_on.comp` which removes the universe
assumption (but is deduced from this one). -/
private lemma times_cont_diff_on.comp_same_univ
  {Eu : Type u} [normed_group Eu] [normed_space 𝕜 Eu]
  {Fu : Type u} [normed_group Fu] [normed_space 𝕜 Fu]
  {Gu : Type u} [normed_group Gu] [normed_space 𝕜 Gu]
  {n : with_top ℕ} {s : set Eu} {t : set Fu} {g : Fu → Gu} {f : Eu → Fu}
  (hg : times_cont_diff_on 𝕜 n g t) (hf : times_cont_diff_on 𝕜 n f s) (st : s ⊆ f ⁻¹' t) :
  times_cont_diff_on 𝕜 n (g ∘ f) s :=
begin
  unfreezingI { induction n using with_top.nat_induction with n IH Itop generalizing Eu Fu Gu },
  { rw times_cont_diff_on_zero at hf hg ⊢,
    exact continuous_on.comp hg hf st },
  { rw times_cont_diff_on_succ_iff_has_fderiv_within_at at hg ⊢,
    assume x hx,
    rcases (times_cont_diff_on_succ_iff_has_fderiv_within_at.1 hf) x hx
      with ⟨u, hu, f', hf', f'_diff⟩,
    rcases hg (f x) (st hx) with ⟨v, hv, g', hg', g'_diff⟩,
    rw insert_eq_of_mem hx at hu ⊢,
    have xu : x ∈ u := mem_of_mem_nhds_within hx hu,
    let w := s ∩ (u ∩ f⁻¹' v),
    have wv : w ⊆ f ⁻¹' v := λ y hy, hy.2.2,
    have wu : w ⊆ u := λ y hy, hy.2.1,
    have ws : w ⊆ s := λ y hy, hy.1,
    refine ⟨w, _, λ y, (g' (f y)).comp (f' y), _, _⟩,
    show w ∈ 𝓝[s] x,
    { apply filter.inter_mem_sets self_mem_nhds_within,
      apply filter.inter_mem_sets hu,
      apply continuous_within_at.preimage_mem_nhds_within',
      { rw ← continuous_within_at_inter' hu,
        exact (hf' x xu).differentiable_within_at.continuous_within_at.mono
          (inter_subset_right _ _) },
      { apply nhds_within_mono _ _ hv,
        exact subset.trans (image_subset_iff.mpr st) (subset_insert (f x) t) } },
    show ∀ y ∈ w,
      has_fderiv_within_at (g ∘ f) ((g' (f y)).comp (f' y)) w y,
    { rintros y ⟨ys, yu, yv⟩,
      exact (hg' (f y) yv).comp y ((hf' y yu).mono wu) wv },
    show times_cont_diff_on 𝕜 n (λ y, (g' (f y)).comp (f' y)) w,
    { have A : times_cont_diff_on 𝕜 n (λ y, g' (f y)) w :=
        IH g'_diff ((hf.of_le (with_top.coe_le_coe.2 (nat.le_succ n))).mono ws) wv,
      have B : times_cont_diff_on 𝕜 n f' w := f'_diff.mono wu,
      have C : times_cont_diff_on 𝕜 n (λ y, (f' y, g' (f y))) w :=
        times_cont_diff_on.prod B A,
      have D : times_cont_diff_on 𝕜 n (λ(p : (Eu →L[𝕜] Fu) × (Fu →L[𝕜] Gu)), p.2.comp p.1) univ :=
        is_bounded_bilinear_map_comp.times_cont_diff.times_cont_diff_on,
      exact IH D C (subset_univ _) } },
  { rw times_cont_diff_on_top at hf hg ⊢,
    assume n,
    apply Itop n (hg n) (hf n) st }
end

/-- The composition of `C^n` functions on domains is `C^n`. -/
lemma times_cont_diff_on.comp
  {n : with_top ℕ} {s : set E} {t : set F} {g : F → G} {f : E → F}
  (hg : times_cont_diff_on 𝕜 n g t) (hf : times_cont_diff_on 𝕜 n f s) (st : s ⊆ f ⁻¹' t) :
  times_cont_diff_on 𝕜 n (g ∘ f) s :=
begin
  /- we lift all the spaces to a common universe, as we have already proved the result in this
  situation. For the lift, we use the trick that `H` is isomorphic through a
  continuous linear equiv to `continuous_multilinear_map 𝕜 (λ (i : fin 0), (E × F × G)) H`, and
  continuous linear equivs respect smoothness classes. -/
  let Eu := continuous_multilinear_map 𝕜 (λ (i : fin 0), (E × F × G)) E,
  letI : normed_group Eu := by apply_instance,
  letI : normed_space 𝕜 Eu := by apply_instance,
  let Fu := continuous_multilinear_map 𝕜 (λ (i : fin 0), (E × F × G)) F,
  letI : normed_group Fu := by apply_instance,
  letI : normed_space 𝕜 Fu := by apply_instance,
  let Gu := continuous_multilinear_map 𝕜 (λ (i : fin 0), (E × F × G)) G,
  letI : normed_group Gu := by apply_instance,
  letI : normed_space 𝕜 Gu := by apply_instance,
  -- declare the isomorphisms
  let isoE : Eu ≃L[𝕜] E := continuous_multilinear_curry_fin0 𝕜 (E × F × G) E,
  let isoF : Fu ≃L[𝕜] F := continuous_multilinear_curry_fin0 𝕜 (E × F × G) F,
  let isoG : Gu ≃L[𝕜] G := continuous_multilinear_curry_fin0 𝕜 (E × F × G) G,
  -- lift the functions to the new spaces, check smoothness there, and then go back.
  let fu : Eu → Fu := (isoF.symm ∘ f) ∘ isoE,
  have fu_diff : times_cont_diff_on 𝕜 n fu (isoE ⁻¹' s),
    by rwa [isoE.times_cont_diff_on_comp_iff, isoF.symm.comp_times_cont_diff_on_iff],
  let gu : Fu → Gu := (isoG.symm ∘ g) ∘ isoF,
  have gu_diff : times_cont_diff_on 𝕜 n gu (isoF ⁻¹' t),
    by rwa [isoF.times_cont_diff_on_comp_iff, isoG.symm.comp_times_cont_diff_on_iff],
  have main : times_cont_diff_on 𝕜 n (gu ∘ fu) (isoE ⁻¹' s),
  { apply times_cont_diff_on.comp_same_univ gu_diff fu_diff,
    assume y hy,
    simp only [fu, continuous_linear_equiv.coe_apply, function.comp_app, mem_preimage],
    rw isoF.apply_symm_apply (f (isoE y)),
    exact st hy },
  have : gu ∘ fu = (isoG.symm ∘ (g ∘ f)) ∘ isoE,
  { ext y,
    simp only [function.comp_apply, gu, fu],
    rw isoF.apply_symm_apply (f (isoE y)) },
  rwa [this, isoE.times_cont_diff_on_comp_iff, isoG.symm.comp_times_cont_diff_on_iff] at main
end

/-- The composition of `C^n` functions on domains is `C^n`. -/
lemma times_cont_diff_on.comp'
  {n : with_top ℕ} {s : set E} {t : set F} {g : F → G} {f : E → F}
  (hg : times_cont_diff_on 𝕜 n g t) (hf : times_cont_diff_on 𝕜 n f s) :
  times_cont_diff_on 𝕜 n (g ∘ f) (s ∩ f⁻¹' t) :=
hg.comp (hf.mono (inter_subset_left _ _)) (inter_subset_right _ _)

/-- The composition of a `C^n` function on a domain with a `C^n` function is `C^n`. -/
lemma times_cont_diff.comp_times_cont_diff_on {n : with_top ℕ} {s : set E} {g : F → G} {f : E → F}
  (hg : times_cont_diff 𝕜 n g) (hf : times_cont_diff_on 𝕜 n f s) :
  times_cont_diff_on 𝕜 n (g ∘ f) s :=
(times_cont_diff_on_univ.2 hg).comp hf subset_preimage_univ

/-- The composition of `C^n` functions is `C^n`. -/
lemma times_cont_diff.comp {n : with_top ℕ} {g : F → G} {f : E → F}
  (hg : times_cont_diff 𝕜 n g) (hf : times_cont_diff 𝕜 n f) :
  times_cont_diff 𝕜 n (g ∘ f) :=
times_cont_diff_on_univ.1 $ times_cont_diff_on.comp (times_cont_diff_on_univ.2 hg)
  (times_cont_diff_on_univ.2 hf) (subset_univ _)

/-- The composition of `C^n` functions at points in domains is `C^n`. -/
lemma times_cont_diff_within_at.comp
  {n : with_top ℕ} {s : set E} {t : set F} {g : F → G} {f : E → F} (x : E)
  (hg : times_cont_diff_within_at 𝕜 n g t (f x))
  (hf : times_cont_diff_within_at 𝕜 n f s x) (st : s ⊆ f ⁻¹' t) :
  times_cont_diff_within_at 𝕜 n (g ∘ f) s x :=
begin
  assume m hm,
  rcases hg.times_cont_diff_on hm with ⟨u, u_nhd, ut, hu⟩,
  rcases hf.times_cont_diff_on hm with ⟨v, v_nhd, vs, hv⟩,
  have xmem : x ∈ f ⁻¹' u ∩ v :=
    ⟨(mem_of_mem_nhds_within (mem_insert (f x) _) u_nhd : _),
    mem_of_mem_nhds_within (mem_insert x s) v_nhd⟩,
  have : f ⁻¹' u ∈ 𝓝[insert x s] x,
  { apply hf.continuous_within_at.insert_self.preimage_mem_nhds_within',
    apply nhds_within_mono _ _ u_nhd,
    rw image_insert_eq,
    exact insert_subset_insert (image_subset_iff.mpr st) },
  have Z := ((hu.comp (hv.mono (inter_subset_right (f ⁻¹' u) v)) (inter_subset_left _ _))
    .times_cont_diff_within_at) xmem m (le_refl _),
  have : 𝓝[f ⁻¹' u ∩ v] x = 𝓝[insert x s] x,
  { have A : f ⁻¹' u ∩ v = (insert x s) ∩ (f ⁻¹' u ∩ v),
    { apply subset.antisymm _ (inter_subset_right _ _),
      rintros y ⟨hy1, hy2⟩,
      simp [hy1, hy2, vs hy2] },
    rw [A, ← nhds_within_restrict''],
    exact filter.inter_mem_sets this v_nhd },
  rwa [insert_eq_of_mem xmem, this] at Z,
end

/-- The composition of `C^n` functions at points in domains is `C^n`. -/
lemma times_cont_diff_within_at.comp' {n : with_top ℕ} {s : set E} {t : set F} {g : F → G}
  {f : E → F} (x : E)
  (hg : times_cont_diff_within_at 𝕜 n g t (f x)) (hf : times_cont_diff_within_at 𝕜 n f s x) :
  times_cont_diff_within_at 𝕜 n (g ∘ f) (s ∩ f⁻¹' t) x :=
hg.comp x (hf.mono (inter_subset_left _ _)) (inter_subset_right _ _)

lemma times_cont_diff_at.comp_times_cont_diff_within_at {n} (x : E)
  (hg : times_cont_diff_at 𝕜 n g (f x)) (hf : times_cont_diff_within_at 𝕜 n f s x) :
  times_cont_diff_within_at 𝕜 n (g ∘ f) s x :=
hg.comp x hf (maps_to_univ _ _)

/-- The composition of `C^n` functions at points is `C^n`. -/
lemma times_cont_diff_at.comp {n : with_top ℕ} (x : E)
  (hg : times_cont_diff_at 𝕜 n g (f x))
  (hf : times_cont_diff_at 𝕜 n f x) :
  times_cont_diff_at 𝕜 n (g ∘ f) x :=
hg.comp x hf subset_preimage_univ

lemma times_cont_diff.comp_times_cont_diff_within_at
  {n : with_top ℕ} {g : F → G} {f : E → F} (h : times_cont_diff 𝕜 n g)
  (hf : times_cont_diff_within_at 𝕜 n f t x) :
  times_cont_diff_within_at 𝕜 n (g ∘ f) t x :=
begin
  have : times_cont_diff_within_at 𝕜 n g univ (f x) :=
    h.times_cont_diff_at.times_cont_diff_within_at,
  exact this.comp x hf (subset_univ _),
end

lemma times_cont_diff.comp_times_cont_diff_at
  {n : with_top ℕ} {g : F → G} {f : E → F} (x : E)
  (hg : times_cont_diff 𝕜 n g)
  (hf : times_cont_diff_at 𝕜 n f x) :
  times_cont_diff_at 𝕜 n (g ∘ f) x :=
hg.comp_times_cont_diff_within_at hf

/-- The bundled derivative of a `C^{n+1}` function is `C^n`. -/
lemma times_cont_diff_on_fderiv_within_apply {m n : with_top  ℕ} {s : set E}
  {f : E → F} (hf : times_cont_diff_on 𝕜 n f s) (hs : unique_diff_on 𝕜 s) (hmn : m + 1 ≤ n) :
  times_cont_diff_on 𝕜 m (λp : E × E, (fderiv_within 𝕜 f s p.1 : E →L[𝕜] F) p.2)
  (set.prod s (univ : set E)) :=
begin
  have A : times_cont_diff 𝕜 m (λp : (E →L[𝕜] F) × E, p.1 p.2),
  { apply is_bounded_bilinear_map.times_cont_diff,
    exact is_bounded_bilinear_map_apply },
  have B : times_cont_diff_on 𝕜 m
    (λ (p : E × E), ((fderiv_within 𝕜 f s p.fst), p.snd)) (set.prod s univ),
  { apply times_cont_diff_on.prod _ _,
    { have I : times_cont_diff_on 𝕜 m (λ (x : E), fderiv_within 𝕜 f s x) s :=
        hf.fderiv_within hs hmn,
      have J : times_cont_diff_on 𝕜 m (λ (x : E × E), x.1) (set.prod s univ) :=
        times_cont_diff_fst.times_cont_diff_on,
      exact times_cont_diff_on.comp I J (prod_subset_preimage_fst _ _) },
    { apply times_cont_diff.times_cont_diff_on _ ,
      apply is_bounded_linear_map.snd.times_cont_diff } },
  exact A.comp_times_cont_diff_on B
end

/-- The bundled derivative of a `C^{n+1}` function is `C^n`. -/
lemma times_cont_diff.times_cont_diff_fderiv_apply {n m : with_top ℕ} {f : E → F}
  (hf : times_cont_diff 𝕜 n f) (hmn : m + 1 ≤ n) :
  times_cont_diff 𝕜 m (λp : E × E, (fderiv 𝕜 f p.1 : E →L[𝕜] F) p.2) :=
begin
  rw ← times_cont_diff_on_univ at ⊢ hf,
  rw [← fderiv_within_univ, ← univ_prod_univ],
  exact times_cont_diff_on_fderiv_within_apply hf unique_diff_on_univ hmn
end

/-! ### Sum of two functions -/

/- The sum is smooth. -/
lemma times_cont_diff_add {n : with_top ℕ} :
  times_cont_diff 𝕜 n (λp : F × F, p.1 + p.2) :=
(is_bounded_linear_map.fst.add is_bounded_linear_map.snd).times_cont_diff

/-- The sum of two `C^n` functions within a set at a point is `C^n` within this set
at this point. -/
lemma times_cont_diff_within_at.add {n : with_top ℕ} {s : set E} {f g : E → F}
  (hf : times_cont_diff_within_at 𝕜 n f s x) (hg : times_cont_diff_within_at 𝕜 n g s x) :
  times_cont_diff_within_at 𝕜 n (λx, f x + g x) s x :=
times_cont_diff_add.times_cont_diff_within_at.comp x (hf.prod hg) subset_preimage_univ

/-- The sum of two `C^n` functions at a point is `C^n` at this point. -/
lemma times_cont_diff_at.add {n : with_top ℕ} {f g : E → F}
  (hf : times_cont_diff_at 𝕜 n f x) (hg : times_cont_diff_at 𝕜 n g x) :
  times_cont_diff_at 𝕜 n (λx, f x + g x) x :=
by rw [← times_cont_diff_within_at_univ] at *; exact hf.add hg

/-- The sum of two `C^n`functions is `C^n`. -/
lemma times_cont_diff.add {n : with_top ℕ} {f g : E → F}
  (hf : times_cont_diff 𝕜 n f) (hg : times_cont_diff 𝕜 n g) :
  times_cont_diff 𝕜 n (λx, f x + g x) :=
times_cont_diff_add.comp (hf.prod hg)

/-- The sum of two `C^n` functions on a domain is `C^n`. -/
lemma times_cont_diff_on.add {n : with_top ℕ} {s : set E} {f g : E → F}
  (hf : times_cont_diff_on 𝕜 n f s) (hg : times_cont_diff_on 𝕜 n g s) :
  times_cont_diff_on 𝕜 n (λx, f x + g x) s :=
λ x hx, (hf x hx).add (hg x hx)

/-! ### Negative -/

/- The negative is smooth. -/
lemma times_cont_diff_neg {n : with_top ℕ} :
  times_cont_diff 𝕜 n (λp : F, -p) :=
is_bounded_linear_map.id.neg.times_cont_diff

/-- The negative of a `C^n` function within a domain at a point is `C^n` within this domain at
this point. -/
lemma times_cont_diff_within_at.neg {n : with_top ℕ} {s : set E} {f : E → F}
  (hf : times_cont_diff_within_at 𝕜 n f s x) : times_cont_diff_within_at 𝕜 n (λx, -f x) s x :=
times_cont_diff_neg.times_cont_diff_within_at.comp x hf subset_preimage_univ

/-- The negative of a `C^n` function at a point is `C^n` at this point. -/
lemma times_cont_diff_at.neg {n : with_top ℕ} {f : E → F}
  (hf : times_cont_diff_at 𝕜 n f x) : times_cont_diff_at 𝕜 n (λx, -f x) x :=
by rw ← times_cont_diff_within_at_univ at *; exact hf.neg

/-- The negative of a `C^n`function is `C^n`. -/
lemma times_cont_diff.neg {n : with_top ℕ} {f : E → F} (hf : times_cont_diff 𝕜 n f) :
  times_cont_diff 𝕜 n (λx, -f x) :=
times_cont_diff_neg.comp hf

/-- The negative of a `C^n` function on a domain is `C^n`. -/
lemma times_cont_diff_on.neg {n : with_top ℕ} {s : set E} {f : E → F}
  (hf : times_cont_diff_on 𝕜 n f s) : times_cont_diff_on 𝕜 n (λx, -f x) s :=
λ x hx, (hf x hx).neg

/-! ### Subtraction -/

/-- The difference of two `C^n` functions within a set at a point is `C^n` within this set
at this point. -/
lemma times_cont_diff_within_at.sub {n : with_top ℕ} {s : set E} {f g : E → F}
  (hf : times_cont_diff_within_at 𝕜 n f s x) (hg : times_cont_diff_within_at 𝕜 n g s x) :
  times_cont_diff_within_at 𝕜 n (λx, f x - g x) s x :=
by simpa only [sub_eq_add_neg] using hf.add hg.neg

/-- The difference of two `C^n` functions at a point is `C^n` at this point. -/
lemma times_cont_diff_at.sub {n : with_top ℕ} {f g : E → F}
  (hf : times_cont_diff_at 𝕜 n f x) (hg : times_cont_diff_at 𝕜 n g x) :
  times_cont_diff_at 𝕜 n (λx, f x - g x) x :=
by simpa only [sub_eq_add_neg] using hf.add hg.neg

/-- The difference of two `C^n` functions on a domain is `C^n`. -/
lemma times_cont_diff_on.sub {n : with_top ℕ} {s : set E} {f g : E → F}
  (hf : times_cont_diff_on 𝕜 n f s) (hg : times_cont_diff_on 𝕜 n g s) :
  times_cont_diff_on 𝕜 n (λx, f x - g x) s :=
by simpa only [sub_eq_add_neg] using hf.add hg.neg

/-- The difference of two `C^n` functions is `C^n`. -/
lemma times_cont_diff.sub {n : with_top ℕ} {f g : E → F}
  (hf : times_cont_diff 𝕜 n f) (hg : times_cont_diff 𝕜 n g) : times_cont_diff 𝕜 n (λx, f x - g x) :=
by simpa only [sub_eq_add_neg] using hf.add hg.neg

/-! ### Sum of finitely many functions -/

lemma times_cont_diff_within_at.sum
  {ι : Type*} {f : ι → E → F} {s : finset ι} {n : with_top ℕ} {t : set E} {x : E}
  (h : ∀ i ∈ s, times_cont_diff_within_at 𝕜 n (λ x, f i x) t x) :
  times_cont_diff_within_at 𝕜 n (λ x, (∑ i in s, f i x)) t x :=
begin
  classical,
  induction s using finset.induction_on with i s is IH,
  { simp [times_cont_diff_within_at_const] },
  { simp only [is, finset.sum_insert, not_false_iff],
    exact (h _ (finset.mem_insert_self i s)).add (IH (λ j hj, h _ (finset.mem_insert_of_mem hj))) }
end

lemma times_cont_diff_at.sum
  {ι : Type*} {f : ι → E → F} {s : finset ι} {n : with_top ℕ} {x : E}
  (h : ∀ i ∈ s, times_cont_diff_at 𝕜 n (λ x, f i x) x) :
  times_cont_diff_at 𝕜 n (λ x, (∑ i in s, f i x)) x :=
by rw [← times_cont_diff_within_at_univ] at *; exact times_cont_diff_within_at.sum h

lemma times_cont_diff_on.sum
  {ι : Type*} {f : ι → E → F} {s : finset ι} {n : with_top ℕ} {t : set E}
  (h : ∀ i ∈ s, times_cont_diff_on 𝕜 n (λ x, f i x) t) :
  times_cont_diff_on 𝕜 n (λ x, (∑ i in s, f i x)) t :=
λ x hx, times_cont_diff_within_at.sum (λ i hi, h i hi x hx)

lemma times_cont_diff.sum
  {ι : Type*} {f : ι → E → F} {s : finset ι} {n : with_top ℕ}
  (h : ∀ i ∈ s, times_cont_diff 𝕜 n (λ x, f i x)) :
  times_cont_diff 𝕜 n (λ x, (∑ i in s, f i x)) :=
by simp [← times_cont_diff_on_univ] at *; exact times_cont_diff_on.sum h

/-! ### Product of two functions -/

/- The product is smooth. -/
lemma times_cont_diff_mul {n : with_top ℕ} :
  times_cont_diff 𝕜 n (λ p : 𝕜 × 𝕜, p.1 * p.2) :=
is_bounded_bilinear_map_mul.times_cont_diff

/-- The product of two `C^n` functions within a set at a point is `C^n` within this set
at this point. -/
lemma times_cont_diff_within_at.mul {n : with_top ℕ} {s : set E} {f g : E → 𝕜}
  (hf : times_cont_diff_within_at 𝕜 n f s x) (hg : times_cont_diff_within_at 𝕜 n g s x) :
  times_cont_diff_within_at 𝕜 n (λ x, f x * g x) s x :=
times_cont_diff_mul.times_cont_diff_within_at.comp x (hf.prod hg) subset_preimage_univ

/-- The product of two `C^n` functions at a point is `C^n` at this point. -/
lemma times_cont_diff_at.mul {n : with_top ℕ} {f g : E → 𝕜}
  (hf : times_cont_diff_at 𝕜 n f x) (hg : times_cont_diff_at 𝕜 n g x) :
  times_cont_diff_at 𝕜 n (λ x, f x * g x) x :=
by rw [← times_cont_diff_within_at_univ] at *; exact hf.mul hg

<<<<<<< HEAD
=======
/-- The product of two `C^n` functions on a domain is `C^n`. -/
lemma times_cont_diff_on.mul {n : with_top ℕ} {s : set E} {f g : E → 𝕜}
  (hf : times_cont_diff_on 𝕜 n f s) (hg : times_cont_diff_on 𝕜 n g s) :
  times_cont_diff_on 𝕜 n (λ x, f x * g x) s :=
λ x hx, (hf x hx).mul (hg x hx)

>>>>>>> 57cd5ef1
/-- The product of two `C^n`functions is `C^n`. -/
lemma times_cont_diff.mul {n : with_top ℕ} {f g : E → 𝕜}
  (hf : times_cont_diff 𝕜 n f) (hg : times_cont_diff 𝕜 n g) :
  times_cont_diff 𝕜 n (λ x, f x * g x) :=
times_cont_diff_mul.comp (hf.prod hg)

<<<<<<< HEAD
/-- The product of two `C^n` functions on a domain is `C^n`. -/
lemma times_cont_diff_on.mul {n : with_top ℕ} {s : set E} {f g : E → 𝕜}
  (hf : times_cont_diff_on 𝕜 n f s) (hg : times_cont_diff_on 𝕜 n g s) :
  times_cont_diff_on 𝕜 n (λ x, f x * g x) s :=
λ x hx, (hf x hx).mul (hg x hx)
=======
lemma times_cont_diff_within_at.div_const {f : E → 𝕜} {n} {c : 𝕜}
  (hf : times_cont_diff_within_at 𝕜 n f s x) :
  times_cont_diff_within_at 𝕜 n (λ x, f x / c) s x :=
by simpa only [div_eq_mul_inv] using hf.mul times_cont_diff_within_at_const

lemma times_cont_diff_at.div_const {f : E → 𝕜} {n} {c : 𝕜} (hf : times_cont_diff_at 𝕜 n f x) :
  times_cont_diff_at 𝕜 n (λ x, f x / c) x :=
by simpa only [div_eq_mul_inv] using hf.mul times_cont_diff_at_const

lemma times_cont_diff_on.div_const {f : E → 𝕜} {n} {c : 𝕜} (hf : times_cont_diff_on 𝕜 n f s) :
  times_cont_diff_on 𝕜 n (λ x, f x / c) s :=
by simpa only [div_eq_mul_inv] using hf.mul times_cont_diff_on_const

lemma times_cont_diff.div_const {f : E → 𝕜} {n} {c : 𝕜} (hf : times_cont_diff 𝕜 n f) :
  times_cont_diff 𝕜 n (λ x, f x / c) :=
by simpa only [div_eq_mul_inv] using hf.mul times_cont_diff_const

lemma times_cont_diff.pow {n : with_top ℕ} {f : E → 𝕜}
  (hf : times_cont_diff 𝕜 n f) :
  ∀ m : ℕ, times_cont_diff 𝕜 n (λ x, (f x) ^ m)
| 0       := by simpa using times_cont_diff_const
| (m + 1) := by simpa [pow_succ] using hf.mul (times_cont_diff.pow m)

lemma times_cont_diff_at.pow {n : with_top ℕ} {f : E → 𝕜} (hf : times_cont_diff_at 𝕜 n f x)
  (m : ℕ) : times_cont_diff_at 𝕜 n (λ y, f y ^ m) x :=
(times_cont_diff_id.pow m).times_cont_diff_at.comp x hf

lemma times_cont_diff_within_at.pow {n : with_top ℕ} {f : E → 𝕜}
  (hf : times_cont_diff_within_at 𝕜 n f s x) (m : ℕ) :
  times_cont_diff_within_at 𝕜 n (λ y, f y ^ m) s x :=
(times_cont_diff_id.pow m).times_cont_diff_at.comp_times_cont_diff_within_at x hf

lemma times_cont_diff_on.pow {n : with_top ℕ} {f : E → 𝕜}
  (hf : times_cont_diff_on 𝕜 n f s) (m : ℕ) :
  times_cont_diff_on 𝕜 n (λ y, f y ^ m) s :=
λ y hy, (hf y hy).pow m
>>>>>>> 57cd5ef1

/-! ### Scalar multiplication -/

/- The scalar multiplication is smooth. -/
lemma times_cont_diff_smul {n : with_top ℕ} :
  times_cont_diff 𝕜 n (λ p : 𝕜 × F, p.1 • p.2) :=
is_bounded_bilinear_map_smul.times_cont_diff

/-- The scalar multiplication of two `C^n` functions within a set at a point is `C^n` within this
set at this point. -/
lemma times_cont_diff_within_at.smul {n : with_top ℕ} {s : set E} {f : E → 𝕜} {g : E → F}
  (hf : times_cont_diff_within_at 𝕜 n f s x) (hg : times_cont_diff_within_at 𝕜 n g s x) :
  times_cont_diff_within_at 𝕜 n (λ x, f x • g x) s x :=
times_cont_diff_smul.times_cont_diff_within_at.comp x (hf.prod hg) subset_preimage_univ

/-- The scalar multiplication of two `C^n` functions at a point is `C^n` at this point. -/
lemma times_cont_diff_at.smul {n : with_top ℕ} {f : E → 𝕜} {g : E → F}
  (hf : times_cont_diff_at 𝕜 n f x) (hg : times_cont_diff_at 𝕜 n g x) :
  times_cont_diff_at 𝕜 n (λ x, f x • g x) x :=
by rw [← times_cont_diff_within_at_univ] at *; exact hf.smul hg

/-- The scalar multiplication of two `C^n` functions is `C^n`. -/
lemma times_cont_diff.smul {n : with_top ℕ} {f : E → 𝕜} {g : E → F}
  (hf : times_cont_diff 𝕜 n f) (hg : times_cont_diff 𝕜 n g) :
  times_cont_diff 𝕜 n (λ x, f x • g x) :=
times_cont_diff_smul.comp (hf.prod hg)

/-- The scalar multiplication of two `C^n` functions on a domain is `C^n`. -/
lemma times_cont_diff_on.smul {n : with_top ℕ} {s : set E} {f : E → 𝕜} {g : E → F}
  (hf : times_cont_diff_on 𝕜 n f s) (hg : times_cont_diff_on 𝕜 n g s) :
  times_cont_diff_on 𝕜 n (λ x, f x • g x) s :=
λ x hx, (hf x hx).smul (hg x hx)

/-! ### Cartesian product of two functions-/

section prod_map
variables {E' : Type*} [normed_group E'] [normed_space 𝕜 E']
{F' : Type*} [normed_group F'] [normed_space 𝕜 F']
{n : with_top ℕ}

/-- The product map of two `C^n` functions within a set at a point is `C^n`
within the product set at the product point. -/
lemma times_cont_diff_within_at.prod_map'
  {s : set E} {t : set E'} {f : E → F} {g : E' → F'} {p : E × E'}
  (hf : times_cont_diff_within_at 𝕜 n f s p.1) (hg : times_cont_diff_within_at 𝕜 n g t p.2) :
  times_cont_diff_within_at 𝕜 n (prod.map f g) (set.prod s t) p :=
(hf.comp p times_cont_diff_within_at_fst (prod_subset_preimage_fst _ _)).prod
  (hg.comp p times_cont_diff_within_at_snd (prod_subset_preimage_snd _ _))

lemma times_cont_diff_within_at.prod_map
  {s : set E} {t : set E'} {f : E → F} {g : E' → F'} {x : E} {y : E'}
  (hf : times_cont_diff_within_at 𝕜 n f s x) (hg : times_cont_diff_within_at 𝕜 n g t y) :
  times_cont_diff_within_at 𝕜 n (prod.map f g) (set.prod s t) (x, y) :=
times_cont_diff_within_at.prod_map' hf hg

/-- The product map of two `C^n` functions on a set is `C^n` on the product set. -/
lemma times_cont_diff_on.prod_map {E' : Type*} [normed_group E'] [normed_space 𝕜 E']
  {F' : Type*} [normed_group F'] [normed_space 𝕜 F']
  {s : set E} {t : set E'} {n : with_top ℕ} {f : E → F} {g : E' → F'}
  (hf : times_cont_diff_on 𝕜 n f s) (hg : times_cont_diff_on 𝕜 n g t) :
  times_cont_diff_on 𝕜 n (prod.map f g) (set.prod s t) :=
(hf.comp times_cont_diff_on_fst (prod_subset_preimage_fst _ _)).prod
  (hg.comp (times_cont_diff_on_snd) (prod_subset_preimage_snd _ _))

/-- The product map of two `C^n` functions within a set at a point is `C^n`
within the product set at the product point. -/
lemma times_cont_diff_at.prod_map {f : E → F} {g : E' → F'} {x : E} {y : E'}
  (hf : times_cont_diff_at 𝕜 n f x) (hg : times_cont_diff_at 𝕜 n g y) :
  times_cont_diff_at 𝕜 n (prod.map f g) (x, y) :=
begin
  rw times_cont_diff_at at *,
  convert hf.prod_map hg,
  simp only [univ_prod_univ]
end

/-- The product map of two `C^n` functions within a set at a point is `C^n`
within the product set at the product point. -/
lemma times_cont_diff_at.prod_map' {f : E → F} {g : E' → F'} {p : E × E'}
  (hf : times_cont_diff_at 𝕜 n f p.1) (hg : times_cont_diff_at 𝕜 n g p.2) :
  times_cont_diff_at 𝕜 n (prod.map f g) p :=
begin
  rcases p,
  exact times_cont_diff_at.prod_map hf hg
end

/-- The product map of two `C^n` functions is `C^n`. -/
lemma times_cont_diff.prod_map
  {f : E → F} {g : E' → F'}
  (hf : times_cont_diff 𝕜 n f) (hg : times_cont_diff 𝕜 n g) :
  times_cont_diff 𝕜 n (prod.map f g) :=
begin
  rw times_cont_diff_iff_times_cont_diff_at at *,
  exact λ ⟨x, y⟩, (hf x).prod_map (hg y)
end

end prod_map

/-! ### Inversion in a complete normed algebra -/

section algebra_inverse
variables (𝕜) {R : Type*} [normed_ring R] [normed_algebra 𝕜 R]
open normed_ring continuous_linear_map ring

/-- In a complete normed algebra, the operation of inversion is `C^n`, for all `n`, at each
invertible element.  The proof is by induction, bootstrapping using an identity expressing the
derivative of inversion as a bilinear map of inversion itself. -/
lemma times_cont_diff_at_ring_inverse [complete_space R] {n : with_top ℕ} (x : units R) :
  times_cont_diff_at 𝕜 n ring.inverse (x : R) :=
begin
  induction n using with_top.nat_induction with n IH Itop,
  { intros m hm,
    refine ⟨{y : R | is_unit y}, _, _⟩,
    { simp [nhds_within_univ],
      exact x.nhds },
    { use (ftaylor_series_within 𝕜 inverse univ),
      rw [le_antisymm hm bot_le, has_ftaylor_series_up_to_on_zero_iff],
      split,
      { rintros _ ⟨x', rfl⟩,
        exact (inverse_continuous_at x').continuous_within_at },
      { simp [ftaylor_series_within] } } },
  { apply times_cont_diff_at_succ_iff_has_fderiv_at.mpr,
    refine ⟨λ (x : R), - lmul_left_right 𝕜 R (inverse x) (inverse x), _, _⟩,
    { refine ⟨{y : R | is_unit y}, x.nhds, _⟩,
      rintros _ ⟨y, rfl⟩,
      rw [inverse_unit],
      exact has_fderiv_at_ring_inverse y },
    { convert (lmul_left_right_is_bounded_bilinear 𝕜 R).times_cont_diff.neg.comp_times_cont_diff_at
        (x : R) (IH.prod IH) } },
  { exact times_cont_diff_at_top.mpr Itop }
end

variables (𝕜) {𝕜' : Type*} [normed_field 𝕜'] [normed_algebra 𝕜 𝕜'] [complete_space 𝕜']

lemma times_cont_diff_at_inv {x : 𝕜'} (hx : x ≠ 0) {n} :
  times_cont_diff_at 𝕜 n has_inv.inv x :=
by simpa only [inverse_eq_has_inv] using times_cont_diff_at_ring_inverse 𝕜 (units.mk0 x hx)

lemma times_cont_diff_on_inv {n} : times_cont_diff_on 𝕜 n (has_inv.inv : 𝕜' → 𝕜') {0}ᶜ :=
λ x hx, (times_cont_diff_at_inv 𝕜 hx).times_cont_diff_within_at

variable {𝕜}

-- TODO: the next few lemmas don't need `𝕜` or `𝕜'` to be complete
-- A good way to show this is to generalize `times_cont_diff_at_ring_inverse` to the setting
-- of a function `f` such that `∀ᶠ x in 𝓝 a, x * f x = 1`.

lemma times_cont_diff_within_at.inv {f : E → 𝕜'} {n} (hf : times_cont_diff_within_at 𝕜 n f s x)
  (hx : f x ≠ 0) :
  times_cont_diff_within_at 𝕜 n (λ x, (f x)⁻¹) s x :=
(times_cont_diff_at_inv 𝕜 hx).comp_times_cont_diff_within_at x hf

lemma times_cont_diff_on.inv {f : E → 𝕜'} {n} (hf : times_cont_diff_on 𝕜 n f s)
  (h : ∀ x ∈ s, f x ≠ 0) :
  times_cont_diff_on 𝕜 n (λ x, (f x)⁻¹) s :=
λ x hx, (hf.times_cont_diff_within_at hx).inv (h x hx)

lemma times_cont_diff_at.inv {f : E → 𝕜'} {n} (hf : times_cont_diff_at 𝕜 n f x) (hx : f x ≠ 0) :
  times_cont_diff_at 𝕜 n (λ x, (f x)⁻¹) x :=
hf.inv hx

lemma times_cont_diff.inv {f : E → 𝕜'} {n} (hf : times_cont_diff 𝕜 n f) (h : ∀ x, f x ≠ 0) :
  times_cont_diff 𝕜 n (λ x, (f x)⁻¹) :=
by { rw times_cont_diff_iff_times_cont_diff_at, exact λ x, hf.times_cont_diff_at.inv (h x) }

-- TODO: generalize to `f g : E → 𝕜'`
lemma times_cont_diff_within_at.div [complete_space 𝕜] {f g : E → 𝕜} {n}
  (hf : times_cont_diff_within_at 𝕜 n f s x) (hg : times_cont_diff_within_at 𝕜 n g s x)
  (hx : g x ≠ 0) :
  times_cont_diff_within_at 𝕜 n (λ x, f x / g x) s x :=
by simpa only [div_eq_mul_inv] using hf.mul (hg.inv hx)

lemma times_cont_diff_on.div [complete_space 𝕜] {f g : E → 𝕜} {n}
  (hf : times_cont_diff_on 𝕜 n f s) (hg : times_cont_diff_on 𝕜 n g s) (h₀ : ∀ x ∈ s, g x ≠ 0) :
  times_cont_diff_on 𝕜 n (f / g) s :=
λ x hx, (hf x hx).div (hg x hx) (h₀ x hx)

lemma times_cont_diff_at.div [complete_space 𝕜] {f g : E → 𝕜} {n}
  (hf : times_cont_diff_at 𝕜 n f x) (hg : times_cont_diff_at 𝕜 n g x)
  (hx : g x ≠ 0) :
  times_cont_diff_at 𝕜 n (λ x, f x / g x) x :=
hf.div hg hx

lemma times_cont_diff.div [complete_space 𝕜] {f g : E → 𝕜} {n}
  (hf : times_cont_diff 𝕜 n f) (hg : times_cont_diff 𝕜 n g)
  (h0 : ∀ x, g x ≠ 0) :
  times_cont_diff 𝕜 n (λ x, f x / g x) :=
begin
  simp only [times_cont_diff_iff_times_cont_diff_at] at *,
  exact λ x, (hf x).div (hg x) (h0 x)
end

end algebra_inverse

/-! ### Inversion of continuous linear maps between Banach spaces -/

section map_inverse
open continuous_linear_map

/-- At a continuous linear equivalence `e : E ≃L[𝕜] F` between Banach spaces, the operation of
inversion is `C^n`, for all `n`. -/
lemma times_cont_diff_at_map_inverse [complete_space E] {n : with_top ℕ} (e : E ≃L[𝕜] F) :
  times_cont_diff_at 𝕜 n inverse (e : E →L[𝕜] F) :=
begin
  nontriviality E,
  -- first, we use the lemma `to_ring_inverse` to rewrite in terms of `ring.inverse` in the ring
  -- `E →L[𝕜] E`
  let O₁ : (E →L[𝕜] E) → (F →L[𝕜] E) := λ f, f.comp (e.symm : (F →L[𝕜] E)),
  let O₂ : (E →L[𝕜] F) → (E →L[𝕜] E) := λ f, (e.symm : (F →L[𝕜] E)).comp f,
  have : continuous_linear_map.inverse = O₁ ∘ ring.inverse ∘ O₂ :=
    funext (to_ring_inverse e),
  rw this,
  -- `O₁` and `O₂` are `times_cont_diff`,
  -- so we reduce to proving that `ring.inverse` is `times_cont_diff`
  have h₁ : times_cont_diff 𝕜 n O₁,
    from is_bounded_bilinear_map_comp.times_cont_diff.comp
      (times_cont_diff_const.prod times_cont_diff_id),
  have h₂ : times_cont_diff 𝕜 n O₂,
    from is_bounded_bilinear_map_comp.times_cont_diff.comp
      (times_cont_diff_id.prod times_cont_diff_const),
  refine h₁.times_cont_diff_at.comp _ (times_cont_diff_at.comp _ _ h₂.times_cont_diff_at),
  convert times_cont_diff_at_ring_inverse 𝕜 (1 : units (E →L[𝕜] E)),
  simp [O₂, one_def]
end

end map_inverse

section function_inverse
open continuous_linear_map

/-- If `f` is a local homeomorphism and the point `a` is in its target,
and if `f` is `n` times continuously differentiable at `f.symm a`,
and if the derivative at `f.symm a` is a continuous linear equivalence,
then `f.symm` is `n` times continuously differentiable at the point `a`.

This is one of the easy parts of the inverse function theorem: it assumes that we already have
an inverse function. -/
theorem local_homeomorph.times_cont_diff_at_symm [complete_space E] {n : with_top ℕ}
  (f : local_homeomorph E F) {f₀' : E ≃L[𝕜] F} {a : F} (ha : a ∈ f.target)
  (hf₀' : has_fderiv_at f (f₀' : E →L[𝕜] F) (f.symm a)) (hf : times_cont_diff_at 𝕜 n f (f.symm a)) :
  times_cont_diff_at 𝕜 n f.symm a :=
begin
  -- We prove this by induction on `n`
  induction n using with_top.nat_induction with n IH Itop,
  { rw times_cont_diff_at_zero,
    exact ⟨f.target, mem_nhds_sets f.open_target ha, f.continuous_inv_fun⟩ },
  { obtain ⟨f', ⟨u, hu, hff'⟩, hf'⟩ := times_cont_diff_at_succ_iff_has_fderiv_at.mp hf,
    apply times_cont_diff_at_succ_iff_has_fderiv_at.mpr,
    -- For showing `n.succ` times continuous differentiability (the main inductive step), it
    -- suffices to produce the derivative and show that it is `n` times continuously differentiable
    have eq_f₀' : f' (f.symm a) = f₀',
    { exact (hff' (f.symm a) (mem_of_nhds hu)).unique hf₀' },
    -- This follows by a bootstrapping formula expressing the derivative as a function of `f` itself
    refine ⟨inverse ∘ f' ∘ f.symm, _, _⟩,
    { -- We first check that the derivative of `f` is that formula
      have h_nhds : {y : E | ∃ (e : E ≃L[𝕜] F), ↑e = f' y} ∈ 𝓝 ((f.symm) a),
      { have hf₀' := f₀'.nhds,
        rw ← eq_f₀' at hf₀',
        exact hf'.continuous_at.preimage_mem_nhds hf₀' },
      obtain ⟨t, htu, ht, htf⟩ := mem_nhds_sets_iff.mp (filter.inter_mem_sets hu h_nhds),
      use f.target ∩ (f.symm) ⁻¹' t,
      refine ⟨mem_nhds_sets _ _, _⟩,
      { exact f.preimage_open_of_open_symm ht },
      { exact mem_inter ha (mem_preimage.mpr htf) },
      intros x hx,
      obtain ⟨hxu, e, he⟩ := htu hx.2,
      have h_deriv : has_fderiv_at f ↑e ((f.symm) x),
      { rw he,
        exact hff' (f.symm x) hxu },
      convert f.has_fderiv_at_symm hx.1 h_deriv,
      simp [← he] },
    { -- Then we check that the formula, being a composition of `times_cont_diff` pieces, is
      -- itself `times_cont_diff`
      have h_deriv₁ : times_cont_diff_at 𝕜 n inverse (f' (f.symm a)),
      { rw eq_f₀',
        exact times_cont_diff_at_map_inverse _ },
      have h_deriv₂ : times_cont_diff_at 𝕜 n f.symm a,
      { refine IH (hf.of_le _),
        norm_cast,
        exact nat.le_succ n },
      exact (h_deriv₁.comp _ hf').comp _ h_deriv₂ } },
  { refine times_cont_diff_at_top.mpr _,
    intros n,
    exact Itop n (times_cont_diff_at_top.mp hf n) }
end

/-- Let `f` be a local homeomorphism of a nondiscrete normed field, let `a` be a point in its
target. if `f` is `n` times continuously differentiable at `f.symm a`, and if the derivative at
`f.symm a` is nonzero, then `f.symm` is `n` times continuously differentiable at the point `a`.

This is one of the easy parts of the inverse function theorem: it assumes that we already have
an inverse function. -/
theorem local_homeomorph.times_cont_diff_at_symm_deriv [complete_space 𝕜] {n : with_top ℕ}
  (f : local_homeomorph 𝕜 𝕜) {f₀' a : 𝕜} (h₀ : f₀' ≠ 0) (ha : a ∈ f.target)
  (hf₀' : has_deriv_at f f₀' (f.symm a)) (hf : times_cont_diff_at 𝕜 n f (f.symm a)) :
  times_cont_diff_at 𝕜 n f.symm a :=
f.times_cont_diff_at_symm ha (hf₀'.has_fderiv_at_equiv h₀) hf

end function_inverse

section real
/-!
### Results over `ℝ` or `ℂ`
  The results in this section rely on the Mean Value Theorem, and therefore hold only over `ℝ` (and
  its extension fields such as `ℂ`).
-/

variables
{𝕂 : Type*} [is_R_or_C 𝕂]
{E' : Type*} [normed_group E'] [normed_space 𝕂 E']
{F' : Type*} [normed_group F'] [normed_space 𝕂 F']

/-- If a function has a Taylor series at order at least 1, then at points in the interior of the
    domain of definition, the term of order 1 of this series is a strict derivative of `f`. -/
lemma has_ftaylor_series_up_to_on.has_strict_fderiv_at
  {s : set E'} {f : E' → F'} {x : E'} {p : E' → formal_multilinear_series 𝕂 E' F'} {n : with_top ℕ}
  (hf : has_ftaylor_series_up_to_on n f p s) (hn : 1 ≤ n) (hs : s ∈ 𝓝 x) :
  has_strict_fderiv_at f ((continuous_multilinear_curry_fin1 𝕂 E' F') (p x 1)) x :=
has_strict_fderiv_at_of_has_fderiv_at_of_continuous_at (hf.eventually_has_fderiv_at hn hs) $
  (continuous_multilinear_curry_fin1 𝕂 E' F').continuous_at.comp $
    (hf.cont 1 hn).continuous_at hs

/-- If a function is `C^n` with `1 ≤ n` around a point, and its derivative at that point is given to
us as `f'`, then `f'` is also a strict derivative. -/
lemma times_cont_diff_at.has_strict_fderiv_at'
  {f : E' → F'} {f' : E' →L[𝕂] F'} {x : E'}
  {n : with_top ℕ} (hf : times_cont_diff_at 𝕂 n f x) (hf' : has_fderiv_at f f' x) (hn : 1 ≤ n) :
  has_strict_fderiv_at f f' x :=
begin
  rcases hf 1 hn with ⟨u, H, p, hp⟩,
  simp only [nhds_within_univ, mem_univ, insert_eq_of_mem] at H,
  have := hp.has_strict_fderiv_at le_rfl H,
  rwa hf'.unique this.has_fderiv_at
end

/-- If a function is `C^n` with `1 ≤ n` around a point, and its derivative at that point is given to
us as `f'`, then `f'` is also a strict derivative. -/
lemma times_cont_diff_at.has_strict_deriv_at' {f : 𝕂 → F'} {f' : F'} {x : 𝕂}
  {n : with_top ℕ} (hf : times_cont_diff_at 𝕂 n f x) (hf' : has_deriv_at f f' x) (hn : 1 ≤ n) :
  has_strict_deriv_at f f' x :=
hf.has_strict_fderiv_at' hf' hn

/-- If a function is `C^n` with `1 ≤ n` around a point, then the derivative of `f` at this point
is also a strict derivative. -/
lemma times_cont_diff_at.has_strict_fderiv_at {f : E' → F'} {x : E'} {n : with_top ℕ}
  (hf : times_cont_diff_at 𝕂 n f x) (hn : 1 ≤ n) :
  has_strict_fderiv_at f (fderiv 𝕂 f x) x :=
hf.has_strict_fderiv_at' (hf.differentiable_at hn).has_fderiv_at hn

/-- If a function is `C^n` with `1 ≤ n` around a point, then the derivative of `f` at this point
is also a strict derivative. -/
lemma times_cont_diff_at.has_strict_deriv_at {f : 𝕂 → F'} {x : 𝕂} {n : with_top ℕ}
  (hf : times_cont_diff_at 𝕂 n f x) (hn : 1 ≤ n) :
  has_strict_deriv_at f (deriv f x) x :=
(hf.has_strict_fderiv_at hn).has_strict_deriv_at

/-- If a function is `C^n` with `1 ≤ n`, then the derivative of `f` is also a strict derivative. -/
lemma times_cont_diff.has_strict_fderiv_at
  {f : E' → F'} {x : E'} {n : with_top ℕ} (hf : times_cont_diff 𝕂 n f) (hn : 1 ≤ n) :
  has_strict_fderiv_at f (fderiv 𝕂 f x) x :=
hf.times_cont_diff_at.has_strict_fderiv_at hn

/-- If a function is `C^n` with `1 ≤ n`, then the derivative of `f` is also a strict derivative. -/
lemma times_cont_diff.has_strict_deriv_at
  {f : 𝕂 → F'} {x : 𝕂} {n : with_top ℕ} (hf : times_cont_diff 𝕂 n f) (hn : 1 ≤ n) :
  has_strict_deriv_at f (deriv f x) x :=
hf.times_cont_diff_at.has_strict_deriv_at hn

end real

section deriv
/-!
### One dimension

All results up to now have been expressed in terms of the general Fréchet derivative `fderiv`. For
maps defined on the field, the one-dimensional derivative `deriv` is often easier to use. In this
paragraph, we reformulate some higher smoothness results in terms of `deriv`.
-/

variables {f₂ : 𝕜 → F} {s₂ : set 𝕜}
open continuous_linear_map (smul_right)

/-- A function is `C^(n + 1)` on a domain with unique derivatives if and only if it is
differentiable there, and its derivative (formulated with `deriv_within`) is `C^n`. -/
theorem times_cont_diff_on_succ_iff_deriv_within {n : ℕ} (hs : unique_diff_on 𝕜 s₂) :
  times_cont_diff_on 𝕜 ((n + 1) : ℕ) f₂ s₂ ↔
  differentiable_on 𝕜 f₂ s₂ ∧ times_cont_diff_on 𝕜 n (deriv_within f₂ s₂) s₂ :=
begin
  rw times_cont_diff_on_succ_iff_fderiv_within hs,
  congr' 2,
  apply le_antisymm,
  { assume h,
    have : deriv_within f₂ s₂ = (λ u : 𝕜 →L[𝕜] F, u 1) ∘ (fderiv_within 𝕜 f₂ s₂),
      by { ext x, refl },
    simp only [this],
    apply times_cont_diff.comp_times_cont_diff_on _ h,
    exact (is_bounded_bilinear_map_apply.is_bounded_linear_map_left _).times_cont_diff },
  { assume h,
    have : fderiv_within 𝕜 f₂ s₂ = smul_right (1 : 𝕜 →L[𝕜] 𝕜) ∘ deriv_within f₂ s₂,
      by { ext x, simp [deriv_within] },
    simp only [this],
    apply times_cont_diff.comp_times_cont_diff_on _ h,
    exact (is_bounded_bilinear_map_smul_right.is_bounded_linear_map_right _).times_cont_diff }
end

/-- A function is `C^(n + 1)` on an open domain if and only if it is
differentiable there, and its derivative (formulated with `deriv`) is `C^n`. -/
theorem times_cont_diff_on_succ_iff_deriv_of_open {n : ℕ} (hs : is_open s₂) :
  times_cont_diff_on 𝕜 ((n + 1) : ℕ) f₂ s₂ ↔
  differentiable_on 𝕜 f₂ s₂ ∧ times_cont_diff_on 𝕜 n (deriv f₂) s₂ :=
begin
  rw times_cont_diff_on_succ_iff_deriv_within hs.unique_diff_on,
  congr' 2,
  rw ← iff_iff_eq,
  apply times_cont_diff_on_congr,
  assume x hx,
  exact deriv_within_of_open hs hx
end

/-- A function is `C^∞` on a domain with unique derivatives if and only if it is differentiable
there, and its derivative (formulated with `deriv_within`) is `C^∞`. -/
theorem times_cont_diff_on_top_iff_deriv_within (hs : unique_diff_on 𝕜 s₂) :
  times_cont_diff_on 𝕜 ∞ f₂ s₂ ↔
  differentiable_on 𝕜 f₂ s₂ ∧ times_cont_diff_on 𝕜 ∞ (deriv_within f₂ s₂) s₂ :=
begin
  split,
  { assume h,
    refine ⟨h.differentiable_on le_top, _⟩,
    apply times_cont_diff_on_top.2 (λ n, ((times_cont_diff_on_succ_iff_deriv_within hs).1 _).2),
    exact h.of_le le_top },
  { assume h,
    refine times_cont_diff_on_top.2 (λ n, _),
    have A : (n : with_top ℕ) ≤ ∞ := le_top,
    apply ((times_cont_diff_on_succ_iff_deriv_within hs).2 ⟨h.1, h.2.of_le A⟩).of_le,
    exact with_top.coe_le_coe.2 (nat.le_succ n) }
end

/-- A function is `C^∞` on an open domain if and only if it is differentiable
there, and its derivative (formulated with `deriv`) is `C^∞`. -/
theorem times_cont_diff_on_top_iff_deriv_of_open (hs : is_open s₂) :
  times_cont_diff_on 𝕜 ∞ f₂ s₂ ↔
  differentiable_on 𝕜 f₂ s₂ ∧ times_cont_diff_on 𝕜 ∞ (deriv f₂) s₂ :=
begin
  rw times_cont_diff_on_top_iff_deriv_within hs.unique_diff_on,
  congr' 2,
  rw ← iff_iff_eq,
  apply times_cont_diff_on_congr,
  assume x hx,
  exact deriv_within_of_open hs hx
end

lemma times_cont_diff_on.deriv_within {m n : with_top ℕ}
  (hf : times_cont_diff_on 𝕜 n f₂ s₂) (hs : unique_diff_on 𝕜 s₂) (hmn : m + 1 ≤ n) :
  times_cont_diff_on 𝕜 m (deriv_within f₂ s₂) s₂ :=
begin
  cases m,
  { change ∞ + 1 ≤ n at hmn,
    have : n = ∞, by simpa using hmn,
    rw this at hf,
    exact ((times_cont_diff_on_top_iff_deriv_within hs).1 hf).2 },
  { change (m.succ : with_top ℕ) ≤ n at hmn,
    exact ((times_cont_diff_on_succ_iff_deriv_within hs).1 (hf.of_le hmn)).2 }
end

lemma times_cont_diff_on.deriv_of_open {m n : with_top ℕ}
  (hf : times_cont_diff_on 𝕜 n f₂ s₂) (hs : is_open s₂) (hmn : m + 1 ≤ n) :
  times_cont_diff_on 𝕜 m (deriv f₂) s₂ :=
(hf.deriv_within hs.unique_diff_on hmn).congr (λ x hx, (deriv_within_of_open hs hx).symm)

lemma times_cont_diff_on.continuous_on_deriv_within {n : with_top ℕ}
  (h : times_cont_diff_on 𝕜 n f₂ s₂) (hs : unique_diff_on 𝕜 s₂) (hn : 1 ≤ n) :
  continuous_on (deriv_within f₂ s₂) s₂ :=
((times_cont_diff_on_succ_iff_deriv_within hs).1 (h.of_le hn)).2.continuous_on

lemma times_cont_diff_on.continuous_on_deriv_of_open {n : with_top ℕ}
  (h : times_cont_diff_on 𝕜 n f₂ s₂) (hs : is_open s₂) (hn : 1 ≤ n) :
  continuous_on (deriv f₂) s₂ :=
((times_cont_diff_on_succ_iff_deriv_of_open hs).1 (h.of_le hn)).2.continuous_on

/-- A function is `C^(n + 1)` on a domain with unique derivatives if and only if it is
differentiable there, and its derivative is `C^n`. -/
theorem times_cont_diff_succ_iff_deriv {n : ℕ} :
  times_cont_diff 𝕜 ((n + 1) : ℕ) f₂ ↔
    differentiable 𝕜 f₂ ∧ times_cont_diff 𝕜 n (deriv f₂) :=
by simp only [← times_cont_diff_on_univ, times_cont_diff_on_succ_iff_deriv_of_open, is_open_univ,
  differentiable_on_univ]

end deriv

section restrict_scalars
/-!
### Restricting from `ℂ` to `ℝ`, or generally from `𝕜'` to `𝕜`

If a function is `n` times continuously differentiable over `ℂ`, then it is `n` times continuously
differentiable over `ℝ`. In this paragraph, we give variants of this statement, in the general
situation where `ℂ` and `ℝ` are replaced respectively by `𝕜'` and `𝕜` where `𝕜'` is a normed algebra
over `𝕜`.
-/

variables (𝕜) {𝕜' : Type*} [nondiscrete_normed_field 𝕜'] [normed_algebra 𝕜 𝕜']
variables [normed_space 𝕜' E] [is_scalar_tower 𝕜 𝕜' E]
variables [normed_space 𝕜' F] [is_scalar_tower 𝕜 𝕜' F]
variables {p' : E → formal_multilinear_series 𝕜' E F} {n : with_top ℕ}

lemma has_ftaylor_series_up_to_on.restrict_scalars
  (h : has_ftaylor_series_up_to_on n f p' s) :
  has_ftaylor_series_up_to_on n f (λ x, (p' x).restrict_scalars 𝕜) s :=
{ zero_eq := λ x hx, h.zero_eq x hx,
  fderiv_within :=
    begin
      intros m hm x hx,
      convert ((continuous_multilinear_map.restrict_scalars_linear 𝕜).has_fderiv_at)
        .comp_has_fderiv_within_at _ ((h.fderiv_within m hm x hx).restrict_scalars 𝕜),
    end,
  cont := λ m hm, continuous_multilinear_map.continuous_restrict_scalars.comp_continuous_on
    (h.cont m hm) }

lemma times_cont_diff_within_at.restrict_scalars (h : times_cont_diff_within_at 𝕜' n f s x) :
  times_cont_diff_within_at 𝕜 n f s x :=
begin
  intros m hm,
  rcases h m hm with ⟨u, u_mem, p', hp'⟩,
  exact ⟨u, u_mem, _, hp'.restrict_scalars _⟩
end

lemma times_cont_diff_on.restrict_scalars (h : times_cont_diff_on 𝕜' n f s) :
  times_cont_diff_on 𝕜 n f s :=
λ x hx, (h x hx).restrict_scalars _

lemma times_cont_diff_at.restrict_scalars (h : times_cont_diff_at 𝕜' n f x) :
  times_cont_diff_at 𝕜 n f x :=
times_cont_diff_within_at_univ.1 $ h.times_cont_diff_within_at.restrict_scalars _

lemma times_cont_diff.restrict_scalars (h : times_cont_diff 𝕜' n f) :
  times_cont_diff 𝕜 n f :=
times_cont_diff_iff_times_cont_diff_at.2 $ λ x, h.times_cont_diff_at.restrict_scalars _

end restrict_scalars<|MERGE_RESOLUTION|>--- conflicted
+++ resolved
@@ -2299,28 +2299,18 @@
   times_cont_diff_at 𝕜 n (λ x, f x * g x) x :=
 by rw [← times_cont_diff_within_at_univ] at *; exact hf.mul hg
 
-<<<<<<< HEAD
-=======
 /-- The product of two `C^n` functions on a domain is `C^n`. -/
 lemma times_cont_diff_on.mul {n : with_top ℕ} {s : set E} {f g : E → 𝕜}
   (hf : times_cont_diff_on 𝕜 n f s) (hg : times_cont_diff_on 𝕜 n g s) :
   times_cont_diff_on 𝕜 n (λ x, f x * g x) s :=
 λ x hx, (hf x hx).mul (hg x hx)
 
->>>>>>> 57cd5ef1
 /-- The product of two `C^n`functions is `C^n`. -/
 lemma times_cont_diff.mul {n : with_top ℕ} {f g : E → 𝕜}
   (hf : times_cont_diff 𝕜 n f) (hg : times_cont_diff 𝕜 n g) :
   times_cont_diff 𝕜 n (λ x, f x * g x) :=
 times_cont_diff_mul.comp (hf.prod hg)
 
-<<<<<<< HEAD
-/-- The product of two `C^n` functions on a domain is `C^n`. -/
-lemma times_cont_diff_on.mul {n : with_top ℕ} {s : set E} {f g : E → 𝕜}
-  (hf : times_cont_diff_on 𝕜 n f s) (hg : times_cont_diff_on 𝕜 n g s) :
-  times_cont_diff_on 𝕜 n (λ x, f x * g x) s :=
-λ x hx, (hf x hx).mul (hg x hx)
-=======
 lemma times_cont_diff_within_at.div_const {f : E → 𝕜} {n} {c : 𝕜}
   (hf : times_cont_diff_within_at 𝕜 n f s x) :
   times_cont_diff_within_at 𝕜 n (λ x, f x / c) s x :=
@@ -2357,7 +2347,6 @@
   (hf : times_cont_diff_on 𝕜 n f s) (m : ℕ) :
   times_cont_diff_on 𝕜 n (λ y, f y ^ m) s :=
 λ y hy, (hf y hy).pow m
->>>>>>> 57cd5ef1
 
 /-! ### Scalar multiplication -/
 

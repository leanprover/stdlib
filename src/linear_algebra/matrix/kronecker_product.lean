--- conflicted
+++ resolved
@@ -21,7 +21,6 @@
 { to_fun :=
   begin
     intro A,
-<<<<<<< HEAD
     use λ B, λ i j, A i.1 j.1 ⊗ₜ[α] B i.2 j.2,
     all_goals {intros _ _, ext},
     apply tmul_add,
@@ -47,39 +46,7 @@
   inv_fun := sorry,
   left_inv := sorry,
   right_inv := sorry }
-=======
-    let f : matrix n o S → matrix (l × n) (m × o) (R ⊗ S) := λ B : (matrix n o S),
-      λ i j, A i.1 j.1 ⊗ₜ[α] B i.2 j.2,
-    use f,
-    all_goals {intros _ _,
-      ext,
-      dsimp only [f]},
-    apply tmul_add,
-    sorry,
-    -- apply smul_tmul,
-    -- },
-    -- { intros _ _,
-    --   ext,
-    --   dsimp only [f],
-    --   -- apply tmul_add,
-    -- },
-  end,
-  map_add' := sorry,
-  map_smul' := sorry }
 
-
--- def matrix_tensor_equiv : (matrix l m R) ⊗[α] (matrix n o S) ≃ₗ[α] matrix (l × n) (m × o) (R ⊗[α] S) :=
--- { to_fun :=
---         begin
---           intro A,
---           -- λ i j, A i.1 j.1 * f' i.2 j.2
---         end,
---   map_add' := sorry,
---   map_smul' := sorry,
---   inv_fun := sorry,
---   left_inv := sorry,
---   right_inv := sorry }
->>>>>>> a3cfd355
 
 
 -- def matrix_tensor_equiv : (matrix l m R) ⊗[α] (matrix n o S) ≃ₗ[α] matrix (l × n) (m × o) (R ⊗[α] S) :=

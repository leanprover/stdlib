--- conflicted
+++ resolved
@@ -1083,10 +1083,12 @@
 
 section orthogonal
 
-/-- The orthogonal complement of a submodule `N` with respect to some bilinear form is the set of elements `x` which are orthogonal to all elements of `N`; i.e., for all `y` in `N`, B x y = 0. Note
-that for general (neither symmetric nor antisymmetric) bilinear forms this definition has a
+/-- The orthogonal complement of a submodule `N` with respect to some bilinear form is the set of
+elements `x` which are orthogonal to all elements of `N`; i.e., for all `y` in `N`, `B x y = 0`.
+
+Note that for general (neither symmetric nor antisymmetric) bilinear forms this definition has a
 chirality; in addition to this "left" orthogonal complement one could define a "right" orthogonal
-complement for which, for all `y` in `N`, B y x = 0.  This variant definition is not currently
+complement for which, for all `y` in `N`, `B y x = 0`.  This variant definition is not currently
 provided in mathlib. -/
 def orthogonal (B : bilin_form R M) (N : submodule R M) : submodule R M :=
 { carrier := { m | ∀ n ∈ N, is_ortho B n m },
@@ -1175,10 +1177,10 @@
 to every other element is `0`; i.e., for all nonzero `m` in `M`, there exists `n` in `M` with
 `B m n ≠ 0`.
 
-Note that for general (neither symmetric nor antisymmetric) bilinear forms this definition has a 
-chirality; in addition to this "left" nondegeneracy condition one could define a "right" 
-nondegeneracy condition that in the situation described, `B n m ≠ 0`.  This variant definition is 
-not currently provided in mathlib.  In finite dimension either definition implies the other. -/
+Note that for general (neither symmetric nor antisymmetric) bilinear forms this definition has a
+chirality; in addition to this "left" nondegeneracy condition one could define a "right"
+nondegeneracy condition that in the situation described, `B n m ≠ 0`.  This variant definition is
+not currently provided in mathlib. In finite dimension either definition implies the other. -/
 def nondegenerate (B : bilin_form R M) : Prop :=
 ∀ m : M, (∀ n : M, B m n = 0) → m = 0
 
@@ -1198,8 +1200,8 @@
 
 variable [finite_dimensional K V]
 
-/-- Given a nondegenerate bilinear form `B` on a finite-dimensional vector space, `B.to_dual` is 
-the linear equivalence between a vector space and its dual with the underlying linear map 
+/-- Given a nondegenerate bilinear form `B` on a finite-dimensional vector space, `B.to_dual` is
+the linear equivalence between a vector space and its dual with the underlying linear map
 `B.to_lin`. -/
 noncomputable def to_dual (B : bilin_form K V) (hB : B.nondegenerate) :
   V ≃ₗ[K] module.dual K V :=
@@ -1211,33 +1213,9 @@
 
 end
 
-<<<<<<< HEAD
 /-- The restriction of a non-degenerate bilinear form on the orthogonal complement of the
   span of a singleton is also non-degenerate. -/
-=======
-/-- Let `B` be a symmetric, nondegenerate bilinear form on a nontrivial module `M` over the ring
-  `R` with invertible `2`. Then, there exists some `x : M` such that `B x x ≠ 0`. -/
-lemma exists_bilin_form_self_neq_zero [htwo : invertible (2 : R)] [nontrivial M]
-  {B : bilin_form R M} (hB₁ : B.nondegenerate) (hB₂ : sym_bilin_form.is_sym B) :
-  ∃ x, ¬ B.is_ortho x x :=
-begin
-  by_contra, push_neg at h,
-  have : ∀ u v, 2 * B u v = 0,
-  { intros u v,
-    rw [show 2 * B u v = B u u + B v u + B u v + B v v,
-          by rw [is_ortho_def.1 (h u), is_ortho_def.1 (h v), hB₂ v u, two_mul, zero_add]; ring,
-        show B u u + B v u + B u v + B v v = B (u + v) (u + v),
-          by simp [← add_assoc], is_ortho_def.1 (h _)] },
-  have hcon : ∀ u v, B u v = 0,
-  { intros u v,
-    rw [show 0 = htwo.inv_of * (2 * B u v), by rw [this, mul_zero]], simp [← mul_assoc] },
-  exact let ⟨v, hv⟩ := exists_ne (0 : M) in hv $ hB₁ v (hcon v),
-end
-
-/-- The restriction of a symmetric, non-degenerate bilinear form on the orthogonal complement of 
-the span of a singleton is also non-degenerate. -/
->>>>>>> 1dd65af9
-lemma restrict_ortho_singleton_nondegenerate (B : bilin_form K V)
+lemma restrict_orthogonal_span_singleton_nondegenerate (B : bilin_form K V)
   (hB₁ : nondegenerate B) (hB₂ : sym_bilin_form.is_sym B) {x : V} (hx : ¬ B.is_ortho x x) :
   nondegenerate $ B.restrict $ B.orthogonal (K ∙ x) :=
 begin

/-
Copyright (c) 2018 Andreas Swerdlow. All rights reserved.
Released under Apache 2.0 license as described in the file LICENSE.
Author: Andreas Swerdlow
-/
import algebra.module
import ring_theory.maps

/-!
# Sesquilinear form

This file defines a sesquilinear form over a module. The definition requires a ring antiautomorphism
on the scalar ring. Basic ideas such as
orthogonality are also introduced.

A sesquilinear form on an `R`-module `M`, is a function from `M × M` to `R, that is linear in the
first argument and antilinear in the second, with respect to an antiautomorphism on `R` (an
antiisomorphism from `R` to `R`).

## Notations

Given any term `S` of type `sesq_form`, due to a coercion, can use the notation `S x y` to
refer to the function field, ie. `S x y = S.sesq x y`.

## References

* <https://en.wikipedia.org/wiki/Sesquilinear_form#Over_arbitrary_rings>

## Tags

Sesquilinear form,
-/

universes u v

/-- A sesquilinear form over a module  -/
<<<<<<< HEAD
structure sesq_form (R : Type u) (M : Type v) [ring R] (I : R ≃+* Rᵒᵖ) [add_comm_group M] [module R M] :=
=======
structure sesq_form (R : Type u) (M : Type v) [ring R] (I : ring_anti_equiv R R) [add_comm_group M]
  [module R M] :=
>>>>>>> 66ce5d07
(sesq : M → M → R)
(sesq_add_left : ∀ (x y z : M), sesq (x + y) z = sesq x z + sesq y z)
(sesq_smul_left : ∀ (a : R) (x y : M), sesq (a • x) y = a * (sesq x y))
(sesq_add_right : ∀ (x y z : M), sesq x (y + z) = sesq x y + sesq x z)
(sesq_smul_right : ∀ (a : R) (x y : M), sesq x (a • y) = (I a).unop * (sesq x y))

namespace sesq_form

section general_ring
<<<<<<< HEAD
variables {R : Type u} {M : Type v} [ring R] [add_comm_group M] [module R M] {I : R ≃+* Rᵒᵖ} {S : sesq_form R M I}
=======
variables {R : Type u} {M : Type v} [ring R] [add_comm_group M] [module R M]
  {I : ring_anti_equiv R R} {S : sesq_form R M I}
>>>>>>> 66ce5d07

instance : has_coe_to_fun (sesq_form R M I) :=
⟨_, λ S, S.sesq⟩

lemma add_left (x y z : M) : S (x + y) z = S x z + S y z := sesq_add_left S x y z

lemma smul_left (a : R) (x y : M) : S (a • x) y = a * (S x y) := sesq_smul_left S a x y

lemma add_right (x y z : M) : S x (y + z) = S x y + S x z := sesq_add_right S x y z

lemma smul_right (a : R) (x y : M) : S x (a • y) = (I a).unop * (S x y) := sesq_smul_right S a x y

lemma zero_left (x : M) : S 0 x = 0 :=
by { rw [←zero_smul R (0 : M), smul_left, zero_mul] }

lemma zero_right (x : M) : S x 0 = 0 :=
by { rw [←zero_smul R (0 : M), smul_right], simp }

lemma neg_left (x y : M) : S (-x) y = -(S x y) :=
by { rw [←@neg_one_smul R _ _, smul_left, neg_one_mul] }

lemma neg_right (x y : M) : S x (-y) = -(S x y) :=
by { rw [←@neg_one_smul R _ _, smul_right], simp }

lemma sub_left (x y z : M) :
S (x - y) z = S x z - S y z := by rw [sub_eq_add_neg, add_left, neg_left]; refl

lemma sub_right (x y z : M) :
S x (y - z) = S x y - S x z := by rw [sub_eq_add_neg, add_right, neg_right]; refl

variable {D : sesq_form R M I}
@[ext] lemma ext (H : ∀ (x y : M), S x y = D x y) : S = D :=
by {cases S, cases D, congr, funext, exact H _ _}

instance : add_comm_group (sesq_form R M I) :=
{ add := λ S D, { sesq := λ x y, S x y + D x y,
                  sesq_add_left := λ x y z, by {rw add_left, rw add_left, ac_refl},
                  sesq_smul_left := λ a x y, by {rw [smul_left, smul_left, mul_add]},
                  sesq_add_right := λ x y z, by {rw add_right, rw add_right, ac_refl},
                  sesq_smul_right := λ a x y, by {rw [smul_right, smul_right, mul_add]} },
  add_assoc := by {intros, ext,
    unfold coe_fn has_coe_to_fun.coe sesq coe_fn has_coe_to_fun.coe sesq, rw add_assoc},
  zero := { sesq := λ x y, 0,
            sesq_add_left := λ x y z, (add_zero 0).symm,
            sesq_smul_left := λ a x y, (mul_zero a).symm,
            sesq_add_right := λ x y z, (zero_add 0).symm,
            sesq_smul_right := λ a x y, (mul_zero (I a).unop).symm },
  zero_add := by {intros, ext, unfold coe_fn has_coe_to_fun.coe sesq, rw zero_add},
  add_zero := by {intros, ext, unfold coe_fn has_coe_to_fun.coe sesq, rw add_zero},
  neg := λ S, { sesq := λ x y, - (S.1 x y),
                sesq_add_left := λ x y z, by rw [sesq_add_left, neg_add],
                sesq_smul_left := λ a x y, by rw [sesq_smul_left, mul_neg_eq_neg_mul_symm],
                sesq_add_right := λ x y z, by rw [sesq_add_right, neg_add],
                sesq_smul_right := λ a x y, by rw [sesq_smul_right, mul_neg_eq_neg_mul_symm] },
  add_left_neg := by {intros, ext, unfold coe_fn has_coe_to_fun.coe sesq, rw neg_add_self},
  add_comm := by {intros, ext, unfold coe_fn has_coe_to_fun.coe sesq, rw add_comm} }

instance : inhabited (sesq_form R M I) := ⟨0⟩

/-- The proposition that two elements of a sesquilinear form space are orthogonal -/
def is_ortho (S : sesq_form R M I) (x y : M) : Prop :=
S x y = 0

lemma ortho_zero (x : M) :
is_ortho S (0 : M) x := zero_left x

end general_ring

section comm_ring

variables {R : Type*} [comm_ring R] {M : Type v} [add_comm_group M] [module R M]
  {J : R ≃+* Rᵒᵖ} (F : sesq_form R M J) (f : M → M)

instance to_module : module R (sesq_form R M J) :=
{ smul := λ c S,
  { sesq := λ x y, c * S x y,
    sesq_add_left := λ x y z, by {unfold coe_fn has_coe_to_fun.coe sesq,
      rw [sesq_add_left, left_distrib]},
    sesq_smul_left := λ a x y, by {unfold coe_fn has_coe_to_fun.coe sesq,
      rw [sesq_smul_left, ←mul_assoc, mul_comm c, mul_assoc]},
    sesq_add_right := λ x y z, by {unfold coe_fn has_coe_to_fun.coe sesq,
      rw [sesq_add_right, left_distrib]},
    sesq_smul_right := λ a x y, by {unfold coe_fn has_coe_to_fun.coe sesq,
      rw [sesq_smul_right, ←mul_assoc, mul_comm c, mul_assoc], refl} },
  smul_add := λ c S D, by {ext, unfold coe_fn has_coe_to_fun.coe sesq, rw left_distrib},
  add_smul := λ c S D, by {ext, unfold coe_fn has_coe_to_fun.coe sesq, rw right_distrib},
  mul_smul := λ a c D, by {ext, unfold coe_fn has_coe_to_fun.coe sesq, rw mul_assoc},
  one_smul := λ S, by {ext, unfold coe_fn has_coe_to_fun.coe sesq, rw one_mul},
  zero_smul := λ S, by {ext, unfold coe_fn has_coe_to_fun.coe sesq, rw zero_mul},
  smul_zero := λ S, by {ext, unfold coe_fn has_coe_to_fun.coe sesq, rw mul_zero} }

end comm_ring

section domain

variables {R : Type*} [domain R]
  {M : Type v} [add_comm_group M] [module R M]
  {K : R ≃+* Rᵒᵖ} {G : sesq_form R M K}

theorem ortho_smul_left {x y : M} {a : R} (ha : a ≠ 0) :
(is_ortho G x y) ↔ (is_ortho G (a • x) y) :=
begin
  dunfold is_ortho,
  split; intro H,
  { rw [smul_left, H, ring.mul_zero] },
  { rw [smul_left, mul_eq_zero] at H,
    cases H,
    { trivial },
    { exact H }}
end

theorem ortho_smul_right {x y : M} {a : R} (ha : a ≠ 0) :
(is_ortho G x y) ↔ (is_ortho G x (a • y)) :=
begin
  dunfold is_ortho,
  split; intro H,
  { rw [smul_right, H, ring.mul_zero] },
  { rw [smul_right, mul_eq_zero] at H,
    cases H,
    { exfalso, exact ha (by simpa using H), },
    { exact H }}
end

end domain

end sesq_form

namespace refl_sesq_form

open refl_sesq_form sesq_form

<<<<<<< HEAD
variables {R : Type*} {M : Type*} [ring R] [add_comm_group M] [module R M] {I : R ≃+* Rᵒᵖ} {S : sesq_form R M I}
=======
variables {R : Type*} {M : Type*} [ring R] [add_comm_group M] [module R M] {I : ring_anti_equiv R R}
  {S : sesq_form R M I}
>>>>>>> 66ce5d07

/-- The proposition that a sesquilinear form is reflexive -/
def is_refl (S : sesq_form R M I) : Prop := ∀ (x y : M), S x y = 0 → S y x = 0

variable (H : is_refl S)

lemma eq_zero : ∀ {x y : M}, S x y = 0 → S y x = 0 := λ x y, H x y

lemma ortho_sym {x y : M} :
is_ortho S x y ↔ is_ortho S y x := ⟨eq_zero H, eq_zero H⟩

end refl_sesq_form

namespace sym_sesq_form

open sym_sesq_form sesq_form

<<<<<<< HEAD
variables {R : Type*} {M : Type*} [ring R] [add_comm_group M] [module R M] {I : R ≃+* Rᵒᵖ} {S : sesq_form R M I}
=======
variables {R : Type*} {M : Type*} [ring R] [add_comm_group M] [module R M] {I : ring_anti_equiv R R}
  {S : sesq_form R M I}
>>>>>>> 66ce5d07

/-- The proposition that a sesquilinear form is symmetric -/
def is_sym (S : sesq_form R M I) : Prop := ∀ (x y : M), (I (S x y)).unop = S y x

variable (H : is_sym S)
include H

lemma sym (x y : M) : (I (S x y)).unop = S y x := H x y

lemma is_refl : refl_sesq_form.is_refl S := λ x y H1, by { rw [←H], simp [H1], }

lemma ortho_sym {x y : M} :
is_ortho S x y ↔ is_ortho S y x := refl_sesq_form.ortho_sym (is_refl H)

end sym_sesq_form

namespace alt_sesq_form

open alt_sesq_form sesq_form

<<<<<<< HEAD
variables {R : Type*} {M : Type*} [ring R] [add_comm_group M] [module R M] {I : R ≃+* Rᵒᵖ} {S : sesq_form R M I}
=======
variables {R : Type*} {M : Type*} [ring R] [add_comm_group M] [module R M] {I : ring_anti_equiv R R}
  {S : sesq_form R M I}
>>>>>>> 66ce5d07

/-- The proposition that a sesquilinear form is alternating -/
def is_alt (S : sesq_form R M I) : Prop := ∀ (x : M), S x x = 0

variable (H : is_alt S)
include H

lemma self_eq_zero (x : M) : S x x = 0 := H x

lemma neg (x y : M) :
- S x y = S y x :=
begin
  have H1 : S (x + y) (x + y) = 0,
  { exact self_eq_zero H (x + y) },
  rw [add_left, add_right, add_right,
    self_eq_zero H, self_eq_zero H, ring.zero_add,
    ring.add_zero, add_eq_zero_iff_neg_eq] at H1,
  exact H1,
end

end alt_sesq_form<|MERGE_RESOLUTION|>--- conflicted
+++ resolved
@@ -34,12 +34,8 @@
 universes u v
 
 /-- A sesquilinear form over a module  -/
-<<<<<<< HEAD
-structure sesq_form (R : Type u) (M : Type v) [ring R] (I : R ≃+* Rᵒᵖ) [add_comm_group M] [module R M] :=
-=======
-structure sesq_form (R : Type u) (M : Type v) [ring R] (I : ring_anti_equiv R R) [add_comm_group M]
-  [module R M] :=
->>>>>>> 66ce5d07
+structure sesq_form (R : Type u) (M : Type v) [ring R] (I : R ≃+* Rᵒᵖ)
+  [add_comm_group M] [module R M] :=
 (sesq : M → M → R)
 (sesq_add_left : ∀ (x y z : M), sesq (x + y) z = sesq x z + sesq y z)
 (sesq_smul_left : ∀ (a : R) (x y : M), sesq (a • x) y = a * (sesq x y))
@@ -49,12 +45,8 @@
 namespace sesq_form
 
 section general_ring
-<<<<<<< HEAD
-variables {R : Type u} {M : Type v} [ring R] [add_comm_group M] [module R M] {I : R ≃+* Rᵒᵖ} {S : sesq_form R M I}
-=======
 variables {R : Type u} {M : Type v} [ring R] [add_comm_group M] [module R M]
-  {I : ring_anti_equiv R R} {S : sesq_form R M I}
->>>>>>> 66ce5d07
+variables {I : R ≃+* Rᵒᵖ} {S : sesq_form R M I}
 
 instance : has_coe_to_fun (sesq_form R M I) :=
 ⟨_, λ S, S.sesq⟩
@@ -186,12 +178,8 @@
 
 open refl_sesq_form sesq_form
 
-<<<<<<< HEAD
-variables {R : Type*} {M : Type*} [ring R] [add_comm_group M] [module R M] {I : R ≃+* Rᵒᵖ} {S : sesq_form R M I}
-=======
-variables {R : Type*} {M : Type*} [ring R] [add_comm_group M] [module R M] {I : ring_anti_equiv R R}
-  {S : sesq_form R M I}
->>>>>>> 66ce5d07
+variables {R : Type*} {M : Type*} [ring R] [add_comm_group M] [module R M]
+variables {I : R ≃+* Rᵒᵖ} {S : sesq_form R M I}
 
 /-- The proposition that a sesquilinear form is reflexive -/
 def is_refl (S : sesq_form R M I) : Prop := ∀ (x y : M), S x y = 0 → S y x = 0
@@ -209,12 +197,8 @@
 
 open sym_sesq_form sesq_form
 
-<<<<<<< HEAD
-variables {R : Type*} {M : Type*} [ring R] [add_comm_group M] [module R M] {I : R ≃+* Rᵒᵖ} {S : sesq_form R M I}
-=======
-variables {R : Type*} {M : Type*} [ring R] [add_comm_group M] [module R M] {I : ring_anti_equiv R R}
-  {S : sesq_form R M I}
->>>>>>> 66ce5d07
+variables {R : Type*} {M : Type*} [ring R] [add_comm_group M] [module R M]
+variables {I : R ≃+* Rᵒᵖ} {S : sesq_form R M I}
 
 /-- The proposition that a sesquilinear form is symmetric -/
 def is_sym (S : sesq_form R M I) : Prop := ∀ (x y : M), (I (S x y)).unop = S y x
@@ -235,12 +219,8 @@
 
 open alt_sesq_form sesq_form
 
-<<<<<<< HEAD
-variables {R : Type*} {M : Type*} [ring R] [add_comm_group M] [module R M] {I : R ≃+* Rᵒᵖ} {S : sesq_form R M I}
-=======
-variables {R : Type*} {M : Type*} [ring R] [add_comm_group M] [module R M] {I : ring_anti_equiv R R}
-  {S : sesq_form R M I}
->>>>>>> 66ce5d07
+variables {R : Type*} {M : Type*} [ring R] [add_comm_group M] [module R M]
+variables {I : R ≃+* Rᵒᵖ} {S : sesq_form R M I}
 
 /-- The proposition that a sesquilinear form is alternating -/
 def is_alt (S : sesq_form R M I) : Prop := ∀ (x : M), S x x = 0

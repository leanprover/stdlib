/-
Copyright (c) 2018 Andreas Swerdlow. All rights reserved.
Released under Apache 2.0 license as described in the file LICENSE.
Authors: Andreas Swerdlow
-/
import ring_theory.ring_invo
import algebra.module.linear_map

/-!
# Sesquilinear form

This file defines a sesquilinear form over a module. The definition requires a ring antiautomorphism
on the scalar ring. Basic ideas such as
orthogonality are also introduced.

A sesquilinear form on an `R`-module `M`, is a function from `M × M` to `R`, that is linear in the
first argument and antilinear in the second, with respect to an antiautomorphism on `R` (an
antiisomorphism from `R` to `R`).

## Notations

Given any term `S` of type `sesq_form`, due to a coercion, can use the notation `S x y` to
refer to the function field, ie. `S x y = S.sesq x y`.

## References

* <https://en.wikipedia.org/wiki/Sesquilinear_form#Over_arbitrary_rings>

## Tags

Sesquilinear form,
-/

open_locale big_operators

universes u v w

/-- A sesquilinear form over a module  -/
structure sesq_form (R : Type u) (M : Type v) [ring R] (I : R ≃+* Rᵒᵖ)
  [add_comm_group M] [module R M] :=
(sesq : M → M → R)
(sesq_add_left : ∀ (x y z : M), sesq (x + y) z = sesq x z + sesq y z)
(sesq_smul_left : ∀ (a : R) (x y : M), sesq (a • x) y = a * (sesq x y))
(sesq_add_right : ∀ (x y z : M), sesq x (y + z) = sesq x y + sesq x z)
(sesq_smul_right : ∀ (a : R) (x y : M), sesq x (a • y) = (I a).unop * (sesq x y))

namespace sesq_form

section general_ring
variables {R : Type u} {M : Type v} [ring R] [add_comm_group M] [module R M]
variables {I : R ≃+* Rᵒᵖ} {S : sesq_form R M I}

instance : has_coe_to_fun (sesq_form R M I) :=
⟨_, λ S, S.sesq⟩

lemma add_left (x y z : M) : S (x + y) z = S x z + S y z := sesq_add_left S x y z

lemma smul_left (a : R) (x y : M) : S (a • x) y = a * (S x y) := sesq_smul_left S a x y

lemma add_right (x y z : M) : S x (y + z) = S x y + S x z := sesq_add_right S x y z

lemma smul_right (a : R) (x y : M) : S x (a • y) = (I a).unop * (S x y) := sesq_smul_right S a x y

lemma zero_left (x : M) : S 0 x = 0 :=
by { rw [←zero_smul R (0 : M), smul_left, zero_mul] }

lemma zero_right (x : M) : S x 0 = 0 :=
by { rw [←zero_smul R (0 : M), smul_right], simp }

lemma neg_left (x y : M) : S (-x) y = -(S x y) :=
by { rw [←@neg_one_smul R _ _, smul_left, neg_one_mul] }

lemma neg_right (x y : M) : S x (-y) = -(S x y) :=
by { rw [←@neg_one_smul R _ _, smul_right], simp }

lemma sub_left (x y z : M) :
  S (x - y) z = S x z - S y z :=
by simp only [sub_eq_add_neg, add_left, neg_left]

lemma sub_right (x y z : M) :
  S x (y - z) = S x y - S x z :=
by simp only [sub_eq_add_neg, add_right, neg_right]

variable {D : sesq_form R M I}
@[ext] lemma ext (H : ∀ (x y : M), S x y = D x y) : S = D :=
by {cases S, cases D, congr, funext, exact H _ _}

instance : has_add (sesq_form R M I) :=
⟨λ S D, { sesq := λ x y, S x y + D x y,
                  sesq_add_left := λ x y z, by {rw add_left, rw add_left, abel},
                  sesq_smul_left := λ a x y, by {rw [smul_left, smul_left, mul_add]},
                  sesq_add_right := λ x y z, by {rw add_right, rw add_right, abel},
                  sesq_smul_right := λ a x y, by {rw [smul_right, smul_right, mul_add]} }⟩

instance : has_zero (sesq_form R M I) :=
⟨{ sesq := λ x y, 0,
            sesq_add_left := λ x y z, (add_zero 0).symm,
            sesq_smul_left := λ a x y, (mul_zero a).symm,
            sesq_add_right := λ x y z, (zero_add 0).symm,
            sesq_smul_right := λ a x y, (mul_zero (I a).unop).symm }⟩

instance : has_neg (sesq_form R M I) :=
⟨λ S, { sesq := λ x y, - (S.1 x y),
                sesq_add_left := λ x y z, by rw [sesq_add_left, neg_add],
                sesq_smul_left := λ a x y, by rw [sesq_smul_left, mul_neg_eq_neg_mul_symm],
                sesq_add_right := λ x y z, by rw [sesq_add_right, neg_add],
                sesq_smul_right := λ a x y, by rw [sesq_smul_right, mul_neg_eq_neg_mul_symm] }⟩

instance : add_comm_group (sesq_form R M I) :=
{ add := (+),
<<<<<<< HEAD
  add_assoc := by {intros, ext,
    unfold coe_fn has_coe_to_fun.coe sesq coe_fn has_coe_to_fun.coe sesq, rw add_assoc},
  zero := 0,
  zero_add := by {intros, ext, unfold coe_fn has_coe_to_fun.coe sesq, rw zero_add},
  add_zero := by {intros, ext, unfold coe_fn has_coe_to_fun.coe sesq, rw add_zero},
  neg := has_neg.neg,
  add_left_neg := by {intros, ext, unfold coe_fn has_coe_to_fun.coe sesq, rw neg_add_self},
  add_comm := by {intros, ext, unfold coe_fn has_coe_to_fun.coe sesq, rw add_comm} }
=======
  add_assoc := by { intros, ext,
    unfold coe_fn has_coe_to_fun.coe sesq coe_fn has_coe_to_fun.coe sesq, rw add_assoc },
  zero := 0,
  zero_add := by { intros, ext, unfold coe_fn has_coe_to_fun.coe sesq, rw zero_add },
  add_zero := by { intros, ext, unfold coe_fn has_coe_to_fun.coe sesq, rw add_zero },
  neg := has_neg.neg,
  add_left_neg := by { intros, ext, unfold coe_fn has_coe_to_fun.coe sesq, rw neg_add_self },
  add_comm := by { intros, ext, unfold coe_fn has_coe_to_fun.coe sesq, rw add_comm } }
>>>>>>> f438c43b

instance : inhabited (sesq_form R M I) := ⟨0⟩

/-- The proposition that two elements of a sesquilinear form space are orthogonal -/
def is_ortho (S : sesq_form R M I) (x y : M) : Prop :=
S x y = 0

lemma ortho_zero (x : M) :
is_ortho S (0 : M) x := zero_left x

lemma is_add_monoid_hom_left (S : sesq_form R M I) (x : M) : is_add_monoid_hom (λ z, S z x) :=
{ map_add := λ z y, sesq_add_left S _ _ _,
  map_zero := zero_left x }

lemma is_add_monoid_hom_right (S : sesq_form R M I) (x : M) : is_add_monoid_hom (λ z, S x z) :=
{ map_add := λ z y, sesq_add_right S _ _ _,
  map_zero := zero_right x }

lemma sum_left {α : Type*} (S : sesq_form R M I) (t : finset α) (g : α → M) (w : M) :
  S (∑ i in t, g i) w = ∑ i in t, S (g i) w :=
by haveI s_inst := is_add_monoid_hom_left S w; exact (finset.sum_hom t (λ z, S z w)).symm

lemma sum_right {α : Type*} (S : sesq_form R M I) (t : finset α) (g : α → M) (w : M) :
  S w (∑ i in t, g i) = ∑ i in t, S w (g i) :=
by haveI s_inst := is_add_monoid_hom_right S w; exact (finset.sum_hom t (λ z, S w z)).symm

variables {M₂ : Type w} [add_comm_group M₂] [module R M₂]

/-- Apply the linear maps `f` and `g` to the left and right arguments of the sesquilinear form. -/
def comp (S : sesq_form R M I) (f g : M₂ →ₗ[R] M) : sesq_form R M₂ I :=
{ sesq := λ x y, S (f x) (g y),
  sesq_add_left := by simp [add_left],
  sesq_smul_left := by simp [smul_left],
  sesq_add_right := by simp [add_right],
  sesq_smul_right := by simp [smul_right] }

/-- Apply the linear map `f` to the left argument of the sesquilinear form. -/
def comp_left (S : sesq_form R M I) (f : M →ₗ[R] M) : sesq_form R M I :=
  S.comp f linear_map.id

/-- Apply the linear map `f` to the right argument of the sesquilinear form. -/
def comp_right (S : sesq_form R M I) (f : M →ₗ[R] M) : sesq_form R M I :=
  S.comp linear_map.id f

lemma comp_left_comp_right (S : sesq_form R M I) (f g : M →ₗ[R] M) :
  (S.comp_left f).comp_right g = S.comp f g := rfl

lemma comp_right_comp_left (S : sesq_form R M I) (f g : M →ₗ[R] M) :
  (S.comp_right g).comp_left f = S.comp f g := rfl

lemma comp_comp {M₃ : Type*} [add_comm_group M₃] [module R M₃]
  (S : sesq_form R M₃ I) (l r : M →ₗ[R] M₂) (l' r' : M₂ →ₗ[R] M₃) :
  (S.comp l' r').comp l r = S.comp (l'.comp l) (r'.comp r) := rfl

@[simp] lemma comp_apply (S : sesq_form R M₂ I) (l r : M →ₗ[R] M₂) (v w : M) :
  S.comp l r v w = S (l v) (r w) := rfl

@[simp] lemma comp_left_apply (S : sesq_form R M I) (f : M →ₗ[R] M) (v w : M) :
  S.comp_left f v w = S (f v) w := rfl

@[simp] lemma comp_right_apply (S : sesq_form R M I) (f : M →ₗ[R] M) (v w : M) :
  S.comp_right f v w = S v (f w) := rfl

/-- Let `l`, `r` be surjective linear maps, then two sesquilinear forms are equal if and only if
  the sesquilinear forms resulting from composition with `l` and `r` are equal. -/
lemma comp_injective (S₁ S₂ : sesq_form R M₂ I) {l r : M →ₗ[R] M₂}
  (hl : function.surjective l) (hr : function.surjective r) :
  S₁.comp l r = S₂.comp l r ↔ S₁ = S₂ :=
begin
  split; intros h,
  { ext,
    rcases hl x with ⟨x', rfl⟩,
    rcases hr y with ⟨y', rfl⟩,
    rw [← comp_apply, ← comp_apply, h], },
  { rw h },
end

end general_ring

section comm_ring

variables {R : Type*} [comm_ring R] {M : Type v} [add_comm_group M] [module R M]
  {J : R ≃+* Rᵒᵖ} (F : sesq_form R M J) (f : M → M)

instance to_module : module R (sesq_form R M J) :=
{ smul := λ c S,
  { sesq := λ x y, c * S x y,
    sesq_add_left := λ x y z, by {unfold coe_fn has_coe_to_fun.coe sesq,
      rw [sesq_add_left, left_distrib]},
    sesq_smul_left := λ a x y, by {unfold coe_fn has_coe_to_fun.coe sesq,
      rw [sesq_smul_left, ←mul_assoc, mul_comm c, mul_assoc]},
    sesq_add_right := λ x y z, by {unfold coe_fn has_coe_to_fun.coe sesq,
      rw [sesq_add_right, left_distrib]},
    sesq_smul_right := λ a x y, by {unfold coe_fn has_coe_to_fun.coe sesq,
      rw [sesq_smul_right, ←mul_assoc, mul_comm c, mul_assoc], refl} },
  smul_add := λ c S D, by {ext, unfold coe_fn has_coe_to_fun.coe sesq, rw left_distrib},
  add_smul := λ c S D, by {ext, unfold coe_fn has_coe_to_fun.coe sesq, rw right_distrib},
  mul_smul := λ a c D, by {ext, unfold coe_fn has_coe_to_fun.coe sesq, rw mul_assoc},
  one_smul := λ S, by {ext, unfold coe_fn has_coe_to_fun.coe sesq, rw one_mul},
  zero_smul := λ S, by {ext, unfold coe_fn has_coe_to_fun.coe sesq, rw zero_mul},
  smul_zero := λ S, by {ext, unfold coe_fn has_coe_to_fun.coe sesq, rw mul_zero} }

end comm_ring

section domain

variables {R : Type*} [domain R]
  {M : Type v} [add_comm_group M] [module R M]
  {K : R ≃+* Rᵒᵖ} {G : sesq_form R M K}

theorem ortho_smul_left {x y : M} {a : R} (ha : a ≠ 0) :
(is_ortho G x y) ↔ (is_ortho G (a • x) y) :=
begin
  dunfold is_ortho,
  split; intro H,
  { rw [smul_left, H, mul_zero] },
  { rw [smul_left, mul_eq_zero] at H,
    cases H,
    { trivial },
    { exact H }}
end

theorem ortho_smul_right {x y : M} {a : R} (ha : a ≠ 0) :
(is_ortho G x y) ↔ (is_ortho G x (a • y)) :=
begin
  dunfold is_ortho,
  split; intro H,
  { rw [smul_right, H, mul_zero] },
  { rw [smul_right, mul_eq_zero] at H,
    cases H,
    { exfalso,
      -- `map_eq_zero_iff` doesn't fire here even if marked as a simp lemma, probably bcecause
      -- different instance paths
      simp only [opposite.unop_eq_zero_iff] at H,
      exact ha (K.map_eq_zero_iff.mp H), },
    { exact H }}
end

end domain

end sesq_form

namespace refl_sesq_form

open refl_sesq_form sesq_form

variables {R : Type*} {M : Type*} [ring R] [add_comm_group M] [module R M]
variables {I : R ≃+* Rᵒᵖ} {S : sesq_form R M I}

/-- The proposition that a sesquilinear form is reflexive -/
def is_refl (S : sesq_form R M I) : Prop := ∀ (x y : M), S x y = 0 → S y x = 0

variable (H : is_refl S)

lemma eq_zero : ∀ {x y : M}, S x y = 0 → S y x = 0 := λ x y, H x y

lemma ortho_sym {x y : M} :
is_ortho S x y ↔ is_ortho S y x := ⟨eq_zero H, eq_zero H⟩

end refl_sesq_form

namespace sym_sesq_form

open sym_sesq_form sesq_form

variables {R : Type*} {M : Type*} [ring R] [add_comm_group M] [module R M]
variables {I : R ≃+* Rᵒᵖ} {S : sesq_form R M I}

/-- The proposition that a sesquilinear form is symmetric -/
def is_sym (S : sesq_form R M I) : Prop := ∀ (x y : M), (I (S x y)).unop = S y x

variable (H : is_sym S)
include H

lemma sym (x y : M) : (I (S x y)).unop = S y x := H x y

lemma is_refl : refl_sesq_form.is_refl S := λ x y H1, by { rw [←H], simp [H1], }

lemma ortho_sym {x y : M} :
is_ortho S x y ↔ is_ortho S y x := refl_sesq_form.ortho_sym (is_refl H)

end sym_sesq_form

namespace alt_sesq_form

open alt_sesq_form sesq_form

variables {R : Type*} {M : Type*} [ring R] [add_comm_group M] [module R M]
variables {I : R ≃+* Rᵒᵖ} {S : sesq_form R M I}

/-- The proposition that a sesquilinear form is alternating -/
def is_alt (S : sesq_form R M I) : Prop := ∀ (x : M), S x x = 0

variable (H : is_alt S)
include H

lemma self_eq_zero (x : M) : S x x = 0 := H x

lemma neg (x y : M) :
- S x y = S y x :=
begin
  have H1 : S (x + y) (x + y) = 0,
  { exact self_eq_zero H (x + y) },
  rw [add_left, add_right, add_right,
    self_eq_zero H, self_eq_zero H, ring.zero_add,
    ring.add_zero, add_eq_zero_iff_neg_eq] at H1,
  exact H1,
end

end alt_sesq_form<|MERGE_RESOLUTION|>--- conflicted
+++ resolved
@@ -108,16 +108,6 @@
 
 instance : add_comm_group (sesq_form R M I) :=
 { add := (+),
-<<<<<<< HEAD
-  add_assoc := by {intros, ext,
-    unfold coe_fn has_coe_to_fun.coe sesq coe_fn has_coe_to_fun.coe sesq, rw add_assoc},
-  zero := 0,
-  zero_add := by {intros, ext, unfold coe_fn has_coe_to_fun.coe sesq, rw zero_add},
-  add_zero := by {intros, ext, unfold coe_fn has_coe_to_fun.coe sesq, rw add_zero},
-  neg := has_neg.neg,
-  add_left_neg := by {intros, ext, unfold coe_fn has_coe_to_fun.coe sesq, rw neg_add_self},
-  add_comm := by {intros, ext, unfold coe_fn has_coe_to_fun.coe sesq, rw add_comm} }
-=======
   add_assoc := by { intros, ext,
     unfold coe_fn has_coe_to_fun.coe sesq coe_fn has_coe_to_fun.coe sesq, rw add_assoc },
   zero := 0,
@@ -126,7 +116,6 @@
   neg := has_neg.neg,
   add_left_neg := by { intros, ext, unfold coe_fn has_coe_to_fun.coe sesq, rw neg_add_self },
   add_comm := by { intros, ext, unfold coe_fn has_coe_to_fun.coe sesq, rw add_comm } }
->>>>>>> f438c43b
 
 instance : inhabited (sesq_form R M I) := ⟨0⟩
 

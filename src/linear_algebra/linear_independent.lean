--- conflicted
+++ resolved
@@ -175,9 +175,11 @@
   ext x,
   convert h_map_domain x,
   rw [finsupp.map_domain_apply hf]
-<<<<<<< HEAD
-end
-
+end
+
+/-- If `v` is a linearly independent family of vectors and the kernel of a linear map `f` is
+disjoint with the sumodule spaned by the vectors of `v`, then `f ∘ v` is a linearly independent
+family of vectors. See also `linear_independent.map'` for a special case assuming `ker f = ⊥`. -/
 lemma linear_independent.map (hv : linear_independent R v) {f : M →ₗ[R] M'}
   (hf_inj : disjoint (span R (range v)) f.ker) : linear_independent R (f ∘ v) :=
 begin
@@ -191,37 +193,14 @@
   exact λ _, rfl,
 end
 
-=======
-end
-
-/-- If `v` is a linearly independent family of vectors and the kernel of a linear map `f` is
-disjoint with the sumodule spaned by the vectors of `v`, then `f ∘ v` is a linearly independent
-family of vectors. See also `linear_independent.map'` for a special case assuming `ker f = ⊥`. -/
-lemma linear_independent.map (hv : linear_independent R v) {f : M →ₗ[R] M'}
-  (hf_inj : disjoint (span R (range v)) f.ker) : linear_independent R (f ∘ v) :=
-begin
-  rw [disjoint, ← set.image_univ, finsupp.span_eq_map_total, map_inf_eq_map_inf_comap,
-    map_le_iff_le_comap, comap_bot, finsupp.supported_univ, top_inf_eq] at hf_inj,
-  unfold linear_independent at hv ⊢,
-  rw [hv, le_bot_iff] at hf_inj,
-  haveI : inhabited M := ⟨0⟩,
-  rw [finsupp.total_comp, @finsupp.lmap_domain_total _ _ R _ _ _ _ _ _ _ _ _ _ f,
-    linear_map.ker_comp, hf_inj],
-  exact λ _, rfl,
-end
-
 /-- An injective linear map sends linearly independent families of vectors to linearly independent
 families of vectors. See also `linear_independent.map` for a more general statement. -/
->>>>>>> 5bd77acb
 lemma linear_independent.map' (hv : linear_independent R v) (f : M →ₗ[R] M')
   (hf_inj : f.ker = ⊥) : linear_independent R (f ∘ v) :=
 hv.map $ by simp [hf_inj]
 
-<<<<<<< HEAD
-=======
 /-- If the image of a family of vectors under a linear map is linearly independent, then so is
 the original family. -/
->>>>>>> 5bd77acb
 lemma linear_independent.of_comp (f : M →ₗ[R] M') (hfv : linear_independent R (f ∘ v)) :
   linear_independent R v :=
 linear_independent_iff'.2 $ λ s g hg i his,
@@ -229,20 +208,11 @@
   by simp_rw [← f.map_smul, ← f.map_sum, hg, f.map_zero],
 linear_independent_iff'.1 hfv s g this i his
 
-<<<<<<< HEAD
-protected lemma linear_map.linear_independent_iff (f : M →ₗ[R] M') (hf_inj : f.ker = ⊥) :
-  linear_independent R (f ∘ v) ↔  linear_independent R v :=
-⟨λ h, h.of_comp f, λ h, h.map $ by simp only [hf_inj, disjoint_bot_right]⟩
-
-lemma linear_independent_of_subsingleton [subsingleton R] : linear_independent R v :=
-linear_independent_iff.2 (λ l hl, subsingleton.elim _ _)
-=======
 /-- If `f` is an injective linear map, then the family `f ∘ v` is linearly independent
 if and only if the family `v` is linearly independent. -/
 protected lemma linear_map.linear_independent_iff (f : M →ₗ[R] M') (hf_inj : f.ker = ⊥) :
   linear_independent R (f ∘ v) ↔ linear_independent R v :=
 ⟨λ h, h.of_comp f, λ h, h.map $ by simp only [hf_inj, disjoint_bot_right]⟩
->>>>>>> 5bd77acb
 
 lemma linear_independent_of_subsingleton [subsingleton R] : linear_independent R v :=
 linear_independent_iff.2 (λ l hl, subsingleton.elim _ _)
@@ -787,12 +757,7 @@
   exact one_ne_zero (finsupp.single_eq_zero.1 this)
 end
 
-<<<<<<< HEAD
-lemma linear_independent_unique [unique ι] (hv : v (default ι) ≠ 0): linear_independent K v :=
-linear_independent_unique_iff.2 (λ hv', (hv hv').elim)
-=======
 alias linear_independent_unique_iff ↔ _ linear_independent_unique
->>>>>>> 5bd77acb
 
 lemma linear_independent_singleton {x : V} (hx : x ≠ 0) :
   linear_independent K (λ x, x : ({x} : set V) → V) :=
@@ -849,42 +814,10 @@
   linear_independent K (fin.cons x v : fin (n + 1) → V) ↔
     linear_independent K v ∧ x ∉ submodule.span K (range v) :=
 begin
-<<<<<<< HEAD
-  refine ⟨λ h, _, λ h, _⟩,
-  { have hfas : f a ∉ f '' s := λ ⟨x, hxs, hfxa⟩, has (set.mem_of_eq_of_mem (congr_arg subtype.val $
-      (@id _ (h.injective) ⟨x, or.inr hxs⟩ ⟨a, or.inl rfl⟩ hfxa)).symm hxs),
-    have := h.image,
-    rwa [set.image_insert_eq, linear_independent_insert hfas, ← linear_independent_image] at this,
-    exact (set.inj_on_iff_injective.2 h.injective).mono (set.subset_insert _ _) },
-  { cases h with h1 h2,
-    have : set.inj_on f (insert a s) :=
-      (set.inj_on_insert has).2 ⟨set.inj_on_iff_injective.2 h1.injective,
-        λ h, h2 $ submodule.subset_span h⟩,
-    have hfas : f a ∉ f '' s := λ ⟨x, hxs, hfxa⟩, has (set.mem_of_eq_of_mem
-      (this (or.inr hxs) (or.inl rfl) hfxa).symm hxs),
-    rw [linear_independent_image this, set.image_insert_eq, linear_independent_insert hfas],
-    exact ⟨h1.image, h2⟩ }
-end
-
-lemma linear_independent_pair {x y : V} (hx : x ≠ 0) (hy : ∀ a : K, a • x ≠ y) :
-  linear_independent K (coe : ({x, y} : set V) → V) :=
-pair_comm y x ▸ (linear_independent_singleton hx).insert $ mt mem_span_singleton.1
-  (not_exists.2 hy)
-
-lemma linear_independent_fin_cons {n} {v : fin n → V} :
-  linear_independent K (fin.cons x v : fin (n + 1) → V) ↔
-    linear_independent K v ∧ x ∉ submodule.span K (range v) :=
-begin
   rw [← linear_independent_equiv (fin_succ_equiv n).symm, linear_independent_option],
   simp [(∘), fin_succ_equiv, option.coe_def, fin.cons_succ, *]
 end
 
-=======
-  rw [← linear_independent_equiv (fin_succ_equiv n).symm, linear_independent_option],
-  simp [(∘), fin_succ_equiv, option.coe_def, fin.cons_succ, *]
-end
-
->>>>>>> 5bd77acb
 lemma linear_independent.fin_cons {n} {v : fin n → V} (hv : linear_independent K v)
   (hx : x ∉ submodule.span K (range v)) :
   linear_independent K (fin.cons x v : fin (n + 1) → V) :=

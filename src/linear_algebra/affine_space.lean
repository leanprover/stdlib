/-
Copyright (c) 2020 Joseph Myers. All rights reserved.
Released under Apache 2.0 license as described in the file LICENSE.
Author: Joseph Myers.
-/
import algebra.add_torsor
import linear_algebra.basis

noncomputable theory
open_locale big_operators
open_locale classical

/-!
# Affine spaces

This file defines affine spaces (over modules) and subspaces, affine
maps, affine combinations of points, and the affine span of a set of
points.

## Implementation notes

This file is very minimal and many things are surely omitted. Most
results can be deduced from corresponding results for modules or
vector spaces.  The variables `k` and `V` are explicit rather than
implicit arguments to lemmas because otherwise the elaborator
sometimes has problems inferring appropriate types and type class
instances.  Definitions of affine spaces vary as to whether a space
with no points is permitted; here, we require a nonempty type of
points (via the definition of torsors requiring a nonempty type).

## References

* https://en.wikipedia.org/wiki/Affine_space
* https://en.wikipedia.org/wiki/Principal_homogeneous_space

-/

open add_action
open add_torsor

/-- `affine_space` is an abbreviation for `add_torsor` in the case
where the group is a vector space, or more generally a module, but we
omit the type classes `[ring k]` and `[module k V]` in the type
synonym itself to simplify type class search.. -/
@[nolint unused_arguments]
abbreviation affine_space (k : Type*) (V : Type*) (P : Type*) [add_comm_group V] :=
add_torsor V P

namespace affine_space

variables (k : Type*) (V : Type*) {P : Type*} [ring k] [add_comm_group V] [module k V]
variables [S : affine_space k V P]
include S

/-- The submodule spanning the differences of a (possibly empty) set
of points. -/
def vector_span (s : set P) : submodule k V := submodule.span k (vsub_set V s)

/-- The `vsub_set` lies within the `vector_span`. -/
lemma vsub_set_subset_vector_span (s : set P) : vsub_set V s ⊆ vector_span k V s :=
submodule.subset_span

/-- Each pairwise difference is in the `vector_span`. -/
lemma vsub_mem_vector_span {s : set P} {p1 p2 : P} (hp1 : p1 ∈ s) (hp2 : p2 ∈ s) :
  p1 -ᵥ p2 ∈ vector_span k V s :=
begin
  rw ←submodule.mem_coe,
  exact set.mem_of_mem_of_subset (vsub_mem_vsub_set V hp1 hp2)
                                 (vsub_set_subset_vector_span k V s)
end

/-- The points in the affine span of a (possibly empty) set of
points. Use `affine_span` instead to get an `affine_subspace k V P`. -/
def span_points (s : set P) : set P :=
{p | ∃ p1 ∈ s, ∃ v ∈ (vector_span k V s), p = v +ᵥ p1}

/-- A point in a set is in its affine span. -/
lemma mem_span_points (p : P) (s : set P) : p ∈ s → p ∈ span_points k V s
| hp := ⟨p, hp, 0, submodule.zero_mem _, (zero_vadd V p).symm⟩

/-- A set is contained in its `span_points`. -/
lemma subset_span_points (s : set P) : s ⊆ span_points k V s :=
λ p, mem_span_points k V p s

/-- The set of points in the affine span of a nonempty set of points
is nonempty. -/
lemma span_points_nonempty_of_nonempty {s : set P} :
  s.nonempty → (span_points k V s).nonempty 
| ⟨p, hp⟩ := ⟨p, mem_span_points k V p s hp⟩

/-- Adding a point in the affine span and a vector in the spanning
submodule produces a point in the affine span. -/
lemma vadd_mem_span_points_of_mem_span_points_of_mem_vector_span {s : set P} {p : P} {v : V}
    (hp : p ∈ span_points k V s) (hv : v ∈ vector_span k V s) : v +ᵥ p ∈ span_points k V s :=
begin
  rcases hp with ⟨p2, ⟨hp2, ⟨v2, ⟨hv2, hv2p⟩⟩⟩⟩,
  rw [hv2p, vadd_assoc],
  use [p2, hp2, v + v2, (vector_span k V s).add_mem hv hv2, rfl]
end

/-- Subtracting two points in the affine span produces a vector in the
spanning submodule. -/
lemma vsub_mem_vector_span_of_mem_span_points_of_mem_span_points {s : set P} {p1 p2 : P}
    (hp1 : p1 ∈ span_points k V s) (hp2 : p2 ∈ span_points k V s) :
  p1 -ᵥ p2 ∈ vector_span k V s :=
begin
  rcases hp1 with ⟨p1a, ⟨hp1a, ⟨v1, ⟨hv1, hv1p⟩⟩⟩⟩,
  rcases hp2 with ⟨p2a, ⟨hp2a, ⟨v2, ⟨hv2, hv2p⟩⟩⟩⟩,
  rw [hv1p, hv2p, vsub_vadd_eq_vsub_sub V (v1 +ᵥ p1a), vadd_vsub_assoc, add_comm, add_sub_assoc],
  have hv1v2 : v1 - v2 ∈ vector_span k V s,
  { apply (vector_span k V s).add_mem hv1,
    rw ←neg_one_smul k v2,
    exact (vector_span k V s).smul_mem (-1 : k) hv2 },
  refine (vector_span k V s).add_mem _ hv1v2,
  exact vsub_mem_vector_span k V hp1a hp2a
end

end affine_space

open affine_space

namespace finset

variables {k : Type*} (V : Type*) {P : Type*} [ring k] [add_comm_group V] [module k V]
variables [S : affine_space k V P]
include S

variables {ι : Type*} (s : finset ι)

/-- A weighted sum of the results of subtracting a base point from the
given points, as a linear map on the weights.  The main cases of
interest are where the sum of the weights is 0, in which case the sum
is independent of the choice of base point, and where the sum of the
weights is 1, in which case the sum added to the base point is
independent of the choice of base point. -/
def weighted_vsub_of_point (p : ι → P) (b : P) : (ι → k) →ₗ[k] V :=
∑ i in s, (linear_map.proj i : (ι → k) →ₗ[k] k).smul_right (p i -ᵥ b)

@[simp] lemma weighted_vsub_of_point_apply (w : ι → k) (p : ι → P) (b : P) :
  s.weighted_vsub_of_point V p b w = ∑ i in s, w i • (p i -ᵥ b) :=
by simp [weighted_vsub_of_point, linear_map.sum_apply]

/-- The weighted sum is independent of the base point when the sum of
the weights is 0. -/
lemma weighted_vsub_of_point_eq_of_sum_eq_zero (w : ι → k) (p : ι → P) (h : ∑ i in s, w i = 0)
    (b₁ b₂ : P) : s.weighted_vsub_of_point V p b₁ w = s.weighted_vsub_of_point V p b₂ w :=
begin
  apply eq_of_sub_eq_zero,
  rw [weighted_vsub_of_point_apply, weighted_vsub_of_point_apply, ←finset.sum_sub_distrib],
  conv_lhs {
    congr,
    skip,
    funext,
    rw [←smul_sub, vsub_sub_vsub_cancel_left]
  },
  rw [←finset.sum_smul, h, zero_smul]
end

/-- The weighted sum, added to the base point, is independent of the
base point when the sum of the weights is 1. -/
lemma weighted_vsub_of_point_vadd_eq_of_sum_eq_one (w : ι → k) (p : ι → P) (h : ∑ i in s, w i = 1)
    (b₁ b₂ : P) :
  s.weighted_vsub_of_point V p b₁ w +ᵥ b₁ = s.weighted_vsub_of_point V p b₂ w +ᵥ b₂ :=
begin
  erw [weighted_vsub_of_point_apply, weighted_vsub_of_point_apply, ←vsub_eq_zero_iff_eq V,
       vadd_vsub_assoc, vsub_vadd_eq_vsub_sub, ←add_sub_assoc, add_comm, add_sub_assoc,
       ←finset.sum_sub_distrib],
  conv_lhs {
    congr,
    skip,
    congr,
    skip,
    funext,
    rw [←smul_sub, vsub_sub_vsub_cancel_left]
  },
  rw [←finset.sum_smul, h, one_smul, vsub_add_vsub_cancel, vsub_self]
end

/-- The weighted sum is unaffected by removing the base point, if
present, from the set of points. -/
@[simp] lemma weighted_vsub_of_point_erase (w : ι → k) (p : ι → P) (i : ι) :
  (s.erase i).weighted_vsub_of_point V p (p i) w = s.weighted_vsub_of_point V p (p i) w :=
begin
  rw [weighted_vsub_of_point_apply, weighted_vsub_of_point_apply],
  apply finset.sum_erase,
  rw [vsub_self, smul_zero]
end

/-- The weighted sum is unaffected by adding the base point, whether
or not present, to the set of points. -/
@[simp] lemma weighted_vsub_of_point_insert (w : ι → k) (p : ι → P) (i : ι) :
  (insert i s).weighted_vsub_of_point V p (p i) w = s.weighted_vsub_of_point V p (p i) w :=
begin
  rw [weighted_vsub_of_point_apply, weighted_vsub_of_point_apply],
  apply finset.sum_insert_zero,
  rw [vsub_self, smul_zero]
end

/-- A weighted sum of the results of subtracting a default base point
from the given points, as a linear map on the weights.  This is
intended to be used when the sum of the weights is 0; that condition
is specified as a hypothesis on those lemmas that require it. -/
def weighted_vsub (p : ι → P) : (ι → k) →ₗ[k] V :=
s.weighted_vsub_of_point V p (classical.choice S.nonempty)

/-- `weighted_vsub` gives the sum of the results of subtracting any
base point, when the sum of the weights is 0. -/
lemma weighted_vsub_eq_weighted_vsub_of_point_of_sum_eq_zero (w : ι → k) (p : ι → P)
    (h : ∑ i in s, w i = 0) (b : P) : s.weighted_vsub V p w = s.weighted_vsub_of_point V p b w :=
s.weighted_vsub_of_point_eq_of_sum_eq_zero V w p h _ _

/-- A weighted sum of the results of subtracting a default base point
from the given points, added to that base point.  This is intended to
be used when the sum of the weights is 1, in which case it is an
affine combination (barycenter) of the points with the given weights;
that condition is specified as a hypothesis on those lemmas that
require it. -/
def affine_combination (w : ι → k) (p : ι → P) : P :=
s.weighted_vsub_of_point V p (classical.choice S.nonempty) w +ᵥ (classical.choice S.nonempty)

/-- `affine_combination` gives the sum with any base point, when the
sum of the weights is 1. -/
lemma affine_combination_eq_weighted_vsub_of_point_vadd_of_sum_eq_one (w : ι → k) (p : ι → P)
    (h : ∑ i in s, w i = 1) (b : P) :
  s.affine_combination V w p = s.weighted_vsub_of_point V p b w +ᵥ b :=
s.weighted_vsub_of_point_vadd_eq_of_sum_eq_one V w p h _ _

/-- Adding a `weighted_vsub` to an `affine_combination`. -/
lemma weighted_vsub_vadd_affine_combination (w₁ w₂ : ι → k) (p : ι → P) :
  s.weighted_vsub V p w₁ +ᵥ s.affine_combination V w₂ p = s.affine_combination V (w₁ + w₂) p :=
begin
  erw vadd_assoc,
  congr,
  exact (linear_map.map_add _ _ _).symm
end

/-- Subtracting two `affine_combination`s. -/
lemma affine_combination_vsub (w₁ w₂ : ι → k) (p : ι → P) :
  s.affine_combination V w₁ p -ᵥ s.affine_combination V w₂ p = s.weighted_vsub V p (w₁ - w₂) :=
begin
  erw vadd_vsub_vadd_cancel_right,
  exact (linear_map.map_sub _ _ _).symm
end

end finset

<<<<<<< HEAD
=======
section affine_independent

open add_torsor

variables (k : Type*) (V : Type*) {P : Type*} [ring k] [add_comm_group V] [module k V]
variables [affine_space k V P] {ι : Type*}

/-- An indexed family is said to be affinely independent if no
nontrivial weighted subtractions (where the sum of weights is 0) are
0. -/
def affine_independent (p : ι → P) : Prop :=
∀ (s : finset ι) (w : ι → k), ∑ i in s, w i = 0 → s.weighted_vsub V p w = 0 → ∀ i ∈ s, w i = 0

/-- A family with at most one point is affinely independent. -/
lemma affine_independent_of_subsingleton [subsingleton ι] (p : ι → P) :
  affine_independent k V p :=
λ s w h hs i hi, fintype.eq_of_subsingleton_of_sum_eq h i hi

/-- A family is affinely independent if and only if the differences
from a base point in that family are linearly independent. -/
lemma affine_independent_iff_linear_independent_vsub (p : ι → P) (i1 : ι) :
  affine_independent k V p ↔ linear_independent k (λ i : {x // x ≠ i1}, (p i -ᵥ p i1 : V)) :=
begin
  split,
  { intro h,
    rw linear_independent_iff',
    intros s g hg i hi,
    set f : ι → k := λ x, if hx : x = i1 then -∑ y in s, g y else g ⟨x, hx⟩ with hfdef,
    let s2 : finset ι := insert i1 (s.map (function.embedding.subtype _)),
    have hfg : ∀ x : {x // x ≠ i1}, g x = f x,
    { intro x,
      rw hfdef,
      dsimp only [],
      erw [dif_neg x.property, subtype.coe_eta] },
    rw hfg,
    have hf : ∑ ι in s2, f ι = 0,
    { rw [finset.sum_insert (finset.not_mem_map_subtype_of_not_property s (not_not.2 rfl)),
          finset.sum_subtype_map_embedding (λ x hx, (hfg x).symm)],
      rw hfdef,
      dsimp only [],
      rw dif_pos rfl,
      exact neg_add_self _ },
    have hs2 : s2.weighted_vsub V p f = 0,
    { set f2 : ι → V := λ x, f x • (p x -ᵥ p i1) with hf2def,
      set g2 : {x // x ≠ i1} → V := λ x, g x • (p x -ᵥ p i1) with hg2def,
      have hf2g2 : ∀ x : {x // x ≠ i1}, f2 x = g2 x,
      { simp_rw [hf2def, hg2def, hfg],
        exact λ x, rfl },
      rw [finset.weighted_vsub_eq_weighted_vsub_of_point_of_sum_eq_zero V s2 f p hf (p i1),
          finset.weighted_vsub_of_point_insert, finset.weighted_vsub_of_point_apply,
          finset.sum_subtype_map_embedding (λ x hx, hf2g2 x)],
      exact hg },
    exact h s2 f hf hs2 i (finset.mem_insert_of_mem (finset.mem_map.2 ⟨i, hi, rfl⟩)) },
  { intro h,
    rw linear_independent_iff' at h,
    intros s w hw hs i hi,
    rw [finset.weighted_vsub_eq_weighted_vsub_of_point_of_sum_eq_zero V s w p hw (p i1),
        ←s.weighted_vsub_of_point_erase V w p i1, finset.weighted_vsub_of_point_apply] at hs,
    let f : ι → V := λ i, w i • (p i -ᵥ p i1),
    have hs2 : ∑ i in (s.erase i1).subtype (λ i, i ≠ i1), f i = 0,
    { rw [←hs],
      convert finset.sum_subtype_of_mem f (λ x, finset.ne_of_mem_erase) },
    have h2 := h ((s.erase i1).subtype (λ i, i ≠ i1)) (λ x, w x) hs2,
    simp_rw [finset.mem_subtype] at h2,
    have h2b : ∀ i ∈ s, i ≠ i1 → w i = 0 :=
      λ i his hi, h2 ⟨i, hi⟩ (finset.mem_erase_of_ne_of_mem hi his),
    exact finset.eq_zero_of_sum_eq_zero hw h2b i hi }
end

end affine_independent

open add_torsor affine_space

>>>>>>> 4907d5d6
/-- An `affine_subspace k V P` is a subset of an `affine_space k V P`
that, if not empty, has an affine space structure induced by a
corresponding subspace of the `module k V`. -/
structure affine_subspace (k : Type*) (V : Type*) (P : Type*) [ring k] [add_comm_group V]
    [module k V] [affine_space k V P] :=
(carrier : set P)
(smul_vsub_vadd_mem : ∀ (c : k) (p1 p2 p3 ∈ carrier), c • (p1 -ᵥ p2 : V) +ᵥ p3 ∈ carrier)

namespace affine_subspace

variables (k : Type*) (V : Type*) (P : Type*) [ring k] [add_comm_group V] [module k V]
          [S : affine_space k V P]
include S

instance : has_coe (affine_subspace k V P) (set P) := ⟨carrier⟩
instance : has_mem P (affine_subspace k V P) := ⟨λ p s, p ∈ (s : set P)⟩

/-- A point is in an affine subspace coerced to a set if and only if
it is in that affine subspace. -/
@[simp] lemma mem_coe (p : P) (s : affine_subspace k V P) :
  p ∈ (s : set P) ↔ p ∈ s :=
iff.rfl

/-- The whole affine space as a subspace of itself. -/
def univ : affine_subspace k V P :=
{ carrier := set.univ,
  smul_vsub_vadd_mem := λ _ _ _ _ _ _ _, set.mem_univ _ }

/-- `univ`, coerced to a set, is the whole set of points. -/
@[simp] lemma univ_coe : (univ k V P : set P) = set.univ :=
rfl

/-- All points are in `univ`. -/
lemma mem_univ (p : P) : p ∈ univ k V P :=
set.mem_univ p

instance : inhabited (affine_subspace k V P) := ⟨univ k V P⟩

variables {k V P}

/-- The direction of an affine subspace is the submodule spanned by
the pairwise differences of points.  (Except in the case of an empty
affine subspace, where the direction is the zero submodule, every
vector in the direction is the difference of two points in the affine
subspace.) -/
def direction (s : affine_subspace k V P) : submodule k V := vector_span k V (s : set P)

/-- The direction equals the `vector_span`. -/
lemma direction_eq_vector_span (s : affine_subspace k V P) :
  s.direction = vector_span k V (s : set P) :=
rfl

/-- Alternative definition of the direction when the affine subspace
is nonempty.  This is only intended to be used in the proof of
`direction_coe_eq_vsub_set`. -/
def direction_of_nonempty {s : affine_subspace k V P} (h : (s : set P).nonempty) :
  submodule k V :=
{ carrier := vsub_set V (s : set P),
  zero_mem' := begin
    cases h with p hp,
    exact (vsub_self V p) ▸ vsub_mem_vsub_set V hp hp
  end,
  add_mem' := begin
    intros a b ha hb,
    rcases ha with ⟨p1, hp1, p2, hp2, ha⟩,
    rcases hb with ⟨p3, hp3, p4, hp4, hb⟩,
    rw [ha, hb, ←vadd_vsub_assoc],
    refine vsub_mem_vsub_set V _ hp4,
    convert s.smul_vsub_vadd_mem 1 p1 p2 p3 hp1 hp2 hp3,
    rw one_smul
  end,
  smul_mem' := begin
    intros c v hv,
    rcases hv with ⟨p1, hp1, p2, hp2, hv⟩,
    rw [hv, ←vadd_vsub V (c • (p1 -ᵥ p2)) p2],
    refine vsub_mem_vsub_set V _ hp2,
    exact s.smul_vsub_vadd_mem c p1 p2 p2 hp1 hp2 hp2
  end }

/-- `direction_of_nonempty` gives the same submodule as
`direction`. -/
lemma direction_of_nonempty_eq_direction {s : affine_subspace k V P} (h : (s : set P).nonempty) :
  direction_of_nonempty h = s.direction :=
le_antisymm (vsub_set_subset_vector_span k V s) (submodule.span_le.2 set.subset.rfl)

/-- The set of vectors in the direction of a nonempty affine subspace
is given by `vsub_set`. -/
lemma direction_coe_eq_vsub_set {s : affine_subspace k V P} (h : (s : set P).nonempty) :
  (s.direction : set V) = vsub_set V (s : set P) :=
direction_of_nonempty_eq_direction h ▸ rfl

/-- A vector is in the direction of a nonempty affine subspace if and
only if it is the subtraction of two vectors in the subspace. -/
lemma mem_direction_iff_eq_vsub {s : affine_subspace k V P} (h : (s : set P).nonempty) (v : V) :
  v ∈ s.direction ↔ ∃ p1 ∈ s, ∃ p2 ∈ s, v = p1 -ᵥ p2 :=
begin
  rw [←submodule.mem_coe, direction_coe_eq_vsub_set h],
  exact iff.rfl
end

/-- Adding a vector in the direction to a point in the subspace
produces a point in the subspace. -/
lemma direction_vadd_mem {s : affine_subspace k V P} {v : V} (hv : v ∈ s.direction) {p : P}
    (hp : p ∈ s) : v +ᵥ p ∈ s :=
begin
  rw mem_direction_iff_eq_vsub ⟨p, hp⟩ at hv,
  rcases hv with ⟨p1, hp1, p2, hp2, hv⟩,
  rw hv,
  convert s.smul_vsub_vadd_mem 1 p1 p2 p hp1 hp2 hp,
  rw one_smul
end

/-- Subtracting two points in the subspace produces a vector in the
direction. -/
lemma vsub_mem_direction {s : affine_subspace k V P} {p1 p2 : P} (hp1 : p1 ∈ s) (hp2 : p2 ∈ s) :
  (p1 -ᵥ p2) ∈ s.direction :=
vsub_mem_vector_span k V hp1 hp2

/-- Two affine subspaces are equal if they have the same points. -/
@[ext] lemma ext {s1 s2 : affine_subspace k V P} (h : (s1 : set P) = s2) : s1 = s2 :=
begin
  cases s1,
  cases s2,
  congr,
  exact h
end

/-- Two affine subspaces with the same direction and nonempty
intersection are equal. -/
lemma ext_of_direction_eq {s1 s2 : affine_subspace k V P} (hd : s1.direction = s2.direction)
    (hn : ((s1 : set P) ∩ s2).nonempty) : s1 = s2 :=
begin
  ext p,
  have hq1 := set.mem_of_mem_inter_left hn.some_mem,
  have hq2 := set.mem_of_mem_inter_right hn.some_mem,
  split,
  { intro hp,
    rw ←vsub_vadd V p hn.some,
    refine direction_vadd_mem _ hq2,
    rw ←hd,
    exact vsub_mem_direction hp hq1 },
  { intro hp,
    rw ←vsub_vadd V p hn.some,
    refine direction_vadd_mem _ hq1,
    rw hd,
    exact vsub_mem_direction hp hq2 }
end

/-- Construct an affine subspace from a point and a direction. -/
def mk_of_point_of_direction (p : P) (direction : submodule k V) : affine_subspace k V P :=
{ carrier := {q | ∃ v ∈ direction, q = v +ᵥ p},
  smul_vsub_vadd_mem := λ c p1 p2 p3 hp1 hp2 hp3, begin
    rcases hp1 with ⟨v1, hv1, hp1⟩,
    rcases hp2 with ⟨v2, hv2, hp2⟩,
    rcases hp3 with ⟨v3, hv3, hp3⟩,
    use [c • (v1 - v2) + v3,
         direction.add_mem (direction.smul_mem c (direction.sub_mem hv1 hv2)) hv3],
    simp [hp1, hp2, hp3, vadd_assoc]
  end }

/-- An affine space constructed from a point and a direction contains
that point. -/
lemma mem_mk_of_point_of_direction (p : P) (direction : submodule k V) :
  p ∈ mk_of_point_of_direction p direction :=
⟨0, ⟨direction.zero_mem, (add_action.zero_vadd _ _).symm⟩⟩

/-- An affine space constructed from a point and a direction contains
the result of adding a vector in that direction to that point. -/
lemma vadd_mem_mk_of_point_of_direction {v : V} (p : P) {direction : submodule k V}
    (hv : v ∈ direction) : v +ᵥ p ∈ mk_of_point_of_direction p direction :=
⟨v, hv, rfl⟩

/-- An affine space constructed from a point and a direction is
nonempty. -/
lemma mk_of_point_of_direction_nonempty (p : P) (direction : submodule k V) :
  (mk_of_point_of_direction p direction : set P).nonempty :=
⟨p, mem_mk_of_point_of_direction p direction⟩

/-- The direction of an affine space constructed from a point and a
direction. -/
@[simp] lemma direction_mk_of_point_of_direction (p : P) (direction : submodule k V) :
  (mk_of_point_of_direction p direction).direction = direction :=
begin
  ext v,
  rw mem_direction_iff_eq_vsub (mk_of_point_of_direction_nonempty _ _),
  split,
  { rintros ⟨p1, ⟨v1, hv1, hp1⟩, p2, ⟨v2, hv2, hp2⟩, hv⟩,
    rw [hv, hp1, hp2, vadd_vsub_vadd_cancel_right],
    exact direction.sub_mem  hv1 hv2 },
  { exact λ hv, ⟨v +ᵥ p, vadd_mem_mk_of_point_of_direction _ hv, p,
                 mem_mk_of_point_of_direction _ _, (vadd_vsub _ _ _).symm⟩ }
end

/-- Constructing an affine subspace from a point in a subspace and
that subspace's direction yields the original subspace. -/
@[simp] lemma mk_of_point_of_direction_eq {s : affine_subspace k V P} {p : P} (hp : p ∈ s) :
  mk_of_point_of_direction p s.direction = s :=
ext_of_direction_eq (direction_mk_of_point_of_direction p s.direction)
                    ⟨p, set.mem_inter (mem_mk_of_point_of_direction _ _) hp⟩

end affine_subspace

section affine_span

variables (k : Type*) (V : Type*) {P : Type*} [ring k] [add_comm_group V] [module k V]
          [affine_space k V P]

/-- The affine span of a set of points is the smallest affine subspace
containing those points. (Actually defined here in terms of spans in
modules.) -/
def affine_span (s : set P) : affine_subspace k V P :=
{ carrier := span_points k V s,
  smul_vsub_vadd_mem := λ c p1 p2 p3 hp1 hp2 hp3,
    vadd_mem_span_points_of_mem_span_points_of_mem_vector_span k V hp3
      ((vector_span k V s).smul_mem c
        (vsub_mem_vector_span_of_mem_span_points_of_mem_span_points k V hp1 hp2)) }

/-- The affine span, converted to a set, is `span_points`. -/
@[simp] lemma affine_span_coe (s : set P) :
  (affine_span k V s : set P) = span_points k V s :=
rfl

/-- The direction of the affine span is the `vector_span`. -/
lemma direction_affine_span (s : set P) : (affine_span k V s).direction = vector_span k V s :=
begin
  apply le_antisymm,
  { refine submodule.span_le.2 _,
    rintros v ⟨p1, ⟨p2, hp2, v1, hv1, hp1⟩, p3, ⟨p4, hp4, v2, hv2, hp3⟩, hv⟩,
    rw [hv, hp1, hp3, vsub_vadd_eq_vsub_sub, vadd_vsub_assoc, submodule.mem_coe],
    exact (vector_span k V s).sub_mem ((vector_span k V s).add_mem hv1
      (vsub_mem_vector_span k V hp2 hp4)) hv2 },
  { exact submodule.span_mono (vsub_set_mono V (subset_span_points k V s)) }
end

/-- A point in a set is in its affine span. -/
lemma affine_span_mem {p : P} {s : set P} (hp : p ∈ s) : p ∈ affine_span k V s :=
mem_span_points k V p s hp

end affine_span

/-- An `affine_map k V1 P1 V2 P2` is a map from `P1` to `P2` that
induces a corresponding linear map from `V1` to `V2`. -/
structure affine_map (k : Type*) (V1 : Type*) (P1 : Type*) (V2 : Type*) (P2 : Type*)
    [ring k]
    [add_comm_group V1] [module k V1] [affine_space k V1 P1]
    [add_comm_group V2] [module k V2] [affine_space k V2 P2] :=
(to_fun : P1 → P2)
(linear : linear_map k V1 V2)
(map_vadd' : ∀ (p : P1) (v : V1), to_fun (v +ᵥ p) =  linear v +ᵥ to_fun p)

namespace affine_map

variables {k : Type*} {V1 : Type*} {P1 : Type*} {V2 : Type*} {P2 : Type*}
    {V3 : Type*} {P3 : Type*} {V4 : Type*} {P4 : Type*} [ring k]
    [add_comm_group V1] [module k V1] [affine_space k V1 P1]
    [add_comm_group V2] [module k V2] [affine_space k V2 P2]
    [add_comm_group V3] [module k V3] [affine_space k V3 P3]
    [add_comm_group V4] [module k V4] [affine_space k V4 P4]

instance: has_coe_to_fun (affine_map k V1 P1 V2 P2) := ⟨_, to_fun⟩

/-- Constructing an affine map and coercing back to a function
produces the same map. -/
@[simp] lemma coe_mk (f : P1 → P2) (linear add) :
  ((mk f linear add : affine_map k V1 P1 V2 P2) : P1 → P2) = f := rfl

/-- `to_fun` is the same as the result of coercing to a function. -/
@[simp] lemma to_fun_eq_coe (f : affine_map k V1 P1 V2 P2) : f.to_fun = ⇑f := rfl

/-- An affine map on the result of adding a vector to a point produces
the same result as the linear map applied to that vector, added to the
affine map applied to that point. -/
@[simp] lemma map_vadd (f : affine_map k V1 P1 V2 P2) (p : P1) (v : V1) :
  f (v +ᵥ p) = f.linear v +ᵥ f p := f.map_vadd' p v

/-- The linear map on the result of subtracting two points is the
result of subtracting the result of the affine map on those two
points. -/
@[simp] lemma linear_map_vsub (f : affine_map k V1 P1 V2 P2) (p1 p2 : P1) :
  f.linear (p1 -ᵥ p2) = f p1 -ᵥ f p2 :=
by conv_rhs { rw [←vsub_vadd V1 p1 p2, map_vadd, vadd_vsub] }

/-- Two affine maps are equal if they coerce to the same function. -/
@[ext] lemma ext {f g : affine_map k V1 P1 V2 P2} (h : ∀ p, f p = g p) : f = g :=
begin
  rcases f with ⟨f, f_linear, f_add⟩,
  rcases g with ⟨g, g_linear, g_add⟩,
  have : f = g := funext h,
  subst g,
  congr',
  ext v,
  cases (add_torsor.nonempty V1 : nonempty P1) with p,
  apply vadd_right_cancel (f p),
  erw [← f_add, ← g_add]
end

lemma ext_iff {f g : affine_map k V1 P1 V2 P2} : f = g ↔ ∀ p, f p = g p := ⟨λ h p, h ▸ rfl, ext⟩

variables (k V1 P1 V2)

/-- Constant function as an `affine_map`. -/
def const (p : P2) : affine_map k V1 P1 V2 P2 :=
{ to_fun := function.const P1 p,
  linear := 0,
  map_vadd' := λ p v, by simp }

@[simp] lemma coe_const (p : P2) : ⇑(const k V1 P1 V2 p) = function.const P1 p := rfl

@[simp] lemma const_linear (p : P2) : (const k V1 P1 V2 p).linear = 0 := rfl

variables {k V1 P1 V2}

instance nonempty : nonempty (affine_map k V1 P1 V2 P2) :=
⟨const k V1 P1 V2 (classical.choice $ add_torsor.nonempty V2)⟩

/-- Construct an affine map by verifying the relation between the map and its linear part at one
base point. Namely, this function takes a map `f : P₁ → P₂`, a linear map `f' : V₁ →ₗ[k] V₂`, and
a point `p` such that for any other point `p'` we have `f p' = f' (p' -ᵥ p) +ᵥ f p`. -/
def mk' (f : P1 → P2) (f' : V1 →ₗ[k] V2) (p : P1) (h : ∀ p' : P1, f p' = f' (p' -ᵥ p) +ᵥ f p) :
  affine_map k V1 P1 V2 P2 :=
{ to_fun := f,
  linear := f',
  map_vadd' := λ p' v, by rw [h, h p', vadd_vsub_assoc, f'.map_add, add_action.vadd_assoc] }

@[simp] lemma coe_mk' (f : P1 → P2) (f' : V1 →ₗ[k] V2) (p h) : ⇑(mk' f f' p h) = f := rfl

@[simp] lemma mk'_linear (f : P1 → P2) (f' : V1 →ₗ[k] V2) (p h) : (mk' f f' p h).linear = f' := rfl

/-- The set of affine maps to a vector space is an additive commutative group. -/
instance : add_comm_group (affine_map k V1 P1 V2 V2) :=
{ zero := ⟨0, 0, λ p v, (add_action.zero_vadd _ _).symm⟩,
  add := λ f g, ⟨f + g, f.linear + g.linear, λ p v, by simp [add_add_add_comm]⟩,
  neg := λ f, ⟨-f, -f.linear, λ p v, by simp [add_comm]⟩,
  add_assoc := λ f₁ f₂ f₃, ext $ λ p, add_assoc _ _ _,
  zero_add := λ f, ext $ λ p, zero_add (f p),
  add_zero := λ f, ext $ λ p, add_zero (f p),
  add_comm := λ f g, ext $ λ p, add_comm (f p) (g p),
  add_left_neg := λ f, ext $ λ p, add_left_neg (f p) }

@[simp, norm_cast] lemma coe_zero : ⇑(0 : affine_map k V1 P1 V2 V2) = 0 := rfl
@[simp] lemma zero_linear : (0 : affine_map k V1 P1 V2 V2).linear = 0 := rfl
@[simp, norm_cast] lemma coe_add (f g : affine_map k V1 P1 V2 V2) : ⇑(f + g) = f + g := rfl
@[simp]
lemma add_linear (f g : affine_map k V1 P1 V2 V2) : (f + g).linear = f.linear + g.linear := rfl

/-- The space of affine maps from `P1` to `P2` is an affine space over the space of affine spaces
from `P1` to the vector `V2` corresponding to `P2`. -/
instance : affine_space k (affine_map k V1 P1 V2 V2) (affine_map k V1 P1 V2 P2) :=
{ vadd := λ f g, ⟨λ p, f p +ᵥ g p, f.linear + g.linear, λ p v,
    by simp [add_action.vadd_assoc, add_right_comm]⟩,
  zero_vadd' := λ f, ext $ λ p, add_action.zero_vadd _ (f p),
  vadd_assoc' := λ f₁ f₂ f₃, ext $ λ p, add_action.vadd_assoc V2 (f₁ p) (f₂ p) (f₃ p),
  vsub := λ f g, ⟨λ p, f p -ᵥ g p, f.linear - g.linear, λ p v,
    by simp [vsub_vadd_eq_vsub_sub, vadd_vsub_assoc, add_sub, sub_add_eq_add_sub]⟩,
  vsub_vadd' := λ f g, ext $ λ p, vsub_vadd V2 (f p) (g p),
  vadd_vsub' := λ f g, ext $ λ p, vadd_vsub V2 (f p) (g p) }

@[simp] lemma vadd_apply (f : affine_map k V1 P1 V2 V2) (g : affine_map k V1 P1 V2 P2) (p : P1) :
  (f +ᵥ g) p = f p +ᵥ g p :=
rfl

@[simp] lemma vsub_apply (f g : affine_map k V1 P1 V2 P2) (p : P1) :
  (f -ᵥ g : affine_map k V1 P1 V2 V2) p = f p -ᵥ g p :=
rfl

variables (k V1 P1)

/-- Identity map as an affine map. -/
def id : affine_map k V1 P1 V1 P1 :=
{ to_fun := id,
  linear := linear_map.id,
  map_vadd' := λ p v, rfl }

/-- The identity affine map acts as the identity. -/
@[simp] lemma coe_id : ⇑(id k V1 P1) = _root_.id := rfl

@[simp] lemma id_linear : (id k V1 P1).linear = linear_map.id := rfl

variable {P1}

/-- The identity affine map acts as the identity. -/
lemma id_apply (p : P1) : id k V1 P1 p = p := rfl

variables {k V1 P1 V2}

instance : inhabited (affine_map k V1 P1 V1 P1) := ⟨id k V1 P1⟩

/-- Composition of affine maps. -/
def comp (f : affine_map k V2 P2 V3 P3) (g : affine_map k V1 P1 V2 P2) :
  affine_map k V1 P1 V3 P3 :=
{ to_fun := f ∘ g,
  linear := f.linear.comp g.linear,
  map_vadd' := begin
    intros p v,
    rw [function.comp_app, g.map_vadd, f.map_vadd],
    refl
  end }

/-- Composition of affine maps acts as applying the two functions. -/
@[simp] lemma coe_comp (f : affine_map k V2 P2 V3 P3) (g : affine_map k V1 P1 V2 P2) :
  ⇑(f.comp g) = f ∘ g := rfl

/-- Composition of affine maps acts as applying the two functions. -/
lemma comp_apply (f : affine_map k V2 P2 V3 P3) (g : affine_map k V1 P1 V2 P2) (p : P1) :
  f.comp g p = f (g p) := rfl

@[simp] lemma comp_id (f : affine_map k V1 P1 V2 P2) : f.comp (id k V1 P1) = f := ext $ λ p, rfl

@[simp] lemma id_comp (f : affine_map k V1 P1 V2 P2) : (id k V2 P2).comp f = f := ext $ λ p, rfl

lemma comp_assoc (f₃₄ : affine_map k V3 P3 V4 P4) (f₂₃ : affine_map k V2 P2 V3 P3)
  (f₁₂ : affine_map k V1 P1 V2 P2) :
  (f₃₄.comp f₂₃).comp f₁₂ = f₃₄.comp (f₂₃.comp f₁₂) :=
rfl

instance : monoid (affine_map k V1 P1 V1 P1) :=
{ one := id k V1 P1,
  mul := comp,
  one_mul := id_comp,
  mul_one := comp_id,
  mul_assoc := comp_assoc }

@[simp] lemma coe_mul (f g : affine_map k V1 P1 V1 P1) : ⇑(f * g) = f ∘ g := rfl
@[simp] lemma coe_one : ⇑(1 : affine_map k V1 P1 V1 P1) = _root_.id := rfl

/-- The affine map from `k` to `P1` sending `0` to `p` and `1` to `v +ᵥ p`. -/
def line_map (p : P1) (v : V1) : affine_map k k k V1 P1 :=
{ to_fun := λ c, c • v +ᵥ p,
  linear := linear_map.id.smul_right v,
  map_vadd' := λ a b, by simp [add_smul, add_action.vadd_assoc] }

lemma line_map_apply (p : P1) (v : V1) (c : k) : line_map p v c = c • v +ᵥ p := rfl

@[simp] lemma line_map_linear (p : P1) (v : V1) :
  (line_map p v : affine_map k k k V1 P1).linear = linear_map.id.smul_right v :=
rfl

@[simp] lemma line_map_zero (p : P1) : line_map p (0:V1) = const k k k V1 p :=
by { ext c, simp [line_map_apply] }

@[simp] lemma line_map_apply_zero (p : P1) (v : V1) : line_map p v (0:k) = p :=
by simp [line_map_apply]

@[simp] lemma affine_apply_line_map (f : affine_map k V1 P1 V2 P2) (p : P1) (v : V1) (c : k) :
  f (line_map p v c) = line_map (f p) (f.linear v) c :=
by simp [line_map_apply]

@[simp] lemma affine_comp_line_map (f : affine_map k V1 P1 V2 P2) (p : P1) (v : V1) :
  f.comp (line_map p v) = line_map (f p) (f.linear v) :=
ext $ f.affine_apply_line_map p v

lemma line_map_vadd_neg (p : P1) (v : V1) :
  line_map (v +ᵥ p) (-v) = (line_map p v).comp (line_map (1:k) (-1:k)) :=
by { rw [affine_comp_line_map], simp [line_map_apply] }

end affine_map

namespace affine_map

variables {k : Type*} {V1 : Type*} {P1 : Type*} {V2 : Type*} [comm_ring k]
    [add_comm_group V1] [module k V1] [affine_space k V1 P1] [add_comm_group V2] [module k V2]

/-- If `k` is a commutative ring, then the set of affine maps with codomain in a `k`-module
is a `k`-module. -/
instance : module k (affine_map k V1 P1 V2 V2) :=
{ smul := λ c f, ⟨c • f, c • f.linear, λ p v, by simp [smul_add]⟩,
  one_smul := λ f, ext $ λ p, one_smul _ _,
  mul_smul := λ c₁ c₂ f, ext $ λ p, mul_smul _ _ _,
  smul_add := λ c f g, ext $ λ p, smul_add _ _ _,
  smul_zero := λ c, ext $ λ p, smul_zero _,
  add_smul := λ c₁ c₂ f, ext $ λ p, add_smul _ _ _,
  zero_smul := λ f, ext $ λ p, zero_smul _ _ }

@[simp] lemma coe_smul (c : k) (f : affine_map k V1 P1 V2 V2) : ⇑(c • f) = c • f := rfl

variable (V1)

/-- `homothety V c r` is the homothety about `c` with scale factor `r`. -/
def homothety (c : P1) (r : k) : affine_map k V1 P1 V1 P1 :=
r • (id k V1 P1 -ᵥ const k V1 P1 V1 c : affine_map k V1 P1 V1 V1) +ᵥ const k V1 P1 V1 c

lemma homothety_def (c : P1) (r : k) :
  homothety V1 c r = r • (id k V1 P1 -ᵥ const k V1 P1 V1 c : affine_map k V1 P1 V1 V1) +ᵥ
    const k V1 P1 V1 c :=
rfl

lemma homothety_apply (c : P1) (r : k) (p : P1)  :
  homothety V1 c r p = r • (p -ᵥ c : V1) +ᵥ c := rfl

@[simp] lemma homothety_one (c : P1) : homothety V1 c (1:k) = id k V1 P1 :=
by { ext p, simp [homothety_apply] }

lemma homothety_mul (c : P1) (r₁ r₂ : k) :
  homothety V1 c (r₁ * r₂) = (homothety V1 c r₁).comp (homothety V1 c r₂) :=
by { ext p, simp [homothety_apply, mul_smul] }

@[simp] lemma homothety_zero (c : P1) : homothety V1 c (0:k) = const k V1 P1 V1 c :=
by { ext p, simp [homothety_apply] }

@[simp] lemma homothety_add (c : P1) (r₁ r₂ : k) :
  homothety V1 c (r₁ + r₂) =
    r₁ • (id k V1 P1 -ᵥ const k V1 P1 V1 c : affine_map k V1 P1 V1 V1) +ᵥ homothety V1 c r₂ :=
by simp only [homothety_def, add_smul, add_action.vadd_assoc]

/-- `homothety` as a multiplicative monoid homomorphism. -/
def homothety_hom (c : P1) : k →* affine_map k V1 P1 V1 P1 :=
⟨homothety V1 c, homothety_one V1 c, homothety_mul V1 c⟩

@[simp] lemma coe_homothety_hom (c : P1) : ⇑(homothety_hom V1 c : k →* _) = homothety V1 c := rfl

/-- `homothety` as an affine map. -/
def homothety_affine (c : P1) :
  affine_map k k k (affine_map k V1 P1 V1 V1) (affine_map k V1 P1 V1 P1) :=
⟨homothety V1 c, (linear_map.lsmul k _).flip (id k V1 P1 -ᵥ const k V1 P1 V1 c),
  function.swap (homothety_add V1 c)⟩

@[simp] lemma coe_homothety_affine (c : P1) :
  ⇑(homothety_affine V1 c : affine_map k k k _ _) = homothety V1 c :=
rfl

end affine_map

namespace affine_map
variables {k : Type*} (V : Type*) (P : Type*) [comm_ring k] [add_comm_group V] [module k V]
variables [affine_space k V P] {ι : Type*} (s : finset ι)

-- TODO: define `affine_map.proj`, `affine_map.fst`, `affine_map.snd`
/-- A weighted sum, as an affine map on the points involved. -/
def weighted_vsub_of_point (w : ι → k) : affine_map k ((ι → V) × V) ((ι → P) × P) V V :=
{ to_fun := λ p, s.weighted_vsub_of_point _ p.fst p.snd w,
  linear := ∑ i in s,
    w i • ((linear_map.proj i).comp (linear_map.fst _ _ _) - linear_map.snd _ _ _),
  map_vadd' := begin
    rintros ⟨p, b⟩ ⟨v, b'⟩,
    simp [linear_map.sum_apply, finset.weighted_vsub_of_point, vsub_vadd_eq_vsub_sub,
          vadd_vsub_assoc, add_sub, ← sub_add_eq_add_sub, smul_add, finset.sum_add_distrib]
  end }

end affine_map

namespace linear_map

variables {k : Type*} {V₁ : Type*} {V₂ : Type*} [ring k] [add_comm_group V₁] [module k V₁]
  [add_comm_group V₂] [module k V₂] (f : V₁ →ₗ[k] V₂)

/-- Reinterpret a linear map as an affine map. -/
def to_affine_map : affine_map k V₁ V₁ V₂ V₂ :=
{ to_fun := f,
  linear := f,
  map_vadd' := λ p v, f.map_add v p }

@[simp] lemma coe_to_affine_map : ⇑f.to_affine_map = f := rfl

@[simp] lemma to_affine_map_linear : f.to_affine_map.linear = f := rfl

end linear_map<|MERGE_RESOLUTION|>--- conflicted
+++ resolved
@@ -244,11 +244,7 @@
 
 end finset
 
-<<<<<<< HEAD
-=======
 section affine_independent
-
-open add_torsor
 
 variables (k : Type*) (V : Type*) {P : Type*} [ring k] [add_comm_group V] [module k V]
 variables [affine_space k V P] {ι : Type*}
@@ -317,9 +313,6 @@
 
 end affine_independent
 
-open add_torsor affine_space
-
->>>>>>> 4907d5d6
 /-- An `affine_subspace k V P` is a subset of an `affine_space k V P`
 that, if not empty, has an affine space structure induced by a
 corresponding subspace of the `module k V`. -/

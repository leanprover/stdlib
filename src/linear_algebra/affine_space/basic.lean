--- conflicted
+++ resolved
@@ -6,1527 +6,12 @@
 import algebra.add_torsor
 
 /-!
-<<<<<<< HEAD
-# Affine spaces
-
-This file defines affine spaces (over modules) and subspaces, affine
-maps, and the affine span of a set of points.  For affine combinations
-of points, see `linear_algebra.affine_space.combination`.  For
-affinely independent families of points, see
-`linear_algebra.affine_space.independent`.  For some additional
-results relating to finite-dimensional subspaces of affine spaces, see
-`linear_algebra.affine_space.finite_dimensional`.
-
-## Main definitions
-
-* `affine_space V P` is an abbreviation for `add_torsor V P` in the
-  case of `module k V`.  `P` is the type of points in the space and
-  `V` the `k`-module of displacement vectors.  Definitions and results
-  not depending on the `module` structure appear in
-  `algebra.add_torsor` instead of here; that includes the instance of
-  an `add_group` as an `add_torsor` over itself, which thus gives a
-  `module` as an `affine_space` over itself.  Definitions of affine
-  spaces vary as to whether a space with no points is permitted; here,
-  we require a nonempty type of points (via the definition of torsors
-  requiring a nonempty type).  Affine spaces are defined over any
-  module, with stronger type class requirements on `k` being used for
-  individual lemmas where needed.
-* `affine_subspace k P` is the type of affine subspaces.  Unlike
-  affine spaces, affine subspaces are allowed to be empty, and lemmas
-  that do not apply to empty affine subspaces have `nonempty`
-  hypotheses.  There is a `complete_lattice` structure on affine
-  subspaces.
-* `affine_subspace.direction` gives the `submodule` spanned by the
-  pairwise differences of points in an `affine_subspace`.  There are
-  various lemmas relating to the set of vectors in the `direction`,
-  and relating the lattice structure on affine subspaces to that on
-  their directions.
-* `affine_span` gives the affine subspace spanned by a set of points,
-  with `vector_span` giving its direction.  `affine_span` is defined
-  in terms of `span_points`, which gives an explicit description of
-  the points contained in the affine span; `span_points` itself should
-  generally only be used when that description is required, with
-  `affine_span` being the main definition for other purposes.  Two
-  other descriptions of the affine span are proved equivalent: it is
-  the `Inf` of affine subspaces containing the points, and (if
-  `[nontrivial k]`) it contains exactly those points that are affine
-  combinations of points in the given set.
-* `affine_map` is the type of affine maps between two affine spaces
-  with the same ring `k`.  Various basic examples of affine maps are
-  defined, including `const`, `id`, `line_map` and `homothety`.
-
-## Notations
-
-* `P1 →ᵃ[k] P2` is a notation for `affine_map k P1 P2`
-
-## Implementation notes
-
-`out_param` is used to make `V` an implicit argument (deduced from
-`P`) in most cases; `include V` is needed in many cases for `V`, and
-type classes using it, to be added as implicit arguments to
-individual lemmas.  As for modules, `k` is an explicit argument rather
-than implied by `P` or `V`.
-
-This file only provides purely algebraic definitions and results.
-Those depending on analysis or topology are defined elsewhere; see
-`analysis.normed_space.add_torsor` and `topology.algebra.affine`.
-
-TODO: Some key definitions are not yet present.
-
-* Coercions from an `affine_subspace` to the subtype of its points,
-  and a corresponding `affine_space` instance on that subtype in the
-  case of a nonempty subspace.
-* `affine_equiv` (see issue #2909).
-* Affine frames.  An affine frame might perhaps be represented as an
-  `affine_equiv` to a `finsupp` (in the general case) or function type
-  (in the finite-dimensional case) that gives the coordinates, with
-  appropriate proofs of existence when `k` is a field.
-* Although results on affine combinations implicitly provide
-  barycentric frames and coordinates, there is no explicit
-  representation of the map from a point to its coordinates.
-
-## References
-
-* https://en.wikipedia.org/wiki/Affine_space
-* https://en.wikipedia.org/wiki/Principal_homogeneous_space
-
--/
-
-/- `affine_space` is an abbreviation for `add_torsor` in the case where the group is a vector
-space, or more generally a module. We omit the arguments `(k : Type*) [ring k] [module k V]`
-in the type synonym itself to simplify type class search. -/
-notation `affine_space` := add_torsor
-
-open set
-
-section
-
-variables (k : Type*) {V : Type*} {P : Type*} [ring k] [add_comm_group V] [module k V]
-variables [affine_space V P]
-include V
-
-/-- The submodule spanning the differences of a (possibly empty) set
-of points. -/
-def vector_span (s : set P) : submodule k V := submodule.span k (s -ᵥ s)
-
-/-- The definition of `vector_span`, for rewriting. -/
-lemma vector_span_def (s : set P) : vector_span k s = submodule.span k (s -ᵥ s) :=
-rfl
-
-/-- `vector_span` is monotone. -/
-lemma vector_span_mono {s₁ s₂ : set P} (h : s₁ ⊆ s₂) : vector_span k s₁ ≤ vector_span k s₂ :=
-submodule.span_mono (vsub_self_mono h)
-
-variables (P)
-
-/-- The `vector_span` of the empty set is `⊥`. -/
-@[simp] lemma vector_span_empty : vector_span k (∅ : set P) = (⊥ : submodule k V) :=
-by rw [vector_span_def, vsub_empty, submodule.span_empty]
-
-variables {P}
-
-/-- The `vector_span` of a single point is `⊥`. -/
-@[simp] lemma vector_span_singleton (p : P) : vector_span k ({p} : set P) = ⊥ :=
-by simp [vector_span_def]
-
-/-- The `s -ᵥ s` lies within the `vector_span k s`. -/
-lemma vsub_set_subset_vector_span (s : set P) : s -ᵥ s ⊆ ↑(vector_span k s) :=
-submodule.subset_span
-
-/-- Each pairwise difference is in the `vector_span`. -/
-lemma vsub_mem_vector_span {s : set P} {p1 p2 : P} (hp1 : p1 ∈ s) (hp2 : p2 ∈ s) :
-  p1 -ᵥ p2 ∈ vector_span k s :=
-vsub_set_subset_vector_span k s (vsub_mem_vsub hp1 hp2)
-
-/-- The points in the affine span of a (possibly empty) set of
-points. Use `affine_span` instead to get an `affine_subspace k P`. -/
-def span_points (s : set P) : set P :=
-{p | ∃ p1 ∈ s, ∃ v ∈ (vector_span k s), p = v +ᵥ p1}
-
-/-- A point in a set is in its affine span. -/
-lemma mem_span_points (p : P) (s : set P) : p ∈ s → p ∈ span_points k s
-| hp := ⟨p, hp, 0, submodule.zero_mem _, (zero_vadd V p).symm⟩
-
-/-- A set is contained in its `span_points`. -/
-lemma subset_span_points (s : set P) : s ⊆ span_points k s :=
-λ p, mem_span_points k p s
-
-/-- The `span_points` of a set is nonempty if and only if that set
-is. -/
-@[simp] lemma span_points_nonempty (s : set P) :
-  (span_points k s).nonempty ↔ s.nonempty :=
-begin
-  split,
-  { contrapose,
-    rw [set.not_nonempty_iff_eq_empty, set.not_nonempty_iff_eq_empty],
-    intro h,
-    simp [h, span_points] },
-  { exact λ h, h.mono (subset_span_points _ _) }
-end
-
-/-- Adding a point in the affine span and a vector in the spanning
-submodule produces a point in the affine span. -/
-lemma vadd_mem_span_points_of_mem_span_points_of_mem_vector_span {s : set P} {p : P} {v : V}
-    (hp : p ∈ span_points k s) (hv : v ∈ vector_span k s) : v +ᵥ p ∈ span_points k s :=
-begin
-  rcases hp with ⟨p2, ⟨hp2, ⟨v2, ⟨hv2, hv2p⟩⟩⟩⟩,
-  rw [hv2p, vadd_assoc],
-  use [p2, hp2, v + v2, (vector_span k s).add_mem hv hv2, rfl]
-end
-
-/-- Subtracting two points in the affine span produces a vector in the
-spanning submodule. -/
-lemma vsub_mem_vector_span_of_mem_span_points_of_mem_span_points {s : set P} {p1 p2 : P}
-    (hp1 : p1 ∈ span_points k s) (hp2 : p2 ∈ span_points k s) :
-  p1 -ᵥ p2 ∈ vector_span k s :=
-begin
-  rcases hp1 with ⟨p1a, ⟨hp1a, ⟨v1, ⟨hv1, hv1p⟩⟩⟩⟩,
-  rcases hp2 with ⟨p2a, ⟨hp2a, ⟨v2, ⟨hv2, hv2p⟩⟩⟩⟩,
-  rw [hv1p, hv2p, vsub_vadd_eq_vsub_sub (v1 +ᵥ p1a), vadd_vsub_assoc, add_comm, add_sub_assoc],
-  have hv1v2 : v1 - v2 ∈ vector_span k s,
-  { apply (vector_span k s).add_mem hv1,
-    rw ←neg_one_smul k v2,
-    exact (vector_span k s).smul_mem (-1 : k) hv2 },
-  refine (vector_span k s).add_mem _ hv1v2,
-  exact vsub_mem_vector_span k hp1a hp2a
-end
-
-end
-
-/-- An `affine_subspace k P` is a subset of an `affine_space V P`
-that, if not empty, has an affine space structure induced by a
-corresponding subspace of the `module k V`. -/
-structure affine_subspace (k : Type*) {V : Type*} (P : Type*) [ring k] [add_comm_group V]
-    [module k V] [affine_space V P] :=
-(carrier : set P)
-(smul_vsub_vadd_mem : ∀ (c : k) {p1 p2 p3 : P}, p1 ∈ carrier → p2 ∈ carrier → p3 ∈ carrier →
-  c • (p1 -ᵥ p2 : V) +ᵥ p3 ∈ carrier)
-
-namespace submodule
-
-variables {k V : Type*} [ring k] [add_comm_group V] [module k V]
-
-/-- Reinterpret `p : submodule k V` as an `affine_subspace k V`. -/
-def to_affine_subspace (p : submodule k V) : affine_subspace k V :=
-{ carrier := p,
-  smul_vsub_vadd_mem := λ c p₁ p₂ p₃ h₁ h₂ h₃, p.add_mem (p.smul_mem _ (p.sub_mem h₁ h₂)) h₃ }
-
-end submodule
-
-namespace affine_subspace
-
-variables (k : Type*) {V : Type*} (P : Type*) [ring k] [add_comm_group V] [module k V]
-          [affine_space V P]
-include V
-
-instance : has_coe (affine_subspace k P) (set P) := ⟨carrier⟩
-instance : has_mem P (affine_subspace k P) := ⟨λ p s, p ∈ (s : set P)⟩
-
-/-- A point is in an affine subspace coerced to a set if and only if
-it is in that affine subspace. -/
-@[simp] lemma mem_coe (p : P) (s : affine_subspace k P) :
-  p ∈ (s : set P) ↔ p ∈ s :=
-iff.rfl
-
-variables {k P}
-
-/-- The direction of an affine subspace is the submodule spanned by
-the pairwise differences of points.  (Except in the case of an empty
-affine subspace, where the direction is the zero submodule, every
-vector in the direction is the difference of two points in the affine
-subspace.) -/
-def direction (s : affine_subspace k P) : submodule k V := vector_span k (s : set P)
-
-/-- The direction equals the `vector_span`. -/
-lemma direction_eq_vector_span (s : affine_subspace k P) :
-  s.direction = vector_span k (s : set P) :=
-rfl
-
-/-- Alternative definition of the direction when the affine subspace
-is nonempty.  This is defined so that the order on submodules (as used
-in the definition of `submodule.span`) can be used in the proof of
-`coe_direction_eq_vsub_set`, and is not intended to be used beyond
-that proof. -/
-def direction_of_nonempty {s : affine_subspace k P} (h : (s : set P).nonempty) :
-  submodule k V :=
-{ carrier := (s : set P) -ᵥ s,
-  zero_mem' := begin
-    cases h with p hp,
-    exact (vsub_self p) ▸ vsub_mem_vsub hp hp
-  end,
-  add_mem' := begin
-    intros a b ha hb,
-    rcases ha with ⟨p1, p2, hp1, hp2, rfl⟩,
-    rcases hb with ⟨p3, p4, hp3, hp4, rfl⟩,
-    rw [←vadd_vsub_assoc],
-    refine vsub_mem_vsub _ hp4,
-    convert s.smul_vsub_vadd_mem 1 hp1 hp2 hp3,
-    rw one_smul
-  end,
-  smul_mem' := begin
-    intros c v hv,
-    rcases hv with ⟨p1, p2, hp1, hp2, rfl⟩,
-    rw [←vadd_vsub (c • (p1 -ᵥ p2)) p2],
-    refine vsub_mem_vsub _ hp2,
-    exact s.smul_vsub_vadd_mem c hp1 hp2 hp2
-  end }
-
-/-- `direction_of_nonempty` gives the same submodule as
-`direction`. -/
-lemma direction_of_nonempty_eq_direction {s : affine_subspace k P} (h : (s : set P).nonempty) :
-  direction_of_nonempty h = s.direction :=
-le_antisymm (vsub_set_subset_vector_span k s) (submodule.span_le.2 set.subset.rfl)
-
-/-- The set of vectors in the direction of a nonempty affine subspace
-is given by `vsub_set`. -/
-lemma coe_direction_eq_vsub_set {s : affine_subspace k P} (h : (s : set P).nonempty) :
-  (s.direction : set V) = (s : set P) -ᵥ s :=
-direction_of_nonempty_eq_direction h ▸ rfl
-
-/-- A vector is in the direction of a nonempty affine subspace if and
-only if it is the subtraction of two vectors in the subspace. -/
-lemma mem_direction_iff_eq_vsub {s : affine_subspace k P} (h : (s : set P).nonempty) (v : V) :
-  v ∈ s.direction ↔ ∃ p1 ∈ s, ∃ p2 ∈ s, v = p1 -ᵥ p2 :=
-begin
-  rw [←submodule.mem_coe, coe_direction_eq_vsub_set h],
-  exact ⟨λ ⟨p1, p2, hp1, hp2, hv⟩, ⟨p1, hp1, p2, hp2, hv.symm⟩,
-         λ ⟨p1, hp1, p2, hp2, hv⟩, ⟨p1, p2, hp1, hp2, hv.symm⟩⟩
-end
-
-/-- Adding a vector in the direction to a point in the subspace
-produces a point in the subspace. -/
-lemma vadd_mem_of_mem_direction {s : affine_subspace k P} {v : V} (hv : v ∈ s.direction) {p : P}
-    (hp : p ∈ s) : v +ᵥ p ∈ s :=
-begin
-  rw mem_direction_iff_eq_vsub ⟨p, hp⟩ at hv,
-  rcases hv with ⟨p1, hp1, p2, hp2, hv⟩,
-  rw hv,
-  convert s.smul_vsub_vadd_mem 1 hp1 hp2 hp,
-  rw one_smul
-end
-
-/-- Subtracting two points in the subspace produces a vector in the
-direction. -/
-lemma vsub_mem_direction {s : affine_subspace k P} {p1 p2 : P} (hp1 : p1 ∈ s) (hp2 : p2 ∈ s) :
-  (p1 -ᵥ p2) ∈ s.direction :=
-vsub_mem_vector_span k hp1 hp2
-
-/-- Adding a vector to a point in a subspace produces a point in the
-subspace if and only if the vector is in the direction. -/
-lemma vadd_mem_iff_mem_direction {s : affine_subspace k P} (v : V) {p : P} (hp : p ∈ s) :
-  v +ᵥ p ∈ s ↔ v ∈ s.direction :=
-⟨λ h, by simpa using vsub_mem_direction h hp, λ h, vadd_mem_of_mem_direction h hp⟩
-
-/-- Given a point in an affine subspace, the set of vectors in its
-direction equals the set of vectors subtracting that point on the
-right. -/
-lemma coe_direction_eq_vsub_set_right {s : affine_subspace k P} {p : P} (hp : p ∈ s) :
-  (s.direction : set V) = (-ᵥ p) '' s :=
-begin
-  rw coe_direction_eq_vsub_set ⟨p, hp⟩,
-  refine le_antisymm _ _,
-  { rintros v ⟨p1, p2, hp1, hp2, rfl⟩,
-    exact ⟨p1 -ᵥ p2 +ᵥ p,
-           vadd_mem_of_mem_direction (vsub_mem_direction hp1 hp2) hp,
-           (vadd_vsub _ _)⟩ },
-  { rintros v ⟨p2, hp2, rfl⟩,
-    exact ⟨p2, p, hp2, hp, rfl⟩ }
-end
-
-/-- Given a point in an affine subspace, the set of vectors in its
-direction equals the set of vectors subtracting that point on the
-left. -/
-lemma coe_direction_eq_vsub_set_left {s : affine_subspace k P} {p : P} (hp : p ∈ s) :
-  (s.direction : set V) = (-ᵥ) p '' s :=
-begin
-  ext v,
-  rw [submodule.mem_coe, ←submodule.neg_mem_iff, ←submodule.mem_coe,
-      coe_direction_eq_vsub_set_right hp, set.mem_image_iff_bex, set.mem_image_iff_bex],
-  conv_lhs { congr, funext, rw [←neg_vsub_eq_vsub_rev, neg_inj] }
-end
-
-/-- Given a point in an affine subspace, a vector is in its direction
-if and only if it results from subtracting that point on the right. -/
-lemma mem_direction_iff_eq_vsub_right {s : affine_subspace k P} {p : P} (hp : p ∈ s) (v : V) :
-  v ∈ s.direction ↔ ∃ p2 ∈ s, v = p2 -ᵥ p :=
-begin
-  rw [←submodule.mem_coe, coe_direction_eq_vsub_set_right hp],
-  exact ⟨λ ⟨p2, hp2, hv⟩, ⟨p2, hp2, hv.symm⟩, λ ⟨p2, hp2, hv⟩, ⟨p2, hp2, hv.symm⟩⟩
-end
-
-/-- Given a point in an affine subspace, a vector is in its direction
-if and only if it results from subtracting that point on the left. -/
-lemma mem_direction_iff_eq_vsub_left {s : affine_subspace k P} {p : P} (hp : p ∈ s) (v : V) :
-  v ∈ s.direction ↔ ∃ p2 ∈ s, v = p -ᵥ p2 :=
-begin
-  rw [←submodule.mem_coe, coe_direction_eq_vsub_set_left hp],
-  exact ⟨λ ⟨p2, hp2, hv⟩, ⟨p2, hp2, hv.symm⟩, λ ⟨p2, hp2, hv⟩, ⟨p2, hp2, hv.symm⟩⟩
-end
-
-/-- Given a point in an affine subspace, a result of subtracting that
-point on the right is in the direction if and only if the other point
-is in the subspace. -/
-lemma vsub_right_mem_direction_iff_mem {s : affine_subspace k P} {p : P} (hp : p ∈ s) (p2 : P) :
-  p2 -ᵥ p ∈ s.direction ↔ p2 ∈ s :=
-begin
-  rw mem_direction_iff_eq_vsub_right hp,
-  simp
-end
-
-/-- Given a point in an affine subspace, a result of subtracting that
-point on the left is in the direction if and only if the other point
-is in the subspace. -/
-lemma vsub_left_mem_direction_iff_mem {s : affine_subspace k P} {p : P} (hp : p ∈ s) (p2 : P) :
-  p -ᵥ p2 ∈ s.direction ↔ p2 ∈ s :=
-begin
-  rw mem_direction_iff_eq_vsub_left hp,
-  simp
-end
-
-/-- Two affine subspaces are equal if they have the same points. -/
-@[ext] lemma ext {s1 s2 : affine_subspace k P} (h : (s1 : set P) = s2) : s1 = s2 :=
-begin
-  cases s1,
-  cases s2,
-  congr,
-  exact h
-end
-
-/-- Two affine subspaces with the same direction and nonempty
-intersection are equal. -/
-lemma ext_of_direction_eq {s1 s2 : affine_subspace k P} (hd : s1.direction = s2.direction)
-    (hn : ((s1 : set P) ∩ s2).nonempty) : s1 = s2 :=
-begin
-  ext p,
-  have hq1 := set.mem_of_mem_inter_left hn.some_mem,
-  have hq2 := set.mem_of_mem_inter_right hn.some_mem,
-  split,
-  { intro hp,
-    rw ←vsub_vadd p hn.some,
-    refine vadd_mem_of_mem_direction _ hq2,
-    rw ←hd,
-    exact vsub_mem_direction hp hq1 },
-  { intro hp,
-    rw ←vsub_vadd p hn.some,
-    refine vadd_mem_of_mem_direction _ hq1,
-    rw hd,
-    exact vsub_mem_direction hp hq2 }
-end
-
-/-- Two affine subspaces with nonempty intersection are equal if and
-only if their directions are equal. -/
-lemma eq_iff_direction_eq_of_mem {s₁ s₂ : affine_subspace k P} {p : P} (h₁ : p ∈ s₁)
-  (h₂ : p ∈ s₂) : s₁ = s₂ ↔ s₁.direction = s₂.direction :=
-⟨λ h, h ▸ rfl, λ h, ext_of_direction_eq h ⟨p, h₁, h₂⟩⟩
-
-/-- Construct an affine subspace from a point and a direction. -/
-def mk' (p : P) (direction : submodule k V) : affine_subspace k P :=
-{ carrier := {q | ∃ v ∈ direction, q = v +ᵥ p},
-  smul_vsub_vadd_mem := λ c p1 p2 p3 hp1 hp2 hp3, begin
-    rcases hp1 with ⟨v1, hv1, hp1⟩,
-    rcases hp2 with ⟨v2, hv2, hp2⟩,
-    rcases hp3 with ⟨v3, hv3, hp3⟩,
-    use [c • (v1 - v2) + v3,
-         direction.add_mem (direction.smul_mem c (direction.sub_mem hv1 hv2)) hv3],
-    simp [hp1, hp2, hp3, vadd_assoc]
-  end }
-
-/-- An affine subspace constructed from a point and a direction contains
-that point. -/
-lemma self_mem_mk' (p : P) (direction : submodule k V) :
-  p ∈ mk' p direction :=
-⟨0, ⟨direction.zero_mem, (zero_vadd _ _).symm⟩⟩
-
-/-- An affine subspace constructed from a point and a direction contains
-the result of adding a vector in that direction to that point. -/
-lemma vadd_mem_mk' {v : V} (p : P) {direction : submodule k V} (hv : v ∈ direction) :
-  v +ᵥ p ∈ mk' p direction :=
-⟨v, hv, rfl⟩
-
-/-- An affine subspace constructed from a point and a direction is
-nonempty. -/
-lemma mk'_nonempty (p : P) (direction : submodule k V) : (mk' p direction : set P).nonempty :=
-⟨p, self_mem_mk' p direction⟩
-
-/-- The direction of an affine subspace constructed from a point and a
-direction. -/
-@[simp] lemma direction_mk' (p : P) (direction : submodule k V) :
-  (mk' p direction).direction = direction :=
-begin
-  ext v,
-  rw mem_direction_iff_eq_vsub (mk'_nonempty _ _),
-  split,
-  { rintros ⟨p1, ⟨v1, hv1, hp1⟩, p2, ⟨v2, hv2, hp2⟩, hv⟩,
-    rw [hv, hp1, hp2, vadd_vsub_vadd_cancel_right],
-    exact direction.sub_mem  hv1 hv2 },
-  { exact λ hv, ⟨v +ᵥ p, vadd_mem_mk' _ hv, p,
-                 self_mem_mk' _ _, (vadd_vsub _ _).symm⟩ }
-end
-
-/-- Constructing an affine subspace from a point in a subspace and
-that subspace's direction yields the original subspace. -/
-@[simp] lemma mk'_eq {s : affine_subspace k P} {p : P} (hp : p ∈ s) : mk' p s.direction = s :=
-ext_of_direction_eq (direction_mk' p s.direction)
-                    ⟨p, set.mem_inter (self_mem_mk' _ _) hp⟩
-
-/-- If an affine subspace contains a set of points, it contains the
-`span_points` of that set. -/
-lemma span_points_subset_coe_of_subset_coe {s : set P} {s1 : affine_subspace k P} (h : s ⊆ s1) :
-  span_points k s ⊆ s1 :=
-begin
-  rintros p ⟨p1, hp1, v, hv, hp⟩,
-  rw hp,
-  have hp1s1 : p1 ∈ (s1 : set P) := set.mem_of_mem_of_subset hp1 h,
-  refine vadd_mem_of_mem_direction _ hp1s1,
-  have hs : vector_span k s ≤ s1.direction := vector_span_mono k h,
-  rw submodule.le_def at hs,
-  rw ←submodule.mem_coe,
-  exact set.mem_of_mem_of_subset hv hs
-end
-
-end affine_subspace
-
-section affine_span
-
-variables (k : Type*) {V : Type*} {P : Type*} [ring k] [add_comm_group V] [module k V]
-          [affine_space V P]
-include V
-
-/-- The affine span of a set of points is the smallest affine subspace
-containing those points. (Actually defined here in terms of spans in
-modules.) -/
-def affine_span (s : set P) : affine_subspace k P :=
-{ carrier := span_points k s,
-  smul_vsub_vadd_mem := λ c p1 p2 p3 hp1 hp2 hp3,
-    vadd_mem_span_points_of_mem_span_points_of_mem_vector_span k hp3
-      ((vector_span k s).smul_mem c
-        (vsub_mem_vector_span_of_mem_span_points_of_mem_span_points k hp1 hp2)) }
-
-/-- The affine span, converted to a set, is `span_points`. -/
-@[simp] lemma coe_affine_span (s : set P) :
-  (affine_span k s : set P) = span_points k s :=
-rfl
-
-/-- A set is contained in its affine span. -/
-lemma subset_affine_span (s : set P) : s ⊆ affine_span k s :=
-subset_span_points k s
-
-/-- The direction of the affine span is the `vector_span`. -/
-lemma direction_affine_span (s : set P) : (affine_span k s).direction = vector_span k s :=
-begin
-  apply le_antisymm,
-  { refine submodule.span_le.2 _,
-    rintros v ⟨p1, p3, ⟨p2, hp2, v1, hv1, hp1⟩, ⟨p4, hp4, v2, hv2, hp3⟩, rfl⟩,
-    rw [hp1, hp3, vsub_vadd_eq_vsub_sub, vadd_vsub_assoc, submodule.mem_coe],
-    exact (vector_span k s).sub_mem ((vector_span k s).add_mem hv1
-      (vsub_mem_vector_span k hp2 hp4)) hv2 },
-  { exact vector_span_mono k (subset_span_points k s) }
-end
-
-/-- A point in a set is in its affine span. -/
-lemma mem_affine_span {p : P} {s : set P} (hp : p ∈ s) : p ∈ affine_span k s :=
-mem_span_points k p s hp
-
-end affine_span
-
-namespace affine_subspace
-
-variables {k : Type*} {V : Type*} {P : Type*} [ring k] [add_comm_group V] [module k V]
-          [S : affine_space V P]
-include S
-
-instance : complete_lattice (affine_subspace k P) :=
-{ sup := λ s1 s2, affine_span k (s1 ∪ s2),
-  le_sup_left := λ s1 s2, set.subset.trans (set.subset_union_left s1 s2)
-                                           (subset_span_points k _),
-  le_sup_right :=  λ s1 s2, set.subset.trans (set.subset_union_right s1 s2)
-                                             (subset_span_points k _),
-  sup_le := λ s1 s2 s3 hs1 hs2, span_points_subset_coe_of_subset_coe (set.union_subset hs1 hs2),
-  inf := λ s1 s2, mk (s1 ∩ s2)
-                     (λ c p1 p2 p3 hp1 hp2 hp3,
-                       ⟨s1.smul_vsub_vadd_mem c hp1.1 hp2.1 hp3.1,
-                       s2.smul_vsub_vadd_mem c hp1.2 hp2.2 hp3.2⟩),
-  inf_le_left := λ _ _, set.inter_subset_left _ _,
-  inf_le_right := λ _ _, set.inter_subset_right _ _,
-  le_inf := λ _ _ _, set.subset_inter,
-  top := { carrier := set.univ,
-    smul_vsub_vadd_mem := λ _ _ _ _ _ _ _, set.mem_univ _ },
-  le_top := λ _ _ _, set.mem_univ _,
-  bot := { carrier := ∅,
-    smul_vsub_vadd_mem := λ _ _ _ _, false.elim },
-  bot_le := λ _ _, false.elim,
-  Sup := λ s, affine_span k (⋃ s' ∈ s, (s' : set P)),
-  Inf := λ s, mk (⋂ s' ∈ s, (s' : set P))
-                 (λ c p1 p2 p3 hp1 hp2 hp3, set.mem_bInter_iff.2 $ λ s2 hs2,
-                   s2.smul_vsub_vadd_mem c (set.mem_bInter_iff.1 hp1 s2 hs2)
-                                           (set.mem_bInter_iff.1 hp2 s2 hs2)
-                                           (set.mem_bInter_iff.1 hp3 s2 hs2)),
-  le_Sup := λ _ _ h, set.subset.trans (set.subset_bUnion_of_mem h) (subset_span_points k _),
-  Sup_le := λ _ _ h, span_points_subset_coe_of_subset_coe (set.bUnion_subset h),
-  Inf_le := λ _ _, set.bInter_subset_of_mem,
-  le_Inf := λ _ _, set.subset_bInter,
-  .. partial_order.lift (coe : affine_subspace k P → set P) (λ _ _, ext) }
-
-instance : inhabited (affine_subspace k P) := ⟨⊤⟩
-
-/-- The `≤` order on subspaces is the same as that on the corresponding
-sets. -/
-lemma le_def (s1 s2 : affine_subspace k P) : s1 ≤ s2 ↔ (s1 : set P) ⊆ s2 :=
-iff.rfl
-
-/-- One subspace is less than or equal to another if and only if all
-its points are in the second subspace. -/
-lemma le_def' (s1 s2 : affine_subspace k P) : s1 ≤ s2 ↔ ∀ p ∈ s1, p ∈ s2 :=
-iff.rfl
-
-/-- The `<` order on subspaces is the same as that on the corresponding
-sets. -/
-lemma lt_def (s1 s2 : affine_subspace k P) : s1 < s2 ↔ (s1 : set P) ⊂ s2 :=
-iff.rfl
-
-/-- One subspace is not less than or equal to another if and only if
-it has a point not in the second subspace. -/
-lemma not_le_iff_exists (s1 s2 : affine_subspace k P) : ¬ s1 ≤ s2 ↔ ∃ p ∈ s1, p ∉ s2 :=
-set.not_subset
-
-/-- If a subspace is less than another, there is a point only in the
-second. -/
-lemma exists_of_lt {s1 s2 : affine_subspace k P} (h : s1 < s2) : ∃ p ∈ s2, p ∉ s1 :=
-set.exists_of_ssubset h
-
-/-- A subspace is less than another if and only if it is less than or
-equal to the second subspace and there is a point only in the
-second. -/
-lemma lt_iff_le_and_exists (s1 s2 : affine_subspace k P) : s1 < s2 ↔ s1 ≤ s2 ∧ ∃ p ∈ s2, p ∉ s1 :=
-by rw [lt_iff_le_not_le, not_le_iff_exists]
-
-/-- If an affine subspace is nonempty and contained in another with
-the same direction, they are equal. -/
-lemma eq_of_direction_eq_of_nonempty_of_le {s₁ s₂ : affine_subspace k P}
-  (hd : s₁.direction = s₂.direction) (hn : (s₁ : set P).nonempty) (hle : s₁ ≤ s₂) :
-  s₁ = s₂ :=
-let ⟨p, hp⟩ := hn in ext_of_direction_eq hd ⟨p, hp, hle hp⟩
-
-variables (k V)
-
-/-- The affine span is the `Inf` of subspaces containing the given
-points. -/
-lemma affine_span_eq_Inf (s : set P) : affine_span k s = Inf {s' | s ⊆ s'} :=
-le_antisymm (span_points_subset_coe_of_subset_coe (set.subset_bInter (λ _ h, h)))
-            (Inf_le (subset_span_points k _))
-
-variables (P)
-
-/-- The Galois insertion formed by `affine_span` and coercion back to
-a set. -/
-protected def gi : galois_insertion (affine_span k) (coe : affine_subspace k P → set P) :=
-{ choice := λ s _, affine_span k s,
-  gc := λ s1 s2, ⟨λ h, set.subset.trans (subset_span_points k s1) h,
-                       span_points_subset_coe_of_subset_coe⟩,
-  le_l_u := λ _, subset_span_points k _,
-  choice_eq := λ _ _, rfl }
-
-/-- The span of the empty set is `⊥`. -/
-@[simp] lemma span_empty : affine_span k (∅ : set P) = ⊥ :=
-(affine_subspace.gi k V P).gc.l_bot
-
-/-- The span of `univ` is `⊤`. -/
-@[simp] lemma span_univ : affine_span k (set.univ : set P) = ⊤ :=
-eq_top_iff.2 $ subset_span_points k _
-
-variables {P}
-
-/-- The affine span of a single point, coerced to a set, contains just
-that point. -/
-@[simp] lemma coe_affine_span_singleton (p : P) : (affine_span k ({p} : set P) : set P) = {p} :=
-begin
-  ext x,
-  rw [mem_coe, ←vsub_right_mem_direction_iff_mem (mem_affine_span k (set.mem_singleton p)) _,
-      direction_affine_span],
-  simp
-end
-
-/-- A point is in the affine span of a single point if and only if
-they are equal. -/
-@[simp] lemma mem_affine_span_singleton (p1 p2 : P) :
-  p1 ∈ affine_span k ({p2} : set P) ↔ p1 = p2 :=
-by simp [←mem_coe]
-
-/-- The span of a union of sets is the sup of their spans. -/
-lemma span_union (s t : set P) : affine_span k (s ∪ t) = affine_span k s ⊔ affine_span k t :=
-(affine_subspace.gi k V P).gc.l_sup
-
-/-- The span of a union of an indexed family of sets is the sup of
-their spans. -/
-lemma span_Union {ι : Type*} (s : ι → set P) :
-  affine_span k (⋃ i, s i) = ⨆ i, affine_span k (s i) :=
-(affine_subspace.gi k V P).gc.l_supr
-
-variables (P)
-
-/-- `⊤`, coerced to a set, is the whole set of points. -/
-@[simp] lemma top_coe : ((⊤ : affine_subspace k P) : set P) = set.univ :=
-rfl
-
-variables {P}
-
-/-- All points are in `⊤`. -/
-lemma mem_top (p : P) : p ∈ (⊤ : affine_subspace k P) :=
-set.mem_univ p
-
-variables (P)
-
-/-- The direction of `⊤` is the whole module as a submodule. -/
-@[simp] lemma direction_top : (⊤ : affine_subspace k P).direction = ⊤ :=
-begin
-  cases S.nonempty with p,
-  ext v,
-  refine ⟨imp_intro submodule.mem_top, λ hv, _⟩,
-  have hpv : (v +ᵥ p -ᵥ p : V) ∈ (⊤ : affine_subspace k P).direction :=
-    vsub_mem_direction (mem_top k V _) (mem_top k V _),
-  rwa vadd_vsub at hpv
-end
-
-/-- `⊥`, coerced to a set, is the empty set. -/
-@[simp] lemma bot_coe : ((⊥ : affine_subspace k P) : set P) = ∅ :=
-rfl
-
-variables {P}
-
-/-- No points are in `⊥`. -/
-lemma not_mem_bot (p : P) : p ∉ (⊥ : affine_subspace k P) :=
-set.not_mem_empty p
-
-variables (P)
-
-/-- The direction of `⊥` is the submodule `⊥`. -/
-@[simp] lemma direction_bot : (⊥ : affine_subspace k P).direction = ⊥ :=
-by rw [direction_eq_vector_span, bot_coe, vector_span_def, vsub_empty, submodule.span_empty]
-
-variables {k V P}
-
-/-- A nonempty affine subspace is `⊤` if and only if its direction is
-`⊤`. -/
-@[simp] lemma direction_eq_top_iff_of_nonempty {s : affine_subspace k P}
-  (h : (s : set P).nonempty) : s.direction = ⊤ ↔ s = ⊤ :=
-begin
-  split,
-  { intro hd,
-    rw ←direction_top k V P at hd,
-    refine ext_of_direction_eq hd _,
-    simp [h] },
-  { rintro rfl,
-    simp }
-end
-
-/-- The inf of two affine subspaces, coerced to a set, is the
-intersection of the two sets of points. -/
-@[simp] lemma inf_coe (s1 s2 : affine_subspace k P) : ((s1 ⊓ s2) : set P) = s1 ∩ s2 :=
-rfl
-
-/-- A point is in the inf of two affine subspaces if and only if it is
-in both of them. -/
-lemma mem_inf_iff (p : P) (s1 s2 : affine_subspace k P) : p ∈ s1 ⊓ s2 ↔ p ∈ s1 ∧ p ∈ s2 :=
-iff.rfl
-
-/-- The direction of the inf of two affine subspaces is less than or
-equal to the inf of their directions. -/
-lemma direction_inf (s1 s2 : affine_subspace k P) :
-  (s1 ⊓ s2).direction ≤ s1.direction ⊓ s2.direction :=
-begin
-  repeat { rw [direction_eq_vector_span, vector_span_def] },
-  exact le_inf
-    (Inf_le_Inf (λ p hp, trans (vsub_self_mono (inter_subset_left _ _)) hp))
-    (Inf_le_Inf (λ p hp, trans (vsub_self_mono (inter_subset_right _ _)) hp))
-end
-
-/-- If two affine subspaces have a point in common, the direction of
-their inf equals the inf of their directions. -/
-lemma direction_inf_of_mem {s₁ s₂ : affine_subspace k P} {p : P} (h₁ : p ∈ s₁) (h₂ : p ∈ s₂) :
-  (s₁ ⊓ s₂).direction = s₁.direction ⊓ s₂.direction :=
-begin
-  ext v,
-  rw [submodule.mem_inf, ←vadd_mem_iff_mem_direction v h₁, ←vadd_mem_iff_mem_direction v h₂,
-      ←vadd_mem_iff_mem_direction v ((mem_inf_iff p s₁ s₂).2 ⟨h₁, h₂⟩), mem_inf_iff]
-end
-
-/-- If two affine subspaces have a point in their inf, the direction
-of their inf equals the inf of their directions. -/
-lemma direction_inf_of_mem_inf {s₁ s₂ : affine_subspace k P} {p : P} (h : p ∈ s₁ ⊓ s₂) :
-  (s₁ ⊓ s₂).direction = s₁.direction ⊓ s₂.direction :=
-direction_inf_of_mem ((mem_inf_iff p s₁ s₂).1 h).1 ((mem_inf_iff p s₁ s₂).1 h).2
-
-/-- If one affine subspace is less than or equal to another, the same
-applies to their directions. -/
-lemma direction_le {s1 s2 : affine_subspace k P} (h : s1 ≤ s2) : s1.direction ≤ s2.direction :=
-begin
-  repeat { rw [direction_eq_vector_span, vector_span_def] },
-  exact vector_span_mono k h
-end
-
-/-- If one nonempty affine subspace is less than another, the same
-applies to their directions -/
-lemma direction_lt_of_nonempty {s1 s2 : affine_subspace k P} (h : s1 < s2)
-    (hn : (s1 : set P).nonempty) : s1.direction < s2.direction :=
-begin
-  cases hn with p hp,
-  rw lt_iff_le_and_exists at h,
-  rcases h with ⟨hle, p2, hp2, hp2s1⟩,
-  rw submodule.lt_iff_le_and_exists,
-  use [direction_le hle, p2 -ᵥ p, vsub_mem_direction hp2 (hle hp)],
-  intro hm,
-  rw vsub_right_mem_direction_iff_mem hp p2 at hm,
-  exact hp2s1 hm
-end
-
-/-- The sup of the directions of two affine subspaces is less than or
-equal to the direction of their sup. -/
-lemma sup_direction_le (s1 s2 : affine_subspace k P) :
-  s1.direction ⊔ s2.direction ≤ (s1 ⊔ s2).direction :=
-begin
-  repeat { rw [direction_eq_vector_span, vector_span_def] },
-  exact sup_le
-    (Inf_le_Inf (λ p hp, set.subset.trans (vsub_self_mono (le_sup_left : s1 ≤ s1 ⊔ s2)) hp))
-    (Inf_le_Inf (λ p hp, set.subset.trans (vsub_self_mono (le_sup_right : s2 ≤ s1 ⊔ s2)) hp))
-end
-
-/-- The sup of the directions of two nonempty affine subspaces with
-empty intersection is less than the direction of their sup. -/
-lemma sup_direction_lt_of_nonempty_of_inter_empty {s1 s2 : affine_subspace k P}
-    (h1 : (s1 : set P).nonempty) (h2 : (s2 : set P).nonempty) (he : (s1 ∩ s2 : set P) = ∅) :
-  s1.direction ⊔ s2.direction < (s1 ⊔ s2).direction :=
-begin
-  cases h1 with p1 hp1,
-  cases h2 with p2 hp2,
-  rw submodule.lt_iff_le_and_exists,
-  use [sup_direction_le s1 s2, p2 -ᵥ p1,
-       vsub_mem_direction ((le_sup_right : s2 ≤ s1 ⊔ s2) hp2) ((le_sup_left : s1 ≤ s1 ⊔ s2) hp1)],
-  intro h,
-  rw submodule.mem_sup at h,
-  rcases h with ⟨v1, hv1, v2, hv2, hv1v2⟩,
-  rw [←sub_eq_zero, sub_eq_add_neg, neg_vsub_eq_vsub_rev, add_comm v1, add_assoc,
-      ←vadd_vsub_assoc, ←neg_neg v2, add_comm, ←sub_eq_add_neg, ←vsub_vadd_eq_vsub_sub,
-      vsub_eq_zero_iff_eq] at hv1v2,
-  refine set.nonempty.ne_empty _ he,
-  use [v1 +ᵥ p1, vadd_mem_of_mem_direction hv1 hp1],
-  rw hv1v2,
-  exact vadd_mem_of_mem_direction (submodule.neg_mem _ hv2) hp2
-end
-
-/-- If the directions of two nonempty affine subspaces span the whole
-module, they have nonempty intersection. -/
-lemma inter_nonempty_of_nonempty_of_sup_direction_eq_top {s1 s2 : affine_subspace k P}
-    (h1 : (s1 : set P).nonempty) (h2 : (s2 : set P).nonempty)
-    (hd : s1.direction ⊔ s2.direction = ⊤) : ((s1 : set P) ∩ s2).nonempty :=
-begin
-  by_contradiction h,
-  rw set.not_nonempty_iff_eq_empty at h,
-  have hlt := sup_direction_lt_of_nonempty_of_inter_empty h1 h2 h,
-  rw hd at hlt,
-  exact not_top_lt hlt
-end
-
-/-- If the directions of two nonempty affine subspaces are complements
-of each other, they intersect in exactly one point. -/
-lemma inter_eq_singleton_of_nonempty_of_is_compl {s1 s2 : affine_subspace k P}
-    (h1 : (s1 : set P).nonempty) (h2 : (s2 : set P).nonempty)
-    (hd : is_compl s1.direction s2.direction) : ∃ p, (s1 : set P) ∩ s2 = {p} :=
-begin
-  cases inter_nonempty_of_nonempty_of_sup_direction_eq_top h1 h2 hd.sup_eq_top with p hp,
-  use p,
-  ext q,
-  rw set.mem_singleton_iff,
-  split,
-  { rintros ⟨hq1, hq2⟩,
-    have hqp : q -ᵥ p ∈ s1.direction ⊓ s2.direction :=
-      ⟨vsub_mem_direction hq1 hp.1, vsub_mem_direction hq2 hp.2⟩,
-    rwa [hd.inf_eq_bot, submodule.mem_bot, vsub_eq_zero_iff_eq] at hqp },
-  { exact λ h, h.symm ▸ hp }
-end
-
-/-- Coercing a subspace to a set then taking the affine span produces
-the original subspace. -/
-@[simp] lemma affine_span_coe (s : affine_subspace k P) : affine_span k (s : set P) = s :=
-begin
-  refine le_antisymm _ (subset_span_points _ _),
-  rintros p ⟨p1, hp1, v, hv, rfl⟩,
-  exact vadd_mem_of_mem_direction hv hp1
-end
-
-end affine_subspace
-
-section affine_space'
-
-variables (k : Type*) {V : Type*} {P : Type*} [ring k] [add_comm_group V] [module k V]
-          [affine_space V P]
-variables {ι : Type*}
-include V
-
-open affine_subspace set
-
-/-- The `vector_span` is the span of the pairwise subtractions with a
-given point on the left. -/
-lemma vector_span_eq_span_vsub_set_left {s : set P} {p : P} (hp : p ∈ s) :
-  vector_span k s = submodule.span k ((-ᵥ) p '' s) :=
-begin
-  rw vector_span_def,
-  refine le_antisymm _ (submodule.span_mono _),
-  { rw submodule.span_le,
-    rintros v ⟨p1, p2, hp1, hp2, hv⟩,
-    rw ←vsub_sub_vsub_cancel_left p1 p2 p at hv,
-    rw [←hv, submodule.mem_coe, submodule.mem_span],
-    exact λ m hm, submodule.sub_mem _ (hm ⟨p2, hp2, rfl⟩) (hm ⟨p1, hp1, rfl⟩) },
-  { rintros v ⟨p2, hp2, hv⟩,
-    exact ⟨p, p2, hp, hp2, hv⟩ }
-end
-
-/-- The `vector_span` is the span of the pairwise subtractions with a
-given point on the right. -/
-lemma vector_span_eq_span_vsub_set_right {s : set P} {p : P} (hp : p ∈ s) :
-  vector_span k s = submodule.span k ((-ᵥ p) '' s) :=
-begin
-  rw vector_span_def,
-  refine le_antisymm _ (submodule.span_mono _),
-  { rw submodule.span_le,
-    rintros v ⟨p1, p2, hp1, hp2, hv⟩,
-    rw ←vsub_sub_vsub_cancel_right p1 p2 p at hv,
-    rw [←hv, submodule.mem_coe, submodule.mem_span],
-    exact λ m hm, submodule.sub_mem _ (hm ⟨p1, hp1, rfl⟩) (hm ⟨p2, hp2, rfl⟩) },
-  { rintros v ⟨p2, hp2, hv⟩,
-    exact ⟨p2, p, hp2, hp, hv⟩ }
-end
-
-/-- The `vector_span` is the span of the pairwise subtractions with a
-given point on the left, excluding the subtraction of that point from
-itself. -/
-lemma vector_span_eq_span_vsub_set_left_ne {s : set P} {p : P} (hp : p ∈ s) :
-  vector_span k s = submodule.span k ((-ᵥ) p '' (s \ {p})) :=
-begin
-  conv_lhs { rw [vector_span_eq_span_vsub_set_left k hp, ←set.insert_eq_of_mem hp,
-                 ←set.insert_diff_singleton, set.image_insert_eq] },
-  simp [submodule.span_insert_eq_span]
-end
-
-/-- The `vector_span` is the span of the pairwise subtractions with a
-given point on the right, excluding the subtraction of that point from
-itself. -/
-lemma vector_span_eq_span_vsub_set_right_ne {s : set P} {p : P} (hp : p ∈ s) :
-  vector_span k s = submodule.span k ((-ᵥ p) '' (s \ {p})) :=
-begin
-  conv_lhs { rw [vector_span_eq_span_vsub_set_right k hp, ←set.insert_eq_of_mem hp,
-                 ←set.insert_diff_singleton, set.image_insert_eq] },
-  simp [submodule.span_insert_eq_span]
-end
-
-/-- The `vector_span` of the image of a function is the span of the
-pairwise subtractions with a given point on the left, excluding the
-subtraction of that point from itself. -/
-lemma vector_span_image_eq_span_vsub_set_left_ne (p : ι → P) {s : set ι} {i : ι} (hi : i ∈ s) :
-  vector_span k (p '' s) = submodule.span k ((-ᵥ) (p i) '' (p '' (s \ {i}))) :=
-begin
-  conv_lhs { rw [vector_span_eq_span_vsub_set_left k (set.mem_image_of_mem p hi),
-                 ←set.insert_eq_of_mem hi, ←set.insert_diff_singleton, set.image_insert_eq,
-                 set.image_insert_eq] },
-  simp [submodule.span_insert_eq_span]
-end
-
-/-- The `vector_span` of the image of a function is the span of the
-pairwise subtractions with a given point on the right, excluding the
-subtraction of that point from itself. -/
-lemma vector_span_image_eq_span_vsub_set_right_ne (p : ι → P) {s : set ι} {i : ι} (hi : i ∈ s) :
-  vector_span k (p '' s) = submodule.span k ((-ᵥ (p i)) '' (p '' (s \ {i}))) :=
-begin
-  conv_lhs { rw [vector_span_eq_span_vsub_set_right k (set.mem_image_of_mem p hi),
-                 ←set.insert_eq_of_mem hi, ←set.insert_diff_singleton, set.image_insert_eq,
-                 set.image_insert_eq] },
-  simp [submodule.span_insert_eq_span]
-end
-
-/-- The `vector_span` of an indexed family is the span of the pairwise
-subtractions with a given point on the left. -/
-lemma vector_span_range_eq_span_range_vsub_left (p : ι → P) (i0 : ι) :
-  vector_span k (set.range p) = submodule.span k (set.range (λ (i : ι), p i0 -ᵥ p i)) :=
-by rw [vector_span_eq_span_vsub_set_left k (set.mem_range_self i0), ←set.range_comp]
-
-/-- The `vector_span` of an indexed family is the span of the pairwise
-subtractions with a given point on the right. -/
-lemma vector_span_range_eq_span_range_vsub_right (p : ι → P) (i0 : ι) :
-  vector_span k (set.range p) = submodule.span k (set.range (λ (i : ι), p i -ᵥ p i0)) :=
-by rw [vector_span_eq_span_vsub_set_right k (set.mem_range_self i0), ←set.range_comp]
-
-/-- The `vector_span` of an indexed family is the span of the pairwise
-subtractions with a given point on the left, excluding the subtraction
-of that point from itself. -/
-lemma vector_span_range_eq_span_range_vsub_left_ne (p : ι → P) (i₀ : ι) :
-  vector_span k (set.range p) = submodule.span k (set.range (λ (i : {x // x ≠ i₀}), p i₀ -ᵥ p i)) :=
-begin
-  rw [←set.image_univ, vector_span_image_eq_span_vsub_set_left_ne k _ (set.mem_univ i₀)],
-  congr' with v,
-  simp only [set.mem_range, set.mem_image, set.mem_diff, set.mem_singleton_iff, subtype.exists,
-             subtype.coe_mk],
-  split,
-  { rintros ⟨x, ⟨i₁, ⟨⟨hi₁u, hi₁⟩, rfl⟩⟩, hv⟩,
-    exact ⟨i₁, hi₁, hv⟩ },
-  { exact λ ⟨i₁, hi₁, hv⟩, ⟨p i₁, ⟨i₁, ⟨set.mem_univ _, hi₁⟩, rfl⟩, hv⟩ }
-end
-
-/-- The `vector_span` of an indexed family is the span of the pairwise
-subtractions with a given point on the right, excluding the subtraction
-of that point from itself. -/
-lemma vector_span_range_eq_span_range_vsub_right_ne (p : ι → P) (i₀ : ι) :
-  vector_span k (set.range p) = submodule.span k (set.range (λ (i : {x // x ≠ i₀}), p i -ᵥ p i₀)) :=
-begin
-  rw [←set.image_univ, vector_span_image_eq_span_vsub_set_right_ne k _ (set.mem_univ i₀)],
-  congr' with v,
-  simp only [set.mem_range, set.mem_image, set.mem_diff, set.mem_singleton_iff, subtype.exists,
-             subtype.coe_mk],
-  split,
-  { rintros ⟨x, ⟨i₁, ⟨⟨hi₁u, hi₁⟩, rfl⟩⟩, hv⟩,
-    exact ⟨i₁, hi₁, hv⟩ },
-  { exact λ ⟨i₁, hi₁, hv⟩, ⟨p i₁, ⟨i₁, ⟨set.mem_univ _, hi₁⟩, rfl⟩, hv⟩ }
-end
-
-/-- The affine span of a set is nonempty if and only if that set
-is. -/
-lemma affine_span_nonempty (s : set P) :
-  (affine_span k s : set P).nonempty ↔ s.nonempty :=
-span_points_nonempty k s
-
-variables {k}
-
-/-- Suppose a set of vectors spans `V`.  Then a point `p`, together
-with those vectors added to `p`, spans `P`. -/
-lemma affine_span_singleton_union_vadd_eq_top_of_span_eq_top {s : set V} (p : P)
-    (h : submodule.span k (set.range (coe : s → V)) = ⊤) :
-  affine_span k ({p} ∪ (λ v, v +ᵥ p) '' s) = ⊤ :=
-begin
-  convert ext_of_direction_eq _
-    ⟨p,
-     mem_affine_span k (set.mem_union_left _ (set.mem_singleton _)),
-     mem_top k V p⟩,
-  rw [direction_affine_span, direction_top,
-      vector_span_eq_span_vsub_set_right k
-        ((set.mem_union_left _ (set.mem_singleton _)) : p ∈ _), eq_top_iff, ←h],
-  apply submodule.span_mono,
-  rintros v ⟨v', rfl⟩,
-  use (v' : V) +ᵥ p,
-  simp
-end
-
-variables (k)
-
-/-- `affine_span` is monotone. -/
-lemma affine_span_mono {s₁ s₂ : set P} (h : s₁ ⊆ s₂) : affine_span k s₁ ≤ affine_span k s₂ :=
-span_points_subset_coe_of_subset_coe (set.subset.trans h (subset_affine_span k _))
-
-/-- Taking the affine span of a set, adding a point and taking the
-span again produces the same results as adding the point to the set
-and taking the span. -/
-lemma affine_span_insert_affine_span (p : P) (ps : set P) :
-  affine_span k (insert p (affine_span k ps : set P)) = affine_span k (insert p ps) :=
-by rw [set.insert_eq, set.insert_eq, span_union, span_union, affine_span_coe]
-
-/-- If a point is in the affine span of a set, adding it to that set
-does not change the affine span. -/
-lemma affine_span_insert_eq_affine_span {p : P} {ps : set P} (h : p ∈ affine_span k ps) :
-  affine_span k (insert p ps) = affine_span k ps :=
-begin
-  rw ←mem_coe at h,
-  rw [←affine_span_insert_affine_span, set.insert_eq_of_mem h, affine_span_coe]
-end
-
-end affine_space'
-
-namespace affine_subspace
-
-variables {k : Type*} {V : Type*} {P : Type*} [ring k] [add_comm_group V] [module k V]
-          [affine_space V P]
-include V
-
-/-- The direction of the sup of two nonempty affine subspaces is the
-sup of the two directions and of any one difference between points in
-the two subspaces. -/
-lemma direction_sup {s1 s2 : affine_subspace k P} {p1 p2 : P} (hp1 : p1 ∈ s1) (hp2 : p2 ∈ s2) :
-  (s1 ⊔ s2).direction = s1.direction ⊔ s2.direction ⊔ submodule.span k {p2 -ᵥ p1} :=
-begin
-  refine le_antisymm _ _,
-  { change (affine_span k ((s1 : set P) ∪ s2)).direction ≤ _,
-    rw ←mem_coe at hp1,
-    rw [direction_affine_span, vector_span_eq_span_vsub_set_right k (set.mem_union_left _ hp1),
-        submodule.span_le],
-    rintros v ⟨p3, hp3, rfl⟩,
-    cases hp3,
-    { rw [sup_assoc, sup_comm, submodule.mem_coe, submodule.mem_sup],
-      use [0, submodule.zero_mem _, p3 -ᵥ p1, vsub_mem_direction hp3 hp1],
-      rw zero_add },
-    { rw [sup_assoc, submodule.mem_coe, submodule.mem_sup],
-      use [0, submodule.zero_mem _, p3 -ᵥ p1],
-      rw [and_comm, zero_add],
-      use rfl,
-      rw [←vsub_add_vsub_cancel p3 p2 p1, submodule.mem_sup],
-      use [p3 -ᵥ p2, vsub_mem_direction hp3 hp2, p2 -ᵥ p1,
-           submodule.mem_span_singleton_self _] } },
-  { refine sup_le (sup_direction_le _ _) _,
-    rw [direction_eq_vector_span, vector_span_def],
-    exact Inf_le_Inf (λ p hp, set.subset.trans
-      (set.singleton_subset_iff.2
-        (vsub_mem_vsub (mem_span_points k p2 _ (set.mem_union_right _ hp2))
-                       (mem_span_points k p1 _ (set.mem_union_left _ hp1))))
-      hp) }
-end
-
-/-- The direction of the span of the result of adding a point to a
-nonempty affine subspace is the sup of the direction of that subspace
-and of any one difference between that point and a point in the
-subspace. -/
-lemma direction_affine_span_insert {s : affine_subspace k P} {p1 p2 : P} (hp1 : p1 ∈ s) :
-  (affine_span k (insert p2 (s : set P))).direction = submodule.span k {p2 -ᵥ p1} ⊔ s.direction :=
-begin
-  rw [sup_comm, ←set.union_singleton, ←coe_affine_span_singleton k V p2],
-  change (s ⊔ affine_span k {p2}).direction = _,
-  rw [direction_sup hp1 (mem_affine_span k (set.mem_singleton _)), direction_affine_span],
-  simp
-end
-
-/-- Given a point `p1` in an affine subspace `s`, and a point `p2`, a
-point `p` is in the span of `s` with `p2` added if and only if it is a
-multiple of `p2 -ᵥ p1` added to a point in `s`. -/
-lemma mem_affine_span_insert_iff {s : affine_subspace k P} {p1 : P} (hp1 : p1 ∈ s) (p2 p : P) :
-  p ∈ affine_span k (insert p2 (s : set P)) ↔
-    ∃ (r : k) (p0 : P) (hp0 : p0 ∈ s), p = r • (p2 -ᵥ p1 : V) +ᵥ p0 :=
-begin
-  rw ←mem_coe at hp1,
-  rw [←vsub_right_mem_direction_iff_mem (mem_affine_span k (set.mem_insert_of_mem _ hp1)),
-      direction_affine_span_insert hp1, submodule.mem_sup],
-  split,
-  { rintros ⟨v1, hv1, v2, hv2, hp⟩,
-    rw submodule.mem_span_singleton at hv1,
-    rcases hv1 with ⟨r, rfl⟩,
-    use [r, v2 +ᵥ p1, vadd_mem_of_mem_direction hv2 hp1],
-    symmetry' at hp,
-    rw [←sub_eq_zero_iff_eq, ←vsub_vadd_eq_vsub_sub, vsub_eq_zero_iff_eq] at hp,
-    rw [hp, vadd_assoc] },
-  { rintros ⟨r, p3, hp3, rfl⟩,
-    use [r • (p2 -ᵥ p1), submodule.mem_span_singleton.2 ⟨r, rfl⟩, p3 -ᵥ p1,
-         vsub_mem_direction hp3 hp1],
-    rw [vadd_vsub_assoc, add_comm] }
-end
-
-end affine_subspace
-
-/-- An `affine_map k P1 P2` (notation: `P1 →ᵃ[k] P2`) is a map from `P1` to `P2` that
-induces a corresponding linear map from `V1` to `V2`. -/
-structure affine_map (k : Type*) {V1 : Type*} (P1 : Type*) {V2 : Type*} (P2 : Type*)
-    [ring k]
-    [add_comm_group V1] [module k V1] [affine_space V1 P1]
-    [add_comm_group V2] [module k V2] [affine_space V2 P2] :=
-(to_fun : P1 → P2)
-(linear : linear_map k V1 V2)
-(map_vadd' : ∀ (p : P1) (v : V1), to_fun (v +ᵥ p) =  linear v +ᵥ to_fun p)
-
-notation P1 ` →ᵃ[`:25 k:25 `] `:0 P2:0 := affine_map k P1 P2
-
-instance (k : Type*) {V1 : Type*} (P1 : Type*) {V2 : Type*} (P2 : Type*)
-    [ring k]
-    [add_comm_group V1] [module k V1] [affine_space V1 P1]
-    [add_comm_group V2] [module k V2] [affine_space V2 P2]:
-    has_coe_to_fun (P1 →ᵃ[k] P2) := ⟨_, affine_map.to_fun⟩
-
-namespace linear_map
-
-variables {k : Type*} {V₁ : Type*} {V₂ : Type*} [ring k] [add_comm_group V₁] [module k V₁]
-  [add_comm_group V₂] [module k V₂] (f : V₁ →ₗ[k] V₂)
-
-/-- Reinterpret a linear map as an affine map. -/
-def to_affine_map : V₁ →ᵃ[k] V₂ :=
-{ to_fun := f,
-  linear := f,
-  map_vadd' := λ p v, f.map_add v p }
-
-@[simp] lemma coe_to_affine_map : ⇑f.to_affine_map = f := rfl
-
-@[simp] lemma to_affine_map_linear : f.to_affine_map.linear = f := rfl
-
-end linear_map
-
-namespace affine_map
-
-variables {k : Type*} {V1 : Type*} {P1 : Type*} {V2 : Type*} {P2 : Type*}
-    {V3 : Type*} {P3 : Type*} {V4 : Type*} {P4 : Type*} [ring k]
-    [add_comm_group V1] [module k V1] [affine_space V1 P1]
-    [add_comm_group V2] [module k V2] [affine_space V2 P2]
-    [add_comm_group V3] [module k V3] [affine_space V3 P3]
-    [add_comm_group V4] [module k V4] [affine_space V4 P4]
-include V1 V2
-
-/-- Constructing an affine map and coercing back to a function
-produces the same map. -/
-@[simp] lemma coe_mk (f : P1 → P2) (linear add) :
-  ((mk f linear add : P1 →ᵃ[k] P2) : P1 → P2) = f := rfl
-
-/-- `to_fun` is the same as the result of coercing to a function. -/
-@[simp] lemma to_fun_eq_coe (f : P1 →ᵃ[k] P2) : f.to_fun = ⇑f := rfl
-
-/-- An affine map on the result of adding a vector to a point produces
-the same result as the linear map applied to that vector, added to the
-affine map applied to that point. -/
-@[simp] lemma map_vadd (f : P1 →ᵃ[k] P2) (p : P1) (v : V1) :
-  f (v +ᵥ p) = f.linear v +ᵥ f p := f.map_vadd' p v
-
-/-- The linear map on the result of subtracting two points is the
-result of subtracting the result of the affine map on those two
-points. -/
-@[simp] lemma linear_map_vsub (f : P1 →ᵃ[k] P2) (p1 p2 : P1) :
-  f.linear (p1 -ᵥ p2) = f p1 -ᵥ f p2 :=
-by conv_rhs { rw [←vsub_vadd p1 p2, map_vadd, vadd_vsub] }
-
-/-- Two affine maps are equal if they coerce to the same function. -/
-@[ext] lemma ext {f g : P1 →ᵃ[k] P2} (h : ∀ p, f p = g p) : f = g :=
-begin
-  rcases f with ⟨f, f_linear, f_add⟩,
-  rcases g with ⟨g, g_linear, g_add⟩,
-  have : f = g := funext h,
-  subst g,
-  congr' with v,
-  cases (add_torsor.nonempty : nonempty P1) with p,
-  apply vadd_right_cancel (f p),
-  erw [← f_add, ← g_add]
-end
-
-lemma ext_iff {f g : P1 →ᵃ[k] P2} : f = g ↔ ∀ p, f p = g p := ⟨λ h p, h ▸ rfl, ext⟩
-
-lemma injective_coe_fn : function.injective (λ (f : P1 →ᵃ[k] P2) (x : P1), f x) :=
-λ f g H, ext $ congr_fun H
-
-protected lemma congr_arg (f : P1 →ᵃ[k] P2) {x y : P1} (h : x = y) : f x = f y :=
-congr_arg _ h
-
-protected lemma congr_fun {f g : P1 →ᵃ[k] P2} (h : f = g) (x : P1) : f x = g x :=
-h ▸ rfl
-
-variables (k P1)
-
-/-- Constant function as an `affine_map`. -/
-def const (p : P2) : P1 →ᵃ[k] P2 :=
-{ to_fun := function.const P1 p,
-  linear := 0,
-  map_vadd' := λ p v, by simp }
-
-@[simp] lemma coe_const (p : P2) : ⇑(const k P1 p) = function.const P1 p := rfl
-
-@[simp] lemma const_linear (p : P2) : (const k P1 p).linear = 0 := rfl
-
-variables {k P1}
-
-instance nonempty : nonempty (P1 →ᵃ[k] P2) :=
-(add_torsor.nonempty : nonempty P2).elim $ λ p, ⟨const k P1 p⟩
-
-/-- Construct an affine map by verifying the relation between the map and its linear part at one
-base point. Namely, this function takes a map `f : P₁ → P₂`, a linear map `f' : V₁ →ₗ[k] V₂`, and
-a point `p` such that for any other point `p'` we have `f p' = f' (p' -ᵥ p) +ᵥ f p`. -/
-def mk' (f : P1 → P2) (f' : V1 →ₗ[k] V2) (p : P1) (h : ∀ p' : P1, f p' = f' (p' -ᵥ p) +ᵥ f p) :
-  P1 →ᵃ[k] P2 :=
-{ to_fun := f,
-  linear := f',
-  map_vadd' := λ p' v, by rw [h, h p', vadd_vsub_assoc, f'.map_add, vadd_assoc] }
-
-@[simp] lemma coe_mk' (f : P1 → P2) (f' : V1 →ₗ[k] V2) (p h) : ⇑(mk' f f' p h) = f := rfl
-
-@[simp] lemma mk'_linear (f : P1 → P2) (f' : V1 →ₗ[k] V2) (p h) : (mk' f f' p h).linear = f' := rfl
-
-/-- The set of affine maps to a vector space is an additive commutative group. -/
-instance : add_comm_group (P1 →ᵃ[k] V2) :=
-{ zero := ⟨0, 0, λ p v, (zero_vadd _ _).symm⟩,
-  add := λ f g, ⟨f + g, f.linear + g.linear, λ p v, by simp [add_add_add_comm]⟩,
-  neg := λ f, ⟨-f, -f.linear, λ p v, by simp [add_comm]⟩,
-  add_assoc := λ f₁ f₂ f₃, ext $ λ p, add_assoc _ _ _,
-  zero_add := λ f, ext $ λ p, zero_add (f p),
-  add_zero := λ f, ext $ λ p, add_zero (f p),
-  add_comm := λ f g, ext $ λ p, add_comm (f p) (g p),
-  add_left_neg := λ f, ext $ λ p, add_left_neg (f p) }
-
-@[simp, norm_cast] lemma coe_zero : ⇑(0 : P1 →ᵃ[k] V2) = 0 := rfl
-@[simp] lemma zero_linear : (0 : P1 →ᵃ[k] V2).linear = 0 := rfl
-@[simp, norm_cast] lemma coe_add (f g : P1 →ᵃ[k] V2) : ⇑(f + g) = f + g := rfl
-@[simp]
-lemma add_linear (f g : P1 →ᵃ[k] V2) : (f + g).linear = f.linear + g.linear := rfl
-
-/-- The space of affine maps from `P1` to `P2` is an affine space over the space of affine maps
-from `P1` to the vector space `V2` corresponding to `P2`. -/
-instance : affine_space (P1 →ᵃ[k] V2) (P1 →ᵃ[k] P2) :=
-{ vadd := λ f g, ⟨λ p, f p +ᵥ g p, f.linear + g.linear, λ p v,
-    by simp [vadd_assoc, add_right_comm]⟩,
-  zero_vadd' := λ f, ext $ λ p, zero_vadd _ (f p),
-  vadd_assoc' := λ f₁ f₂ f₃, ext $ λ p, vadd_assoc (f₁ p) (f₂ p) (f₃ p),
-  vsub := λ f g, ⟨λ p, f p -ᵥ g p, f.linear - g.linear, λ p v,
-    by simp [vsub_vadd_eq_vsub_sub, vadd_vsub_assoc, add_sub, sub_add_eq_add_sub]⟩,
-  vsub_vadd' := λ f g, ext $ λ p, vsub_vadd (f p) (g p),
-  vadd_vsub' := λ f g, ext $ λ p, vadd_vsub (f p) (g p) }
-
-@[simp] lemma vadd_apply (f : P1 →ᵃ[k] V2) (g : P1 →ᵃ[k] P2) (p : P1) :
-  (f +ᵥ g) p = f p +ᵥ g p :=
-rfl
-
-@[simp] lemma vsub_apply (f g : P1 →ᵃ[k] P2) (p : P1) :
-  (f -ᵥ g : P1 →ᵃ[k] V2) p = f p -ᵥ g p :=
-rfl
-
-/-- `prod.fst` as an `affine_map`. -/
-def fst : (P1 × P2) →ᵃ[k] P1 :=
-{ to_fun := prod.fst,
-  linear := linear_map.fst k V1 V2,
-  map_vadd' := λ _ _, rfl }
-
-@[simp] lemma coe_fst : ⇑(fst : (P1 × P2) →ᵃ[k] P1) = prod.fst := rfl
-@[simp] lemma fst_linear : (fst : (P1 × P2) →ᵃ[k] P1).linear = linear_map.fst k V1 V2 := rfl
-
-/-- `prod.snd` as an `affine_map`. -/
-def snd : (P1 × P2) →ᵃ[k] P2 :=
-{ to_fun := prod.snd,
-  linear := linear_map.snd k V1 V2,
-  map_vadd' := λ _ _, rfl }
-
-@[simp] lemma coe_snd : ⇑(snd : (P1 × P2) →ᵃ[k] P2) = prod.snd := rfl
-@[simp] lemma snd_linear : (snd : (P1 × P2) →ᵃ[k] P2).linear = linear_map.snd k V1 V2 := rfl
-
-variables (k P1)
-omit V2
-
-/-- Identity map as an affine map. -/
-def id : P1 →ᵃ[k] P1 :=
-{ to_fun := id,
-  linear := linear_map.id,
-  map_vadd' := λ p v, rfl }
-
-/-- The identity affine map acts as the identity. -/
-@[simp] lemma coe_id : ⇑(id k P1) = _root_.id := rfl
-
-@[simp] lemma id_linear : (id k P1).linear = linear_map.id := rfl
-
-variable {P1}
-
-/-- The identity affine map acts as the identity. -/
-lemma id_apply (p : P1) : id k P1 p = p := rfl
-
-variables {k P1}
-
-instance : inhabited (P1 →ᵃ[k] P1) := ⟨id k P1⟩
-
-include V2 V3
-
-/-- Composition of affine maps. -/
-def comp (f : P2 →ᵃ[k] P3) (g : P1 →ᵃ[k] P2) : P1 →ᵃ[k] P3 :=
-{ to_fun := f ∘ g,
-  linear := f.linear.comp g.linear,
-  map_vadd' := begin
-    intros p v,
-    rw [function.comp_app, g.map_vadd, f.map_vadd],
-    refl
-  end }
-
-/-- Composition of affine maps acts as applying the two functions. -/
-@[simp] lemma coe_comp (f : P2 →ᵃ[k] P3) (g : P1 →ᵃ[k] P2) :
-  ⇑(f.comp g) = f ∘ g := rfl
-
-/-- Composition of affine maps acts as applying the two functions. -/
-lemma comp_apply (f : P2 →ᵃ[k] P3) (g : P1 →ᵃ[k] P2) (p : P1) :
-  f.comp g p = f (g p) := rfl
-
-omit V3
-
-@[simp] lemma comp_id (f : P1 →ᵃ[k] P2) : f.comp (id k P1) = f := ext $ λ p, rfl
-
-@[simp] lemma id_comp (f : P1 →ᵃ[k] P2) : (id k P2).comp f = f := ext $ λ p, rfl
-
-include V3 V4
-
-lemma comp_assoc (f₃₄ : P3 →ᵃ[k] P4) (f₂₃ : P2 →ᵃ[k] P3) (f₁₂ : P1 →ᵃ[k] P2) :
-  (f₃₄.comp f₂₃).comp f₁₂ = f₃₄.comp (f₂₃.comp f₁₂) :=
-rfl
-
-omit V2 V3 V4
-
-instance : monoid (P1 →ᵃ[k] P1) :=
-{ one := id k P1,
-  mul := comp,
-  one_mul := id_comp,
-  mul_one := comp_id,
-  mul_assoc := comp_assoc }
-
-@[simp] lemma coe_mul (f g : P1 →ᵃ[k] P1) : ⇑(f * g) = f ∘ g := rfl
-@[simp] lemma coe_one : ⇑(1 : P1 →ᵃ[k] P1) = _root_.id := rfl
-
-/-! ### Definition of `affine_map.line_map` and lemmas about it -/
-
-/-- The affine map from `k` to `P1` sending `0` to `p₀` and `1` to `p₁`. -/
-def line_map (p₀ p₁ : P1) : k →ᵃ[k] P1 :=
-((linear_map.id : k →ₗ[k] k).smul_right (p₁ -ᵥ p₀)).to_affine_map +ᵥ const k k p₀
-
-lemma coe_line_map (p₀ p₁ : P1) : (line_map p₀ p₁ : k → P1) = λ c, c • (p₁ -ᵥ p₀) +ᵥ p₀ := rfl
-
-lemma line_map_apply (p₀ p₁ : P1) (c : k) : line_map p₀ p₁ c = c • (p₁ -ᵥ p₀) +ᵥ p₀ := rfl
-
-lemma line_map_apply_module' (p₀ p₁ : V1) (c : k) : line_map p₀ p₁ c = c • (p₁ - p₀) + p₀ := rfl
-
-lemma line_map_apply_module (p₀ p₁ : V1) (c : k) : line_map p₀ p₁ c = (1 - c) • p₀ + c • p₁ :=
-by simp [line_map_apply_module', smul_sub, sub_smul]; abel
-
-omit V1
-
-lemma line_map_apply_ring' (a b c : k) : line_map a b c = c * (b - a) + a :=
-rfl
-
-lemma line_map_apply_ring (a b c : k) : line_map a b c = (1 - c) * a + c * b :=
-line_map_apply_module a b c
-
-include V1
-
-lemma line_map_vadd_apply (p : P1) (v : V1) (c : k) :
-  line_map p (v +ᵥ p) c = c • v +ᵥ p :=
-by rw [line_map_apply, vadd_vsub]
-
-@[simp] lemma line_map_linear (p₀ p₁ : P1) :
-  (line_map p₀ p₁ : k →ᵃ[k] P1).linear = linear_map.id.smul_right (p₁ -ᵥ p₀) :=
-add_zero _
-
-lemma line_map_same_apply (p : P1) (c : k) : line_map p p c = p := by simp [line_map_apply]
-
-@[simp] lemma line_map_same (p : P1) : line_map p p = const k k p :=
-ext $ line_map_same_apply p
-
-@[simp] lemma line_map_apply_zero (p₀ p₁ : P1) : line_map p₀ p₁ (0:k) = p₀ :=
-by simp [line_map_apply]
-
-@[simp] lemma line_map_apply_one (p₀ p₁ : P1) : line_map p₀ p₁ (1:k) = p₁ :=
-by simp [line_map_apply]
-
-include V2
-
-@[simp] lemma apply_line_map (f : P1 →ᵃ[k] P2) (p₀ p₁ : P1) (c : k) :
-  f (line_map p₀ p₁ c) = line_map (f p₀) (f p₁) c :=
-by simp [line_map_apply]
-
-@[simp] lemma comp_line_map (f : P1 →ᵃ[k] P2) (p₀ p₁ : P1) :
-  f.comp (line_map p₀ p₁) = line_map (f p₀) (f p₁) :=
-ext $ f.apply_line_map p₀ p₁
-
-@[simp] lemma fst_line_map (p₀ p₁ : P1 × P2) (c : k) :
-  (line_map p₀ p₁ c).1 = line_map p₀.1 p₁.1 c :=
-fst.apply_line_map p₀ p₁ c
-
-@[simp] lemma snd_line_map (p₀ p₁ : P1 × P2) (c : k) :
-  (line_map p₀ p₁ c).2 = line_map p₀.2 p₁.2 c :=
-snd.apply_line_map p₀ p₁ c
-
-omit V2
-
-lemma line_map_symm (p₀ p₁ : P1) :
-  line_map p₀ p₁ = (line_map p₁ p₀).comp (line_map (1:k) (0:k)) :=
-by { rw [comp_line_map], simp }
-
-lemma line_map_apply_one_sub (p₀ p₁ : P1) (c : k) :
-  line_map p₀ p₁ (1 - c) = line_map p₁ p₀ c :=
-by { rw [line_map_symm p₀, comp_apply], congr, simp [line_map_apply] }
-
-@[simp] lemma line_map_vsub_left (p₀ p₁ : P1) (c : k) :
-  line_map p₀ p₁ c -ᵥ p₀ = c • (p₁ -ᵥ p₀) :=
-vadd_vsub _ _
-
-@[simp] lemma left_vsub_line_map (p₀ p₁ : P1) (c : k) :
-  p₀ -ᵥ line_map p₀ p₁ c = c • (p₀ -ᵥ p₁) :=
-by rw [← neg_vsub_eq_vsub_rev, line_map_vsub_left, ← smul_neg, neg_vsub_eq_vsub_rev]
-
-@[simp] lemma line_map_vsub_right (p₀ p₁ : P1) (c : k) :
-  line_map p₀ p₁ c -ᵥ p₁ = (1 - c) • (p₀ -ᵥ p₁) :=
-by rw [← line_map_apply_one_sub, line_map_vsub_left]
-
-@[simp] lemma right_vsub_line_map (p₀ p₁ : P1) (c : k) :
-  p₁ -ᵥ line_map p₀ p₁ c = (1 - c) • (p₁ -ᵥ p₀) :=
-by rw [← line_map_apply_one_sub, left_vsub_line_map]
-
-lemma line_map_vadd_line_map (v₁ v₂ : V1) (p₁ p₂ : P1) (c : k) :
-  line_map v₁ v₂ c +ᵥ line_map p₁ p₂ c = line_map (v₁ +ᵥ p₁) (v₂ +ᵥ p₂) c :=
-((fst : V1 × P1 →ᵃ[k] V1) +ᵥ snd).apply_line_map  (v₁, p₁) (v₂, p₂) c
-
-lemma line_map_vsub_line_map (p₁ p₂ p₃ p₄ : P1) (c : k) :
-  line_map p₁ p₂ c -ᵥ line_map p₃ p₄ c = line_map (p₁ -ᵥ p₃) (p₂ -ᵥ p₄) c :=
--- Why Lean fails to file this instance without a hint?
-by letI : affine_space (V1 × V1) (P1 × P1) := prod.add_torsor; exact
-((fst : P1 × P1 →ᵃ[k] P1) -ᵥ (snd : P1 × P1 →ᵃ[k] P1)).apply_line_map (_, _) (_, _) c
-
-/-- Decomposition of an affine map in the special case when the point space and vector space
-are the same. -/
-lemma decomp (f : V1 →ᵃ[k] V2) : (f : V1 → V2) = f.linear + (λ z, f 0) :=
-begin
-  ext x,
-  calc
-    f x = f.linear x +ᵥ f 0                      : by simp [← f.map_vadd]
-    ... = (f.linear.to_fun + λ (z : V1), f 0) x  : by simp
-end
-
-/-- Decomposition of an affine map in the special case when the point space and vector space
-are the same. -/
-lemma decomp' (f : V1 →ᵃ[k] V2) : (f.linear : V1 → V2) = f - (λ z, f 0) :=
-by rw decomp ; simp only [linear_map.map_zero, pi.add_apply, add_sub_cancel, zero_add]
-
-omit V1
-
-lemma image_interval {k : Type*} [discrete_linear_ordered_field k] (f : k →ᵃ[k] k)
-  (a b : k) :
-  f '' set.interval a b = set.interval (f a) (f b) :=
-begin
-  have : ⇑f = (λ x, x + f 0) ∘ λ x, x * (f 1 - f 0),
-  { ext x,
-    change f x = x • (f 1 -ᵥ f 0) +ᵥ f 0,
-    rw [← f.linear_map_vsub, ← f.linear.map_smul, ← f.map_vadd],
-    simp only [vsub_eq_sub, add_zero, mul_one, vadd_eq_add, sub_zero, smul_eq_mul] },
-  rw [this, set.image_comp],
-  simp only [set.image_add_const_interval, set.image_mul_const_interval]
-end
-
-end affine_map
-
-namespace affine_map
-
-variables {k : Type*} {V1 : Type*} {P1 : Type*} {V2 : Type*} [comm_ring k]
-    [add_comm_group V1] [module k V1] [affine_space V1 P1] [add_comm_group V2] [module k V2]
-include V1
-
-/-- If `k` is a commutative ring, then the set of affine maps with codomain in a `k`-module
-is a `k`-module. -/
-instance : module k (P1 →ᵃ[k] V2) :=
-{ smul := λ c f, ⟨c • f, c • f.linear, λ p v, by simp [smul_add]⟩,
-  one_smul := λ f, ext $ λ p, one_smul _ _,
-  mul_smul := λ c₁ c₂ f, ext $ λ p, mul_smul _ _ _,
-  smul_add := λ c f g, ext $ λ p, smul_add _ _ _,
-  smul_zero := λ c, ext $ λ p, smul_zero _,
-  add_smul := λ c₁ c₂ f, ext $ λ p, add_smul _ _ _,
-  zero_smul := λ f, ext $ λ p, zero_smul _ _ }
-
-@[simp] lemma coe_smul (c : k) (f : P1 →ᵃ[k] V2) : ⇑(c • f) = c • f := rfl
-
-/-- `homothety c r` is the homothety about `c` with scale factor `r`. -/
-def homothety (c : P1) (r : k) : P1 →ᵃ[k] P1 :=
-r • (id k P1 -ᵥ const k P1 c) +ᵥ const k P1 c
-
-lemma homothety_def (c : P1) (r : k) :
-  homothety c r = r • (id k P1 -ᵥ const k P1 c) +ᵥ const k P1 c :=
-rfl
-=======
 # Affine space
->>>>>>> e8f8de67
 
 In this file we introduce the following notation:
 
-<<<<<<< HEAD
-lemma homothety_eq_line_map (c : P1) (r : k) (p : P1) : homothety c r p = line_map c p r := rfl
-
-@[simp] lemma homothety_one (c : P1) : homothety c (1:k) = id k P1 :=
-by { ext p, simp [homothety_apply] }
-=======
 * `affine_space V P` is an alternative notation for `add_torsor V P` introduced at the end of this
   file.
->>>>>>> e8f8de67
 
 We tried to use an `abbreviation` instead of a `notation` but this led to hard-to-debug elaboration
 errors. So, we introduce a localized notation instead. When this notation is enabled with

/-
Copyright (c) 2020 Yury G. Kudryashov. All rights reserved.
Released under Apache 2.0 license as described in the file LICENSE.
Author: Yury G. Kudryashov
-/
<<<<<<< HEAD
import linear_algebra.affine_space.basic
import algebra.invertible
=======
import linear_algebra.affine_space.affine_map
>>>>>>> e8f8de67

/-!
# Affine equivalences

In this file we define `affine_equiv k P₁ P₂` (notation: `P₁ ≃ᵃ[k] P₂`) to be the type of affine
equivalences between `P₁` and `P₂, i.e., equivalences such that both forward and inverse maps are
affine maps.

We define the following equivalences:

* `affine_equiv.refl k P`: the identity map as an `affine_equiv`;

* `e.symm`: the inverse map of an `affine_equiv` as an `affine_equiv`;

* `e.trans e'`: composition of two `affine_equiv`s; note that the order follows `mathlib`'s
  `category_theory` convention (apply `e`, then `e'`), not the convention used in function
  composition and compositions of bundled morphisms.

## Tags

affine space, affine equivalence
-/

open function set
open_locale affine

/-- An affine equivalence is an equivalence between affine spaces such that both forward
and inverse maps are affine.

We define it using an `equiv` for the map and a `linear_equiv` for the linear part in order
to allow affine equivalences with good definitional equalities. -/
@[nolint has_inhabited_instance]
structure affine_equiv (k P₁ P₂ : Type*) {V₁ V₂ : Type*} [ring k]
  [add_comm_group V₁] [semimodule k V₁] [add_torsor V₁ P₁]
  [add_comm_group V₂] [semimodule k V₂] [add_torsor V₂ P₂] extends P₁ ≃ P₂ :=
(linear : V₁ ≃ₗ[k] V₂)
(map_vadd' : ∀ (p : P₁) (v : V₁), to_equiv (v +ᵥ p) = linear v +ᵥ to_equiv p)

notation P₁ ` ≃ᵃ[`:25 k:25 `] `:0 P₂:0 := affine_equiv k P₁ P₂

instance (k : Type*) {V1 : Type*} (P1 : Type*) {V2 : Type*} (P2 : Type*)
  [ring k]
  [add_comm_group V1] [module k V1] [affine_space V1 P1]
  [add_comm_group V2] [module k V2] [affine_space V2 P2] :
  has_coe_to_fun (P1 ≃ᵃ[k] P2) :=
⟨_, λ e, e.to_fun⟩

variables {k V₁ V₂ V₃ V₄ P₁ P₂ P₃ P₄ : Type*} [ring k]
  [add_comm_group V₁] [semimodule k V₁] [add_torsor V₁ P₁]
  [add_comm_group V₂] [semimodule k V₂] [add_torsor V₂ P₂]
  [add_comm_group V₃] [semimodule k V₃] [add_torsor V₃ P₃]
  [add_comm_group V₄] [semimodule k V₄] [add_torsor V₄ P₄]

namespace linear_equiv

/-- Interpret a linear equivalence between modules as an affine equivalence. -/
def to_affine_equiv (e : V₁ ≃ₗ[k] V₂) : V₁ ≃ᵃ[k] V₂ :=
{ to_equiv := e.to_equiv,
  linear := e,
  map_vadd' := λ p v, e.map_add v p }

@[simp] lemma coe_to_affine_equiv (e : V₁ ≃ₗ[k] V₂) : ⇑e.to_affine_equiv = e := rfl

end linear_equiv

namespace affine_equiv

variables (k P₁)

include V₁

/-- Identity map as an `affine_equiv`. -/
@[refl] def refl : P₁ ≃ᵃ[k] P₁ :=
{ to_equiv := equiv.refl P₁,
  linear := linear_equiv.refl k V₁,
  map_vadd' := λ _ _, rfl }

@[simp] lemma coe_refl : ⇑(refl k P₁) = id := rfl

lemma refl_apply (x : P₁) : refl k P₁ x = x := rfl

@[simp] lemma to_equiv_refl : (refl k P₁).to_equiv = equiv.refl P₁ := rfl

@[simp] lemma linear_refl : (refl k P₁).linear = linear_equiv.refl k V₁ := rfl

variables {k P₁}

include V₂

@[simp] lemma map_vadd (e : P₁ ≃ᵃ[k] P₂) (p : P₁) (v : V₁) : e (v +ᵥ p) = e.linear v +ᵥ e p :=
e.map_vadd' p v

@[simp] lemma coe_to_equiv (e : P₁ ≃ᵃ[k] P₂) : ⇑e.to_equiv = e := rfl

/-- Reinterpret an `affine_equiv` as an `affine_map`. -/
def to_affine_map (e : P₁ ≃ᵃ[k] P₂) : P₁ →ᵃ[k] P₂ := { to_fun := e, .. e }

@[simp] lemma coe_to_affine_map (e : P₁ ≃ᵃ[k] P₂) :
  (e.to_affine_map : P₁ → P₂) = (e : P₁ → P₂) := 
rfl

@[simp] lemma to_affine_map_mk (f : P₁ ≃ P₂) (f' : V₁ ≃ₗ[k] V₂) (h) :
  to_affine_map (mk f f' h) = ⟨f, f', h⟩ :=
rfl

@[simp] lemma linear_to_affine_map (e : P₁ ≃ᵃ[k] P₂) : e.to_affine_map.linear = e.linear := rfl

lemma injective_to_affine_map : injective (to_affine_map : (P₁ ≃ᵃ[k] P₂) → (P₁ →ᵃ[k] P₂)) :=
begin
  rintros ⟨e, el, h⟩ ⟨e', el', h'⟩ H,
  simp only [to_affine_map_mk, equiv.coe_inj, linear_equiv.to_linear_map_inj] at H,
  congr,
  exacts [H.1, H.2]
end

@[simp] lemma to_affine_map_inj {e e' : P₁ ≃ᵃ[k] P₂} :
  e.to_affine_map = e'.to_affine_map ↔ e = e' :=
injective_to_affine_map.eq_iff

@[ext] lemma ext {e e' : P₁ ≃ᵃ[k] P₂} (h : ∀ x, e x = e' x) : e = e' :=
injective_to_affine_map $ affine_map.ext h

lemma injective_coe_fn : injective (λ (e : P₁ ≃ᵃ[k] P₂) (x : P₁), e x) :=
λ e e' H, ext $ congr_fun H

@[simp, norm_cast] lemma coe_fn_inj {e e' : P₁ ≃ᵃ[k] P₂} : ⇑e = e' ↔ e = e' :=
injective_coe_fn.eq_iff

lemma injective_to_equiv : injective (to_equiv : (P₁ ≃ᵃ[k] P₂) → (P₁ ≃ P₂)) :=
λ e e' H, ext $ equiv.ext_iff.1 H

@[simp] lemma to_equiv_inj {e e' : P₁ ≃ᵃ[k] P₂} : e.to_equiv = e'.to_equiv ↔ e = e' :=
injective_to_equiv.eq_iff

/-- Construct an affine equivalence by verifying the relation between the map and its linear part at
one base point. Namely, this function takes an equivalence `e : P₁ ≃ P₂`, a linear equivalece
`e' : V₁ ≃ₗ[k] V₂`, and a point `p` such that for any other point `p'` we have
`e p' = e' (p' -ᵥ p) +ᵥ e p`. -/
def mk' (e : P₁ ≃ P₂) (e' : V₁ ≃ₗ[k] V₂) (p : P₁) (h : ∀ p' : P₁, e p' = e' (p' -ᵥ p) +ᵥ e p) :
  P₁ ≃ᵃ[k] P₂ :=
{ to_equiv := e,
  linear := e',
  .. affine_map.mk' e (e' : V₁ →ₗ[k] V₂) p h }

@[simp] lemma coe_mk' (e : P₁ ≃ P₂) (e' : V₁ ≃ₗ[k] V₂) (p h) : ⇑(mk' e e' p h) = e := rfl
@[simp] lemma to_equiv_mk' (e : P₁ ≃ P₂) (e' : V₁ ≃ₗ[k] V₂) (p h) :
  (mk' e e' p h).to_equiv = e := rfl
@[simp] lemma linear_mk' (e : P₁ ≃ P₂) (e' : V₁ ≃ₗ[k] V₂) (p h) :
  (mk' e e' p h).linear = e' := rfl

/-- Inverse of an affine equivalence as an affine equivalence. -/
@[symm] def symm (e : P₁ ≃ᵃ[k] P₂) : P₂ ≃ᵃ[k] P₁ :=
{ to_equiv := e.to_equiv.symm,
  linear := e.linear.symm,
  map_vadd' := λ v p, e.to_equiv.symm.apply_eq_iff_eq_symm_apply.2 $
    by simpa using (e.to_equiv.apply_symm_apply v).symm }

@[simp] lemma symm_to_equiv (e : P₁ ≃ᵃ[k] P₂) : e.to_equiv.symm = e.symm.to_equiv := rfl

@[simp] lemma symm_linear (e : P₁ ≃ᵃ[k] P₂) : e.linear.symm = e.symm.linear := rfl

protected lemma bijective (e : P₁ ≃ᵃ[k] P₂) : bijective e := e.to_equiv.bijective
protected lemma surjective (e : P₁ ≃ᵃ[k] P₂) : surjective e := e.to_equiv.surjective
protected lemma injective (e : P₁ ≃ᵃ[k] P₂) : injective e := e.to_equiv.injective

@[simp] lemma range_eq (e : P₁ ≃ᵃ[k] P₂) : range e = univ := e.surjective.range_eq

@[simp] lemma apply_symm_apply (e : P₁ ≃ᵃ[k] P₂) (p : P₂) : e (e.symm p) = p :=
e.to_equiv.apply_symm_apply p

@[simp] lemma symm_apply_apply (e : P₁ ≃ᵃ[k] P₂) (p : P₁) : e.symm (e p) = p :=
e.to_equiv.symm_apply_apply p

lemma apply_eq_iff_eq_symm_apply (e : P₁ ≃ᵃ[k] P₂) {p₁ p₂} : e p₁ = p₂ ↔ p₁ = e.symm p₂ :=
e.to_equiv.apply_eq_iff_eq_symm_apply

@[simp] lemma apply_eq_iff_eq (e : P₁ ≃ᵃ[k] P₂) {p₁ p₂ : P₁} : e p₁ = e p₂ ↔ p₁ = p₂ :=
e.to_equiv.apply_eq_iff_eq

omit V₂

@[simp] lemma symm_refl : (refl k P₁).symm = refl k P₁ := rfl

include V₂ V₃

/-- Composition of two `affine_equiv`alences, applied left to right. -/
@[trans] def trans (e : P₁ ≃ᵃ[k] P₂) (e' : P₂ ≃ᵃ[k] P₃) : P₁ ≃ᵃ[k] P₃ :=
{ to_equiv := e.to_equiv.trans e'.to_equiv,
  linear := e.linear.trans e'.linear,
  map_vadd' := λ p v, by simp only [linear_equiv.trans_apply, coe_to_equiv, (∘),
    equiv.coe_trans, map_vadd] }

@[simp] lemma coe_trans (e : P₁ ≃ᵃ[k] P₂) (e' : P₂ ≃ᵃ[k] P₃) : ⇑(e.trans e') = e' ∘ e := rfl

lemma trans_apply (e : P₁ ≃ᵃ[k] P₂) (e' : P₂ ≃ᵃ[k] P₃) (p : P₁) : e.trans e' p = e' (e p) := rfl

include V₄

lemma trans_assoc (e₁ : P₁ ≃ᵃ[k] P₂) (e₂ : P₂ ≃ᵃ[k] P₃) (e₃ : P₃ ≃ᵃ[k] P₄) :
  (e₁.trans e₂).trans e₃ = e₁.trans (e₂.trans e₃) :=
ext $ λ _, rfl

omit V₃ V₄

@[simp] lemma trans_refl (e : P₁ ≃ᵃ[k] P₂) : e.trans (refl k P₂) = e :=
ext $ λ _, rfl

@[simp] lemma refl_trans (e : P₁ ≃ᵃ[k] P₂) : (refl k P₁).trans e = e :=
ext $ λ _, rfl

@[simp] lemma trans_symm (e : P₁ ≃ᵃ[k] P₂) : e.trans e.symm = refl k P₁ :=
ext e.symm_apply_apply

@[simp] lemma symm_trans (e : P₁ ≃ᵃ[k] P₂) : e.symm.trans e = refl k P₂ :=
ext e.apply_symm_apply

@[simp] lemma apply_line_map (e : P₁ ≃ᵃ[k] P₂) (a b : P₁) (c : k) :
  e (affine_map.line_map a b c) = affine_map.line_map (e a) (e b) c :=
e.to_affine_map.apply_line_map a b c

omit V₂

instance : group (P₁ ≃ᵃ[k] P₁) :=
{ one := refl k P₁,
  mul := λ e e', e'.trans e,
  inv := symm,
  mul_assoc := λ e₁ e₂ e₃, trans_assoc _ _ _,
  one_mul := trans_refl,
  mul_one := refl_trans,
  mul_left_inv := trans_symm }

lemma one_def : (1 : P₁ ≃ᵃ[k] P₁) = refl k P₁ := rfl

@[simp] lemma coe_one : ⇑(1 : P₁ ≃ᵃ[k] P₁) = id := rfl

lemma mul_def (e e' : P₁ ≃ᵃ[k] P₁) : e * e' = e'.trans e := rfl

@[simp] lemma coe_mul (e e' : P₁ ≃ᵃ[k] P₁) : ⇑(e * e') = e ∘ e' := rfl

lemma inv_def (e : P₁ ≃ᵃ[k] P₁) : e⁻¹ = e.symm := rfl

variable (k)

/-- The map `v ↦ v +ᵥ b` as an affine equivalence between a module `V` and an affine space `P` with
tangent space `V`. -/
def vadd_const (b : P₁) : V₁ ≃ᵃ[k] P₁ :=
{ to_equiv := equiv.vadd_const b,
  linear := linear_equiv.refl _ _,
  map_vadd' := λ p v, (vadd_assoc _ _ _).symm }

@[simp] lemma linear_vadd_const (b : P₁) : (vadd_const k b).linear = linear_equiv.refl k V₁ := rfl

@[simp] lemma vadd_const_apply (b : P₁) (v : V₁) : vadd_const k b v = v +ᵥ b := rfl

@[simp] lemma vadd_const_symm_apply (b p : P₁) : (vadd_const k b).symm p = p -ᵥ b := rfl

/-- `p' ↦ p -ᵥ p'` as an equivalence. -/
def const_vsub (p : P₁) : P₁ ≃ᵃ[k] V₁ :=
{ to_equiv := equiv.const_vsub p,
  linear := linear_equiv.neg k,
  map_vadd' := λ p' v, by simp [vsub_vadd_eq_vsub_sub, neg_add_eq_sub] }

@[simp] lemma coe_const_vsub (p : P₁) : ⇑(const_vsub k p) = (-ᵥ) p := rfl

@[simp] lemma coe_const_vsub_symm (p : P₁) : ⇑(const_vsub k p).symm = λ v, -v +ᵥ p := rfl

variable (P₁)

/-- The map `p ↦ v +ᵥ p` as an affine automorphism of an affine space. -/
def const_vadd (v : V₁) : P₁ ≃ᵃ[k] P₁ :=
{ to_equiv := equiv.const_vadd P₁ v,
  linear := linear_equiv.refl _ _,
  map_vadd' := λ p w, vadd_comm _ _ _ _ }

@[simp] lemma linear_const_vadd (v : V₁) : (const_vadd k P₁ v).linear = linear_equiv.refl _ _ := rfl

@[simp] lemma const_vadd_apply (v : V₁) (p : P₁) : const_vadd k P₁ v p = v +ᵥ p := rfl

@[simp] lemma const_vadd_symm_apply (v : V₁) (p : P₁) : (const_vadd k P₁ v).symm p = -v +ᵥ p := rfl

variable {P₁}
open function

/-- Point reflection in `x` as a permutation. -/
def point_reflection (x : P₁) : P₁ ≃ᵃ[k] P₁ := (const_vsub k x).trans (vadd_const k x)

lemma point_reflection_apply (x y : P₁) : point_reflection k x y = x -ᵥ y +ᵥ x := rfl

@[simp] lemma point_reflection_symm (x : P₁) : (point_reflection k x).symm = point_reflection k x :=
injective_to_equiv $ equiv.point_reflection_symm x

@[simp] lemma to_equiv_point_reflection (x : P₁) :
  (point_reflection k x).to_equiv = equiv.point_reflection x :=
rfl

@[simp] lemma point_reflection_self (x : P₁) : point_reflection k x x = x := vsub_vadd _ _

lemma point_reflection_involutive (x : P₁) : involutive (point_reflection k x : P₁ → P₁) :=
equiv.point_reflection_involutive x

/-- `x` is the only fixed point of `point_reflection x`. This lemma requires
`x + x = y + y ↔ x = y`. There is no typeclass to use here, so we add it as an explicit argument. -/
lemma point_reflection_fixed_iff_of_injective_bit0 {x y : P₁} (h : injective (bit0 : V₁ → V₁)) :
  point_reflection k x y = y ↔ y = x :=
equiv.point_reflection_fixed_iff_of_injective_bit0 h

lemma injective_point_reflection_left_of_injective_bit0 (h : injective (bit0 : V₁ → V₁)) (y : P₁) :
  injective (λ x : P₁, point_reflection k x y) :=
equiv.injective_point_reflection_left_of_injective_bit0 h y

lemma injective_point_reflection_left_of_module [invertible (2:k)]:
  ∀ y, injective (λ x : P₁, point_reflection k x y) :=
injective_point_reflection_left_of_injective_bit0 k $ λ x y h,
  by rwa [bit0, bit0, ← two_smul k x, ← two_smul k y,
    (is_unit_of_invertible (2:k)).smul_left_cancel] at h

lemma point_reflection_fixed_iff_of_module [invertible (2:k)] {x y : P₁} :
  point_reflection k x y = y ↔ y = x :=
((injective_point_reflection_left_of_module k y).eq_iff' (point_reflection_self k y)).trans eq_comm

end affine_equiv

namespace affine_map

open affine_equiv

include V₁

lemma line_map_vadd (v v' : V₁) (p : P₁) (c : k) :
  line_map v v' c +ᵥ p = line_map (v +ᵥ p) (v' +ᵥ p) c :=
(vadd_const k p).apply_line_map v v' c

lemma line_map_vsub (p₁ p₂ p₃ : P₁) (c : k) :
  line_map p₁ p₂ c -ᵥ p₃ = line_map (p₁ -ᵥ p₃) (p₂ -ᵥ p₃) c :=
(vadd_const k p₃).symm.apply_line_map p₁ p₂ c

lemma vsub_line_map (p₁ p₂ p₃ : P₁) (c : k) :
  p₁ -ᵥ line_map p₂ p₃ c = line_map (p₁ -ᵥ p₂) (p₁ -ᵥ p₃) c :=
(const_vsub k p₁).apply_line_map p₂ p₃ c

lemma vadd_line_map (v : V₁) (p₁ p₂ : P₁) (c : k) :
  v +ᵥ line_map p₁ p₂ c = line_map (v +ᵥ p₁) (v +ᵥ p₂) c :=
(const_vadd k P₁ v).apply_line_map p₁ p₂ c

variables {R' : Type*} [comm_ring R'] [semimodule R' V₁]

lemma homothety_neg_one_apply (c p : P₁) :
  homothety c (-1:R') p = point_reflection R' c p :=
by simp [homothety_apply, point_reflection_apply]

end affine_map<|MERGE_RESOLUTION|>--- conflicted
+++ resolved
@@ -3,12 +3,8 @@
 Released under Apache 2.0 license as described in the file LICENSE.
 Author: Yury G. Kudryashov
 -/
-<<<<<<< HEAD
-import linear_algebra.affine_space.basic
+import linear_algebra.affine_space.affine_map
 import algebra.invertible
-=======
-import linear_algebra.affine_space.affine_map
->>>>>>> e8f8de67
 
 /-!
 # Affine equivalences

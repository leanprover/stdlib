--- conflicted
+++ resolved
@@ -949,11 +949,7 @@
 theorem range_coe (f : M →ₗ[R] M₂) : (range f : set M₂) = set.range f := set.image_univ
 
 @[simp] theorem mem_range {f : M →ₗ[R] M₂} : ∀ {x}, x ∈ range f ↔ ∃ y, f y = x :=
-<<<<<<< HEAD
-(set.ext_iff _ _).1 (range_coe f)
-=======
 set.ext_iff.1 (range_coe f)
->>>>>>> a7e80393
 
 theorem mem_range_self (f : M →ₗ[R] M₂) (x : M) : f x ∈ f.range := mem_range.2 ⟨x, rfl⟩
 
@@ -1602,11 +1598,7 @@
   p = ⊥ :=
 begin
   refine bot_unique (submodule.le_def'.2 $ assume b hb, (submodule.mem_bot R).2 _),
-<<<<<<< HEAD
-  rw [← submodule.mk_eq_zero hb, ← e.map_eq_zero_iff],
-=======
   rw [← p.mk_eq_zero hb, ← e.map_eq_zero_iff],
->>>>>>> a7e80393
   apply submodule.eq_zero_of_bot_submodule
 end
 end
@@ -1783,7 +1775,6 @@
 -/
 noncomputable def quotient_inf_equiv_sup_quotient (p p' : submodule R M) :
   (comap p.subtype (p ⊓ p')).quotient ≃ₗ[R] (comap (p ⊔ p').subtype p').quotient :=
-<<<<<<< HEAD
 linear_equiv.of_bijective (quotient_inf_to_sup_quotient p p')
   begin
     rw [quotient_inf_to_sup_quotient, ker_liftq_eq_bot],
@@ -1821,20 +1812,6 @@
   (hx : (x:M) ∈ p') :
   (quotient_inf_equiv_sup_quotient p p').symm (submodule.quotient.mk x) = 0 :=
 quotient_inf_equiv_sup_quotient_symm_apply_eq_zero_iff.2 hx
-=======
-{ .. quotient_inf_to_sup_quotient p p',
-  .. show (comap p.subtype (p ⊓ p')).quotient ≃ (comap (p ⊔ p').subtype p').quotient, from
-    @equiv.of_bijective _ _ (quotient_inf_to_sup_quotient p p') begin
-      constructor,
-      { rw [← ker_eq_bot, quotient_inf_to_sup_quotient, ker_liftq_eq_bot],
-        rw [ker_comp, ker_mkq],
-        rintros ⟨x, hx1⟩ hx2, exact ⟨hx1, hx2⟩ },
-      rw [← range_eq_top, quotient_inf_to_sup_quotient, range_liftq, eq_top_iff'],
-      rintros ⟨x, hx⟩, rcases mem_sup.1 hx with ⟨y, hy, z, hz, rfl⟩,
-      use [⟨y, hy⟩, trivial], apply (submodule.quotient.eq _).2,
-      change y - (y + z) ∈ p', rwa [sub_add_eq_sub_sub, sub_self, zero_sub, neg_mem_iff]
-    end }
->>>>>>> a7e80393
 
 section prod
 
@@ -2067,11 +2044,7 @@
 namespace general_linear_group
 variables {R M}
 
-<<<<<<< HEAD
-instance : inhabited (general_linear_group R M) := ⟨1⟩
-=======
 instance : has_coe_to_fun (general_linear_group R M) := by apply_instance
->>>>>>> a7e80393
 
 /-- An invertible linear map `f` determines an equivalence from `M` to itself. -/
 def to_linear_equiv (f : general_linear_group R M) : (M ≃ₗ[R] M) :=

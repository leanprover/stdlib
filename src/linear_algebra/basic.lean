/-
Copyright (c) 2017 Johannes Hölzl. All rights reserved.
Released under Apache 2.0 license as described in the file LICENSE.
Authors: Johannes Hölzl, Mario Carneiro, Kevin Buzzard

Basics of linear algebra. This sets up the "categorical/lattice structure" of
modules, submodules, and linear maps.
-/

import algebra.pi_instances data.finsupp data.equiv.algebra order.order_iso

open function lattice

reserve infix ` ≃ₗ `:25

universes u v w x y z
variables {α : Type u} {β : Type v} {γ : Type w} {δ : Type y} {ε : Type z} {ι : Type x}

namespace finset

lemma smul_sum [ring γ] [add_comm_group β] [module γ β]
  {s : finset α} {a : γ} {f : α → β} :
  a • (s.sum f) = s.sum (λc, a • f c) :=
(finset.sum_hom ((•) a)).symm

end finset

namespace finsupp

lemma smul_sum [has_zero β] [ring γ] [add_comm_group δ] [module γ δ]
  {v : α →₀ β} {c : γ} {h : α → β → δ} :
  c • (v.sum h) = v.sum (λa b, c • h a b) :=
finset.smul_sum

end finsupp

namespace linear_map
section
variables [ring α] [add_comm_group β] [add_comm_group γ] [add_comm_group δ] [add_comm_group ε]
variables [module α β] [module α γ] [module α δ] [module α ε]
variables (f g : β →ₗ[α] γ)
include α

@[simp] theorem comp_id : f.comp id = f :=
linear_map.ext $ λ x, rfl

@[simp] theorem id_comp : id.comp f = f :=
linear_map.ext $ λ x, rfl

theorem comp_assoc (g : γ →ₗ[α] δ) (h : δ →ₗ[α] ε) : (h.comp g).comp f = h.comp (g.comp f) :=
rfl

def cod_restrict (p : submodule α β) (f : γ →ₗ[α] β) (h : ∀c, f c ∈ p) : γ →ₗ[α] p :=
by refine {to_fun := λc, ⟨f c, h c⟩, ..}; intros; apply set_coe.ext; simp

@[simp] theorem cod_restrict_apply (p : submodule α β) (f : γ →ₗ[α] β) {h} (x : γ) :
  (cod_restrict p f h x : β) = f x := rfl

@[simp] lemma comp_cod_restrict (p : submodule α γ) (h : ∀b, f b ∈ p) (g : δ →ₗ[α] β) :
  (cod_restrict p f h).comp g = cod_restrict p (f.comp g) (assume b, h _) :=
ext $ assume b, rfl

@[simp] lemma subtype_comp_cod_restrict (p : submodule α γ) (h : ∀b, f b ∈ p) :
  p.subtype.comp (cod_restrict p f h) = f :=
ext $ assume b, rfl

def inverse (g : γ → β) (h₁ : left_inverse g f) (h₂ : right_inverse g f) : γ →ₗ[α] β :=
by dsimp [left_inverse, function.right_inverse] at h₁ h₂; exact
⟨g, λ x y, by rw [← h₁ (g (x + y)), ← h₁ (g x + g y)]; simp [h₂],
    λ a b, by rw [← h₁ (g (a • b)), ← h₁ (a • g b)]; simp [h₂]⟩

instance : has_zero (β →ₗ[α] γ) := ⟨⟨λ _, 0, by simp, by simp⟩⟩

@[simp] lemma zero_apply (x : β) : (0 : β →ₗ[α] γ) x = 0 := rfl

instance : has_neg (β →ₗ[α] γ) := ⟨λ f, ⟨λ b, - f b, by simp, by simp⟩⟩

@[simp] lemma neg_apply (x : β) : (- f) x = - f x := rfl

instance : has_add (β →ₗ[α] γ) := ⟨λ f g, ⟨λ b, f b + g b, by simp, by simp [smul_add]⟩⟩

@[simp] lemma add_apply (x : β) : (f + g) x = f x + g x := rfl

instance : add_comm_group (β →ₗ[α] γ) :=
by refine {zero := 0, add := (+), neg := has_neg.neg, ..};
   intros; ext; simp

instance linear_map.is_add_group_hom : is_add_group_hom f :=
{ map_add := f.add }

instance linear_map_apply_is_add_group_hom (a : β) :
  is_add_group_hom (λ f : β →ₗ[α] γ, f a) :=
{ map_add := λ f g, linear_map.add_apply f g a }

lemma sum_apply [decidable_eq δ] (t : finset δ) (f : δ → β →ₗ[α] γ) (b : β) :
  t.sum f b = t.sum (λd, f d b) :=
(@finset.sum_hom _ _ _ t f _ _ (λ g : β →ₗ[α] γ, g b) _).symm

@[simp] lemma sub_apply (x : β) : (f - g) x = f x - g x := rfl

def smul_right (f : γ →ₗ[α] α) (x : β) : γ →ₗ[α] β :=
⟨λb, f b • x, by simp [add_smul], by simp [smul_smul]⟩.

@[simp] theorem smul_right_apply (f : γ →ₗ[α] α) (x : β) (c : γ) :
  (smul_right f x : γ → β) c = f c • x := rfl

instance : has_one (β →ₗ[α] β) := ⟨linear_map.id⟩
instance : has_mul (β →ₗ[α] β) := ⟨linear_map.comp⟩

@[simp] lemma one_app (x : β) : (1 : β →ₗ[α] β) x = x := rfl
@[simp] lemma mul_app (A B : β →ₗ[α] β) (x : β) : (A * B) x = A (B x) := rfl

@[simp] theorem comp_zero : f.comp (0 : δ →ₗ[α] β) = 0 :=
ext $ assume c, by rw [comp_apply, zero_apply, zero_apply, f.map_zero]

@[simp] theorem zero_comp : (0 : γ →ₗ[α] δ).comp f = 0 :=
rfl

section
variables (α β)
include β

instance endomorphism_ring : ring (β →ₗ[α] β) :=
by refine {mul := (*), one := 1, ..linear_map.add_comm_group, ..};
  { intros, apply linear_map.ext, simp }

end

section
variables (α β γ)
def fst : β × γ →ₗ[α] β := ⟨prod.fst, λ x y, rfl, λ x y, rfl⟩
def snd : β × γ →ₗ[α] γ := ⟨prod.snd, λ x y, rfl, λ x y, rfl⟩
end

@[simp] theorem fst_apply (x : β × γ) : fst α β γ x = x.1 := rfl
@[simp] theorem snd_apply (x : β × γ) : snd α β γ x = x.2 := rfl

def pair (f : β →ₗ[α] γ) (g : β →ₗ[α] δ) : β →ₗ[α] γ × δ :=
⟨λ x, (f x, g x), λ x y, by simp, λ x y, by simp⟩

@[simp] theorem pair_apply (f : β →ₗ[α] γ) (g : β →ₗ[α] δ) (x : β) :
  pair f g x = (f x, g x) := rfl

@[simp] theorem fst_pair (f : β →ₗ[α] γ) (g : β →ₗ[α] δ) :
  (fst α γ δ).comp (pair f g) = f := by ext; refl

@[simp] theorem snd_pair (f : β →ₗ[α] γ) (g : β →ₗ[α] δ) :
  (snd α γ δ).comp (pair f g) = g := by ext; refl

@[simp] theorem pair_fst_snd : pair (fst α β γ) (snd α β γ) = linear_map.id :=
by ext; refl

section
variables (α β γ)
def inl : β →ₗ[α] β × γ := by refine ⟨prod.inl, _, _⟩; intros; simp [prod.inl]
def inr : γ →ₗ[α] β × γ := by refine ⟨prod.inr, _, _⟩; intros; simp [prod.inr]
end

@[simp] theorem inl_apply (x : β) : inl α β γ x = (x, 0) := rfl
@[simp] theorem inr_apply (x : γ) : inr α β γ x = (0, x) := rfl

def copair (f : β →ₗ[α] δ) (g : γ →ₗ[α] δ) : β × γ →ₗ[α] δ :=
⟨λ x, f x.1 + g x.2, λ x y, by simp, λ x y, by simp [smul_add]⟩

@[simp] theorem copair_apply (f : β →ₗ[α] δ) (g : γ →ₗ[α] δ) (x : β) (y : γ) :
  copair f g (x, y) = f x + g y := rfl

@[simp] theorem copair_inl (f : β →ₗ[α] δ) (g : γ →ₗ[α] δ) :
  (copair f g).comp (inl α β γ) = f := by ext; simp

@[simp] theorem copair_inr (f : β →ₗ[α] δ) (g : γ →ₗ[α] δ) :
  (copair f g).comp (inr α β γ) = g := by ext; simp

@[simp] theorem copair_inl_inr : copair (inl α β γ) (inr α β γ) = linear_map.id :=
by ext ⟨x, y⟩; simp

theorem fst_eq_copair : fst α β γ = copair linear_map.id 0 := by ext ⟨x, y⟩; simp

theorem snd_eq_copair : snd α β γ = copair 0 linear_map.id := by ext ⟨x, y⟩; simp

theorem inl_eq_pair : inl α β γ = pair linear_map.id 0 := rfl

theorem inr_eq_pair : inr α β γ = pair 0 linear_map.id := rfl

end

section comm_ring
variables [comm_ring α] [add_comm_group β] [add_comm_group γ] [add_comm_group δ]
variables [module α β] [module α γ] [module α δ]
variables (f g : β →ₗ[α] γ)
include α

instance : has_scalar α (β →ₗ[α] γ) := ⟨λ a f,
  ⟨λ b, a • f b, by simp [smul_add], by simp [smul_smul, mul_comm]⟩⟩

@[simp] lemma smul_apply (a : α) (x : β) : (a • f) x = a • f x := rfl

instance : module α (β →ₗ[α] γ) :=
module.of_core $ by refine { smul := (•), ..};
  intros; ext; simp [smul_add, add_smul, smul_smul]

def congr_right (f : γ →ₗ[α] δ) : (β →ₗ[α] γ) →ₗ[α] (β →ₗ[α] δ) :=
⟨linear_map.comp f,
λ _ _, linear_map.ext $ λ _, f.2 _ _,
λ _ _, linear_map.ext $ λ _, f.3 _ _⟩

theorem smul_comp (g : γ →ₗ[α] δ) (a : α) : (a • g).comp f = a • (g.comp f) :=
rfl

theorem comp_smul (g : γ →ₗ[α] δ) (a : α) : g.comp (a • f) = a • (g.comp f) :=
ext $ assume b, by rw [comp_apply, smul_apply, g.map_smul]; refl

end comm_ring
end linear_map

namespace submodule
variables [ring α] [add_comm_group β] [add_comm_group γ] [add_comm_group δ]
variables [module α β] [module α γ] [module α δ]
variables (p p' : submodule α β) (q q' : submodule α γ)
variables {r : α} {x y : β}
open set lattice

instance : partial_order (submodule α β) :=
partial_order.lift (coe : submodule α β → set β) (λ a b, ext') (by apply_instance)

lemma le_def {p p' : submodule α β} : p ≤ p' ↔ (p : set β) ⊆ p' := iff.rfl

lemma le_def' {p p' : submodule α β} : p ≤ p' ↔ ∀ x ∈ p, x ∈ p' := iff.rfl

def of_le {p p' : submodule α β} (h : p ≤ p') : p →ₗ[α] p' :=
linear_map.cod_restrict _ p.subtype $ λ ⟨x, hx⟩, h hx

@[simp] theorem of_le_apply {p p' : submodule α β} (h : p ≤ p')
  (x : p) : (of_le h x : β) = x := rfl

lemma subtype_comp_of_le (p q : submodule α β) (h : p ≤ q) :
  (submodule.subtype q).comp (of_le h) = submodule.subtype p :=
by ext ⟨b, hb⟩; simp

instance : has_bot (submodule α β) :=
⟨by split; try {exact {0}}; simp {contextual := tt}⟩

@[simp] lemma bot_coe : ((⊥ : submodule α β) : set β) = {0} := rfl

section
variables (α)
@[simp] lemma mem_bot : x ∈ (⊥ : submodule α β) ↔ x = 0 := mem_singleton_iff
end

instance : order_bot (submodule α β) :=
{ bot := ⊥,
  bot_le := λ p x, by simp {contextual := tt},
  ..submodule.partial_order }

instance : has_top (submodule α β) :=
⟨by split; try {exact set.univ}; simp⟩

@[simp] lemma top_coe : ((⊤ : submodule α β) : set β) = univ := rfl

@[simp] lemma mem_top : x ∈ (⊤ : submodule α β) := trivial

lemma eq_bot_of_zero_eq_one (zero_eq_one : (0 : α) = 1) : p = ⊥ :=
by ext x; simp [semimodule.eq_zero_of_zero_eq_one _ x zero_eq_one]

instance : order_top (submodule α β) :=
{ top := ⊤,
  le_top := λ p x _, trivial,
  ..submodule.partial_order }

instance : has_Inf (submodule α β) :=
⟨λ S, {
  carrier := ⋂ s ∈ S, ↑s,
  zero := by simp,
  add  := by simp [add_mem] {contextual := tt},
  smul := by simp [smul_mem] {contextual := tt} }⟩

private lemma Inf_le' {S : set (submodule α β)} {p} : p ∈ S → Inf S ≤ p :=
bInter_subset_of_mem

private lemma le_Inf' {S : set (submodule α β)} {p} : (∀p' ∈ S, p ≤ p') → p ≤ Inf S :=
subset_bInter

instance : has_inf (submodule α β) :=
⟨λ p p', {
  carrier := p ∩ p',
  zero := by simp,
  add  := by simp [add_mem] {contextual := tt},
  smul := by simp [smul_mem] {contextual := tt} }⟩

instance : complete_lattice (submodule α β) :=
{ sup          := λ a b, Inf {x | a ≤ x ∧ b ≤ x},
  le_sup_left  := λ a b, le_Inf' $ λ x ⟨ha, hb⟩, ha,
  le_sup_right := λ a b, le_Inf' $ λ x ⟨ha, hb⟩, hb,
  sup_le       := λ a b c h₁ h₂, Inf_le' ⟨h₁, h₂⟩,
  inf          := (⊓),
  le_inf       := λ a b c, subset_inter,
  inf_le_left  := λ a b, inter_subset_left _ _,
  inf_le_right := λ a b, inter_subset_right _ _,
  Sup          := λtt, Inf {t | ∀t'∈tt, t' ≤ t},
  le_Sup       := λ s p hs, le_Inf' $ λ p' hp', hp' _ hs,
  Sup_le       := λ s p hs, Inf_le' hs,
  Inf          := Inf,
  le_Inf       := λ s a, le_Inf',
  Inf_le       := λ s a, Inf_le',
  ..submodule.lattice.order_top,
  ..submodule.lattice.order_bot }

instance : add_comm_monoid (submodule α β) :=
{ add := (⊔),
  add_assoc := λ _ _ _, sup_assoc,
  zero := ⊥,
  zero_add := λ _, bot_sup_eq,
  add_zero := λ _, sup_bot_eq,
  add_comm := λ _ _, sup_comm }

@[simp] lemma add_eq_sup (M N : submodule α β) : M + N = M ⊔ N := rfl
@[simp] lemma zero_eq_bot : (0 : submodule α β) = ⊥ := rfl

lemma eq_top_iff' {p : submodule α β} : p = ⊤ ↔ ∀ x, x ∈ p :=
eq_top_iff.trans ⟨λ h x, @h x trivial, λ h x _, h x⟩

@[simp] theorem inf_coe : (p ⊓ p' : set β) = p ∩ p' := rfl

@[simp] theorem mem_inf {p p' : submodule α β} :
  x ∈ p ⊓ p' ↔ x ∈ p ∧ x ∈ p' := iff.rfl

@[simp] theorem Inf_coe (P : set (submodule α β)) : (↑(Inf P) : set β) = ⋂ p ∈ P, ↑p := rfl

@[simp] theorem infi_coe {ι} (p : ι → submodule α β) :
  (↑⨅ i, p i : set β) = ⋂ i, ↑(p i) :=
by rw [infi, Inf_coe]; ext a; simp; exact
⟨λ h i, h _ i rfl, λ h i x e, e ▸ h _⟩

@[simp] theorem mem_infi {ι} (p : ι → submodule α β) :
  x ∈ (⨅ i, p i) ↔ ∀ i, x ∈ p i :=
by rw [← mem_coe, infi_coe, mem_Inter]; refl

theorem disjoint_def {p p' : submodule α β} :
  disjoint p p' ↔ ∀ x ∈ p, x ∈ p' → x = (0:β) :=
show (∀ x, x ∈ p ∧ x ∈ p' → x ∈ ({0} : set β)) ↔ _, by simp

/-- The pushforward -/
def map (f : β →ₗ[α] γ) (p : submodule α β) : submodule α γ :=
{ carrier := f '' p,
  zero  := ⟨0, p.zero_mem, f.map_zero⟩,
  add   := by rintro _ _ ⟨b₁, hb₁, rfl⟩ ⟨b₂, hb₂, rfl⟩;
              exact ⟨_, p.add_mem hb₁ hb₂, f.map_add _ _⟩,
  smul  := by rintro a _ ⟨b, hb, rfl⟩;
              exact ⟨_, p.smul_mem _ hb, f.map_smul _ _⟩ }

lemma map_coe (f : β →ₗ[α] γ) (p : submodule α β) :
  (map f p : set γ) = f '' p := rfl

@[simp] lemma mem_map {f : β →ₗ[α] γ} {p : submodule α β} {x : γ} :
  x ∈ map f p ↔ ∃ y, y ∈ p ∧ f y = x := iff.rfl

theorem mem_map_of_mem {f : β →ₗ[α] γ} {p : submodule α β} {r} (h : r ∈ p) : f r ∈ map f p :=
set.mem_image_of_mem _ h

lemma map_id : map linear_map.id p = p :=
submodule.ext $ λ a, by simp

lemma map_comp (f : β →ₗ[α] γ) (g : γ →ₗ[α] δ) (p : submodule α β) :
  map (g.comp f) p = map g (map f p) :=
submodule.ext' $ by simp [map_coe]; rw ← image_comp

lemma map_mono {f : β →ₗ[α] γ} {p p' : submodule α β} : p ≤ p' → map f p ≤ map f p' :=
image_subset _

@[simp] lemma map_zero : map (0 : β →ₗ[α] γ) p = ⊥ :=
have ∃ (x : β), x ∈ p := ⟨0, p.zero_mem⟩,
ext $ by simp [this, eq_comm]

/-- The pullback -/
def comap (f : β →ₗ[α] γ) (p : submodule α γ) : submodule α β :=
{ carrier := f ⁻¹' p,
  zero  := by simp,
  add   := λ x y h₁ h₂, by simp [p.add_mem h₁ h₂],
  smul  := λ a x h, by simp [p.smul_mem _ h] }

@[simp] lemma comap_coe (f : β →ₗ[α] γ) (p : submodule α γ) :
  (comap f p : set β) = f ⁻¹' p := rfl

@[simp] lemma mem_comap {f : β →ₗ[α] γ} {p : submodule α γ} :
  x ∈ comap f p ↔ f x ∈ p := iff.rfl

lemma comap_id : comap linear_map.id p = p :=
submodule.ext' rfl

lemma comap_comp (f : β →ₗ[α] γ) (g : γ →ₗ[α] δ) (p : submodule α δ) :
  comap (g.comp f) p = comap f (comap g p) := rfl

lemma comap_mono {f : β →ₗ[α] γ} {q q' : submodule α γ} : q ≤ q' → comap f q ≤ comap f q' :=
preimage_mono

lemma map_le_iff_le_comap {f : β →ₗ[α] γ} {p : submodule α β} {q : submodule α γ} :
  map f p ≤ q ↔ p ≤ comap f q := image_subset_iff

lemma gc_map_comap (f : β →ₗ[α] γ) : galois_connection (map f) (comap f)
| p q := map_le_iff_le_comap

@[simp] lemma map_bot (f : β →ₗ[α] γ) : map f ⊥ = ⊥ :=
(gc_map_comap f).l_bot

@[simp] lemma map_sup (f : β →ₗ[α] γ) : map f (p ⊔ p') = map f p ⊔ map f p' :=
(gc_map_comap f).l_sup

@[simp] lemma map_supr {ι : Sort*} (f : β →ₗ[α] γ) (p : ι → submodule α β) :
  map f (⨆i, p i) = (⨆i, map f (p i)) :=
(gc_map_comap f).l_supr

@[simp] lemma comap_top (f : β →ₗ[α] γ) : comap f ⊤ = ⊤ := rfl

@[simp] lemma comap_inf (f : β →ₗ[α] γ) : comap f (q ⊓ q') = comap f q ⊓ comap f q' := rfl

@[simp] lemma comap_infi {ι : Sort*} (f : β →ₗ[α] γ) (p : ι → submodule α γ) :
  comap f (⨅i, p i) = (⨅i, comap f (p i)) :=
(gc_map_comap f).u_infi

@[simp] lemma comap_zero : comap (0 : β →ₗ[α] γ) q = ⊤ :=
ext $ by simp

lemma map_comap_le (f : β →ₗ[α] γ) (q : submodule α γ) : map f (comap f q) ≤ q :=
(gc_map_comap f).l_u_le _

lemma le_comap_map (f : β →ₗ[α] γ) (p : submodule α β) : p ≤ comap f (map f p) :=
(gc_map_comap f).le_u_l _

--TODO(Mario): is there a way to prove this from order properties?
lemma map_inf_eq_map_inf_comap {f : β →ₗ[α] γ}
  {p : submodule α β} {p' : submodule α γ} :
  map f p ⊓ p' = map f (p ⊓ comap f p') :=
le_antisymm
  (by rintro _ ⟨⟨x, h₁, rfl⟩, h₂⟩; exact ⟨_, ⟨h₁, h₂⟩, rfl⟩)
  (le_inf (map_mono inf_le_left) (map_le_iff_le_comap.2 inf_le_right))

lemma map_comap_subtype : map p.subtype (comap p.subtype p') = p ⊓ p' :=
ext $ λ x, ⟨by rintro ⟨⟨_, h₁⟩, h₂, rfl⟩; exact ⟨h₁, h₂⟩, λ ⟨h₁, h₂⟩, ⟨⟨_, h₁⟩, h₂, rfl⟩⟩

lemma eq_zero_of_bot_submodule : ∀(b : (⊥ : submodule α β)), b = 0
| ⟨b', hb⟩ := subtype.eq $ show b' = 0, from (mem_bot α).1 hb

section
variables (α)
def span (s : set β) : submodule α β := Inf {p | s ⊆ p}
end

variables {s t : set β}
lemma mem_span : x ∈ span α s ↔ ∀ p : submodule α β, s ⊆ p → x ∈ p :=
mem_bInter_iff

lemma subset_span : s ⊆ span α s :=
λ x h, mem_span.2 $ λ p hp, hp h

lemma span_le {p} : span α s ≤ p ↔ s ⊆ p :=
⟨subset.trans subset_span, λ ss x h, mem_span.1 h _ ss⟩

lemma span_mono (h : s ⊆ t) : span α s ≤ span α t :=
span_le.2 $ subset.trans h subset_span

lemma span_eq_of_le (h₁ : s ⊆ p) (h₂ : p ≤ span α s) : span α s = p :=
le_antisymm (span_le.2 h₁) h₂

@[simp] lemma span_eq : span α (p : set β) = p :=
span_eq_of_le _ (subset.refl _) subset_span

@[elab_as_eliminator] lemma span_induction {p : β → Prop} (h : x ∈ span α s)
  (Hs : ∀ x ∈ s, p x) (H0 : p 0)
  (H1 : ∀ x y, p x → p y → p (x + y))
  (H2 : ∀ (a:α) x, p x → p (a • x)) : p x :=
(@span_le _ _ _ _ _ _ ⟨p, H0, H1, H2⟩).2 Hs h

section
variables (α β)
protected def gi : galois_insertion (@span α β _ _ _) coe :=
{ choice := λ s _, span α s,
  gc := λ s t, span_le,
  le_l_u := λ s, subset_span,
  choice_eq := λ s h, rfl }
end

@[simp] lemma span_empty : span α (∅ : set β) = ⊥ :=
(submodule.gi α β).gc.l_bot

@[simp] lemma span_univ : span α (univ : set β) = ⊤ :=
eq_top_iff.2 $ le_def.2 $ subset_span

lemma span_union (s t : set β) : span α (s ∪ t) = span α s ⊔ span α t :=
(submodule.gi α β).gc.l_sup

lemma span_Union {ι} (s : ι → set β) : span α (⋃ i, s i) = ⨆ i, span α (s i) :=
(submodule.gi α β).gc.l_supr

@[simp] theorem Union_coe_of_directed {ι} (hι : nonempty ι)
  (S : ι → submodule α β)
  (H : ∀ i j, ∃ k, S i ≤ S k ∧ S j ≤ S k) :
  ((supr S : submodule α β) : set β) = ⋃ i, S i :=
begin
  refine subset.antisymm _ (Union_subset $ le_supr S),
  rw [show supr S = ⨆ i, span α (S i), by simp, ← span_Union],
  unfreezeI,
  refine λ x hx, span_induction hx (λ _, id) _ _ _,
  { cases hι with i, exact mem_Union.2 ⟨i, by simp⟩ },
  { simp, intros x y i hi j hj,
    rcases H i j with ⟨k, ik, jk⟩,
    exact ⟨k, add_mem _ (ik hi) (jk hj)⟩ },
  { simp [-mem_coe]; exact λ a x i hi, ⟨i, smul_mem _ a hi⟩ },
end

lemma mem_supr_of_mem {ι : Sort*} {b : β} (p : ι → submodule α β) (i : ι) (h : b ∈ p i) :
  b ∈ (⨆i, p i) :=
have p i ≤ (⨆i, p i) := le_supr p i,
@this b h

@[simp] theorem mem_supr_of_directed {ι} (hι : nonempty ι)
  (S : ι → submodule α β)
  (H : ∀ i j, ∃ k, S i ≤ S k ∧ S j ≤ S k) {x} :
  x ∈ supr S ↔ ∃ i, x ∈ S i :=
by rw [← mem_coe, Union_coe_of_directed hι S H, mem_Union]; refl

theorem mem_Sup_of_directed {s : set (submodule α β)}
  {z} (hzs : z ∈ Sup s) (x ∈ s)
  (hdir : ∀ i ∈ s, ∀ j ∈ s, ∃ k ∈ s, i ≤ k ∧ j ≤ k) :
  ∃ y ∈ s, z ∈ y :=
begin
  haveI := classical.dec, rw Sup_eq_supr at hzs,
  have : ∃ (i : submodule α β), z ∈ ⨆ (H : i ∈ s), i,
  { refine (mem_supr_of_directed ⟨⊥⟩ _ (λ i j, _)).1 hzs,
    by_cases his : i ∈ s; by_cases hjs : j ∈ s,
    { rcases hdir i his j hjs with ⟨k, hks, hik, hjk⟩,
        exact ⟨k, le_supr_of_le hks (supr_le $ λ _, hik),
          le_supr_of_le hks (supr_le $ λ _, hjk)⟩ },
    { exact ⟨i, le_refl _, supr_le $ hjs.elim⟩ },
    { exact ⟨j, supr_le $ his.elim, le_refl _⟩ },
    { exact ⟨⊥, supr_le $ his.elim, supr_le $ hjs.elim⟩ } },
  cases this with N hzn, by_cases hns : N ∈ s,
  { have : (⨆ (H : N ∈ s), N) ≤ N := supr_le (λ _, le_refl _),
    exact ⟨N, hns, this hzn⟩ },
  { have : (⨆ (H : N ∈ s), N) ≤ ⊥ := supr_le hns.elim,
    cases (mem_bot α).1 (this hzn), exact ⟨x, H, x.zero_mem⟩ }
end

section
variables {p p'}
lemma mem_sup : x ∈ p ⊔ p' ↔ ∃ (y ∈ p) (z ∈ p'), y + z = x :=
⟨λ h, begin
  rw [← span_eq p, ← span_eq p', ← span_union] at h,
  apply span_induction h,
  { rintro y (h | h),
    { exact ⟨y, h, 0, by simp, by simp⟩ },
    { exact ⟨0, by simp, y, h, by simp⟩ } },
  { exact ⟨0, by simp, 0, by simp⟩ },
  { rintro _ _ ⟨y₁, hy₁, z₁, hz₁, rfl⟩ ⟨y₂, hy₂, z₂, hz₂, rfl⟩,
    exact ⟨_, add_mem _ hy₁ hy₂, _, add_mem _ hz₁ hz₂, by simp⟩ },
  { rintro a _ ⟨y, hy, z, hz, rfl⟩,
    exact ⟨_, smul_mem _ a hy, _, smul_mem _ a hz, by simp [smul_add]⟩ }
end,
by rintro ⟨y, hy, z, hz, rfl⟩; exact add_mem _
  ((le_sup_left : p ≤ p ⊔ p') hy)
  ((le_sup_right : p' ≤ p ⊔ p') hz)⟩
end

lemma mem_span_singleton {y : β} : x ∈ span α ({y} : set β) ↔ ∃ a:α, a • y = x :=
⟨λ h, begin
  apply span_induction h,
  { rintro y (rfl|⟨⟨⟩⟩), exact ⟨1, by simp⟩ },
  { exact ⟨0, by simp⟩ },
  { rintro _ _ ⟨a, rfl⟩ ⟨b, rfl⟩,
    exact ⟨a + b, by simp [add_smul]⟩ },
  { rintro a _ ⟨b, rfl⟩,
    exact ⟨a * b, by simp [smul_smul]⟩ }
end,
by rintro ⟨a, y, rfl⟩; exact
  smul_mem _ _ (subset_span $ by simp)⟩

lemma span_singleton_eq_range (y : β) : (span α ({y} : set β) : set β) = range ((• y) : α → β) :=
set.ext $ λ x, mem_span_singleton

lemma mem_span_insert {y} : x ∈ span α (insert y s) ↔ ∃ (a:α) (z ∈ span α s), x = a • y + z :=
begin
  rw [← union_singleton, span_union, mem_sup],
  simp [mem_span_singleton], split,
  { rintro ⟨z, hz, _, ⟨a, rfl⟩, rfl⟩, exact ⟨a, z, hz, rfl⟩ },
  { rintro ⟨a, z, hz, rfl⟩, exact ⟨z, hz, _, ⟨a, rfl⟩, rfl⟩ }
end

lemma mem_span_insert' {y} : x ∈ span α (insert y s) ↔ ∃(a:α), x + a • y ∈ span α s :=
begin
  rw mem_span_insert, split,
  { rintro ⟨a, z, hz, rfl⟩, exact ⟨-a, by simp [hz]⟩ },
  { rintro ⟨a, h⟩, exact ⟨-a, _, h, by simp⟩ }
end

lemma span_insert_eq_span (h : x ∈ span α s) : span α (insert x s) = span α s :=
span_eq_of_le _ (set.insert_subset.mpr ⟨h, subset_span⟩) (span_mono $ subset_insert _ _)

lemma span_span : span α (span α s : set β) = span α s := span_eq _

lemma span_eq_bot : span α (s : set β) = ⊥ ↔ ∀ x ∈ s, (x:β) = 0 :=
eq_bot_iff.trans ⟨
  λ H x h, (mem_bot α).1 $ H $ subset_span h,
  λ H, span_le.2 (λ x h, (mem_bot α).2 $ H x h)⟩

lemma span_singleton_eq_bot : span α ({x} : set β) = ⊥ ↔ x = 0 :=
span_eq_bot.trans $ by simp

@[simp] lemma span_image (f : β →ₗ[α] γ) : span α (f '' s) = map f (span α s) :=
span_eq_of_le _ (image_subset _ subset_span) $ map_le_iff_le_comap.2 $
span_le.2 $ image_subset_iff.1 subset_span

lemma linear_eq_on (s : set β) {f g : β →ₗ[α] γ} (H : ∀x∈s, f x = g x) {x} (h : x ∈ span α s) :
  f x = g x :=
by apply span_induction h H; simp {contextual := tt}

def prod : submodule α (β × γ) :=
{ carrier := set.prod p q,
  zero := ⟨zero_mem _, zero_mem _⟩,
  add  := by rintro ⟨x₁, y₁⟩ ⟨x₂, y₂⟩ ⟨hx₁, hy₁⟩ ⟨hx₂, hy₂⟩;
             exact ⟨add_mem _ hx₁ hx₂, add_mem _ hy₁ hy₂⟩,
  smul := by rintro a ⟨x, y⟩ ⟨hx, hy⟩;
             exact ⟨smul_mem _ a hx, smul_mem _ a hy⟩ }

@[simp] lemma prod_coe :
  (prod p q : set (β × γ)) = set.prod p q := rfl

@[simp] lemma mem_prod {p : submodule α β} {q : submodule α γ} {x : β × γ} :
  x ∈ prod p q ↔ x.1 ∈ p ∧ x.2 ∈ q := set.mem_prod

lemma span_prod_le (s : set β) (t : set γ) :
  span α (set.prod s t) ≤ prod (span α s) (span α t) :=
span_le.2 $ set.prod_mono subset_span subset_span

@[simp] lemma prod_top : (prod ⊤ ⊤ : submodule α (β × γ)) = ⊤ :=
by ext; simp

@[simp] lemma prod_bot : (prod ⊥ ⊥ : submodule α (β × γ)) = ⊥ :=
by ext ⟨x, y⟩; simp [prod.zero_eq_mk]

lemma prod_mono {p p' : submodule α β} {q q' : submodule α γ} :
  p ≤ p' → q ≤ q' → prod p q ≤ prod p' q' := prod_mono

@[simp] lemma prod_inf_prod : prod p q ⊓ prod p' q' = prod (p ⊓ p') (q ⊓ q') :=
ext' set.prod_inter_prod

@[simp] lemma prod_sup_prod : prod p q ⊔ prod p' q' = prod (p ⊔ p') (q ⊔ q') :=
begin
  refine le_antisymm (sup_le
    (prod_mono le_sup_left le_sup_left)
    (prod_mono le_sup_right le_sup_right)) _,
  simp [le_def'], intros xx yy hxx hyy,
  rcases mem_sup.1 hxx with ⟨x, hx, x', hx', rfl⟩,
  rcases mem_sup.1 hyy with ⟨y, hy, y', hy', rfl⟩,
  refine mem_sup.2 ⟨(x, y), ⟨hx, hy⟩, (x', y'), ⟨hx', hy'⟩, rfl⟩
end

-- TODO(Mario): Factor through add_subgroup
def quotient_rel : setoid β :=
⟨λ x y, x - y ∈ p, λ x, by simp,
 λ x y h, by simpa using neg_mem _ h,
 λ x y z h₁ h₂, by simpa using add_mem _ h₁ h₂⟩

def quotient : Type* := quotient (quotient_rel p)

namespace quotient

def mk {p : submodule α β} : β → quotient p := quotient.mk'

@[simp] theorem mk_eq_mk {p : submodule α β} (x : β) : (quotient.mk x : quotient p) = mk x := rfl
@[simp] theorem mk'_eq_mk {p : submodule α β} (x : β) : (quotient.mk' x : quotient p) = mk x := rfl
@[simp] theorem quot_mk_eq_mk {p : submodule α β} (x : β) : (quot.mk _ x : quotient p) = mk x := rfl

protected theorem eq {x y : β} : (mk x : quotient p) = mk y ↔ x - y ∈ p := quotient.eq'

instance : has_zero (quotient p) := ⟨mk 0⟩

@[simp] theorem mk_zero : mk 0 = (0 : quotient p) := rfl

@[simp] theorem mk_eq_zero : (mk x : quotient p) = 0 ↔ x ∈ p :=
by simpa using (quotient.eq p : mk x = 0 ↔ _)

instance : has_add (quotient p) :=
⟨λ a b, quotient.lift_on₂' a b (λ a b, mk (a + b)) $
 λ a₁ a₂ b₁ b₂ h₁ h₂, (quotient.eq p).2 $ by simpa using add_mem p h₁ h₂⟩

@[simp] theorem mk_add : (mk (x + y) : quotient p) = mk x + mk y := rfl

instance : has_neg (quotient p) :=
⟨λ a, quotient.lift_on' a (λ a, mk (-a)) $
 λ a b h, (quotient.eq p).2 $ by simpa using neg_mem p h⟩

@[simp] theorem mk_neg : (mk (-x) : quotient p) = -mk x := rfl

instance : add_comm_group (quotient p) :=
by refine {zero := 0, add := (+), neg := has_neg.neg, ..};
   repeat {rintro ⟨⟩};
   simp [-mk_zero, (mk_zero p).symm, -mk_add, (mk_add p).symm, -mk_neg, (mk_neg p).symm]

instance : has_scalar α (quotient p) :=
⟨λ a x, quotient.lift_on' x (λ x, mk (a • x)) $
 λ x y h, (quotient.eq p).2 $ by simpa [smul_add] using smul_mem p a h⟩

@[simp] theorem mk_smul : (mk (r • x) : quotient p) = r • mk x := rfl

instance : module α (quotient p) :=
module.of_core $ by refine {smul := (•), ..};
  repeat {rintro ⟨⟩ <|> intro}; simp [smul_add, add_smul, smul_smul,
    -mk_add, (mk_add p).symm, -mk_smul, (mk_smul p).symm]

instance {α β} {R:discrete_field α} [add_comm_group β] [vector_space α β]
  (p : submodule α β) : vector_space α (quotient p) := {}

end quotient

end submodule

namespace submodule
variables [discrete_field α]
variables [add_comm_group β] [vector_space α β]
variables [add_comm_group γ] [vector_space α γ]

lemma comap_smul (f : β →ₗ[α] γ) (p : submodule α γ) (a : α) (h : a ≠ 0) :
  p.comap (a • f) = p.comap f :=
by ext b; simp only [submodule.mem_comap, p.smul_mem_iff h, linear_map.smul_apply]

lemma map_smul (f : β →ₗ[α] γ) (p : submodule α β) (a : α) (h : a ≠ 0) :
  p.map (a • f) = p.map f :=
le_antisymm
  begin rw [map_le_iff_le_comap, comap_smul f _ a h, ← map_le_iff_le_comap], exact le_refl _ end
  begin rw [map_le_iff_le_comap, ← comap_smul f _ a h, ← map_le_iff_le_comap], exact le_refl _ end

set_option class.instance_max_depth 40

lemma comap_smul' (f : β →ₗ[α] γ) (p : submodule α γ) (a : α) :
  p.comap (a • f) = (⨅ h : a ≠ 0, p.comap f) :=
by by_cases a = 0; simp [h, comap_smul]

lemma map_smul' (f : β →ₗ[α] γ) (p : submodule α β) (a : α) :
  p.map (a • f) = (⨆ h : a ≠ 0, p.map f) :=
by by_cases a = 0; simp [h, map_smul]

end submodule

namespace linear_map
variables [ring α] [add_comm_group β] [add_comm_group γ] [add_comm_group δ]
variables [module α β] [module α γ] [module α δ]
include α
open submodule

@[simp] lemma finsupp_sum {α β γ δ} [ring α] [add_comm_group β] [module α β]
   [add_comm_group γ] [module α γ] [has_zero δ]
  (f : β →ₗ[α] γ) {t : ι →₀ δ} {g : ι → δ → β} :
  f (t.sum g) = t.sum (λi d, f (g i d)) := f.map_sum

theorem map_cod_restrict (p : submodule α β) (f : γ →ₗ[α] β) (h p') :
  submodule.map (cod_restrict p f h) p' = comap p.subtype (p'.map f) :=
submodule.ext $ λ ⟨x, hx⟩, by simp [subtype.coe_ext]

theorem comap_cod_restrict (p : submodule α β) (f : γ →ₗ[α] β) (hf p') :
  submodule.comap (cod_restrict p f hf) p' = submodule.comap f (map p.subtype p') :=
submodule.ext $ λ x, ⟨λ h, ⟨⟨_, hf x⟩, h, rfl⟩, by rintro ⟨⟨_, _⟩, h, ⟨⟩⟩; exact h⟩

def range (f : β →ₗ[α] γ) : submodule α γ := map f ⊤

theorem range_coe (f : β →ₗ[α] γ) : (range f : set γ) = set.range f := set.image_univ

@[simp] theorem mem_range {f : β →ₗ[α] γ} : ∀ {x}, x ∈ range f ↔ ∃ y, f y = x :=
(set.ext_iff _ _).1 (range_coe f).

@[simp] theorem range_id : range (linear_map.id : β →ₗ[α] β) = ⊤ := map_id _

theorem range_comp (f : β →ₗ[α] γ) (g : γ →ₗ[α] δ) : range (g.comp f) = map g (range f) :=
map_comp _ _ _

theorem range_comp_le_range (f : β →ₗ[α] γ) (g : γ →ₗ[α] δ) : range (g.comp f) ≤ range g :=
by rw range_comp; exact map_mono le_top

theorem range_eq_top {f : β →ₗ[α] γ} : range f = ⊤ ↔ surjective f :=
by rw [← submodule.ext'_iff, range_coe, top_coe, set.range_iff_surjective]

lemma range_le_iff_comap {f : β →ₗ[α] γ} {p : submodule α γ} : range f ≤ p ↔ comap f p = ⊤ :=
by rw [range, map_le_iff_le_comap, eq_top_iff]

lemma map_le_range {f : β →ₗ[α] γ} {p : submodule α β} : map f p ≤ range f :=
map_mono le_top

lemma sup_range_inl_inr :
  (inl α β γ).range ⊔ (inr α β γ).range = ⊤ :=
begin
  refine eq_top_iff'.2 (λ x, mem_sup.2 _),
  rcases x with ⟨x₁, x₂⟩ ,
  have h₁ : prod.mk x₁ (0 : γ) ∈ (inl α β γ).range,
    by simp,
  have h₂ : prod.mk (0 : β) x₂ ∈ (inr α β γ).range,
    by simp,
  use [⟨x₁, 0⟩, h₁, ⟨0, x₂⟩, h₂],
  simp
end

def ker (f : β →ₗ[α] γ) : submodule α β := comap f ⊥

@[simp] theorem mem_ker {f : β →ₗ[α] γ} {y} : y ∈ ker f ↔ f y = 0 := mem_bot α

@[simp] theorem ker_id : ker (linear_map.id : β →ₗ[α] β) = ⊥ := rfl

theorem ker_comp (f : β →ₗ[α] γ) (g : γ →ₗ[α] δ) : ker (g.comp f) = comap f (ker g) := rfl

theorem ker_le_ker_comp (f : β →ₗ[α] γ) (g : γ →ₗ[α] δ) : ker f ≤ ker (g.comp f) :=
by rw ker_comp; exact comap_mono bot_le

theorem sub_mem_ker_iff {f : β →ₗ[α] γ} {x y} : x - y ∈ f.ker ↔ f x = f y :=
by rw [mem_ker, map_sub, sub_eq_zero]

theorem disjoint_ker {f : β →ₗ[α] γ} {p : submodule α β} :
  disjoint p (ker f) ↔ ∀ x ∈ p, f x = 0 → x = 0 :=
by simp [disjoint_def]

theorem disjoint_ker' {f : β →ₗ[α] γ} {p : submodule α β} :
  disjoint p (ker f) ↔ ∀ x y ∈ p, f x = f y → x = y :=
disjoint_ker.trans
⟨λ H x y hx hy h, eq_of_sub_eq_zero $ H _ (sub_mem _ hx hy) (by simp [h]),
 λ H x h₁ h₂, H x 0 h₁ (zero_mem _) (by simpa using h₂)⟩

theorem inj_of_disjoint_ker {f : β →ₗ[α] γ} {p : submodule α β}
  {s : set β} (h : s ⊆ p) (hd : disjoint p (ker f)) :
  ∀ x y ∈ s, f x = f y → x = y :=
λ x y hx hy, disjoint_ker'.1 hd _ _ (h hx) (h hy)

lemma disjoint_inl_inr : disjoint (inl α β γ).range (inr α β γ).range :=
<<<<<<< HEAD
begin
  rw disjoint_def,
  intros x hx₁ hx₂,
  rcases linear_map.mem_range.1 hx₁ with ⟨b, hb⟩,
  rcases linear_map.mem_range.1 hx₂ with ⟨c, hc⟩,
  have := hc.trans hb.symm,
  rw [inl_apply, inr_apply, prod.mk.inj_iff] at this,
  rw this.1.symm at hb,
  rw [hb.symm],
  refl
end
=======
by simp [disjoint_def, @eq_comm β 0, @eq_comm γ 0] {contextual := tt}; intros; refl
>>>>>>> a8c29236

theorem ker_eq_bot {f : β →ₗ[α] γ} : ker f = ⊥ ↔ injective f :=
by simpa [disjoint] using @disjoint_ker' _ _ _ _ _ _ _ _ f ⊤

theorem ker_eq_bot' {f : β →ₗ[α] γ} :
  ker f = ⊥ ↔ (∀ m, f m = 0 → m = 0) :=
have h : (∀ m ∈ (⊤ : submodule α β), f m = 0 → m = 0) ↔ (∀ m, f m = 0 → m = 0),
  from ⟨λ h m, h m mem_top, λ h m _, h m⟩,
by simpa [h, disjoint] using @disjoint_ker _ _ _ _ _ _ _ _ f ⊤

lemma le_ker_iff_map {f : β →ₗ[α] γ} {p : submodule α β} : p ≤ ker f ↔ map f p = ⊥ :=
by rw [ker, eq_bot_iff, map_le_iff_le_comap]

lemma ker_cod_restrict (p : submodule α β) (f : γ →ₗ[α] β) (hf) :
  ker (cod_restrict p f hf) = ker f :=
by rw [ker, comap_cod_restrict, map_bot]; refl

lemma range_cod_restrict (p : submodule α β) (f : γ →ₗ[α] β) (hf) :
  range (cod_restrict p f hf) = comap p.subtype f.range :=
map_cod_restrict _ _ _ _

lemma map_comap_eq (f : β →ₗ[α] γ) (q : submodule α γ) :
  map f (comap f q) = range f ⊓ q :=
le_antisymm (le_inf (map_mono le_top) (map_comap_le _ _)) $
by rintro _ ⟨⟨x, _, rfl⟩, hx⟩; exact ⟨x, hx, rfl⟩

lemma map_comap_eq_self {f : β →ₗ[α] γ} {q : submodule α γ} (h : q ≤ range f) :
  map f (comap f q) = q :=
by rw [map_comap_eq, inf_of_le_right h]

lemma comap_map_eq (f : β →ₗ[α] γ) (p : submodule α β) :
  comap f (map f p) = p ⊔ ker f :=
begin
  refine le_antisymm _ (sup_le (le_comap_map _ _) (comap_mono bot_le)),
  rintro x ⟨y, hy, e⟩,
  exact mem_sup.2 ⟨y, hy, x - y, by simpa using sub_eq_zero.2 e.symm, by simp⟩
end

lemma comap_map_eq_self {f : β →ₗ[α] γ} {p : submodule α β} (h : ker f ≤ p) :
  comap f (map f p) = p :=
by rw [comap_map_eq, sup_of_le_left h]

@[simp] theorem ker_zero : ker (0 : β →ₗ[α] γ) = ⊤ :=
eq_top_iff'.2 $ λ x, by simp

@[simp] theorem range_zero : range (0 : β →ₗ[α] γ) = ⊥ :=
submodule.map_zero _

theorem ker_eq_top {f : β →ₗ[α] γ} : ker f = ⊤ ↔ f = 0 :=
⟨λ h, ext $ λ x, mem_ker.1 $ h.symm ▸ trivial, λ h, h.symm ▸ ker_zero⟩

lemma range_le_bot_iff (f : β →ₗ[α] γ) : range f ≤ ⊥ ↔ f = 0 :=
by rw [range_le_iff_comap]; exact ker_eq_top

theorem map_le_map_iff {f : β →ₗ[α] γ} (hf : ker f = ⊥) {p p'} : map f p ≤ map f p' ↔ p ≤ p' :=
⟨λ H x hx, let ⟨y, hy, e⟩ := H ⟨x, hx, rfl⟩ in ker_eq_bot.1 hf e ▸ hy, map_mono⟩

theorem map_injective {f : β →ₗ[α] γ} (hf : ker f = ⊥) : injective (map f) :=
λ p p' h, le_antisymm ((map_le_map_iff hf).1 (le_of_eq h)) ((map_le_map_iff hf).1 (ge_of_eq h))

theorem comap_le_comap_iff {f : β →ₗ[α] γ} (hf : range f = ⊤) {p p'} : comap f p ≤ comap f p' ↔ p ≤ p' :=
⟨λ H x hx, by rcases range_eq_top.1 hf x with ⟨y, hy, rfl⟩; exact H hx, comap_mono⟩

theorem comap_injective {f : β →ₗ[α] γ} (hf : range f = ⊤) : injective (comap f) :=
λ p p' h, le_antisymm ((comap_le_comap_iff hf).1 (le_of_eq h)) ((comap_le_comap_iff hf).1 (ge_of_eq h))

theorem map_copair_prod (f : β →ₗ[α] δ) (g : γ →ₗ[α] δ) (p : submodule α β) (q : submodule α γ) :
  map (copair f g) (p.prod q) = map f p ⊔ map g q :=
begin
  refine le_antisymm _ (sup_le (map_le_iff_le_comap.2 _) (map_le_iff_le_comap.2 _)),
  { rw le_def', rintro _ ⟨x, ⟨h₁, h₂⟩, rfl⟩,
    exact mem_sup.2 ⟨_, ⟨_, h₁, rfl⟩, _, ⟨_, h₂, rfl⟩, rfl⟩ },
  { exact λ x hx, ⟨(x, 0), by simp [hx]⟩ },
  { exact λ x hx, ⟨(0, x), by simp [hx]⟩ }
end

theorem comap_pair_prod (f : β →ₗ[α] γ) (g : β →ₗ[α] δ) (p : submodule α γ) (q : submodule α δ) :
  comap (pair f g) (p.prod q) = comap f p ⊓ comap g q :=
submodule.ext $ λ x, iff.rfl

theorem prod_eq_inf_comap (p : submodule α β) (q : submodule α γ) :
  p.prod q = p.comap (linear_map.fst α β γ) ⊓ q.comap (linear_map.snd α β γ) :=
submodule.ext $ λ x, iff.rfl

theorem prod_eq_sup_map (p : submodule α β) (q : submodule α γ) :
  p.prod q = p.map (linear_map.inl α β γ) ⊔ q.map (linear_map.inr α β γ) :=
by rw [← map_copair_prod, copair_inl_inr, map_id]

lemma span_inl_union_inr {s : set β} {t : set γ} :
  span α (prod.inl '' s ∪ prod.inr '' t) = (span α s).prod (span α t) :=
by rw [span_union, prod_eq_sup_map, ← span_image, ← span_image]; refl

lemma ker_pair (f : β →ₗ[α] γ) (g : β →ₗ[α] δ) :
  ker (pair f g) = ker f ⊓ ker g :=
by rw [ker, ← prod_bot, comap_pair_prod]; refl

end linear_map

namespace linear_map
variables [discrete_field α]
variables [add_comm_group β] [vector_space α β]
variables [add_comm_group γ] [vector_space α γ]

lemma ker_smul (f : β →ₗ[α] γ) (a : α) (h : a ≠ 0) : ker (a • f) = ker f :=
submodule.comap_smul f _ a h

lemma ker_smul' (f : β →ₗ[α] γ) (a : α) : ker (a • f) = ⨅(h : a ≠ 0), ker f :=
submodule.comap_smul' f _ a

lemma range_smul (f : β →ₗ[α] γ) (a : α) (h : a ≠ 0) : range (a • f) = range f :=
submodule.map_smul f _ a h

lemma range_smul' (f : β →ₗ[α] γ) (a : α) : range (a • f) = ⨆(h : a ≠ 0), range f :=
submodule.map_smul' f _ a

end linear_map

namespace is_linear_map

lemma is_linear_map_add {α β : Type*} [ring α] [add_comm_group β] [module α β]:
  is_linear_map α (λ (x : β × β), x.1 + x.2) :=
begin
  apply is_linear_map.mk,
  { intros x y,
    simp },
  { intros x y,
    simp [smul_add] }
end

lemma is_linear_map_sub {α β : Type*} [ring α] [add_comm_group β] [module α β]:
  is_linear_map α (λ (x : β × β), x.1 - x.2) :=
begin
  apply is_linear_map.mk,
  { intros x y,
    simp },
  { intros x y,
    simp [smul_add] }
end

end is_linear_map

namespace submodule
variables {R:ring α} [add_comm_group β] [add_comm_group γ] [module α β] [module α γ]
variables (p p' : submodule α β) (q : submodule α γ)
include R
open linear_map

@[simp] theorem map_top (f : β →ₗ[α] γ) : map f ⊤ = range f := rfl

@[simp] theorem comap_bot (f : β →ₗ[α] γ) : comap f ⊥ = ker f := rfl

@[simp] theorem ker_subtype : p.subtype.ker = ⊥ :=
ker_eq_bot.2 $ λ x y, subtype.eq'

@[simp] theorem range_subtype : p.subtype.range = p :=
by simpa using map_comap_subtype p ⊤

lemma map_subtype_le (p' : submodule α p) : map p.subtype p' ≤ p :=
by simpa using (map_mono le_top : map p.subtype p' ≤ p.subtype.range)

@[simp] theorem ker_of_le (p p' : submodule α β) (h : p ≤ p') : (of_le h).ker = ⊥ :=
by rw [of_le, ker_cod_restrict, ker_subtype]

lemma range_of_le (p q : submodule α β) (h : p ≤ q) : (of_le h).range = comap q.subtype p :=
by rw [← map_top, of_le, linear_map.map_cod_restrict, map_top, range_subtype]

lemma disjoint_iff_comap_eq_bot (p q : submodule α β) :
  disjoint p q ↔ comap p.subtype q = ⊥ :=
by rw [eq_bot_iff, ← map_le_map_iff p.ker_subtype, map_bot, map_comap_subtype]; refl

/-- If N ⊆ M then submodules of N are the same as submodules of M contained in N -/
def map_subtype.order_iso :
  ((≤) : submodule α p → submodule α p → Prop) ≃o
  ((≤) : {p' : submodule α β // p' ≤ p} → {p' : submodule α β // p' ≤ p} → Prop) :=
{ to_fun    := λ p', ⟨map p.subtype p', map_subtype_le p _⟩,
  inv_fun   := λ q, comap p.subtype q,
  left_inv  := λ p', comap_map_eq_self $ by simp,
  right_inv := λ ⟨q, hq⟩, subtype.eq' $ by simp [map_comap_subtype p, inf_of_le_right hq],
  ord       := λ p₁ p₂, (map_le_map_iff $ ker_subtype _).symm }

def map_subtype.le_order_embedding :
  ((≤) : submodule α p → submodule α p → Prop) ≼o ((≤) : submodule α β → submodule α β → Prop) :=
(order_iso.to_order_embedding $ map_subtype.order_iso p).trans (subtype.order_embedding _ _)

@[simp] lemma map_subtype_embedding_eq (p' : submodule α p) :
  map_subtype.le_order_embedding p p' = map p.subtype p' := rfl

def map_subtype.lt_order_embedding :
  ((<) : submodule α p → submodule α p → Prop) ≼o ((<) : submodule α β → submodule α β → Prop) :=
(map_subtype.le_order_embedding p).lt_embedding_of_le_embedding

@[simp] theorem map_inl : p.map (inl α β γ) = prod p ⊥ :=
by ext ⟨x, y⟩; simp [and.left_comm, eq_comm]

@[simp] theorem map_inr : q.map (inr α β γ) = prod ⊥ q :=
by ext ⟨x, y⟩; simp [and.left_comm, eq_comm]

@[simp] theorem comap_fst : p.comap (fst α β γ) = prod p ⊤ :=
by ext ⟨x, y⟩; simp

@[simp] theorem comap_snd : q.comap (snd α β γ) = prod ⊤ q :=
by ext ⟨x, y⟩; simp

@[simp] theorem prod_comap_inl : (prod p q).comap (inl α β γ) = p := by ext; simp

@[simp] theorem prod_comap_inr : (prod p q).comap (inr α β γ) = q := by ext; simp

@[simp] theorem prod_map_fst : (prod p q).map (fst α β γ) = p :=
by ext x; simp [(⟨0, zero_mem _⟩ : ∃ x, x ∈ q)]

@[simp] theorem prod_map_snd : (prod p q).map (snd α β γ) = q :=
by ext x; simp [(⟨0, zero_mem _⟩ : ∃ x, x ∈ p)]

@[simp] theorem ker_inl : (inl α β γ).ker = ⊥ :=
by rw [ker, ← prod_bot, prod_comap_inl]

@[simp] theorem ker_inr : (inr α β γ).ker = ⊥ :=
by rw [ker, ← prod_bot, prod_comap_inr]

@[simp] theorem range_fst : (fst α β γ).range = ⊤ :=
by rw [range, ← prod_top, prod_map_fst]

@[simp] theorem range_snd : (snd α β γ).range = ⊤ :=
by rw [range, ← prod_top, prod_map_snd]

def mkq : β →ₗ[α] p.quotient := ⟨quotient.mk, by simp, by simp⟩

@[simp] theorem mkq_apply (x : β) : p.mkq x = quotient.mk x := rfl

def liftq (f : β →ₗ[α] γ) (h : p ≤ f.ker) : p.quotient →ₗ[α] γ :=
⟨λ x, _root_.quotient.lift_on' x f $
   λ a b (ab : a - b ∈ p), eq_of_sub_eq_zero $ by simpa using h ab,
 by rintro ⟨x⟩ ⟨y⟩; exact f.map_add x y,
 by rintro a ⟨x⟩; exact f.map_smul a x⟩

@[simp] theorem liftq_apply (f : β →ₗ[α] γ) {h} (x : β) :
  p.liftq f h (quotient.mk x) = f x := rfl

@[simp] theorem liftq_mkq (f : β →ₗ[α] γ) (h) : (p.liftq f h).comp p.mkq = f :=
by ext; refl

@[simp] theorem range_mkq : p.mkq.range = ⊤ :=
eq_top_iff'.2 $ by rintro ⟨x⟩; exact ⟨x, trivial, rfl⟩

@[simp] theorem ker_mkq : p.mkq.ker = p :=
by ext; simp

lemma le_comap_mkq (p' : submodule α p.quotient) : p ≤ comap p.mkq p' :=
by simpa using (comap_mono bot_le : p.mkq.ker ≤ comap p.mkq p')

@[simp] theorem mkq_map_self : map p.mkq p = ⊥ :=
by rw [eq_bot_iff, map_le_iff_le_comap, comap_bot, ker_mkq]; exact le_refl _

@[simp] theorem comap_map_mkq : comap p.mkq (map p.mkq p') = p ⊔ p' :=
by simp [comap_map_eq, sup_comm]

def mapq (f : β →ₗ[α] γ) (h : p ≤ comap f q) : p.quotient →ₗ[α] q.quotient :=
p.liftq (q.mkq.comp f) $ by simpa [ker_comp] using h

@[simp] theorem mapq_apply (f : β →ₗ[α] γ) {h} (x : β) :
  mapq p q f h (quotient.mk x) = quotient.mk (f x) := rfl

theorem mapq_mkq (f : β →ₗ[α] γ) {h} : (mapq p q f h).comp p.mkq = q.mkq.comp f :=
by ext x; refl

theorem comap_liftq (f : β →ₗ[α] γ) (h) :
  q.comap (p.liftq f h) = (q.comap f).map (mkq p) :=
le_antisymm
  (by rintro ⟨x⟩ hx; exact ⟨_, hx, rfl⟩)
  (by rw [map_le_iff_le_comap, ← comap_comp, liftq_mkq]; exact le_refl _)

theorem map_liftq (f : β →ₗ[α] γ) (h) (q : submodule α (quotient p)) :
  q.map (p.liftq f h) = (q.comap p.mkq).map f :=
le_antisymm
  (by rintro _ ⟨⟨x⟩, hxq, rfl⟩; exact ⟨x, hxq, rfl⟩)
  (by rintro _ ⟨x, hxq, rfl⟩; exact ⟨quotient.mk x, hxq, rfl⟩)

theorem ker_liftq (f : β →ₗ[α] γ) (h) :
  ker (p.liftq f h) = (ker f).map (mkq p) := comap_liftq _ _ _ _

theorem range_liftq (f : β →ₗ[α] γ) (h) :
  range (p.liftq f h) = range f := map_liftq _ _ _ _

theorem ker_liftq_eq_bot (f : β →ₗ[α] γ) (h) (h' : ker f ≤ p) : ker (p.liftq f h) = ⊥ :=
by rw [ker_liftq, le_antisymm h h', mkq_map_self]

/-- Correspondence Theorem -/
def comap_mkq.order_iso :
  ((≤) : submodule α p.quotient → submodule α p.quotient → Prop) ≃o
  ((≤) : {p' : submodule α β // p ≤ p'} → {p' : submodule α β // p ≤ p'} → Prop) :=
{ to_fun    := λ p', ⟨comap p.mkq p', le_comap_mkq p _⟩,
  inv_fun   := λ q, map p.mkq q,
  left_inv  := λ p', map_comap_eq_self $ by simp,
  right_inv := λ ⟨q, hq⟩, subtype.eq' $ by simp [comap_map_mkq p, sup_of_le_right hq],
  ord       := λ p₁ p₂, (comap_le_comap_iff $ range_mkq _).symm }

def comap_mkq.le_order_embedding :
  ((≤) : submodule α p.quotient → submodule α p.quotient → Prop) ≼o ((≤) : submodule α β → submodule α β → Prop) :=
(order_iso.to_order_embedding $ comap_mkq.order_iso p).trans (subtype.order_embedding _ _)

@[simp] lemma comap_mkq_embedding_eq (p' : submodule α p.quotient) :
  comap_mkq.le_order_embedding p p' = comap p.mkq p' := rfl

def comap_mkq.lt_order_embedding :
  ((<) : submodule α p.quotient → submodule α p.quotient → Prop) ≼o ((<) : submodule α β → submodule α β → Prop) :=
(comap_mkq.le_order_embedding p).lt_embedding_of_le_embedding

end submodule

section
set_option old_structure_cmd true
structure linear_equiv (α : Type u) (β : Type v) (γ : Type w)
  [ring α] [add_comm_group β] [add_comm_group γ] [module α β] [module α γ]
  extends β →ₗ[α] γ, β ≃ γ
end

infix ` ≃ₗ ` := linear_equiv _
notation β ` ≃ₗ[`:50 α `] ` γ := linear_equiv α β γ

namespace linear_equiv
section ring
variables [ring α] [add_comm_group β] [add_comm_group γ] [add_comm_group δ]
variables [module α β] [module α γ] [module α δ]
include α

instance : has_coe (β ≃ₗ[α] γ) (β →ₗ[α] γ) := ⟨to_linear_map⟩

@[simp] theorem coe_apply (e : β ≃ₗ[α] γ) (b : β) : (e : β →ₗ[α] γ) b = e b := rfl

lemma to_equiv_injective : function.injective (to_equiv : (β ≃ₗ[α] γ) → β ≃ γ) :=
λ ⟨_, _, _, _, _, _⟩ ⟨_, _, _, _, _, _⟩ h, linear_equiv.mk.inj_eq.mpr (equiv.mk.inj h)

@[extensionality] lemma ext {f g : β ≃ₗ[α] γ} (h : (f : β → γ) = g) : f = g :=
to_equiv_injective (equiv.eq_of_to_fun_eq h)

section
variable (β)
def refl : β ≃ₗ[α] β := { .. linear_map.id, .. equiv.refl β }
end

def symm (e : β ≃ₗ[α] γ) : γ ≃ₗ[α] β :=
{ .. e.to_linear_map.inverse e.inv_fun e.left_inv e.right_inv,
  .. e.to_equiv.symm }

def trans (e₁ : β ≃ₗ[α] γ) (e₂ : γ ≃ₗ[α] δ) : β ≃ₗ[α] δ :=
{ .. e₂.to_linear_map.comp e₁.to_linear_map,
  .. e₁.to_equiv.trans e₂.to_equiv }

@[simp] theorem apply_symm_apply (e : β ≃ₗ[α] γ) (c : γ) : e (e.symm c) = c := e.6 c
@[simp] theorem symm_apply_apply (e : β ≃ₗ[α] γ) (b : β) : e.symm (e b) = b := e.5 b

noncomputable def of_bijective
  (f : β →ₗ[α] γ) (hf₁ : f.ker = ⊥) (hf₂ : f.range = ⊤) : β ≃ₗ[α] γ :=
{ ..f, ..@equiv.of_bijective _ _ f
  ⟨linear_map.ker_eq_bot.1 hf₁, linear_map.range_eq_top.1 hf₂⟩ }

@[simp] theorem of_bijective_apply (f : β →ₗ[α] γ) {hf₁ hf₂} (x : β) :
  of_bijective f hf₁ hf₂ x = f x := rfl

def of_linear (f : β →ₗ[α] γ) (g : γ →ₗ[α] β)
  (h₁ : f.comp g = linear_map.id) (h₂ : g.comp f = linear_map.id) : β ≃ₗ[α] γ :=
{ inv_fun   := g,
  left_inv  := linear_map.ext_iff.1 h₂,
  right_inv := linear_map.ext_iff.1 h₁,
  ..f }

@[simp] theorem of_linear_apply (f : β →ₗ[α] γ) (g : γ →ₗ[α] β) {h₁ h₂}
  (x : β) : of_linear f g h₁ h₂ x = f x := rfl

@[simp] theorem of_linear_symm_apply (f : β →ₗ[α] γ) (g : γ →ₗ[α] β) {h₁ h₂}
  (x : γ) : (of_linear f g h₁ h₂).symm x = g x := rfl

@[simp] protected theorem ker (f : β ≃ₗ[α] γ) : (f : β →ₗ[α] γ).ker = ⊥ :=
linear_map.ker_eq_bot.2 f.to_equiv.injective

@[simp] protected theorem range (f : β ≃ₗ[α] γ) : (f : β →ₗ[α] γ).range = ⊤ :=
linear_map.range_eq_top.2 f.to_equiv.surjective

def of_top (p : submodule α β) (h : p = ⊤) : p ≃ₗ[α] β :=
{ inv_fun   := λ x, ⟨x, h.symm ▸ trivial⟩,
  left_inv  := λ ⟨x, h⟩, rfl,
  right_inv := λ x, rfl,
  .. p.subtype }

@[simp] theorem of_top_apply (p : submodule α β) {h} (x : p) :
  of_top p h x = x := rfl

@[simp] theorem of_top_symm_apply (p : submodule α β) {h} (x : β) :
  ↑((of_top p h).symm x) = x := rfl

lemma eq_bot_of_equiv (p : submodule α β) (e : p ≃ₗ[α] (⊥ : submodule α γ)) :
  p = ⊥ :=
begin
  refine bot_unique (submodule.le_def'.2 $ assume b hb, (submodule.mem_bot α).2 _),
  have := e.symm_apply_apply ⟨b, hb⟩,
  rw [← e.coe_apply, submodule.eq_zero_of_bot_submodule ((e : p →ₗ[α] (⊥ : submodule α γ)) ⟨b, hb⟩),
    ← e.symm.coe_apply, linear_map.map_zero] at this,
  exact congr_arg (coe : p → β) this.symm
end

end ring

section comm_ring
variables [comm_ring α] [add_comm_group β] [add_comm_group γ] [add_comm_group δ]
variables [module α β] [module α γ] [module α δ]
include α
open linear_map

set_option class.instance_max_depth 39

def smul_of_unit (a : units α) : β ≃ₗ[α] β :=
of_linear ((a:α) • 1 : β →ₗ β) (((a⁻¹ : units α) : α) • 1 : β →ₗ β)
  (by rw [smul_comp, comp_smul, smul_smul, units.mul_inv, one_smul]; refl)
  (by rw [smul_comp, comp_smul, smul_smul, units.inv_mul, one_smul]; refl)

def congr_right (f : γ ≃ₗ[α] δ) : (β →ₗ[α] γ) ≃ₗ (β →ₗ δ) :=
of_linear
  f.to_linear_map.congr_right
  f.symm.to_linear_map.congr_right
  (linear_map.ext $ λ _, linear_map.ext $ λ _, f.6 _)
  (linear_map.ext $ λ _, linear_map.ext $ λ _, f.5 _)

end comm_ring

section field
variables [field α] [add_comm_group β] [add_comm_group γ] [add_comm_group δ]
variables [module α β] [module α γ] [module α δ]
variable (β)
open linear_map

def smul_of_ne_zero (a : α) (ha : a ≠ 0) : β ≃ₗ[α] β :=
smul_of_unit $ units.mk0 a ha

end field

end linear_equiv

namespace equiv
variables [ring α] [add_comm_group β] [module α β] [add_comm_group γ] [module α γ]

def to_linear_equiv (e : β ≃ γ) (h : is_linear_map α (e : β → γ)) : β ≃ₗ[α] γ :=
{ add := h.add, smul := h.smul, .. e}

end equiv

namespace linear_map
variables [ring α] [add_comm_group β] [add_comm_group γ] [add_comm_group δ]
variables [module α β] [module α γ] [module α δ]
variables (f : β →ₗ[α] γ)

/-- First Isomorphism Law -/
noncomputable def quot_ker_equiv_range : f.ker.quotient ≃ₗ[α] f.range :=
have hr : ∀ x : f.range, ∃ y, f y = ↑x := λ x, x.2.imp $ λ _, and.right,
let F : f.ker.quotient →ₗ[α] f.range :=
  f.ker.liftq (cod_restrict f.range f $ λ x, ⟨x, trivial, rfl⟩)
    (λ x hx, by simp; apply subtype.coe_ext.2; simpa using hx) in
{ inv_fun    := λx, submodule.quotient.mk (classical.some (hr x)),
  left_inv   := by rintro ⟨x⟩; exact
    (submodule.quotient.eq _).2 (sub_mem_ker_iff.2 $
      classical.some_spec $ hr $ F $ submodule.quotient.mk x),
  right_inv  := λ x : range f, subtype.eq $ classical.some_spec (hr x),
  .. F }

open submodule

def sup_quotient_to_quotient_inf (p p' : submodule α β) :
  (comap p.subtype (p ⊓ p')).quotient →ₗ[α] (comap (p ⊔ p').subtype p').quotient :=
(comap p.subtype (p ⊓ p')).liftq
  ((comap (p ⊔ p').subtype p').mkq.comp (of_le le_sup_left)) begin
rw [ker_comp, of_le, comap_cod_restrict, ker_mkq, map_comap_subtype],
exact comap_mono (inf_le_inf le_sup_left (le_refl _)) end

set_option class.instance_max_depth 41

/-- Second Isomorphism Law -/
noncomputable def sup_quotient_equiv_quotient_inf (p p' : submodule α β) :
  (comap p.subtype (p ⊓ p')).quotient ≃ₗ[α] (comap (p ⊔ p').subtype p').quotient :=
{ .. sup_quotient_to_quotient_inf p p',
  .. show (comap p.subtype (p ⊓ p')).quotient ≃ (comap (p ⊔ p').subtype p').quotient, from
    @equiv.of_bijective _ _ (sup_quotient_to_quotient_inf p p') begin
      constructor,
      { rw [← ker_eq_bot, sup_quotient_to_quotient_inf, ker_liftq_eq_bot],
        rw [ker_comp, ker_mkq],
        rintros ⟨x, hx1⟩ hx2, exact ⟨hx1, hx2⟩ },
      rw [← range_eq_top, sup_quotient_to_quotient_inf, range_liftq, eq_top_iff'],
      rintros ⟨x, hx⟩, rcases mem_sup.1 hx with ⟨y, hy, z, hz, rfl⟩,
      use [⟨y, hy⟩, trivial], apply (submodule.quotient.eq _).2,
      change y - (y + z) ∈ p', rwa [sub_add_eq_sub_sub, sub_self, zero_sub, neg_mem_iff]
    end }

section prod

def prod {α β γ δ : Type*} [ring α] [add_comm_group β] [add_comm_group γ] [add_comm_group δ]
  [module α β] [module α γ] [module α δ]
  (f₁ : β →ₗ[α] γ) (f₂ : β →ₗ[α] δ) : β →ₗ[α] (γ × δ) :=
{ to_fun := λx, (f₁ x, f₂ x),
  add := λx y, begin
    change (f₁ (x + y), f₂ (x+y)) = (f₁ x, f₂ x) + (f₁ y, f₂ y),
    simp only [linear_map.map_add],
    refl
  end,
  smul := λc x, by simp only [linear_map.map_smul] }

lemma is_linear_map_prod_iso {α β γ δ : Type*} [comm_ring α] [add_comm_group β] [add_comm_group γ]
  [add_comm_group δ] [module α β] [module α γ] [module α δ] :
  is_linear_map α (λ(p : (β →ₗ[α] γ) × (β →ₗ[α] δ)), (linear_map.prod p.1 p.2 : (β →ₗ[α] (γ × δ)))) :=
⟨λu v, rfl, λc u, rfl⟩

def scalar_prod_space_iso {α β γ : Type*} [comm_ring α] [add_comm_group β] [add_comm_group γ]
  [module α β] [module α γ] (c : β →ₗ[α] α) (f : γ) : β →ₗ[α] γ :=
{ to_fun := λx, (c x) • f,
  add := λx y, begin
    change c (x + y) • f = (c x) • f + (c y) • f,
    simp [add_smul],
  end,
  smul := λa x, by simp [smul_smul] }

end prod

section pi
universe i
variables {φ : ι → Type i}
variables [∀i, add_comm_group (φ i)] [∀i, module α (φ i)]

/-- `pi` construction for linear functions. From a family of linear functions it produces a linear
function into a family of modules. -/
def pi (f : Πi, γ →ₗ[α] φ i) : γ →ₗ[α] (Πi, φ i) :=
⟨λc i, f i c,
  assume c d, funext $ assume i, (f i).add _ _, assume c d, funext $ assume i, (f i).smul _ _⟩

@[simp] lemma pi_apply (f : Πi, γ →ₗ[α] φ i) (c : γ) (i : ι) :
  pi f c i = f i c := rfl

lemma ker_pi (f : Πi, γ →ₗ[α] φ i) : ker (pi f) = (⨅i:ι, ker (f i)) :=
by ext c; simp [funext_iff]; refl

lemma pi_eq_zero (f : Πi, γ →ₗ[α] φ i) : pi f = 0 ↔ (∀i, f i = 0) :=
by simp only [linear_map.ext_iff, pi_apply, funext_iff]; exact ⟨λh a b, h b a, λh a b, h b a⟩

lemma pi_zero : pi (λi, 0 : Πi, γ →ₗ[α] φ i) = 0 :=
by ext; refl

lemma pi_comp (f : Πi, γ →ₗ[α] φ i) (g : δ →ₗ[α] γ) : (pi f).comp g = pi (λi, (f i).comp g) :=
rfl

/-- Linear projection -/
def proj (i : ι) : (Πi, φ i) →ₗ[α] φ i :=
⟨ λa, a i, assume f g, rfl, assume c f, rfl ⟩

@[simp] lemma proj_apply (i : ι) (b : Πi, φ i) : (proj i : (Πi, φ i) →ₗ[α] φ i) b = b i := rfl

lemma proj_pi (f : Πi, γ →ₗ[α] φ i) (i : ι) : (proj i).comp (pi f) = f i :=
ext $ assume c, rfl

lemma infi_ker_proj : (⨅i, ker (proj i) : submodule α (Πi, φ i)) = ⊥ :=
bot_unique $ submodule.le_def'.2 $ assume a h,
begin
  simp only [mem_infi, mem_ker, proj_apply] at h,
  exact (mem_bot _).2 (funext $ assume i, h i)
end

section
variables (α φ)
def infi_ker_proj_equiv {I J : set ι} [decidable_pred (λi, i ∈ I)]
  (hd : disjoint I J) (hu : set.univ ⊆ I ∪ J) :
  (⨅i ∈ J, ker (proj i) : submodule α (Πi, φ i)) ≃ₗ[α] (Πi:I, φ i) :=
begin
  refine linear_equiv.of_linear
    (pi $ λi, (proj (i:ι)).comp (submodule.subtype _))
    (cod_restrict _ (pi $ λi, if h : i ∈ I then proj (⟨i, h⟩ : I) else 0) _) _ _,
  { assume b,
    simp only [mem_infi, mem_ker, funext_iff, proj_apply, pi_apply],
    assume j hjJ,
    have : j ∉ I := assume hjI, hd ⟨hjI, hjJ⟩,
    rw [dif_neg this, zero_apply] },
  { simp only [pi_comp, comp_assoc, subtype_comp_cod_restrict, proj_pi, dif_pos, subtype.val_prop'],
    ext b ⟨j, hj⟩, refl },
  { ext ⟨b, hb⟩,
    apply subtype.coe_ext.2,
    ext j,
    have hb : ∀i ∈ J, b i = 0,
    { simpa only [mem_infi, mem_ker, proj_apply] using (mem_infi _).1 hb },
    simp only [comp_apply, pi_apply, id_apply, proj_apply, subtype_apply, cod_restrict_apply],
    split_ifs,
    { rw [dif_pos h], refl },
    { rw [dif_neg h],
      exact (hb _ $ (hu trivial).resolve_left h).symm } }
end
end

section
variable [decidable_eq ι]

/-- `diag i j` is the identity map if `i = j` otherwise it is the constant 0 map. -/
def diag (i j : ι) : φ i →ₗ[α] φ j :=
@function.update ι (λj, φ i →ₗ[α] φ j) _ 0 i id j

lemma update_apply (f : Πi, γ →ₗ[α] φ i) (c : γ) (i j : ι) (b : γ →ₗ[α] φ i) :
  (update f i b j) c = update (λi, f i c) i (b c) j :=
begin
  by_cases j = i,
  { rw [h, update_same, update_same] },
  { rw [update_noteq h, update_noteq h] }
end

end

section
variable [decidable_eq ι]
variables (α φ)

/-- Standard basis -/
def std_basis (i : ι) : φ i →ₗ[α] (Πi, φ i) := pi (diag i)

lemma std_basis_apply (i : ι) (b : φ i) : std_basis α φ i b = update 0 i b :=
by ext j; rw [std_basis, pi_apply, diag, update_apply]; refl

@[simp] lemma std_basis_same (i : ι) (b : φ i) : std_basis α φ i b i = b :=
by rw [std_basis_apply, update_same]

lemma std_basis_ne (i j : ι) (h : j ≠ i) (b : φ i) : std_basis α φ i b j = 0 :=
by rw [std_basis_apply, update_noteq h]; refl

lemma ker_std_basis (i : ι) : ker (std_basis α φ i) = ⊥ :=
ker_eq_bot.2 $ assume f g hfg,
  have std_basis α φ i f i = std_basis α φ i g i := hfg ▸ rfl,
  by simpa only [std_basis_same]

lemma proj_comp_std_basis (i j : ι) : (proj i).comp (std_basis α φ j) = diag j i :=
by rw [std_basis, proj_pi]

lemma proj_std_basis_same (i : ι) : (proj i).comp (std_basis α φ i) = id :=
by ext b; simp

lemma proj_std_basis_ne (i j : ι) (h : i ≠ j) : (proj i).comp (std_basis α φ j) = 0 :=
by ext b; simp [std_basis_ne α φ _ _ h]

lemma supr_range_std_basis_le_infi_ker_proj (I J : set ι) (h : disjoint I J) :
  (⨆i∈I, range (std_basis α φ i)) ≤ (⨅i∈J, ker (proj i)) :=
begin
  refine (supr_le $ assume i, supr_le $ assume hi, range_le_iff_comap.2 _),
  simp only [(ker_comp _ _).symm, eq_top_iff, le_def', mem_ker, comap_infi, mem_infi],
  assume b hb j hj,
  have : i ≠ j := assume eq, h ⟨hi, eq.symm ▸ hj⟩,
  rw [proj_std_basis_ne α φ j i this.symm, zero_apply]
end

lemma infi_ker_proj_le_supr_range_std_basis {I : finset ι} {J : set ι} (hu : set.univ ⊆ ↑I ∪ J) :
  (⨅ i∈J, ker (proj i)) ≤ (⨆i∈I, range (std_basis α φ i)) :=
submodule.le_def'.2
begin
  assume b hb,
  simp only [mem_infi, mem_ker, proj_apply] at hb,
  rw ← show I.sum (λi, std_basis α φ i (b i)) = b,
  { ext i,
    rw [pi.finset_sum_apply, ← std_basis_same α φ i (b i)],
    refine finset.sum_eq_single i (assume j hjI ne, std_basis_ne _ _ _ _ ne.symm _) _,
    assume hiI,
    rw [std_basis_same],
    exact hb _ ((hu trivial).resolve_left hiI) },
  exact sum_mem _ (assume i hiI, mem_supr_of_mem _ i $ mem_supr_of_mem _ hiI $
    linear_map.mem_range.2 ⟨_, rfl⟩)
end

lemma supr_range_std_basis_eq_infi_ker_proj {I J : set ι}
  (hd : disjoint I J) (hu : set.univ ⊆ I ∪ J) (hI : set.finite I) :
  (⨆i∈I, range (std_basis α φ i)) = (⨅i∈J, ker (proj i)) :=
begin
  refine le_antisymm (supr_range_std_basis_le_infi_ker_proj _ _ _ _ hd) _,
  have : set.univ ⊆ ↑hI.to_finset ∪ J, { rwa [finset.coe_to_finset] },
  refine le_trans (infi_ker_proj_le_supr_range_std_basis α φ this) (supr_le_supr $ assume i, _),
  rw [← finset.mem_coe, finset.coe_to_finset],
  exact le_refl _
end

lemma supr_range_std_basis [fintype ι] : (⨆i:ι, range (std_basis α φ i)) = ⊤ :=
have (set.univ : set ι) ⊆ ↑(finset.univ : finset ι) ∪ ∅ := by rw [finset.coe_univ, set.union_empty],
begin
  apply top_unique,
  convert (infi_ker_proj_le_supr_range_std_basis α φ this),
  exact infi_emptyset.symm,
  exact (funext $ λi, (@supr_pos _ _ _ (λh, range (std_basis α φ i)) $ finset.mem_univ i).symm)
end

lemma disjoint_std_basis_std_basis (I J : set ι) (h : disjoint I J) :
  disjoint (⨆i∈I, range (std_basis α φ i)) (⨆i∈J, range (std_basis α φ i)) :=
begin
  refine disjoint_mono
    (supr_range_std_basis_le_infi_ker_proj _ _ _ _ $ set.disjoint_compl I)
    (supr_range_std_basis_le_infi_ker_proj _ _ _ _ $ set.disjoint_compl J) _,
  simp only [disjoint, submodule.le_def', mem_infi, mem_inf, mem_ker, mem_bot, proj_apply,
    funext_iff],
  rintros b ⟨hI, hJ⟩ i,
  classical,
  by_cases hiI : i ∈ I,
  { by_cases hiJ : i ∈ J,
    { exact (h ⟨hiI, hiJ⟩).elim },
    { exact hJ i hiJ } },
  { exact hI i hiI }
end

end

end pi

variables (α β)

instance automorphism_group : group (β ≃ₗ[α] β) :=
{ mul := λ f g, g.trans f,
  one := linear_equiv.refl β,
  inv := λ f, f.symm,
  mul_assoc := λ f g h, by {ext, refl},
  mul_one := λ f, by {ext, refl},
  one_mul := λ f, by {ext, refl},
  mul_left_inv := λ f, by {ext, exact f.left_inv x} }

instance automorphism_group.to_linear_map_is_monoid_hom :
  is_monoid_hom (linear_equiv.to_linear_map : (β ≃ₗ[α] β) → (β →ₗ[α] β)) :=
{ map_one := rfl,
  map_mul := λ f g, rfl }

/-- The group of invertible linear maps from `β` to itself -/
def general_linear_group := units (β →ₗ[α] β)

namespace general_linear_group
variables {α β}

instance : group (general_linear_group α β) := by delta general_linear_group; apply_instance

def to_linear_equiv (f : general_linear_group α β) : (β ≃ₗ[α] β) :=
{ inv_fun := f.inv.to_fun,
  left_inv := λ m, show (f.inv * f.val) m = m,
    by erw f.inv_val; simp,
  right_inv := λ m, show (f.val * f.inv) m = m,
    by erw f.val_inv; simp,
  ..f.val }

def of_linear_equiv (f : (β ≃ₗ[α] β)) : general_linear_group α β :=
{ val := f,
  inv := f.symm,
  val_inv := linear_map.ext $ λ _, f.apply_symm_apply _,
  inv_val := linear_map.ext $ λ _, f.symm_apply_apply _ }

variables (α β)

def general_linear_equiv : general_linear_group α β ≃* (β ≃ₗ[α] β) :=
{ to_fun := to_linear_equiv,
  inv_fun := of_linear_equiv,
  left_inv := λ f,
  begin
    delta to_linear_equiv of_linear_equiv,
    cases f with f f_inv, cases f, cases f_inv,
    congr
  end,
  right_inv := λ f,
  begin
    delta to_linear_equiv of_linear_equiv,
    cases f,
    congr
  end,
  hom := ⟨λ x y, by {ext, refl}⟩ }

@[simp] lemma general_linear_equiv_to_linear_map (f : general_linear_group α β) :
  ((general_linear_equiv α β).to_equiv f).to_linear_map = f.val :=
by {ext, refl}

end general_linear_group

end linear_map<|MERGE_RESOLUTION|>--- conflicted
+++ resolved
@@ -826,21 +826,7 @@
 λ x y hx hy, disjoint_ker'.1 hd _ _ (h hx) (h hy)
 
 lemma disjoint_inl_inr : disjoint (inl α β γ).range (inr α β γ).range :=
-<<<<<<< HEAD
-begin
-  rw disjoint_def,
-  intros x hx₁ hx₂,
-  rcases linear_map.mem_range.1 hx₁ with ⟨b, hb⟩,
-  rcases linear_map.mem_range.1 hx₂ with ⟨c, hc⟩,
-  have := hc.trans hb.symm,
-  rw [inl_apply, inr_apply, prod.mk.inj_iff] at this,
-  rw this.1.symm at hb,
-  rw [hb.symm],
-  refl
-end
-=======
 by simp [disjoint_def, @eq_comm β 0, @eq_comm γ 0] {contextual := tt}; intros; refl
->>>>>>> a8c29236
 
 theorem ker_eq_bot {f : β →ₗ[α] γ} : ker f = ⊥ ↔ injective f :=
 by simpa [disjoint] using @disjoint_ker' _ _ _ _ _ _ _ _ f ⊤

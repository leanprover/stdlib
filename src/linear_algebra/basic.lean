--- conflicted
+++ resolved
@@ -841,16 +841,9 @@
 
 /-- We can regard `coe_supr_of_chain` as the statement that `coe : (submodule R M) → set M` is
 Scott continuous for the ω-complete partial order induced by the complete lattice structures. -/
-<<<<<<< HEAD
-def coe_scott_continuous : submodule R M →𝒄 set M :=
-{ to_fun    := coe,
-  monotone' := set_like.coe_mono,
-  cont      := coe_supr_of_chain, }
-=======
-lemma coe_scott_continuous : omega_complete_partial_order.continuous' 
+lemma coe_scott_continuous : omega_complete_partial_order.continuous'
   (coe : submodule R M → set M) :=
 ⟨set_like.coe_mono, coe_supr_of_chain⟩
->>>>>>> 6f0c4fb3
 
 @[simp] lemma mem_supr_of_chain (a : ℕ →ₘ submodule R M) (m : M) : m ∈ (⨆ k, a k) ↔ ∃ k, m ∈ a k :=
 mem_supr_of_directed a a.monotone.directed_le

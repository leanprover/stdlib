--- conflicted
+++ resolved
@@ -224,7 +224,8 @@
 module.of_core $ by refine { smul := (•), ..};
   intros; ext; simp [smul_add, add_smul, smul_smul]
 
-<<<<<<< HEAD
+instance : inhabited (multilinear_map R M₁ M₂) := ⟨0⟩
+
 end comm_ring
 
 end multilinear_map
@@ -317,9 +318,6 @@
   (f : multilinear_map R M M₂) :
   f.curry_left.uncurry_left = f :=
 by { ext m, simp }
-=======
-instance : inhabited (multilinear_map R M₁ M₂) := ⟨0⟩
->>>>>>> 5ce0c0a2
 
 variables (R M M₂)
 

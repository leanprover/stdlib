--- conflicted
+++ resolved
@@ -64,12 +64,8 @@
 
 namespace tensor_algebra
 
-<<<<<<< HEAD
-instance : ring (tensor_algebra S N) := algebra.semiring_to_ring S
-=======
 instance {S : Type*} [comm_ring S] [semimodule S M] : ring (tensor_algebra S M) :=
 ring_quot.ring (rel S M)
->>>>>>> 6e301c75
 
 variables {M}
 

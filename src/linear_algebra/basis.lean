--- conflicted
+++ resolved
@@ -65,17 +65,10 @@
 open function set submodule
 open_locale classical big_operators
 
-<<<<<<< HEAD
-universes v
-
-variables {ι : Type*} {ι' : Type*} {R : Type*} {K : Type*}
-          {M : Type*} {M' : Type*} {V : Type v} {V' : Type*}
-=======
 universe u
 
 variables {ι : Type*} {ι' : Type*} {R : Type*} {K : Type*}
           {M : Type*} {M' : Type*} {V : Type u} {V' : Type*}
->>>>>>> 593f731d
 
 section module
 variables {v : ι → M}
@@ -1073,11 +1066,7 @@
   by simp; exact eq_top_iff.2 hb₂⟩
 
 lemma exists_sum_is_basis (hs : linear_independent K v) :
-<<<<<<< HEAD
-  ∃ (ι' : Type v) (v' : ι' → V), is_basis K (sum.elim v v') :=
-=======
   ∃ (ι' : Type u) (v' : ι' → V), is_basis K (sum.elim v v') :=
->>>>>>> 593f731d
 begin
   -- This is a hack: we jump through hoops to reuse `exists_subset_is_basis`.
   let s := set.range v,

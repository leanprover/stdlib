/-
Copyright (c) 2017 Johannes Hölzl. All rights reserved.
Released under Apache 2.0 license as described in the file LICENSE.
Authors: Johannes Hölzl, Mario Carneiro, Alexander Bentkamp
-/
import linear_algebra.finsupp
import linear_algebra.projection
import order.zorn
import data.fintype.card

/-!

# Linear independence and bases

This file defines linear independence and bases in a module or vector space.

It is inspired by Isabelle/HOL's linear algebra, and hence indirectly by HOL Light.

## Main definitions

All definitions are given for families of vectors, i.e. `v : ι → M` where `M` is the module or
vector space and `ι : Type*` is an arbitrary indexing type.

* `linear_independent R v` states that the elements of the family `v` are linearly independent.

* `linear_independent.repr hv x` returns the linear combination representing `x : span R (range v)`
  on the linearly independent vectors `v`, given `hv : linear_independent R v`
  (using classical choice). `linear_independent.repr hv` is provided as a linear map.

* `is_basis R v` states that the vector family `v` is a basis, i.e. it is linearly independent and
  spans the entire space.

* `is_basis.repr hv x` is the basis version of `linear_independent.repr hv x`. It returns the
  linear combination representing `x : M` on a basis `v` of `M` (using classical choice).
  The argument `hv` must be a proof that `is_basis R v`. `is_basis.repr hv` is given as a linear
  map as well.

* `is_basis.constr hv f` constructs a linear map `M₁ →ₗ[R] M₂` given the values `f : ι → M₂` at the
  basis `v : ι → M₁`, given `hv : is_basis R v`.

## Main statements

* `is_basis.ext` states that two linear maps are equal if they coincide on a basis.

* `exists_is_basis` states that every vector space has a basis.

## Implementation notes

We use families instead of sets because it allows us to say that two identical vectors are linearly
dependent. For bases, this is useful as well because we can easily derive ordered bases by using an
ordered index type `ι`.

If you want to use sets, use the family `(λ x, x : s → M)` given a set `s : set M`. The lemmas
`linear_independent.to_subtype_range` and `linear_independent.of_subtype_range` connect those two
worlds.

## Tags

linearly dependent, linear dependence, linearly independent, linear independence, basis

-/

noncomputable theory

open function set submodule
open_locale classical

variables {ι : Type*} {ι' : Type*} {R : Type*} {K : Type*}
          {M : Type*} {M' : Type*} {V : Type*} {V' : Type*}

section module
variables {v : ι → M}
variables [ring R] [add_comm_group M] [add_comm_group M']
variables [module R M] [module R M']
variables {a b : R} {x y : M}

variables (R) (v)
/-- Linearly independent family of vectors -/
def linear_independent : Prop := (finsupp.total ι M R v).ker = ⊥
variables {R} {v}

theorem linear_independent_iff : linear_independent R v ↔
  ∀l, finsupp.total ι M R v l = 0 → l = 0 :=
by simp [linear_independent, linear_map.ker_eq_bot']

theorem linear_independent_iff' : linear_independent R v ↔
  ∀ s : finset ι, ∀ g : ι → R, s.sum (λ i, g i • v i) = 0 → ∀ i ∈ s, g i = 0 :=
linear_independent_iff.trans
⟨λ hf s g hg i his, have h : _ := hf (s.sum $ λ i, finsupp.single i (g i)) $
      by simpa only [linear_map.map_sum, finsupp.total_single] using hg, calc
    g i = (finsupp.lapply i : (ι →₀ R) →ₗ[R] R) (finsupp.single i (g i)) :
      by rw [finsupp.lapply_apply, finsupp.single_eq_same]
    ... = s.sum (λ j, (finsupp.lapply i : (ι →₀ R) →ₗ[R] R) (finsupp.single j (g j))) :
      eq.symm $ finset.sum_eq_single i
        (λ j hjs hji, by rw [finsupp.lapply_apply, finsupp.single_eq_of_ne hji])
        (λ hnis, hnis.elim his)
    ... = s.sum (λ j, finsupp.single j (g j)) i : (finsupp.lapply i : (ι →₀ R) →ₗ[R] R).map_sum.symm
    ... = 0 : finsupp.ext_iff.1 h i,
λ hf l hl, finsupp.ext $ λ i, classical.by_contradiction $ λ hni, hni $ hf _ _ hl _ $
  finsupp.mem_support_iff.2 hni⟩

lemma linear_independent_empty_type (h : ¬ nonempty ι) : linear_independent R v :=
begin
 rw [linear_independent_iff],
 intros,
 ext i,
 exact false.elim (not_nonempty_iff_imp_false.1 h i)
end

lemma linear_independent.ne_zero
  {i : ι} (ne : 0 ≠ (1:R)) (hv : linear_independent R v) : v i ≠ 0 :=
λ h, ne $ eq.symm begin
  suffices : (finsupp.single i 1 : ι →₀ R) i = 0, {simpa},
  rw linear_independent_iff.1 hv (finsupp.single i 1),
  {simp},
  {simp [h]}
end

lemma linear_independent.comp
  (h : linear_independent R v) (f : ι' → ι) (hf : injective f) : linear_independent R (v ∘ f) :=
begin
  rw [linear_independent_iff, finsupp.total_comp],
  intros l hl,
  have h_map_domain : ∀ x, (finsupp.map_domain f l) (f x) = 0,
    by rw linear_independent_iff.1 h (finsupp.map_domain f l) hl; simp,
  ext,
  convert h_map_domain a,
  simp only [finsupp.map_domain_apply hf],
end

lemma linear_independent_of_zero_eq_one (zero_eq_one : (0 : R) = 1) : linear_independent R v :=
linear_independent_iff.2 (λ l hl, finsupp.eq_zero_of_zero_eq_one zero_eq_one _)

lemma linear_independent.unique (hv : linear_independent R v) {l₁ l₂ : ι →₀ R} :
  finsupp.total ι M R v l₁ = finsupp.total ι M R v l₂ → l₁ = l₂ :=
by apply linear_map.ker_eq_bot.1 hv

lemma linear_independent.injective (zero_ne_one : (0 : R) ≠ 1) (hv : linear_independent R v) :
  injective v :=
begin
  intros i j hij,
  let l : ι →₀ R := finsupp.single i (1 : R) - finsupp.single j 1,
  have h_total : finsupp.total ι M R v l = 0,
  { rw finsupp.total_apply,
    rw finsupp.sum_sub_index,
    { simp [finsupp.sum_single_index, hij] },
    { intros, apply sub_smul } },
  have h_single_eq : finsupp.single i (1 : R) = finsupp.single j 1,
  { rw linear_independent_iff at hv,
    simp [eq_add_of_sub_eq' (hv l h_total)] },
  show i = j,
  { apply or.elim ((finsupp.single_eq_single_iff _ _ _ _).1 h_single_eq),
    simp,
    exact λ h, false.elim (zero_ne_one.symm h.1) }
end

lemma linear_independent_span (hs : linear_independent R v) :
  @linear_independent ι R (span R (range v))
      (λ i : ι, ⟨v i, subset_span (mem_range_self i)⟩) _ _ _ :=
begin
  rw linear_independent_iff at *,
  intros l hl,
  apply hs l,
  have := congr_arg (submodule.subtype (span R (range v))) hl,
  convert this,
  rw [finsupp.total_apply, finsupp.total_apply],
  unfold finsupp.sum,
  rw linear_map.map_sum (submodule.subtype (span R (range v))),
  simp
end

section subtype
/-! The following lemmas use the subtype defined by a set in `M` as the index set `ι`. -/

theorem linear_independent_comp_subtype {s : set ι} :
  linear_independent R (v ∘ subtype.val : s → M) ↔
  ∀ l ∈ (finsupp.supported R R s), (finsupp.total ι M R v) l = 0 → l = 0 :=
begin
  rw [linear_independent_iff, finsupp.total_comp],
  simp only [linear_map.comp_apply],
  split,
  { intros h l hl₁ hl₂,
    have h_bij : bij_on subtype.val (subtype.val ⁻¹' ↑l.support : set s) ↑l.support,
    { apply bij_on.mk,
      { unfold maps_to },
      { apply subtype.val_injective.inj_on },
      intros i hi,
      rw [image_preimage_eq_inter_range, subtype.range_val],
      exact ⟨hi, (finsupp.mem_supported _ _).1 hl₁ hi⟩ },
    show l = 0,
    { apply finsupp.eq_zero_of_comap_domain_eq_zero (subtype.val : s → ι) _ h_bij,
      apply h,
      convert hl₂,
      rw [finsupp.lmap_domain_apply, finsupp.map_domain_comap_domain],
      exact subtype.val_injective,
      rw subtype.range_val,
      exact (finsupp.mem_supported _ _).1 hl₁ } },
  { intros h l hl,
    have hl' : finsupp.total ι M R v (finsupp.emb_domain ⟨subtype.val, subtype.val_injective⟩ l) = 0,
    { rw finsupp.emb_domain_eq_map_domain ⟨subtype.val, subtype.val_injective⟩ l,
      apply hl },
    apply finsupp.emb_domain_inj.1,
    rw [h (finsupp.emb_domain ⟨subtype.val, subtype.val_injective⟩ l) _ hl',
        finsupp.emb_domain_zero],
    rw [finsupp.mem_supported, finsupp.support_emb_domain],
    intros x hx,
    rw [finset.mem_coe, finset.mem_map] at hx,
    rcases hx with ⟨i, x', hx'⟩,
    rw ←hx',
    simp }
end

theorem linear_independent_subtype {s : set M} :
  linear_independent R (λ x, x : s → M) ↔
  ∀ l ∈ (finsupp.supported R R s), (finsupp.total M M R id) l = 0 → l = 0 :=
by apply @linear_independent_comp_subtype _ _ _ id

theorem linear_independent_comp_subtype_disjoint {s : set ι} :
  linear_independent R (v ∘ subtype.val : s → M) ↔
  disjoint (finsupp.supported R R s) (finsupp.total ι M R v).ker :=
by rw [linear_independent_comp_subtype, linear_map.disjoint_ker]

theorem linear_independent_subtype_disjoint {s : set M} :
  linear_independent R (λ x, x : s → M) ↔
  disjoint (finsupp.supported R R s) (finsupp.total M M R id).ker :=
by apply @linear_independent_comp_subtype_disjoint _ _ _ id

theorem linear_independent_iff_total_on {s : set M} :
  linear_independent R (λ x, x : s → M) ↔ (finsupp.total_on M M R id s).ker = ⊥ :=
by rw [finsupp.total_on, linear_map.ker, linear_map.comap_cod_restrict, map_bot, comap_bot,
  linear_map.ker_comp, linear_independent_subtype_disjoint, disjoint, ← map_comap_subtype,
  map_le_iff_le_comap, comap_bot, ker_subtype, le_bot_iff]

lemma linear_independent.to_subtype_range
  (hv : linear_independent R v) : linear_independent R (λ x, x : range v → M) :=
begin
  by_cases zero_eq_one : (0 : R) = 1,
  { apply linear_independent_of_zero_eq_one zero_eq_one },
  rw linear_independent_subtype,
  intros l hl₁ hl₂,
  have h_bij : bij_on v (v ⁻¹' ↑l.support) ↑l.support,
  { apply bij_on.mk,
    { unfold maps_to },
    { apply (linear_independent.injective zero_eq_one hv).inj_on },
    intros x hx,
    rcases mem_range.1 (((finsupp.mem_supported _ _).1 hl₁ : ↑(l.support) ⊆ range v) hx)
      with ⟨i, hi⟩,
    rw mem_image,
    use i,
    rw [mem_preimage, hi],
    exact ⟨hx, rfl⟩ },
  apply finsupp.eq_zero_of_comap_domain_eq_zero v l,
  apply linear_independent_iff.1 hv,
  rw [finsupp.total_comap_domain, finset.sum_preimage v l.support h_bij (λ (x : M), l x • x)],
  rw [finsupp.total_apply, finsupp.sum] at hl₂,
  apply hl₂
end

lemma linear_independent.of_subtype_range (hv : injective v)
  (h : linear_independent R (λ x, x : range v → M)) : linear_independent R v :=
begin
  rw linear_independent_iff,
  intros l hl,
  apply finsupp.injective_map_domain hv,
  apply linear_independent_subtype.1 h (l.map_domain v),
  { rw finsupp.mem_supported,
    intros x hx,
    have := finset.mem_coe.2 (finsupp.map_domain_support hx),
    rw finset.coe_image at this,
    apply set.image_subset_range _ _ this, },
  { rwa [finsupp.total_map_domain _ _ hv, left_id] }
end

lemma linear_independent.restrict_of_comp_subtype {s : set ι}
  (hs : linear_independent R (v ∘ subtype.val : s → M)) :
  linear_independent R (s.restrict v) :=
begin
  have h_restrict : restrict v s = v ∘ (λ x, x.val) := rfl,
  rw [linear_independent_iff, h_restrict, finsupp.total_comp],
  intros l hl,
  have h_map_domain_subtype_eq_0 : l.map_domain subtype.val = 0,
  { rw linear_independent_comp_subtype at hs,
    apply hs (finsupp.lmap_domain R R (λ x : subtype s, x.val) l) _ hl,
    rw finsupp.mem_supported,
    simp,
    intros x hx,
    have := finset.mem_coe.2 (finsupp.map_domain_support (finset.mem_coe.1 hx)),
    rw finset.coe_image at this,
    exact subtype.val_image_subset _ _ this },
  apply @finsupp.injective_map_domain _ (subtype s) ι,
  { apply subtype.val_injective },
  { simpa },
end

lemma linear_independent_empty : linear_independent R (λ x, x : (∅ : set M) → M) :=
by simp [linear_independent_subtype_disjoint]

lemma linear_independent.mono {t s : set M} (h : t ⊆ s) :
  linear_independent R (λ x, x : s → M) → linear_independent R (λ x, x : t → M) :=
begin
 simp only [linear_independent_subtype_disjoint],
 exact (disjoint.mono_left (finsupp.supported_mono h))
end

lemma linear_independent.union {s t : set M}
  (hs : linear_independent R (λ x, x : s → M)) (ht : linear_independent R (λ x, x : t → M))
  (hst : disjoint (span R s) (span R t)) :
  linear_independent R (λ x, x : (s ∪ t) → M) :=
begin
  rw [linear_independent_subtype_disjoint, disjoint_def, finsupp.supported_union],
  intros l h₁ h₂, rw mem_sup at h₁,
  rcases h₁ with ⟨ls, hls, lt, hlt, rfl⟩,
  have h_ls_mem_t : finsupp.total M M R id ls ∈ span R t,
  { rw [← image_id t, finsupp.span_eq_map_total],
    apply (add_mem_iff_left (map _ _) (mem_image_of_mem _ hlt)).1,
    rw [← linear_map.map_add, linear_map.mem_ker.1 h₂],
    apply zero_mem },
  have h_lt_mem_s : finsupp.total M M R id lt ∈ span R s,
  { rw [← image_id s, finsupp.span_eq_map_total],
    apply (add_mem_iff_left (map _ _) (mem_image_of_mem _ hls)).1,
    rw [← linear_map.map_add, add_comm, linear_map.mem_ker.1 h₂],
    apply zero_mem },
  have h_ls_mem_s : (finsupp.total M M R id) ls ∈ span R s,
  { rw ← image_id s,
    apply (finsupp.mem_span_iff_total _).2 ⟨ls, hls, rfl⟩ },
  have h_lt_mem_t : (finsupp.total M M R id) lt ∈ span R t,
  { rw ← image_id t,
    apply (finsupp.mem_span_iff_total _).2 ⟨lt, hlt, rfl⟩ },
  have h_ls_0 : ls = 0 :=
    disjoint_def.1 (linear_independent_subtype_disjoint.1 hs) _ hls
    (linear_map.mem_ker.2 $ disjoint_def.1 hst (finsupp.total M M R id ls) h_ls_mem_s h_ls_mem_t),
  have h_lt_0 : lt = 0 :=
    disjoint_def.1 (linear_independent_subtype_disjoint.1 ht) _ hlt
    (linear_map.mem_ker.2 $ disjoint_def.1 hst (finsupp.total M M R id lt) h_lt_mem_s h_lt_mem_t),
  show ls + lt = 0,
    by simp [h_ls_0, h_lt_0],
end

lemma linear_independent_of_finite (s : set M)
  (H : ∀ t ⊆ s, finite t → linear_independent R (λ x, x : t → M)) :
  linear_independent R (λ x, x : s → M) :=
linear_independent_subtype.2 $
  λ l hl, linear_independent_subtype.1 (H _ hl (finset.finite_to_set _)) l (subset.refl _)

lemma linear_independent_Union_of_directed {η : Type*}
  {s : η → set M} (hs : directed (⊆) s)
  (h : ∀ i, linear_independent R (λ x, x : s i → M)) :
  linear_independent R (λ x, x : (⋃ i, s i) → M) :=
begin
  by_cases hη : nonempty η,
  { refine linear_independent_of_finite (⋃ i, s i) (λ t ht ft, _),
    rcases finite_subset_Union ft ht with ⟨I, fi, hI⟩,
    rcases hs.finset_le hη fi.to_finset with ⟨i, hi⟩,
    exact (h i).mono (subset.trans hI $ bUnion_subset $
      λ j hj, hi j (finite.mem_to_finset.2 hj)) },
  { refine linear_independent_empty.mono _,
    rintro _ ⟨_, ⟨i, _⟩, _⟩, exact hη ⟨i⟩ }
end

lemma linear_independent_sUnion_of_directed {s : set (set M)}
  (hs : directed_on (⊆) s)
  (h : ∀ a ∈ s, linear_independent R (λ x, x : (a : set M) → M)) :
  linear_independent R (λ x, x : (⋃₀ s) → M) :=
by rw sUnion_eq_Union; exact
linear_independent_Union_of_directed
  ((directed_on_iff_directed _).1 hs) (by simpa using h)

lemma linear_independent_bUnion_of_directed {η} {s : set η} {t : η → set M}
  (hs : directed_on (t ⁻¹'o (⊆)) s) (h : ∀a∈s, linear_independent R (λ x, x : t a → M)) :
  linear_independent R (λ x, x : (⋃a∈s, t a) → M) :=
by rw bUnion_eq_Union; exact
linear_independent_Union_of_directed
  ((directed_comp _ _ _).2 $ (directed_on_iff_directed _).1 hs)
  (by simpa using h)

lemma linear_independent_Union_finite_subtype {ι : Type*} {f : ι → set M}
  (hl : ∀i, linear_independent R (λ x, x : f i → M))
  (hd : ∀i, ∀t:set ι, finite t → i ∉ t → disjoint (span R (f i)) (⨆i∈t, span R (f i))) :
  linear_independent R (λ x, x : (⋃i, f i) → M) :=
begin
  rw [Union_eq_Union_finset f],
  apply linear_independent_Union_of_directed,
  apply directed_of_sup,
  exact (assume t₁ t₂ ht, Union_subset_Union $ assume i, Union_subset_Union_const $ assume h, ht h),
  assume t, rw [set.Union, ← finset.sup_eq_supr],
  refine t.induction_on _ _,
  { rw finset.sup_empty,
    apply linear_independent_empty_type (not_nonempty_iff_imp_false.2 _),
    exact λ x, set.not_mem_empty x (subtype.mem x) },
  { rintros ⟨i⟩ s his ih,
    rw [finset.sup_insert],
    refine (hl _).union ih _,
    rw [finset.sup_eq_supr],
    refine (hd i _ _ his).mono_right _,
    { simp only [(span_Union _).symm],
      refine span_mono (@supr_le_supr2 (set M) _ _ _ _ _ _),
      rintros ⟨i⟩, exact ⟨i, le_refl _⟩ },
    { change finite (plift.up ⁻¹' ↑s),
      exact finite_preimage (assume i j _ _, plift.up.inj) s.finite_to_set } }
end

lemma linear_independent_Union_finite {η : Type*} {ιs : η → Type*}
  {f : Π j : η, ιs j → M}
  (hindep : ∀j, linear_independent R (f j))
  (hd : ∀i, ∀t:set η, finite t → i ∉ t →
      disjoint (span R (range (f i))) (⨆i∈t, span R (range (f i)))) :
  linear_independent R (λ ji : Σ j, ιs j, f ji.1 ji.2) :=
begin
  by_cases zero_eq_one : (0 : R) = 1,
  { apply linear_independent_of_zero_eq_one zero_eq_one },
  apply linear_independent.of_subtype_range,
  { rintros ⟨x₁, x₂⟩ ⟨y₁, y₂⟩ hxy,
    by_cases h_cases : x₁ = y₁,
    subst h_cases,
    { apply sigma.eq,
      rw linear_independent.injective zero_eq_one (hindep _) hxy,
      refl },
    { have h0 : f x₁ x₂ = 0,
      { apply disjoint_def.1 (hd x₁ {y₁} (finite_singleton y₁)
          (λ h, h_cases (eq_of_mem_singleton h))) (f x₁ x₂) (subset_span (mem_range_self _)),
        rw supr_singleton,
        simp only [] at hxy,
        rw hxy,
        exact (subset_span (mem_range_self y₂)) },
      exact false.elim ((hindep x₁).ne_zero zero_eq_one h0) } },
  rw range_sigma_eq_Union_range,
  apply linear_independent_Union_finite_subtype (λ j, (hindep j).to_subtype_range) hd,
end

end subtype

section repr
variables (hv : linear_independent R v)

/-- Canonical isomorphism between linear combinations and the span of linearly independent vectors.
-/
def linear_independent.total_equiv (hv : linear_independent R v) :
  (ι →₀ R) ≃ₗ[R] span R (range v) :=
begin
apply linear_equiv.of_bijective
  (linear_map.cod_restrict (span R (range v)) (finsupp.total ι M R v) _),
{ rw linear_map.ker_cod_restrict,
  apply hv },
{ rw [linear_map.range, linear_map.map_cod_restrict, ← linear_map.range_le_iff_comap,
  range_subtype, map_top],
  rw finsupp.range_total,
  apply le_refl (span R (range v)) },
{ intro l,
  rw ← finsupp.range_total,
  rw linear_map.mem_range,
  apply mem_range_self l }
end

/-- Linear combination representing a vector in the span of linearly independent vectors.

Given a family of linearly independent vectors, we can represent any vector in their span as
a linear combination of these vectors. These are provided by this linear map.
It is simply one direction of `linear_independent.total_equiv`. -/
def linear_independent.repr (hv : linear_independent R v) :
  span R (range v) →ₗ[R] ι →₀ R := hv.total_equiv.symm

lemma linear_independent.total_repr (x) : finsupp.total ι M R v (hv.repr x) = x :=
subtype.coe_ext.1 (linear_equiv.apply_symm_apply hv.total_equiv x)

lemma linear_independent.total_comp_repr :
  (finsupp.total ι M R v).comp hv.repr = submodule.subtype _ :=
linear_map.ext $ hv.total_repr

lemma linear_independent.repr_ker : hv.repr.ker = ⊥ :=
by rw [linear_independent.repr, linear_equiv.ker]

lemma linear_independent.repr_range : hv.repr.range = ⊤ :=
by rw [linear_independent.repr, linear_equiv.range]

lemma linear_independent.repr_eq
  {l : ι →₀ R} {x} (eq : finsupp.total ι M R v l = ↑x) :
  hv.repr x = l :=
begin
  have : ↑((linear_independent.total_equiv hv : (ι →₀ R) →ₗ[R] span R (range v)) l)
      = finsupp.total ι M R v l := rfl,
  have : (linear_independent.total_equiv hv : (ι →₀ R) →ₗ[R] span R (range v)) l = x,
  { rw eq at this,
    exact subtype.coe_ext.2 this },
  rw ←linear_equiv.symm_apply_apply hv.total_equiv l,
  rw ←this,
  refl,
end

lemma linear_independent.repr_eq_single (i) (x) (hx : ↑x = v i) :
  hv.repr x = finsupp.single i 1 :=
begin
  apply hv.repr_eq,
  simp [finsupp.total_single, hx]
end

-- TODO: why is this so slow?
lemma linear_independent_iff_not_smul_mem_span :
  linear_independent R v ↔ (∀ (i : ι) (a : R), a • (v i) ∈ span R (v '' (univ \ {i})) → a = 0) :=
⟨ λ hv i a ha, begin
  rw [finsupp.span_eq_map_total, mem_map] at ha,
  rcases ha with ⟨l, hl, e⟩,
  rw sub_eq_zero.1 (linear_independent_iff.1 hv (l - finsupp.single i a) (by simp [e])) at hl,
  by_contra hn,
  exact (not_mem_of_mem_diff (hl $ by simp [hn])) (mem_singleton _),
end, λ H, linear_independent_iff.2 $ λ l hl, begin
  ext i, simp only [finsupp.zero_apply],
  by_contra hn,
  refine hn (H i _ _),
  refine (finsupp.mem_span_iff_total _).2 ⟨finsupp.single i (l i) - l, _, _⟩,
  { rw finsupp.mem_supported',
    intros j hj,
    have hij : j = i :=
      classical.not_not.1
          (λ hij : j ≠ i, hj ((mem_diff _).2 ⟨mem_univ _, λ h, hij (eq_of_mem_singleton h)⟩)),
    simp [hij] },
  { simp [hl] }
end⟩

end repr

lemma surjective_of_linear_independent_of_span
  (hv : linear_independent R v) (f : ι' ↪ ι)
  (hss : range v ⊆ span R (range (v ∘ f))) (zero_ne_one : 0 ≠ (1 : R)):
  surjective f :=
begin
  intros i,
  let repr : (span R (range (v ∘ f)) : Type*) → ι' →₀ R := (hv.comp f f.inj).repr,
  let l := (repr ⟨v i, hss (mem_range_self i)⟩).map_domain f,
  have h_total_l : finsupp.total ι M R v l = v i,
  { dsimp only [l],
    rw finsupp.total_map_domain,
    rw (hv.comp f f.inj).total_repr,
    { refl },
    { exact f.inj } },
  have h_total_eq : (finsupp.total ι M R v) l = (finsupp.total ι M R v) (finsupp.single i 1),
    by rw [h_total_l, finsupp.total_single, one_smul],
  have l_eq : l = _ := linear_map.ker_eq_bot.1 hv h_total_eq,
  dsimp only [l] at l_eq,
  rw ←finsupp.emb_domain_eq_map_domain at l_eq,
  rcases finsupp.single_of_emb_domain_single (repr ⟨v i, _⟩) f i (1 : R) zero_ne_one.symm l_eq
    with ⟨i', hi'⟩,
  use i',
  exact hi'.2
end

lemma eq_of_linear_independent_of_span_subtype {s t : set M} (zero_ne_one : (0 : R) ≠ 1)
  (hs : linear_independent R (λ x, x : s → M)) (h : t ⊆ s) (hst : s ⊆ span R t) : s = t :=
begin
  let f : t ↪ s := ⟨λ x, ⟨x.1, h x.2⟩, λ a b hab, subtype.val_injective (subtype.mk.inj hab)⟩,
  have h_surj : surjective f,
  { apply surjective_of_linear_independent_of_span hs f _ zero_ne_one,
    convert hst; simp [f, comp], },
  show s = t,
  { apply subset.antisymm _ h,
    intros x hx,
    rcases h_surj ⟨x, hx⟩ with ⟨y, hy⟩,
    convert y.mem,
    rw ← subtype.mk.inj hy,
    refl }
end

open linear_map

lemma linear_independent.image (hv : linear_independent R v) {f : M →ₗ M'}
  (hf_inj : disjoint (span R (range v)) f.ker) : linear_independent R (f ∘ v) :=
begin
  rw [disjoint, ← set.image_univ, finsupp.span_eq_map_total, map_inf_eq_map_inf_comap,
    map_le_iff_le_comap, comap_bot, finsupp.supported_univ, top_inf_eq] at hf_inj,
  unfold linear_independent at hv,
  rw hv at hf_inj,
  haveI : inhabited M := ⟨0⟩,
  rw [linear_independent, finsupp.total_comp],
  rw [@finsupp.lmap_domain_total _ _ R _ _ _ _ _ _ _ _ _ _ f, ker_comp, eq_bot_iff],
  apply hf_inj,
  exact λ _, rfl,
end

lemma linear_independent.image_subtype {s : set M} {f : M →ₗ M'}
  (hs : linear_independent R (λ x, x : s → M))
  (hf_inj : disjoint (span R s) f.ker) : linear_independent R (λ x, x : f '' s → M') :=
begin
  rw [disjoint, ← set.image_id s, finsupp.span_eq_map_total, map_inf_eq_map_inf_comap,
    map_le_iff_le_comap, comap_bot] at hf_inj,
  haveI : inhabited M := ⟨0⟩,
  rw [linear_independent_subtype_disjoint, disjoint, ← finsupp.lmap_domain_supported _ _ f, map_inf_eq_map_inf_comap,
      map_le_iff_le_comap, ← ker_comp],
  rw [@finsupp.lmap_domain_total _ _ R _ _ _, ker_comp],
  { exact le_trans (le_inf inf_le_left hf_inj)
    (le_trans (linear_independent_subtype_disjoint.1 hs) bot_le) },
  { simp }
end

lemma linear_independent.inl_union_inr {s : set M} {t : set M'}
  (hs : linear_independent R (λ x, x : s → M))
  (ht : linear_independent R (λ x, x : t → M')) :
  linear_independent R (λ x, x : inl R M M' '' s ∪ inr R M M' '' t → M × M') :=
begin
  refine (hs.image_subtype _).union (ht.image_subtype _) _; [simp, simp, skip],
  simp only [span_image],
  simp [disjoint_iff, prod_inf_prod]
end

lemma linear_independent_inl_union_inr' {v : ι → M} {v' : ι' → M'}
  (hv : linear_independent R v) (hv' : linear_independent R v') :
  linear_independent R (sum.elim (inl R M M' ∘ v) (inr R M M' ∘ v')) :=
begin
  by_cases zero_eq_one : (0 : R) = 1,
  { apply linear_independent_of_zero_eq_one zero_eq_one },
  have inj_v : injective v := (linear_independent.injective zero_eq_one hv),
  have inj_v' : injective v' := (linear_independent.injective zero_eq_one hv'),
  apply linear_independent.of_subtype_range,
  { apply sum.elim_injective,
<<<<<<< HEAD
    { exact injective_comp prod.injective_inl inj_v },
    { exact injective_comp prod.injective_inr inj_v' },
=======
    { exact prod.injective_inl.comp inj_v },
    { exact prod.injective_inr.comp inj_v' },
>>>>>>> 00024db7
    { intros, simp [hv.ne_zero zero_eq_one] } },
  { rw sum.elim_range,
    refine (hv.image _).to_subtype_range.union (hv'.image _).to_subtype_range _;
      [simp, simp, skip],
    apply disjoint_inl_inr.mono _ _;
      simp only [set.range_comp, span_image, linear_map.map_le_range] }
end

/-- Dedekind's linear independence of characters -/
-- See, for example, Keith Conrad's note <https://kconrad.math.uconn.edu/blurbs/galoistheory/linearchar.pdf>
theorem linear_independent_monoid_hom (G : Type*) [monoid G] (L : Type*) [integral_domain L] :
  @linear_independent _ L (G → L) (λ f, f : (G →* L) → (G → L)) _ _ _ :=
by letI := classical.dec_eq (G →* L);
   letI : mul_action L L := distrib_mul_action.to_mul_action;
-- We prove linear independence by showing that only the trivial linear combination vanishes.
exact linear_independent_iff'.2
-- To do this, we use `finset` induction,
(λ s, finset.induction_on s (λ g hg i, false.elim) $ λ a s has ih g hg,
-- Here
-- * `a` is a new character we will insert into the `finset` of characters `s`,
-- * `ih` is the fact that only the trivial linear combination of characters in `s` is zero
-- * `hg` is the fact that `g` are the coefficients of a linear combination summing to zero
-- and it remains to prove that `g` vanishes on `insert a s`.

-- We now make the key calculation:
-- For any character `i` in the original `finset`, we have `g i • i = g i • a` as functions on the monoid `G`.
have h1 : ∀ i ∈ s, (g i • i : G → L) = g i • a, from λ i his, funext $ λ x : G,
  -- We prove these expressions are equal by showing
  -- the differences of their values on each monoid element `x` is zero
  eq_of_sub_eq_zero $ ih (λ j, g j * j x - g j * a x)
    (funext $ λ y : G, calc
    -- After that, it's just a chase scene.
          s.sum (λ i, ((g i * i x - g i * a x) • i : G → L)) y
        = s.sum (λ i, (g i * i x - g i * a x) * i y) : pi.finset_sum_apply _ _ _
    ... = s.sum (λ i, g i * i x * i y - g i * a x * i y) : finset.sum_congr rfl
      (λ _ _, sub_mul _ _ _)
    ... = s.sum (λ i, g i * i x * i y) - s.sum (λ i, g i * a x * i y) : finset.sum_sub_distrib
    ... = (g a * a x * a y + s.sum (λ i, g i * i x * i y))
          - (g a * a x * a y + s.sum (λ i, g i * a x * i y)) : by rw add_sub_add_left_eq_sub
    ... = (insert a s).sum (λ i, g i * i x * i y) - (insert a s).sum (λ i, g i * a x * i y) :
      by rw [finset.sum_insert has, finset.sum_insert has]
    ... = (insert a s).sum (λ i, g i * i (x * y)) - (insert a s).sum (λ i, a x * (g i * i y)) :
      congr (congr_arg has_sub.sub (finset.sum_congr rfl $ λ i _, by rw [i.map_mul, mul_assoc]))
        (finset.sum_congr rfl $ λ _ _, by rw [mul_assoc, mul_left_comm])
    ... = (insert a s).sum (λ i, (g i • i : G → L)) (x * y)
          - a x * (insert a s).sum (λ i, (g i • i : G → L)) y :
      by rw [pi.finset_sum_apply, pi.finset_sum_apply, finset.mul_sum]; refl
    ... = 0 - a x * 0 : by rw hg; refl
    ... = 0 : by rw [mul_zero, sub_zero])
    i
    his,
-- On the other hand, since `a` is not already in `s`, for any character `i ∈ s`
-- there is some element of the monoid on which it differs from `a`.
have h2 : ∀ i : G →* L, i ∈ s → ∃ y, i y ≠ a y, from λ i his,
  classical.by_contradiction $ λ h,
  have hia : i = a, from monoid_hom.ext $ λ y, classical.by_contradiction $ λ hy, h ⟨y, hy⟩,
  has $ hia ▸ his,
-- From these two facts we deduce that `g` actually vanishes on `s`,
have h3 : ∀ i ∈ s, g i = 0, from λ i his, let ⟨y, hy⟩ := h2 i his in
  have h : g i • i y = g i • a y, from congr_fun (h1 i his) y,
  or.resolve_right (mul_eq_zero.1 $ by rw [mul_sub, sub_eq_zero]; exact h) (sub_ne_zero_of_ne hy),
-- And so, using the fact that the linear combination over `s` and over `insert a s` both vanish,
-- we deduce that `g a = 0`.
have h4 : g a = 0, from calc
  g a = g a * 1 : (mul_one _).symm
  ... = (g a • a : G → L) 1 : by rw ← a.map_one; refl
  ... = (insert a s).sum (λ i, (g i • i : G → L)) 1 : begin
      rw finset.sum_eq_single a,
      { intros i his hia, rw finset.mem_insert at his, rw [h3 i (his.resolve_left hia), zero_smul] },
      { intros haas, exfalso, apply haas, exact finset.mem_insert_self a s }
    end
  ... = 0 : by rw hg; refl,
-- Now we're done; the last two facts together imply that `g` vanishes on every element of `insert a s`.
(finset.forall_mem_insert _ _ _).2 ⟨h4, h3⟩)

lemma le_of_span_le_span {s t u: set M} (zero_ne_one : (0 : R) ≠ 1)
  (hl : linear_independent R (subtype.val : u → M )) (hsu : s ⊆ u) (htu : t ⊆ u)
  (hst : span R s ≤ span R t) : s ⊆ t :=
begin
  have := eq_of_linear_independent_of_span_subtype zero_ne_one
    (hl.mono (set.union_subset hsu htu))
    (set.subset_union_right _ _)
    (set.union_subset (set.subset.trans subset_span hst) subset_span),
  rw ← this, apply set.subset_union_left
end

lemma span_le_span_iff {s t u: set M} (zero_ne_one : (0 : R) ≠ 1)
  (hl : linear_independent R (subtype.val : u → M )) (hsu : s ⊆ u) (htu : t ⊆ u) :
  span R s ≤ span R t ↔ s ⊆ t :=
⟨le_of_span_le_span zero_ne_one hl hsu htu, span_mono⟩

variables (R) (v)
/-- A family of vectors is a basis if it is linearly independent and all vectors are in the span. -/
def is_basis := linear_independent R v ∧ span R (range v) = ⊤
variables {R} {v}

section is_basis
variables {s t : set M} (hv : is_basis R v)

lemma is_basis.mem_span (hv : is_basis R v) : ∀ x, x ∈ span R (range v) := eq_top_iff'.1 hv.2

lemma is_basis.comp (hv : is_basis R v) (f : ι' → ι) (hf : bijective f) :
  is_basis R (v ∘ f) :=
begin
  split,
  { apply hv.1.comp f hf.1 },
  { rw[set.range_comp, range_iff_surjective.2 hf.2, image_univ, hv.2] }
end

lemma is_basis.injective (hv : is_basis R v) (zero_ne_one : (0 : R) ≠ 1) : injective v :=
  λ x y h, linear_independent.injective zero_ne_one hv.1 h

/-- Given a basis, any vector can be written as a linear combination of the basis vectors. They are
given by this linear map. This is one direction of `module_equiv_finsupp`. -/
def is_basis.repr : M →ₗ (ι →₀ R) :=
(hv.1.repr).comp (linear_map.id.cod_restrict _ hv.mem_span)

lemma is_basis.total_repr (x) : finsupp.total ι M R v (hv.repr x) = x :=
hv.1.total_repr ⟨x, _⟩

lemma is_basis.total_comp_repr : (finsupp.total ι M R v).comp hv.repr = linear_map.id :=
linear_map.ext hv.total_repr

lemma is_basis.repr_ker : hv.repr.ker = ⊥ :=
linear_map.ker_eq_bot.2 $ left_inverse.injective hv.total_repr

lemma is_basis.repr_range : hv.repr.range = finsupp.supported R R univ :=
by rw [is_basis.repr, linear_map.range, submodule.map_comp,
  linear_map.map_cod_restrict, submodule.map_id, comap_top, map_top, hv.1.repr_range,
  finsupp.supported_univ]

lemma is_basis.repr_total (x : ι →₀ R) (hx : x ∈ finsupp.supported R R (univ : set ι)) :
  hv.repr (finsupp.total ι M R v x) = x :=
begin
  rw [← hv.repr_range, linear_map.mem_range] at hx,
  cases hx with w hw,
  rw [← hw, hv.total_repr],
end

lemma is_basis.repr_eq_single {i} : hv.repr (v i) = finsupp.single i 1 :=
by apply hv.1.repr_eq_single; simp

/-- Construct a linear map given the value at the basis. -/
def is_basis.constr (f : ι → M') : M →ₗ[R] M' :=
(finsupp.total M' M' R id).comp $ (finsupp.lmap_domain R R f).comp hv.repr

theorem is_basis.constr_apply (f : ι → M') (x : M) :
  (hv.constr f : M → M') x = (hv.repr x).sum (λb a, a • f b) :=
by dsimp [is_basis.constr];
   rw [finsupp.total_apply, finsupp.sum_map_domain_index]; simp [add_smul]

lemma is_basis.ext {f g : M →ₗ[R] M'} (hv : is_basis R v) (h : ∀i, f (v i) = g (v i)) : f = g :=
begin
  apply linear_map.ext (λ x, linear_eq_on (range v) _ (hv.mem_span x)),
  exact (λ y hy, exists.elim (set.mem_range.1 hy) (λ i hi, by rw ←hi; exact h i))
end

@[simp] lemma constr_basis {f : ι → M'} {i : ι} (hv : is_basis R v) :
  (hv.constr f : M → M') (v i) = f i :=
by simp [is_basis.constr_apply, hv.repr_eq_single, finsupp.sum_single_index]

lemma constr_eq {g : ι → M'} {f : M →ₗ[R] M'} (hv : is_basis R v)
  (h : ∀i, g i = f (v i)) : hv.constr g = f :=
hv.ext $ λ i, (constr_basis hv).trans (h i)

lemma constr_self (f : M →ₗ[R] M') : hv.constr (λ i, f (v i)) = f :=
constr_eq hv $ λ x, rfl

lemma constr_zero (hv : is_basis R v) : hv.constr (λi, (0 : M')) = 0 :=
constr_eq hv $ λ x, rfl

lemma constr_add {g f : ι → M'} (hv : is_basis R v) :
  hv.constr (λi, f i + g i) = hv.constr f + hv.constr g :=
constr_eq hv $ λ b, by simp

lemma constr_neg {f : ι → M'} (hv : is_basis R v) : hv.constr (λi, - f i) = - hv.constr f :=
constr_eq hv $ λ b, by simp

lemma constr_sub {g f : ι → M'} (hs : is_basis R v) :
  hv.constr (λi, f i - g i) = hs.constr f - hs.constr g :=
by simp [sub_eq_add_neg, constr_add, constr_neg]

-- this only works on functions if `R` is a commutative ring
lemma constr_smul {ι R M} [comm_ring R] [add_comm_group M] [module R M]
  {v : ι → R} {f : ι → M} {a : R} (hv : is_basis R v) :
  hv.constr (λb, a • f b) = a • hv.constr f :=
constr_eq hv $ by simp [constr_basis hv] {contextual := tt}

lemma constr_range [nonempty ι] (hv : is_basis R v) {f : ι  → M'} :
  (hv.constr f).range = span R (range f) :=
by rw [is_basis.constr, linear_map.range_comp, linear_map.range_comp, is_basis.repr_range,
    finsupp.lmap_domain_supported, ←set.image_univ, ←finsupp.span_eq_map_total, image_id]

/-- Canonical equivalence between a module and the linear combinations of basis vectors. -/
def module_equiv_finsupp (hv : is_basis R v) : M ≃ₗ[R] ι →₀ R :=
(hv.1.total_equiv.trans (linear_equiv.of_top _ hv.2)).symm

/-- Isomorphism between the two modules, given two modules `M` and `M'` with respective bases
`v` and `v'` and a bijection between the two bases. -/
def equiv_of_is_basis {v : ι → M} {v' : ι' → M'} {f : M → M'} {g : M' → M}
  (hv : is_basis R v) (hv' : is_basis R v')
  (hf : ∀i, f (v i) ∈ range v') (hg : ∀i, g (v' i) ∈ range v)
  (hgf : ∀i, g (f (v i)) = v i) (hfg : ∀i, f (g (v' i)) = v' i) :
  M ≃ₗ M' :=
{ inv_fun := hv'.constr (g ∘ v'),
  left_inv :=
    have (hv'.constr (g ∘ v')).comp (hv.constr (f ∘ v)) = linear_map.id,
    from hv.ext $ λ i, exists.elim (hf i)
      (λ i' hi', by simp [constr_basis, hi'.symm]; rw [hi', hgf]),
    λ x, congr_arg (λ h:M →ₗ[R] M, h x) this,
  right_inv :=
    have (hv.constr (f ∘ v)).comp (hv'.constr (g ∘ v')) = linear_map.id,
    from hv'.ext $ λ i', exists.elim (hg i')
      (λ i hi, by simp [constr_basis, hi.symm]; rw [hi, hfg]),
    λ y, congr_arg (λ h:M' →ₗ[R] M', h y) this,
  ..hv.constr (f ∘ v) }

lemma is_basis_inl_union_inr {v : ι → M} {v' : ι' → M'}
  (hv : is_basis R v) (hv' : is_basis R v') :
  is_basis R (sum.elim (inl R M M' ∘ v) (inr R M M' ∘ v')) :=
begin
  split,
  apply linear_independent_inl_union_inr' hv.1 hv'.1,
  rw [sum.elim_range, span_union,
      set.range_comp, span_image (inl R M M'), hv.2,  map_top,
      set.range_comp, span_image (inr R M M'), hv'.2, map_top],
  exact linear_map.sup_range_inl_inr
end

end is_basis

lemma is_basis_singleton_one (R : Type*) [unique ι] [ring R] :
  is_basis R (λ (_ : ι), (1 : R)) :=
begin
  split,
  { refine linear_independent_iff.2 (λ l, _),
    rw [finsupp.unique_single l, finsupp.total_single, smul_eq_mul, mul_one],
    intro hi,
    simp [hi] },
  { refine top_unique (λ _ _, _),
    simp [submodule.mem_span_singleton] }
end

protected lemma linear_equiv.is_basis (hs : is_basis R v)
  (f : M ≃ₗ[R] M') : is_basis R (f ∘ v) :=
begin
  split,
  { apply @linear_independent.image _ _ _ _ _ _ _ _ _ _ hs.1 (f : M →ₗ[R] M'),
    simp [linear_equiv.ker f] },
  { rw set.range_comp,
    have : span R ((f : M →ₗ[R] M') '' range v) = ⊤,
    { rw [span_image (f : M →ₗ[R] M'), hs.2],
      simp },
    exact this }
end

lemma is_basis_span (hs : linear_independent R v) :
  @is_basis ι R (span R (range v)) (λ i : ι, ⟨v i, subset_span (mem_range_self _)⟩) _ _ _ :=
begin
split,
{ apply linear_independent_span hs },
{ rw eq_top_iff',
  intro x,
  have h₁ : subtype.val '' set.range (λ i, subtype.mk (v i) _) = range v,
    by rw ←set.range_comp,
  have h₂ : map (submodule.subtype _) (span R (set.range (λ i, subtype.mk (v i) _)))
              = span R (range v),
    by rw [←span_image, submodule.subtype_eq_val, h₁],
  have h₃ : (x : M) ∈ map (submodule.subtype _) (span R (set.range (λ i, subtype.mk (v i) _))),
    by rw h₂; apply subtype.mem x,
  rcases mem_map.1 h₃ with ⟨y, hy₁, hy₂⟩,
  have h_x_eq_y : x = y,
    by rw [subtype.coe_ext, ← hy₂]; simp,
  rw h_x_eq_y,
  exact hy₁ }
end

lemma is_basis_empty (h_empty : ¬ nonempty ι) (h : ∀x:M, x = 0) : is_basis R (λ x : ι, (0 : M)) :=
⟨ linear_independent_empty_type h_empty,
  eq_top_iff'.2 $ assume x, (h x).symm ▸ submodule.zero_mem _ ⟩

lemma is_basis_empty_bot (h_empty : ¬ nonempty ι) :
  is_basis R (λ _ : ι, (0 : (⊥ : submodule R M))) :=
begin
  apply is_basis_empty h_empty,
  intro x,
  apply subtype.ext.2,
  exact (submodule.mem_bot R).1 (subtype.mem x),
end

open fintype
variables [fintype ι] (h : is_basis R v)

/-- A module over `R` with a finite basis is linearly equivalent to functions from its basis to `R`.
-/
def equiv_fun_basis  : M ≃ₗ[R] (ι → R) :=
linear_equiv.trans (module_equiv_finsupp h)
  { to_fun := finsupp.to_fun,
    add := λ x y, by ext; exact finsupp.add_apply,
    smul := λ x y, by ext; exact finsupp.smul_apply,
    ..finsupp.equiv_fun_on_fintype }

theorem module.card_fintype [fintype R] [fintype M] :
  card M = (card R) ^ (card ι) :=
calc card M = card (ι → R)    : card_congr (equiv_fun_basis h).to_equiv
        ... = card R ^ card ι : card_fun

/-- Given a basis `v` indexed by `ι`, the canonical linear equivalence between `ι → R` and `M` maps
a function `x : ι → R` to the linear combination `∑_i x i • v i`. -/
@[simp] lemma equiv_fun_basis_symm_apply (x : ι → R) :
  (equiv_fun_basis h).symm x = finset.sum finset.univ (λi, x i • v i) :=
begin
  change finsupp.sum
      ((finsupp.equiv_fun_on_fintype.symm : (ι → R) ≃ (ι →₀ R)) x) (λ (i : ι) (a : R), a • v i)
    = finset.sum finset.univ (λi, x i • v i),
  dsimp [finsupp.equiv_fun_on_fintype, finsupp.sum],
  rw finset.sum_filter,
  refine finset.sum_congr rfl (λi hi, _),
  by_cases H : x i = 0,
  { simp [H] },
  { simp [H], refl }
end

end module

section vector_space
variables
  {v : ι → V}
  [field K] [add_comm_group V] [add_comm_group V']
  [vector_space K V] [vector_space K V']
  {s t : set V} {x y z : V}
include K
open submodule

/- TODO: some of the following proofs can generalized with a zero_ne_one predicate type class
   (instead of a data containing type class) -/

section

lemma mem_span_insert_exchange : x ∈ span K (insert y s) → x ∉ span K s → y ∈ span K (insert x s) :=
begin
  simp [mem_span_insert],
  rintro a z hz rfl h,
  refine ⟨a⁻¹, -a⁻¹ • z, smul_mem _ _ hz, _⟩,
  have a0 : a ≠ 0, {rintro rfl, simp * at *},
  simp [a0, smul_add, smul_smul]
end

end

lemma linear_independent_iff_not_mem_span :
  linear_independent K v ↔ (∀i, v i ∉ span K (v '' (univ \ {i}))) :=
begin
  apply linear_independent_iff_not_smul_mem_span.trans,
  split,
  { intros h i h_in_span,
    apply one_ne_zero (h i 1 (by simp [h_in_span])) },
  { intros h i a ha,
    by_contradiction ha',
    exact false.elim (h _ ((smul_mem_iff _ ha').1 ha)) }
end

lemma linear_independent_unique [unique ι] (h : v (default ι) ≠ 0): linear_independent K v :=
begin
  rw linear_independent_iff,
  intros l hl,
  ext i,
  rw [unique.eq_default i, finsupp.zero_apply],
  by_contra hc,
  have := smul_smul (l (default ι))⁻¹ (l (default ι)) (v (default ι)),
  rw [finsupp.unique_single l, finsupp.total_single] at hl,
  rw [hl, inv_mul_cancel hc, smul_zero, one_smul] at this,
  exact h this.symm
end

lemma linear_independent_singleton {x : V} (hx : x ≠ 0) :
  linear_independent K (λ x, x : ({x} : set V) → V) :=
begin
  apply @linear_independent_unique _ _ _ _ _ _ _ _ _,
  apply set.unique_singleton,
  apply hx,
end

lemma disjoint_span_singleton {p : submodule K V} {x : V} (x0 : x ≠ 0) :
  disjoint p (span K {x}) ↔ x ∉ p :=
⟨λ H xp, x0 (disjoint_def.1 H _ xp (singleton_subset_iff.1 subset_span:_)),
begin
  simp [disjoint_def, mem_span_singleton],
  rintro xp y yp a rfl,
  by_cases a0 : a = 0, {simp [a0]},
  exact xp.elim ((smul_mem_iff p a0).1 yp),
end⟩

lemma linear_independent.insert (hs : linear_independent K (λ b, b : s → V)) (hx : x ∉ span K s) :
  linear_independent K (λ b, b : insert x s → V) :=
begin
  rw ← union_singleton,
  have x0 : x ≠ 0 := mt (by rintro rfl; apply zero_mem _) hx,
  apply hs.union (linear_independent_singleton x0),
  rwa [disjoint_span_singleton x0]
end

lemma exists_linear_independent (hs : linear_independent K (λ x, x : s → V)) (hst : s ⊆ t) :
  ∃b⊆t, s ⊆ b ∧ t ⊆ span K b ∧ linear_independent K (λ x, x : b → V) :=
begin
  rcases zorn.zorn_subset₀ {b | b ⊆ t ∧ linear_independent K (λ x, x : b → V)} _ _
    ⟨hst, hs⟩ with ⟨b, ⟨bt, bi⟩, sb, h⟩,
  { refine ⟨b, bt, sb, λ x xt, _, bi⟩,
    by_contra hn,
    apply hn,
    rw ← h _ ⟨insert_subset.2 ⟨xt, bt⟩, bi.insert hn⟩ (subset_insert _ _),
    exact subset_span (mem_insert _ _) },
  { refine λ c hc cc c0, ⟨⋃₀ c, ⟨_, _⟩, λ x, _⟩,
    { exact sUnion_subset (λ x xc, (hc xc).1) },
    { exact linear_independent_sUnion_of_directed cc.directed_on (λ x xc, (hc xc).2) },
    { exact subset_sUnion_of_mem } }
end

lemma exists_subset_is_basis (hs : linear_independent K (λ x, x : s → V)) :
  ∃b, s ⊆ b ∧ is_basis K (coe : b → V) :=
let ⟨b, hb₀, hx, hb₂, hb₃⟩ := exists_linear_independent hs (@subset_univ _ _) in
⟨ b, hx,
  @linear_independent.restrict_of_comp_subtype _ _ _ id _ _ _ _ hb₃,
  by simp; exact eq_top_iff.2 hb₂⟩

variables (K V)
lemma exists_is_basis : ∃b : set V, is_basis K (λ i, i : b → V) :=
let ⟨b, _, hb⟩ := exists_subset_is_basis linear_independent_empty in ⟨b, hb⟩

variables {K V}

-- TODO(Mario): rewrite?
lemma exists_of_linear_independent_of_finite_span {t : finset V}
  (hs : linear_independent K (λ x, x : s → V)) (hst : s ⊆ (span K ↑t : submodule K V)) :
  ∃t':finset V, ↑t' ⊆ s ∪ ↑t ∧ s ⊆ ↑t' ∧ t'.card = t.card :=
have ∀t, ∀(s' : finset V), ↑s' ⊆ s → s ∩ ↑t = ∅ → s ⊆ (span K ↑(s' ∪ t) : submodule K V) →
  ∃t':finset V, ↑t' ⊆ s ∪ ↑t ∧ s ⊆ ↑t' ∧ t'.card = (s' ∪ t).card :=
assume t, finset.induction_on t
  (assume s' hs' _ hss',
    have s = ↑s',
      from eq_of_linear_independent_of_span_subtype (@zero_ne_one K _) hs hs' $
          by simpa using hss',
    ⟨s', by simp [this]⟩)
  (assume b₁ t hb₁t ih s' hs' hst hss',
    have hb₁s : b₁ ∉ s,
      from assume h,
      have b₁ ∈ s ∩ ↑(insert b₁ t), from ⟨h, finset.mem_insert_self _ _⟩,
      by rwa [hst] at this,
    have hb₁s' : b₁ ∉ s', from assume h, hb₁s $ hs' h,
    have hst : s ∩ ↑t = ∅,
      from eq_empty_of_subset_empty $ subset.trans
        (by simp [inter_subset_inter, subset.refl]) (le_of_eq hst),
    classical.by_cases
      (assume : s ⊆ (span K ↑(s' ∪ t) : submodule K V),
        let ⟨u, hust, hsu, eq⟩ := ih _ hs' hst this in
        have hb₁u : b₁ ∉ u, from assume h, (hust h).elim hb₁s hb₁t,
        ⟨insert b₁ u, by simp [insert_subset_insert hust],
          subset.trans hsu (by simp), by simp [eq, hb₁t, hb₁s', hb₁u]⟩)
      (assume : ¬ s ⊆ (span K ↑(s' ∪ t) : submodule K V),
        let ⟨b₂, hb₂s, hb₂t⟩ := not_subset.mp this in
        have hb₂t' : b₂ ∉ s' ∪ t, from assume h, hb₂t $ subset_span h,
        have s ⊆ (span K ↑(insert b₂ s' ∪ t) : submodule K V), from
          assume b₃ hb₃,
          have ↑(s' ∪ insert b₁ t) ⊆ insert b₁ (insert b₂ ↑(s' ∪ t) : set V),
            by simp [insert_eq, -singleton_union, -union_singleton, union_subset_union, subset.refl, subset_union_right],
          have hb₃ : b₃ ∈ span K (insert b₁ (insert b₂ ↑(s' ∪ t) : set V)),
            from span_mono this (hss' hb₃),
          have s ⊆ (span K (insert b₁ ↑(s' ∪ t)) : submodule K V),
            by simpa [insert_eq, -singleton_union, -union_singleton] using hss',
          have hb₁ : b₁ ∈ span K (insert b₂ ↑(s' ∪ t)),
            from mem_span_insert_exchange (this hb₂s) hb₂t,
          by rw [span_insert_eq_span hb₁] at hb₃; simpa using hb₃,
        let ⟨u, hust, hsu, eq⟩ := ih _ (by simp [insert_subset, hb₂s, hs']) hst this in
        ⟨u, subset.trans hust $ union_subset_union (subset.refl _) (by simp [subset_insert]),
          hsu, by simp [eq, hb₂t', hb₁t, hb₁s']⟩)),
begin
  have eq : t.filter (λx, x ∈ s) ∪ t.filter (λx, x ∉ s) = t,
  { apply finset.ext.mpr,
    intro x,
    by_cases x ∈ s; simp * },
  apply exists.elim (this (t.filter (λx, x ∉ s)) (t.filter (λx, x ∈ s))
    (by simp [set.subset_def]) (by simp [set.ext_iff] {contextual := tt}) (by rwa [eq])),
  intros u h,
  exact ⟨u, subset.trans h.1 (by simp [subset_def, and_imp, or_imp_distrib] {contextual:=tt}),
    h.2.1, by simp only [h.2.2, eq]⟩
end

lemma exists_finite_card_le_of_finite_of_linear_independent_of_span
  (ht : finite t) (hs : linear_independent K (λ x, x : s → V)) (hst : s ⊆ span K t) :
  ∃h : finite s, h.to_finset.card ≤ ht.to_finset.card :=
have s ⊆ (span K ↑(ht.to_finset) : submodule K V), by simp; assumption,
let ⟨u, hust, hsu, eq⟩ := exists_of_linear_independent_of_finite_span hs this in
have finite s, from finite_subset u.finite_to_set hsu,
⟨this, by rw [←eq]; exact (finset.card_le_of_subset $ finset.coe_subset.mp $ by simp [hsu])⟩

lemma linear_map.exists_left_inverse_of_injective (f : V →ₗ[K] V')
  (hf_inj : f.ker = ⊥) : ∃g:V' →ₗ V, g.comp f = linear_map.id :=
begin
  rcases exists_is_basis K V with ⟨B, hB⟩,
  have hB₀ : _ := hB.1.to_subtype_range,
  have : linear_independent K (λ x, x : f '' B → V'),
  { have h₁ := hB₀.image_subtype
      (show disjoint (span K (range (λ i : B, i.val))) (linear_map.ker f), by simp [hf_inj]),
    rwa B.range_coe_subtype at h₁ },
  rcases exists_subset_is_basis this with ⟨C, BC, hC⟩,
  haveI : inhabited V := ⟨0⟩,
  use hC.constr (C.restrict (inv_fun f)),
  refine hB.ext (λ b, _),
  rw image_subset_iff at BC,
  have : f b = (⟨f b, BC b.2⟩ : C) := rfl,
  dsimp,
  rw [this, constr_basis hC],
  exact left_inverse_inv_fun (linear_map.ker_eq_bot.1 hf_inj) _
end

<<<<<<< HEAD
lemma submodule.exists_is_compl (p : submodule K V) : ∃ q : submodule K V, is_compl p q :=
let ⟨f, hf⟩ := p.subtype.exists_left_inverse_of_injective p.ker_subtype in
⟨f.ker, f.is_compl_of_proj $ linear_map.ext_iff.1 hf⟩

=======
>>>>>>> 00024db7
lemma linear_map.exists_right_inverse_of_surjective (f : V →ₗ[K] V')
  (hf_surj : f.range = ⊤) : ∃g:V' →ₗ V, f.comp g = linear_map.id :=
begin
  rcases exists_is_basis K V' with ⟨C, hC⟩,
  haveI : inhabited V := ⟨0⟩,
  use hC.constr (C.restrict (inv_fun f)),
  refine hC.ext (λ c, _),
  simp [constr_basis hC, right_inverse_inv_fun (linear_map.range_eq_top.1 hf_surj) c]
end

open submodule linear_map

theorem quotient_prod_linear_equiv (p : submodule K V) :
  nonempty ((p.quotient × p) ≃ₗ[K] V) :=
<<<<<<< HEAD
let ⟨q, hq⟩ := p.exists_is_compl in nonempty.intro $
((quotient_equiv_of_is_compl p q hq).prod (linear_equiv.refl _ _)).trans
  (prod_equiv_of_is_compl q p hq.symm)
=======
begin
  rcases p.mkq.exists_right_inverse_of_surjective p.range_mkq with ⟨f, hf⟩,
  have mkf : ∀ x, submodule.quotient.mk (f x) = x := linear_map.ext_iff.1 hf,
  have fp : ∀ x, x - f (p.mkq x) ∈ p :=
    λ x, (submodule.quotient.eq p).1 (mkf (p.mkq x)).symm,
  refine ⟨linear_equiv.of_linear (f.coprod p.subtype)
    (p.mkq.prod (cod_restrict p (linear_map.id - f.comp p.mkq) fp))
    (by ext; simp) _⟩,
  ext ⟨⟨x⟩, y, hy⟩; simp,
  { apply (submodule.quotient.eq p).2,
    simpa [sub_eq_add_neg, add_left_comm] using sub_mem p hy (fp x) },
  { refine subtype.coe_ext.2 _,
    simp [mkf, (submodule.quotient.mk_eq_zero p).2 hy] }
end
>>>>>>> 00024db7

open fintype

theorem vector_space.card_fintype [fintype K] [fintype V] :
  ∃ n : ℕ, card V = (card K) ^ n :=
exists.elim (exists_is_basis K V) $ λ b hb, ⟨card b, module.card_fintype hb⟩

end vector_space

namespace pi
open set linear_map

section module
variables {η : Type*} {ιs : η → Type*} {Ms : η → Type*}
variables [ring R] [∀i, add_comm_group (Ms i)] [∀i, module R (Ms i)]

lemma linear_independent_std_basis
  (v : Πj, ιs j → (Ms j)) (hs : ∀i, linear_independent R (v i)) :
  linear_independent R (λ (ji : Σ j, ιs j), std_basis R Ms ji.1 (v ji.1 ji.2)) :=
begin
  have hs' : ∀j : η, linear_independent R (λ i : ιs j, std_basis R Ms j (v j i)),
  { intro j,
    apply linear_independent.image (hs j),
    simp [ker_std_basis] },
  apply linear_independent_Union_finite hs',
  { assume j J _ hiJ,
    simp [(set.Union.equations._eqn_1 _).symm, submodule.span_image, submodule.span_Union],
    have h₀ : ∀ j, span R (range (λ (i : ιs j), std_basis R Ms j (v j i)))
        ≤ range (std_basis R Ms j),
    { intro j,
      rw [span_le, linear_map.range_coe],
      apply range_comp_subset_range },
    have h₁ : span R (range (λ (i : ιs j), std_basis R Ms j (v j i)))
        ≤ ⨆ i ∈ {j}, range (std_basis R Ms i),
    { rw @supr_singleton _ _ _ (λ i, linear_map.range (std_basis R (λ (j : η), Ms j) i)),
      apply h₀ },
    have h₂ : (⨆ j ∈ J, span R (range (λ (i : ιs j), std_basis R Ms j (v j i)))) ≤
               ⨆ j ∈ J, range (std_basis R (λ (j : η), Ms j) j) :=
      supr_le_supr (λ i, supr_le_supr (λ H, h₀ i)),
    have h₃ : disjoint (λ (i : η), i ∈ {j}) J,
    { convert set.disjoint_singleton_left.2 hiJ,
      rw ←@set_of_mem_eq _ {j},
      refl },
    exact (disjoint_std_basis_std_basis _ _ _ _ h₃).mono h₁ h₂ }
end

variable [fintype η]

lemma is_basis_std_basis (s : Πj, ιs j → (Ms j)) (hs : ∀j, is_basis R (s j)) :
  is_basis R (λ (ji : Σ j, ιs j), std_basis R Ms ji.1 (s ji.1 ji.2)) :=
begin
  split,
  { apply linear_independent_std_basis _ (assume i, (hs i).1) },
  have h₁ : Union (λ j, set.range (std_basis R Ms j ∘ s j))
    ⊆ range (λ (ji : Σ (j : η), ιs j), (std_basis R Ms (ji.fst)) (s (ji.fst) (ji.snd))),
  { apply Union_subset, intro i,
    apply range_comp_subset_range (λ x : ιs i, (⟨i, x⟩ : Σ (j : η), ιs j))
        (λ (ji : Σ (j : η), ιs j), std_basis R Ms (ji.fst) (s (ji.fst) (ji.snd))) },
  have h₂ : ∀ i, span R (range (std_basis R Ms i ∘ s i)) = range (std_basis R Ms i),
  { intro i,
    rw [set.range_comp, submodule.span_image, (assume i, (hs i).2), submodule.map_top] },
  apply eq_top_mono,
  apply span_mono h₁,
  rw span_Union,
  simp only [h₂],
  apply supr_range_std_basis
end

section
variables (R η)

lemma is_basis_fun₀ : is_basis R
    (λ (ji : Σ (j : η), unit),
       (std_basis R (λ (i : η), R) (ji.fst)) 1) :=
@is_basis_std_basis R η (λi:η, unit) (λi:η, R) _ _ _ _ (λ _ _, (1 : R))
  (assume i, @is_basis_singleton_one _ _ _ _)

lemma is_basis_fun : is_basis R (λ i, std_basis R (λi:η, R) i 1) :=
begin
  apply (is_basis_fun₀ R η).comp (λ i, ⟨i, punit.star⟩),
  apply bijective_iff_has_inverse.2,
  use sigma.fst,
  suffices : ∀ (a : η) (b : unit), punit.star = b,
  { simpa [function.left_inverse, function.right_inverse] },
  exact λ _, punit_eq _
end

end

end module

end pi<|MERGE_RESOLUTION|>--- conflicted
+++ resolved
@@ -610,13 +610,8 @@
   have inj_v' : injective v' := (linear_independent.injective zero_eq_one hv'),
   apply linear_independent.of_subtype_range,
   { apply sum.elim_injective,
-<<<<<<< HEAD
-    { exact injective_comp prod.injective_inl inj_v },
-    { exact injective_comp prod.injective_inr inj_v' },
-=======
     { exact prod.injective_inl.comp inj_v },
     { exact prod.injective_inr.comp inj_v' },
->>>>>>> 00024db7
     { intros, simp [hv.ne_zero zero_eq_one] } },
   { rw sum.elim_range,
     refine (hv.image _).to_subtype_range.union (hv'.image _).to_subtype_range _;
@@ -1132,13 +1127,10 @@
   exact left_inverse_inv_fun (linear_map.ker_eq_bot.1 hf_inj) _
 end
 
-<<<<<<< HEAD
 lemma submodule.exists_is_compl (p : submodule K V) : ∃ q : submodule K V, is_compl p q :=
 let ⟨f, hf⟩ := p.subtype.exists_left_inverse_of_injective p.ker_subtype in
 ⟨f.ker, f.is_compl_of_proj $ linear_map.ext_iff.1 hf⟩
 
-=======
->>>>>>> 00024db7
 lemma linear_map.exists_right_inverse_of_surjective (f : V →ₗ[K] V')
   (hf_surj : f.range = ⊤) : ∃g:V' →ₗ V, f.comp g = linear_map.id :=
 begin
@@ -1153,26 +1145,9 @@
 
 theorem quotient_prod_linear_equiv (p : submodule K V) :
   nonempty ((p.quotient × p) ≃ₗ[K] V) :=
-<<<<<<< HEAD
 let ⟨q, hq⟩ := p.exists_is_compl in nonempty.intro $
 ((quotient_equiv_of_is_compl p q hq).prod (linear_equiv.refl _ _)).trans
   (prod_equiv_of_is_compl q p hq.symm)
-=======
-begin
-  rcases p.mkq.exists_right_inverse_of_surjective p.range_mkq with ⟨f, hf⟩,
-  have mkf : ∀ x, submodule.quotient.mk (f x) = x := linear_map.ext_iff.1 hf,
-  have fp : ∀ x, x - f (p.mkq x) ∈ p :=
-    λ x, (submodule.quotient.eq p).1 (mkf (p.mkq x)).symm,
-  refine ⟨linear_equiv.of_linear (f.coprod p.subtype)
-    (p.mkq.prod (cod_restrict p (linear_map.id - f.comp p.mkq) fp))
-    (by ext; simp) _⟩,
-  ext ⟨⟨x⟩, y, hy⟩; simp,
-  { apply (submodule.quotient.eq p).2,
-    simpa [sub_eq_add_neg, add_left_comm] using sub_mem p hy (fp x) },
-  { refine subtype.coe_ext.2 _,
-    simp [mkf, (submodule.quotient.mk_eq_zero p).2 hy] }
-end
->>>>>>> 00024db7
 
 open fintype
 

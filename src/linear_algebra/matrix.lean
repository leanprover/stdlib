/-
Copyright (c) 2019 Johannes Hölzl. All rights reserved.
Released under Apache 2.0 license as described in the file LICENSE.
Author: Johannes Hölzl, Patrick Massot, Casper Putz
-/
import linear_algebra.finite_dimensional
import linear_algebra.nonsingular_inverse
import linear_algebra.multilinear
import linear_algebra.dual

/-!
# Linear maps and matrices

This file defines the maps to send matrices to a linear map,
and to send linear maps between modules with a finite bases
to matrices. This defines a linear equivalence between linear maps
between finite-dimensional vector spaces and matrices indexed by
the respective bases.

It also defines the trace of an endomorphism, and the determinant of a family of vectors with
respect to some basis.

Some results are proved about the linear map corresponding to a
diagonal matrix (`range`, `ker` and `rank`).

## Main definitions

In the list below, and in all this file, `R` is a commutative ring (semiring
is sometimes enough), `M` and its variations are `R`-modules, `ι`, `κ`, `n` and `m` are finite
types used for indexing.

 * `linear_map.to_matrix`: given bases `v₁ : ι → M₁` and `v₂ : κ → M₂`,
   the `R`-linear equivalence from `M₁ →ₗ[R] M₂` to `matrix κ ι R`
 * `matrix.to_lin`: the inverse of `linear_map.to_matrix`
 * `linear_map.to_matrix'`: the `R`-linear equivalence from `(n → R) →ₗ[R] (m → R)`
   to `matrix n m R` (with the standard basis on `n → R` and `m → R`)
 * `matrix.to_lin'`: the inverse of `matrix.to_lin`

 * `alg_equiv_matrix`: given a basis indexed by `n`, the `R`-algebra equivalence between
   `R`-endomorphisms of `M` and `matrix n n R`
 * `matrix.trace`: the trace of a square matrix
 * `linear_map.trace`: the trace of an endomorphism
 * `is_basis.to_matrix`: the matrix whose columns are a given family of vectors in a given basis
 * `is_basis.to_matrix_equiv`: given a basis, the linear equivalence between families of vectors
   and matrices arising from `is_basis.to_matrix`
 * `is_basis.det`: the determinant of a family of vectors with respect to a basis, as a multilinear
   map

## Tags

linear_map, matrix, linear_equiv, diagonal, det, trace

-/

noncomputable theory

open linear_map matrix set submodule
open_locale big_operators
open_locale matrix

universes u v w

section to_matrix'

variables {R : Type*} [comm_ring R]
variables {l m n : Type*} [fintype l] [fintype m] [fintype n]

instance [decidable_eq m] [decidable_eq n] (R) [fintype R] : fintype (matrix m n R) :=
by unfold matrix; apply_instance

/-- `matrix.mul_vec M` is a linear map. -/
def matrix.mul_vec_lin (M : matrix m n R) : (n → R) →ₗ[R] (m → R) :=
{ to_fun := M.mul_vec,
  map_add' := λ v w, funext (λ i, dot_product_add _ _ _),
  map_smul' := λ c v, funext (λ i, dot_product_smul _ _ _) }

@[simp] lemma matrix.mul_vec_lin_apply (M : matrix m n R) (v : n → R) :
  matrix.mul_vec_lin M v = M.mul_vec v := rfl

variables [decidable_eq n]

@[simp] lemma matrix.mul_vec_std_basis (M : matrix m n R) (i j) :
  M.mul_vec (std_basis R (λ _, R) j 1) i = M i j :=
begin
  have : (∑ j', M i j' * if j = j' then 1 else 0) = M i j,
  { simp_rw [mul_boole, finset.sum_ite_eq, finset.mem_univ, if_true] },
  convert this,
  ext,
  split_ifs with h; simp only [std_basis_apply],
  { rw [h, function.update_same] },
  { rw [function.update_noteq (ne.symm h), pi.zero_apply] }
end

/-- Linear maps `(n → R) →ₗ[R] (m → R)` are linearly equivalent to `matrix m n R`. -/
def linear_map.to_matrix' : ((n → R) →ₗ[R] (m → R)) ≃ₗ[R] matrix m n R :=
{ to_fun := λ f i j, f (std_basis R (λ _, R) j 1) i,
  inv_fun := matrix.mul_vec_lin,
  right_inv := λ M, by { ext i j, simp only [matrix.mul_vec_std_basis, matrix.mul_vec_lin_apply] },
  left_inv := λ f, begin
    apply (pi.is_basis_fun R n).ext,
    intro j, ext i,
    simp only [matrix.mul_vec_std_basis, matrix.mul_vec_lin_apply],
    congr
  end,
  map_add' := λ f g, by { ext i j, simp only [pi.add_apply, linear_map.add_apply] },
  map_smul' := λ c f, by { ext i j, simp only [pi.smul_apply, linear_map.smul_apply] } }

/-- A `matrix m n R` is linearly equivalent to a linear map `(n → R) →ₗ[R] (m → R)`. -/
def matrix.to_lin' : matrix m n R ≃ₗ[R] ((n → R) →ₗ[R] (m → R)) :=
linear_map.to_matrix'.symm

@[simp] lemma linear_map.to_matrix'_symm :
  (linear_map.to_matrix'.symm : matrix m n R ≃ₗ[R] _) = matrix.to_lin' :=
rfl

@[simp] lemma matrix.to_lin'_symm :
  (matrix.to_lin'.symm : ((n → R) →ₗ[R] (m → R)) ≃ₗ[R] _) = linear_map.to_matrix' :=
rfl

@[simp] lemma linear_map.to_matrix'_to_lin' (M : matrix m n R) :
  linear_map.to_matrix' (matrix.to_lin' M) = M :=
linear_map.to_matrix'.apply_symm_apply M

@[simp] lemma matrix.to_lin'_to_matrix' (f : (n → R) →ₗ[R] (m → R)) :
  matrix.to_lin' (linear_map.to_matrix' f) = f :=
matrix.to_lin'.apply_symm_apply f

@[simp] lemma linear_map.to_matrix'_apply (f : (n → R) →ₗ[R] (m → R)) (i j) :
  linear_map.to_matrix' f i j = f (λ j', if j' = j then 1 else 0) i :=
begin
  simp only [linear_map.to_matrix', linear_equiv.mk_apply],
  congr,
  ext j',
  split_ifs with h,
  { rw [h, std_basis_same] },
  apply std_basis_ne _ _ _ _ h
end

@[simp] lemma matrix.to_lin'_apply (M : matrix m n R) (v : n → R) :
  matrix.to_lin' M v = M.mul_vec v := rfl

@[simp] lemma matrix.to_lin'_one :
  matrix.to_lin' (1 : matrix n n R) = id :=
by { ext, simp }

@[simp] lemma linear_map.to_matrix'_id :
  (linear_map.to_matrix' (linear_map.id : (n → R) →ₗ[R] (n → R))) = 1 :=
by { ext, rw [matrix.one_apply, linear_map.to_matrix'_apply, id_apply] }

@[simp] lemma matrix.to_lin'_mul [decidable_eq m] (M : matrix l m R) (N : matrix m n R) :
  matrix.to_lin' (M ⬝ N) = (matrix.to_lin' M).comp (matrix.to_lin' N) :=
by { ext, simp }

lemma linear_map.to_matrix'_comp [decidable_eq l]
  (f : (n → R) →ₗ[R] (m → R)) (g : (l → R) →ₗ[R] (n → R)) :
  (f.comp g).to_matrix' = f.to_matrix' ⬝ g.to_matrix' :=
suffices (f.comp g) = (f.to_matrix' ⬝ g.to_matrix').to_lin',
  by rw [this, linear_map.to_matrix'_to_lin'],
by rw [matrix.to_lin'_mul, matrix.to_lin'_to_matrix', matrix.to_lin'_to_matrix']

lemma linear_map.to_matrix'_mul [decidable_eq m]
  (f g : (m → R) →ₗ[R] (m → R)) :
  (f * g).to_matrix' = f.to_matrix' ⬝ g.to_matrix' :=
linear_map.to_matrix'_comp f g

end to_matrix'

section to_matrix

variables {R : Type*} [comm_ring R]
variables {l m n : Type*} [fintype l] [fintype m] [fintype n]

<<<<<<< HEAD
variables {M₁ M₂ : Type*} [add_comm_group M₁] [module R M₁] [add_comm_group M₂] [module R M₂]
variables {v₁ : n → M₁} {v₂ : m → M₂} (hv₁ : is_basis R v₁) (hv₂ : is_basis R v₂)

variables [decidable_eq n]
=======
/-- Linear maps `(n → R) →ₗ[R] (m → R)` are linearly equivalent to `matrix m n R`. -/
def linear_equiv_matrix' : ((n → R) →ₗ[R] (m → R)) ≃ₗ[R] matrix m n R :=
{ to_fun := to_matrix,
  inv_fun := to_lin,
  right_inv := λ _, to_lin_to_matrix,
  left_inv := λ _, to_matrix_to_lin,
  map_add' := to_matrixₗ.map_add,
  map_smul' := to_matrixₗ.map_smul }

@[simp] lemma linear_equiv_matrix'_apply (f : (n → R) →ₗ[R] (m → R)) :
  linear_equiv_matrix' f = to_matrix f := rfl

@[simp] lemma linear_equiv_matrix'_symm_apply (M : matrix m n R) :
  linear_equiv_matrix'.symm M = M.to_lin := rfl

variables {ι κ M₁ M₂ : Type*}
  [add_comm_group M₁] [module R M₁]
  [add_comm_group M₂] [module R M₂]
  [fintype ι] [decidable_eq ι] [fintype κ]
  {v₁ : ι → M₁} {v₂ : κ → M₂}
>>>>>>> 1b973263

/-- Given bases of two modules `M₁` and `M₂` over a commutative ring `R`, we get a linear
equivalence between linear maps `M₁ →ₗ M₂` and matrices over `R` indexed by the bases. -/
def linear_map.to_matrix : (M₁ →ₗ[R] M₂) ≃ₗ[R] matrix m n R :=
linear_equiv.trans (linear_equiv.arrow_congr hv₁.equiv_fun hv₂.equiv_fun) linear_map.to_matrix'

/-- Given bases of two modules `M₁` and `M₂` over a commutative ring `R`, we get a linear
equivalence between matrices over `R` indexed by the bases and linear maps `M₁ →ₗ M₂`. -/
def matrix.to_lin : matrix m n R ≃ₗ[R] (M₁ →ₗ[R] M₂) :=
(linear_map.to_matrix hv₁ hv₂).symm

@[simp] lemma linear_map.to_matrix_symm :
  (linear_map.to_matrix hv₁ hv₂).symm = matrix.to_lin hv₁ hv₂ :=
rfl

<<<<<<< HEAD
@[simp] lemma matrix.to_lin_symm :
  (matrix.to_lin hv₁ hv₂).symm = linear_map.to_matrix hv₁ hv₂ :=
rfl
=======
lemma linear_equiv_matrix_symm_apply (m : matrix κ ι R) (x : M₁) :
  (linear_equiv_matrix hv₁ hv₂).symm m x = hv₂.equiv_fun.symm (m.to_lin $ hv₁.equiv_fun x) :=
by simp only [linear_equiv_matrix, linear_equiv.arrow_congr_symm_apply,
    linear_equiv_matrix'_symm_apply, linear_equiv.symm_trans_apply]

lemma linear_equiv_matrix_apply' (f : M₁ →ₗ[R] M₂) (i : κ) (j : ι) :
  linear_equiv_matrix hv₁ hv₂ f i j = hv₂.repr (f (v₁ j)) i :=
linear_equiv_matrix_apply hv₁ hv₂ f i j
>>>>>>> 1b973263

@[simp] lemma matrix.to_lin_to_matrix (f : M₁ →ₗ[R] M₂) :
  matrix.to_lin hv₁ hv₂ (linear_map.to_matrix hv₁ hv₂ f) = f :=
by rw [← matrix.to_lin_symm, linear_equiv.apply_symm_apply]

@[simp] lemma linear_map.to_matrix_to_lin (M : matrix m n R) :
  linear_map.to_matrix hv₁ hv₂ (matrix.to_lin hv₁ hv₂ M) = M :=
by rw [← matrix.to_lin_symm, linear_equiv.symm_apply_apply]

lemma linear_map.to_matrix_apply (f : M₁ →ₗ[R] M₂) (i : m) (j : n) :
  linear_map.to_matrix hv₁ hv₂ f i j = hv₂.equiv_fun (f (v₁ j)) i :=
begin
  rw [linear_map.to_matrix, linear_equiv.trans_apply, linear_map.to_matrix'_apply,
      linear_equiv.arrow_congr_apply, is_basis.equiv_fun_symm_apply, finset.sum_eq_single j,
      if_pos rfl, one_smul],
  { intros j' _ hj',
    rw [if_neg hj', zero_smul] },
  { intro hj,
    have := finset.mem_univ j,
    contradiction }
end

lemma matrix.to_lin_apply (M : matrix m n R) (v : M₁) :
  matrix.to_lin hv₁ hv₂ M v = ∑ j, M.mul_vec (hv₁.equiv_fun v) j • v₂ j :=
show hv₂.equiv_fun.symm (matrix.to_lin' M (hv₁.equiv_fun v)) = _,
by rw [matrix.to_lin'_apply, hv₂.equiv_fun_symm_apply]

@[simp]
lemma linear_map.to_matrix_id : linear_map.to_matrix hv₁ hv₁ id = 1 :=
begin
  ext i j,
  simp [linear_map.to_matrix_apply, is_basis.equiv_fun, matrix.one_apply, finsupp.single, eq_comm]
end

@[simp]
lemma matrix.to_lin_one : matrix.to_lin hv₁ hv₁ 1 = id :=
by rw [← linear_map.to_matrix_id hv₁, matrix.to_lin_to_matrix]

theorem linear_map.to_matrix_range [decidable_eq M₁] [decidable_eq M₂]
  (f : M₁ →ₗ[R] M₂) (k : m) (i : n) :
  linear_map.to_matrix hv₁.range hv₂.range f ⟨v₂ k, mem_range_self k⟩ ⟨v₁ i, mem_range_self i⟩ =
    linear_map.to_matrix hv₁ hv₂ f k i :=
by simp_rw [linear_map.to_matrix_apply, subtype.coe_mk, is_basis.equiv_fun_apply, hv₂.range_repr]

variables {M₃ : Type*} [add_comm_group M₃] [module R M₃] {v₃ : l → M₃} (hv₃ : is_basis R v₃)

lemma linear_map.to_matrix_comp [decidable_eq m] (f : M₂ →ₗ[R] M₃) (g : M₁ →ₗ[R] M₂) :
  linear_map.to_matrix hv₁ hv₃ (f.comp g) =
  linear_map.to_matrix hv₂ hv₃ f ⬝ linear_map.to_matrix hv₁ hv₂ g :=
by simp_rw [linear_map.to_matrix, linear_equiv.trans_apply,
            linear_equiv.arrow_congr_comp _ hv₂.equiv_fun, linear_map.to_matrix'_comp]

lemma linear_map.to_matrix_mul (f g : M₁ →ₗ[R] M₁) :
  linear_map.to_matrix hv₁ hv₁ (f * g) =
    linear_map.to_matrix hv₁ hv₁ f ⬝ linear_map.to_matrix hv₁ hv₁ g :=
by { rw [show (@has_mul.mul (M₁ →ₗ[R] M₁) _) = linear_map.comp, from rfl,
         linear_map.to_matrix_comp hv₁ hv₁ hv₁ f g] }

lemma matrix.to_lin_mul [decidable_eq m] (A : matrix l m R) (B : matrix m n R) :
  matrix.to_lin hv₁ hv₃ (A ⬝ B) =
  (matrix.to_lin hv₂ hv₃ A).comp (matrix.to_lin hv₁ hv₂ B) :=
begin
  apply (linear_map.to_matrix hv₁ hv₃).injective,
  haveI : decidable_eq l := λ _ _, classical.prop_decidable _,
  rw linear_map.to_matrix_comp hv₁ hv₂ hv₃,
  repeat { rw linear_map.to_matrix_to_lin },
end

end to_matrix

section is_basis_to_matrix

variables {ι ι' : Type*} [fintype ι] [decidable_eq ι]
variables {R M : Type*} [comm_ring R] [add_comm_group M] [module R M]

open function matrix

/-- From a basis `e : ι → M` and a family of vectors `v : ι → M`, make the matrix whose columns
are the vectors `v i` written in the basis `e`. -/
def is_basis.to_matrix {e : ι → M} (he : is_basis R e) (v : ι → M) : matrix ι ι R :=
linear_map.to_matrix he he (he.constr v)

variables {e : ι → M} (he : is_basis R e) (v : ι → M) (i j : ι)

namespace is_basis

lemma to_matrix_apply : he.to_matrix v i j = he.equiv_fun (v j) i :=
by simp [is_basis.to_matrix, linear_map.to_matrix_apply]

@[simp] lemma to_matrix_self : he.to_matrix e = 1 :=
begin
  rw is_basis.to_matrix,
  ext i j,
  simp [linear_map.to_matrix_apply, is_basis.equiv_fun, matrix.one_apply, finsupp.single, eq_comm]
end

lemma to_matrix_update (x : M) :
  he.to_matrix (function.update v i x) = matrix.update_column (he.to_matrix v) i (he.repr x) :=
begin
  ext j k,
  rw [is_basis.to_matrix, linear_map.to_matrix_apply he he (he.constr (update v i x)),
      matrix.update_column_apply, constr_basis, he.to_matrix_apply],
  split_ifs,
  { rw [h, update_same i x v, he.equiv_fun_apply] },
  { rw update_noteq h },
end

/-- From a basis `e : ι → M`, build a linear equivalence between families of vectors `v : ι → M`,
and matrices, making the matrix whose columns are the vectors `v i` written in the basis `e`. -/
def to_matrix_equiv {e : ι → M} (he : is_basis R e) : (ι → M) ≃ₗ[R] matrix ι ι R :=
{ to_fun := he.to_matrix,
  map_add' := λ v w, begin
    ext i j,
    change _ = _ + _,
    simp [he.to_matrix_apply]
  end,
  map_smul' := begin
    intros c v,
    ext i j,
    simp [he.to_matrix_apply]
  end,
  inv_fun := λ m j, ∑ i, (m i j) • e i,
  left_inv := begin
    intro v,
    ext j,
    simp [he.to_matrix_apply, he.equiv_fun_total (v j)]
  end,
  right_inv := begin
    intros x,
    ext k l,
    simp [he.to_matrix_apply, he.equiv_fun.map_sum, he.equiv_fun.map_smul,
          fintype.sum_apply k (λ i, x i l • he.equiv_fun (e i)),
          he.equiv_fun_self]
  end }

end is_basis

end is_basis_to_matrix

open_locale matrix

section det

open linear_map matrix

variables {R : Type} [comm_ring R]
variables {M : Type*} [add_comm_group M] [module R M]
variables {M' : Type*} [add_comm_group M'] [module R M']
variables {ι : Type*} [decidable_eq ι] [fintype ι] {v : ι → M} {v' : ι → M'}

lemma linear_equiv.is_unit_det (f : M ≃ₗ[R] M') (hv : is_basis R v) (hv' : is_basis R v') :
  is_unit (linear_map.to_matrix hv hv' f).det :=
begin
  apply is_unit_det_of_left_inverse,
  simpa using (linear_map.to_matrix_comp hv hv' hv f.symm f).symm
end

/-- Builds a linear equivalence from a linear map whose determinant in some bases is a unit. -/
def linear_equiv.of_is_unit_det {f : M →ₗ[R] M'} {hv : is_basis R v} {hv' : is_basis R v'}
  (h : is_unit (linear_map.to_matrix hv hv' f).det) : M ≃ₗ[R] M' :=
{ to_fun := f,
  map_add' := f.map_add,
  map_smul' := f.map_smul,
  inv_fun := to_lin hv' hv (to_matrix hv hv' f)⁻¹,
  left_inv := λ x,
    calc to_lin hv' hv (to_matrix hv hv' f)⁻¹ (f x)
        = to_lin hv hv ((to_matrix hv hv' f)⁻¹ ⬝ to_matrix hv hv' f) x :
      by { rw [to_lin_mul hv hv' hv, to_lin_to_matrix, linear_map.comp_apply] }
    ... = x : by simp [h],
  right_inv := λ x,
    calc f (to_lin hv' hv (to_matrix hv hv' f)⁻¹ x)
        = to_lin hv' hv' (to_matrix hv hv' f ⬝ (to_matrix hv hv' f)⁻¹) x :
      by { rw [to_lin_mul hv' hv hv', linear_map.comp_apply, to_lin_to_matrix hv hv'] }
    ... = x : by simp [h],
  }

variables {e : ι → M} (he : is_basis R e)

/-- The determinant of a family of vectors with respect to some basis, as a multilinear map. -/
def is_basis.det : multilinear_map R (λ i : ι, M) R :=
{ to_fun := λ v, det (he.to_matrix v),
  map_add' := begin
    intros v i x y,
    simp only [he.to_matrix_update, linear_map.map_add],
    apply det_update_column_add
  end,
  map_smul' := begin
    intros u i c x,
    simp only [he.to_matrix_update, algebra.id.smul_eq_mul, map_smul_eq_smul_map],
    apply det_update_column_smul
  end }

lemma is_basis.det_apply (v : ι → M) : he.det v = det (he.to_matrix v) := rfl

lemma is_basis.det_self : he.det e = 1 :=
by simp [he.det_apply]

lemma is_basis.iff_det {v : ι → M} : is_basis R v ↔ is_unit (he.det v) :=
begin
  split,
  { intro hv,
    change is_unit (linear_map.to_matrix he he (equiv_of_is_basis he hv $ equiv.refl ι)).det,
    apply linear_equiv.is_unit_det },
  { intro h,
    convert linear_equiv.is_basis he (linear_equiv.of_is_unit_det h),
    ext i,
    exact (constr_basis he).symm },
end

end det

section transpose

variables {K V₁ V₂ ι₁ ι₂ : Type*} [field K]
          [add_comm_group V₁] [vector_space K V₁]
          [add_comm_group V₂] [vector_space K V₂]
          [fintype ι₁] [fintype ι₂] [decidable_eq ι₁] [decidable_eq ι₂]
          {B₁ : ι₁ → V₁} (h₁ : is_basis K B₁)
          {B₂ : ι₂ → V₂} (h₂ : is_basis K B₂)

@[simp] lemma linear_equiv_matrix_transpose (u : V₁ →ₗ[K] V₂) :
  linear_equiv_matrix h₂.dual_basis_is_basis h₁.dual_basis_is_basis (module.dual.transpose u) =
  (linear_equiv_matrix h₁ h₂ u)ᵀ :=
begin
  ext i j,
  simp only [linear_equiv_matrix_apply, module.dual.transpose_apply, h₁.dual_basis_equiv_fun,
             h₂.dual_basis_apply, matrix.transpose_apply, linear_map.comp_apply]
end

lemma linear_equiv_matrix_symm_transpose (M : matrix ι₁ ι₂ K) :
  (linear_equiv_matrix h₁.dual_basis_is_basis h₂.dual_basis_is_basis).symm Mᵀ =
  module.dual.transpose ((linear_equiv_matrix h₂ h₁).symm M) :=
begin
  apply (linear_equiv_matrix h₁.dual_basis_is_basis h₂.dual_basis_is_basis).injective,
  rw [linear_equiv.apply_symm_apply],
  ext i j,
  simp only [linear_equiv_matrix_apply, module.dual.transpose_apply, h₂.dual_basis_equiv_fun,
    h₁.dual_basis_apply, matrix.transpose_apply, linear_map.comp_apply, if_true,
    linear_equiv_matrix_symm_apply, linear_equiv.map_smul, mul_boole, algebra.id.smul_eq_mul,
    linear_equiv.map_sum, is_basis.equiv_fun_self, fintype.sum_apply, finset.sum_ite_eq',
    finset.sum_ite_eq, is_basis.equiv_fun_symm_apply, pi.smul_apply, matrix.to_lin_apply,
    matrix.mul_vec, matrix.dot_product, is_basis.equiv_fun_self, finset.mem_univ]
end

end transpose
namespace matrix

section trace

variables {m : Type*} [fintype m] (n : Type*) [fintype n]
variables (R : Type v) (M : Type w) [semiring R] [add_comm_monoid M] [semimodule R M]

/--
The diagonal of a square matrix.
-/
def diag : (matrix n n M) →ₗ[R] n → M :=
{ to_fun    := λ A i, A i i,
  map_add'  := by { intros, ext, refl, },
  map_smul' := by { intros, ext, refl, } }

variables {n} {R} {M}

@[simp] lemma diag_apply (A : matrix n n M) (i : n) : diag n R M A i = A i i := rfl

@[simp] lemma diag_one [decidable_eq n] :
  diag n R R 1 = λ i, 1 := by { dunfold diag, ext, simp [one_apply_eq] }

@[simp] lemma diag_transpose (A : matrix n n M) : diag n R M Aᵀ = diag n R M A := rfl

variables (n) (R) (M)

/--
The trace of a square matrix.
-/
def trace : (matrix n n M) →ₗ[R] M :=
{ to_fun    := λ A, ∑ i, diag n R M A i,
  map_add'  := by { intros, apply finset.sum_add_distrib, },
  map_smul' := by { intros, simp [finset.smul_sum], } }

variables {n} {R} {M}

@[simp] lemma trace_diag (A : matrix n n M) : trace n R M A = ∑ i, diag n R M A i := rfl

@[simp] lemma trace_one [decidable_eq n] :
  trace n R R 1 = fintype.card n :=
have h : trace n R R 1 = ∑ i, diag n R R 1 i := rfl,
by simp_rw [h, diag_one, finset.sum_const, nsmul_one]; refl

@[simp] lemma trace_transpose (A : matrix n n M) : trace n R M Aᵀ = trace n R M A := rfl

@[simp] lemma trace_transpose_mul (A : matrix m n R) (B : matrix n m R) :
  trace n R R (Aᵀ ⬝ Bᵀ) = trace m R R (A ⬝ B) := finset.sum_comm

lemma trace_mul_comm {S : Type v} [comm_ring S] (A : matrix m n S) (B : matrix n m S) :
  trace n S S (B ⬝ A) = trace m S S (A ⬝ B) :=
by rw [←trace_transpose, ←trace_transpose_mul, transpose_mul]

end trace

section ring

variables {n : Type*} [fintype n] [decidable_eq n] {R : Type v} [comm_ring R]
open linear_map matrix

lemma proj_diagonal (i : n) (w : n → R) :
  (proj i).comp (to_lin' (diagonal w)) = (w i) • proj i :=
by ext j; simp [mul_vec_diagonal]

lemma diagonal_comp_std_basis (w : n → R) (i : n) :
  (diagonal w).to_lin'.comp (std_basis R (λ_:n, R) i) = (w i) • std_basis R (λ_:n, R) i :=
begin
  ext a j,
  simp_rw [linear_map.comp_apply, to_lin'_apply, mul_vec_diagonal, linear_map.smul_apply,
    pi.smul_apply, algebra.id.smul_eq_mul],
  by_cases i = j,
  { subst h },
  { rw [std_basis_ne R (λ_:n, R) _ _ (ne.symm h), _root_.mul_zero, _root_.mul_zero] }
end

lemma diagonal_to_lin' (w : n → R) :
  (diagonal w).to_lin' = linear_map.pi (λi, w i • linear_map.proj i) :=
by ext v j; simp [mul_vec_diagonal]

/-- An invertible matrix yields a linear equivalence from the free module to itself. -/
def to_linear_equiv (P : matrix n n R) (h : is_unit P) : (n → R) ≃ₗ[R] (n → R) :=
have h' : is_unit P.det := P.is_unit_iff_is_unit_det.mp h,
{ inv_fun   := P⁻¹.to_lin',
  left_inv  := λ v,
    show (P⁻¹.to_lin'.comp P.to_lin') v = v,
    by rw [← matrix.to_lin'_mul, P.nonsing_inv_mul h', matrix.to_lin'_one, linear_map.id_apply],
  right_inv := λ v,
    show (P.to_lin'.comp P⁻¹.to_lin') v = v,
    by rw [← matrix.to_lin'_mul, P.mul_nonsing_inv h', matrix.to_lin'_one, linear_map.id_apply],
  ..P.to_lin' }

@[simp] lemma to_linear_equiv_apply (P : matrix n n R) (h : is_unit P) :
  (↑(P.to_linear_equiv h) : module.End R (n → R)) = P.to_lin' := rfl

@[simp] lemma to_linear_equiv_symm_apply (P : matrix n n R) (h : is_unit P) :
  (↑(P.to_linear_equiv h).symm : module.End R (n → R)) = P⁻¹.to_lin' := rfl

end ring

section vector_space

variables {m n : Type*} [fintype m] [fintype n]
variables {K : Type u} [field K] -- maybe try to relax the universe constraint

open linear_map matrix

lemma rank_vec_mul_vec {m n : Type u} [fintype m] [fintype n] [decidable_eq n]
  (w : m → K) (v : n → K) :
  rank (vec_mul_vec w v).to_lin' ≤ 1 :=
begin
  rw [vec_mul_vec_eq, to_lin'_mul],
  refine le_trans (rank_comp_le1 _ _) _,
  refine le_trans (rank_le_domain _) _,
  rw [dim_fun', ← cardinal.lift_eq_nat_iff.mpr (cardinal.fintype_card unit), cardinal.mk_unit],
  exact le_of_eq (cardinal.lift_one)
end

lemma ker_diagonal_to_lin' [decidable_eq m] (w : m → K) :
  ker (diagonal w).to_lin' = (⨆i∈{i | w i = 0 }, range (std_basis K (λi, K) i)) :=
begin
  rw [← comap_bot, ← infi_ker_proj],
  simp only [comap_infi, (ker_comp _ _).symm, proj_diagonal, ker_smul'],
  have : univ ⊆ {i : m | w i = 0} ∪ {i : m | w i = 0}ᶜ, { rw set.union_compl_self },
  exact (supr_range_std_basis_eq_infi_ker_proj K (λi:m, K)
    (disjoint_compl_right {i | w i = 0}) this (finite.of_fintype _)).symm
end

lemma range_diagonal [decidable_eq m] (w : m → K) :
  (diagonal w).to_lin'.range = (⨆ i ∈ {i | w i ≠ 0}, (std_basis K (λi, K) i).range) :=
begin
  dsimp only [mem_set_of_eq],
  rw [← map_top, ← supr_range_std_basis, map_supr],
  congr, funext i,
  rw [← linear_map.range_comp, diagonal_comp_std_basis, ← range_smul']
end

lemma rank_diagonal [decidable_eq m] [decidable_eq K] (w : m → K) :
  rank (diagonal w).to_lin' = fintype.card { i // w i ≠ 0 } :=
begin
  have hu : univ ⊆ {i : m | w i = 0}ᶜ ∪ {i : m | w i = 0}, { rw set.compl_union_self },
  have hd : disjoint {i : m | w i ≠ 0} {i : m | w i = 0} := (disjoint_compl_right {i | w i = 0}).symm,
  have h₁ := supr_range_std_basis_eq_infi_ker_proj K (λi:m, K) hd hu (finite.of_fintype _),
  have h₂ := @infi_ker_proj_equiv K _ _ (λi:m, K) _ _ _ _ (by simp; apply_instance) hd hu,
  rw [rank, range_diagonal, h₁, ←@dim_fun' K],
  apply linear_equiv.dim_eq,
  apply h₂,
end

end vector_space

section finite_dimensional

variables {m n : Type*} [fintype m] [fintype n]
variables {R : Type v} [field R]

instance : finite_dimensional R (matrix m n R) :=
linear_equiv.finite_dimensional (linear_equiv.uncurry R m n).symm

/--
The dimension of the space of finite dimensional matrices
is the product of the number of rows and columns.
-/
@[simp] lemma findim_matrix :
  finite_dimensional.findim R (matrix m n R) = fintype.card m * fintype.card n :=
by rw [@linear_equiv.findim_eq R (matrix m n R) _ _ _ _ _ _ (linear_equiv.uncurry R m n),
       finite_dimensional.findim_fintype_fun_eq_card, fintype.card_prod]

end finite_dimensional

section reindexing

variables {l m n : Type*} [fintype l] [fintype m] [fintype n]
variables {l' m' n' : Type*} [fintype l'] [fintype m'] [fintype n']
variables {R : Type v}

/-- The natural map that reindexes a matrix's rows and columns with equivalent types is an
equivalence. -/
def reindex (eₘ : m ≃ m') (eₙ : n ≃ n') : matrix m n R ≃ matrix m' n' R :=
{ to_fun    := λ M i j, M (eₘ.symm i) (eₙ.symm j),
  inv_fun   := λ M i j, M (eₘ i) (eₙ j),
  left_inv  := λ M, by simp,
  right_inv := λ M, by simp, }

@[simp] lemma reindex_apply (eₘ : m ≃ m') (eₙ : n ≃ n') (M : matrix m n R) :
  reindex eₘ eₙ M = λ i j, M (eₘ.symm i) (eₙ.symm j) :=
rfl

@[simp] lemma reindex_symm_apply (eₘ : m ≃ m') (eₙ : n ≃ n') (M : matrix m' n' R) :
  (reindex eₘ eₙ).symm M = λ i j, M (eₘ i) (eₙ j) :=
rfl

/-- The natural map that reindexes a matrix's rows and columns with equivalent types is a linear
equivalence. -/
def reindex_linear_equiv [semiring R] (eₘ : m ≃ m') (eₙ : n ≃ n') :
  matrix m n R ≃ₗ[R] matrix m' n' R :=
{ map_add'  := λ M N, rfl,
  map_smul' := λ M N, rfl,
..(reindex eₘ eₙ)}

@[simp] lemma reindex_linear_equiv_apply [semiring R]
  (eₘ : m ≃ m') (eₙ : n ≃ n') (M : matrix m n R) :
  reindex_linear_equiv eₘ eₙ M = λ i j, M (eₘ.symm i) (eₙ.symm j) :=
rfl

@[simp] lemma reindex_linear_equiv_symm_apply [semiring R]
  (eₘ : m ≃ m') (eₙ : n ≃ n') (M : matrix m' n' R) :
  (reindex_linear_equiv eₘ eₙ).symm M = λ i j, M (eₘ i) (eₙ j) :=
rfl

lemma reindex_mul [semiring R]
  (eₘ : m ≃ m') (eₙ : n ≃ n') (eₗ : l ≃ l') (M : matrix m n R) (N : matrix n l R) :
  (reindex_linear_equiv eₘ eₙ M) ⬝ (reindex_linear_equiv eₙ eₗ N) = reindex_linear_equiv eₘ eₗ (M ⬝ N) :=
begin
  ext i j,
  dsimp only [matrix.mul, matrix.dot_product],
  rw [←finset.univ_map_equiv_to_embedding eₙ, finset.sum_map finset.univ eₙ.to_embedding],
  simp,
end

/-- For square matrices, the natural map that reindexes a matrix's rows and columns with equivalent
types is an equivalence of algebras. -/
def reindex_alg_equiv [comm_semiring R] [decidable_eq m] [decidable_eq n]
  (e : m ≃ n) : matrix m m R ≃ₐ[R] matrix n n R :=
{ map_mul'  := λ M N, by simp only [reindex_mul, linear_equiv.to_fun_apply, mul_eq_mul],
  commutes' := λ r, by { ext, simp [algebra_map, algebra.to_ring_hom], by_cases h : i = j; simp [h], },
..(reindex_linear_equiv e e) }

@[simp] lemma reindex_alg_equiv_apply [comm_semiring R] [decidable_eq m] [decidable_eq n]
  (e : m ≃ n) (M : matrix m m R) :
  reindex_alg_equiv e M = λ i j, M (e.symm i) (e.symm j) :=
rfl

@[simp] lemma reindex_alg_equiv_symm_apply [comm_semiring R] [decidable_eq m] [decidable_eq n]
  (e : m ≃ n) (M : matrix n n R) :
  (reindex_alg_equiv e).symm M = λ i j, M (e i) (e j) :=
rfl

lemma reindex_transpose (eₘ : m ≃ m') (eₙ : n ≃ n') (M : matrix m n R) :
  (reindex eₘ eₙ M)ᵀ = (reindex eₙ eₘ Mᵀ) :=
rfl

end reindexing

end matrix

namespace linear_map

open_locale matrix

/-- The trace of an endomorphism given a basis. -/
def trace_aux (R : Type u) [comm_ring R] {M : Type v} [add_comm_group M] [module R M]
  {ι : Type w} [decidable_eq ι] [fintype ι] {b : ι → M} (hb : is_basis R b) :
  (M →ₗ[R] M) →ₗ[R] R :=
(matrix.trace ι R R).comp $ linear_map.to_matrix hb hb

@[simp] lemma trace_aux_def (R : Type u) [comm_ring R] {M : Type v} [add_comm_group M] [module R M]
  {ι : Type w} [decidable_eq ι] [fintype ι] {b : ι → M} (hb : is_basis R b) (f : M →ₗ[R] M) :
  trace_aux R hb f = matrix.trace ι R R (linear_map.to_matrix hb hb f) :=
rfl

theorem trace_aux_eq' (R : Type u) [comm_ring R] {M : Type v} [add_comm_group M] [module R M]
  {ι : Type w} [decidable_eq ι] [fintype ι] {b : ι → M} (hb : is_basis R b)
  {κ : Type w} [decidable_eq κ] [fintype κ] {c : κ → M} (hc : is_basis R c) :
  trace_aux R hb = trace_aux R hc :=
linear_map.ext $ λ f,
calc  matrix.trace ι R R (linear_map.to_matrix hb hb f)
    = matrix.trace ι R R (linear_map.to_matrix hb hb ((linear_map.id.comp f).comp linear_map.id)) :
  by rw [linear_map.id_comp, linear_map.comp_id]
... = matrix.trace ι R R (linear_map.to_matrix hc hb linear_map.id ⬝
        linear_map.to_matrix hc hc f ⬝
        linear_map.to_matrix hb hc linear_map.id) :
  by rw [linear_map.to_matrix_comp _ hc, linear_map.to_matrix_comp _ hc]
... = matrix.trace κ R R (linear_map.to_matrix hc hc f ⬝
        linear_map.to_matrix hb hc linear_map.id ⬝
        linear_map.to_matrix hc hb linear_map.id) :
  by rw [matrix.mul_assoc, matrix.trace_mul_comm]
... = matrix.trace κ R R (linear_map.to_matrix hc hc ((f.comp linear_map.id).comp linear_map.id)) :
  by rw [linear_map.to_matrix_comp _ hb, linear_map.to_matrix_comp _ hc]
... = matrix.trace κ R R (linear_map.to_matrix hc hc f) :
  by rw [linear_map.comp_id, linear_map.comp_id]

open_locale classical

theorem trace_aux_range (R : Type u) [comm_ring R] {M : Type v} [add_comm_group M] [module R M]
  {ι : Type w} [fintype ι] {b : ι → M} (hb : is_basis R b) :
  trace_aux R hb.range = trace_aux R hb :=
linear_map.ext $ λ f, if H : 0 = 1 then eq_of_zero_eq_one H _ _ else
begin
  haveI : nontrivial R := ⟨⟨0, 1, H⟩⟩,
  change ∑ i : set.range b, _ = ∑ i : ι, _, simp_rw [matrix.diag_apply], symmetry,
  convert (equiv.of_injective _ hb.injective).sum_comp _, ext i,
  exact (linear_map.to_matrix_range hb hb f i i).symm
end

/-- where `ι` and `κ` can reside in different universes -/
theorem trace_aux_eq (R : Type u) [comm_ring R] {M : Type v} [add_comm_group M] [module R M]
  {ι : Type*} [decidable_eq ι] [fintype ι] {b : ι → M} (hb : is_basis R b)
  {κ : Type*} [decidable_eq κ] [fintype κ] {c : κ → M} (hc : is_basis R c) :
  trace_aux R hb = trace_aux R hc :=
calc  trace_aux R hb
    = trace_aux R hb.range : by { rw trace_aux_range R hb, congr }
... = trace_aux R hc.range : trace_aux_eq' _ _ _
... = trace_aux R hc : by { rw trace_aux_range R hc, congr }

/-- Trace of an endomorphism independent of basis. -/
def trace (R : Type u) [comm_ring R] (M : Type v) [add_comm_group M] [module R M] :
  (M →ₗ[R] M) →ₗ[R] R :=
if H : ∃ s : finset M, is_basis R (λ x, x : (↑s : set M) → M)
then trace_aux R (classical.some_spec H)
else 0

theorem trace_eq_matrix_trace (R : Type u) [comm_ring R] {M : Type v} [add_comm_group M] [module R M]
  {ι : Type w} [fintype ι] {b : ι → M} (hb : is_basis R b) (f : M →ₗ[R] M) :
  trace R M f = matrix.trace ι R R (linear_map.to_matrix hb hb f) :=
have ∃ s : finset M, is_basis R (λ x, x : (↑s : set M) → M),
from ⟨finset.univ.image b,
  by { rw [finset.coe_image, finset.coe_univ, set.image_univ], exact hb.range }⟩,
by { rw [trace, dif_pos this, ← trace_aux_def], congr' 1, apply trace_aux_eq }

theorem trace_mul_comm (R : Type u) [comm_ring R] {M : Type v} [add_comm_group M] [module R M]
  (f g : M →ₗ[R] M) : trace R M (f * g) = trace R M (g * f) :=
if H : ∃ s : finset M, is_basis R (λ x, x : (↑s : set M) → M) then let ⟨s, hb⟩ := H in
by { simp_rw [trace_eq_matrix_trace R hb, linear_map.to_matrix_mul], apply matrix.trace_mul_comm }
else by rw [trace, dif_neg H, linear_map.zero_apply, linear_map.zero_apply]

section finite_dimensional

variables {K : Type*} [field K]
variables {V : Type*} [add_comm_group V] [vector_space K V] [finite_dimensional K V]
variables {W : Type*} [add_comm_group W] [vector_space K W] [finite_dimensional K W]

instance : finite_dimensional K (V →ₗ[K] W) :=
begin
  classical,
  cases finite_dimensional.exists_is_basis_finset K V with bV hbV,
  cases finite_dimensional.exists_is_basis_finset K W with bW hbW,
  apply linear_equiv.finite_dimensional (linear_map.to_matrix hbV hbW).symm,
end

/--
The dimension of the space of linear transformations is the product of the dimensions of the
domain and codomain.
-/
@[simp] lemma findim_linear_map :
  finite_dimensional.findim K (V →ₗ[K] W) =
  (finite_dimensional.findim K V) * (finite_dimensional.findim K W) :=
begin
  classical,
  cases finite_dimensional.exists_is_basis_finset K V with bV hbV,
  cases finite_dimensional.exists_is_basis_finset K W with bW hbW,
  rw [linear_equiv.findim_eq (linear_map.to_matrix hbV hbW), matrix.findim_matrix,
    finite_dimensional.findim_eq_card_basis hbV, finite_dimensional.findim_eq_card_basis hbW,
    mul_comm],
end

end finite_dimensional
end linear_map

/-- The natural equivalence between linear endomorphisms of finite free modules and square matrices
is compatible with the algebra structures. -/
def alg_equiv_matrix' {R : Type v} [comm_ring R] {n : Type*} [fintype n] [decidable_eq n] :
  module.End R (n → R) ≃ₐ[R] matrix n n R :=
{ map_mul'  := linear_map.to_matrix'_comp,
  map_add'  := linear_map.to_matrix'.map_add,
  commutes' := λ r, by { change (r • (linear_map.id : module.End R _)).to_matrix' = r • 1,
                         rw ←linear_map.to_matrix'_id, refl, },
  ..linear_map.to_matrix' }

/-- A linear equivalence of two modules induces an equivalence of algebras of their
endomorphisms. -/
def linear_equiv.alg_conj {R : Type v} [comm_ring R] {M₁ M₂ : Type*}
  [add_comm_group M₁] [module R M₁] [add_comm_group M₂] [module R M₂] (e : M₁ ≃ₗ[R] M₂) :
  module.End R M₁ ≃ₐ[R] module.End R M₂ :=
{ map_mul'  := λ f g, by apply e.arrow_congr_comp,
  map_add'  := e.conj.map_add,
  commutes' := λ r, by { change e.conj (r • linear_map.id) = r • linear_map.id,
                         rw [linear_equiv.map_smul, linear_equiv.conj_id], },
  ..e.conj }

/-- A basis of a module induces an equivalence of algebras from the endomorphisms of the module to
square matrices. -/
def alg_equiv_matrix {R : Type v} {M : Type w} {n : Type*} [fintype n]
  [comm_ring R] [add_comm_group M] [module R M] [decidable_eq n] {b : n → M} (h : is_basis R b) :
  module.End R M ≃ₐ[R] matrix n n R :=
h.equiv_fun.alg_conj.trans alg_equiv_matrix'<|MERGE_RESOLUTION|>--- conflicted
+++ resolved
@@ -168,35 +168,9 @@
 section to_matrix
 
 variables {R : Type*} [comm_ring R]
-variables {l m n : Type*} [fintype l] [fintype m] [fintype n]
-
-<<<<<<< HEAD
-variables {M₁ M₂ : Type*} [add_comm_group M₁] [module R M₁] [add_comm_group M₂] [module R M₂]
-variables {v₁ : n → M₁} {v₂ : m → M₂} (hv₁ : is_basis R v₁) (hv₂ : is_basis R v₂)
-
-variables [decidable_eq n]
-=======
-/-- Linear maps `(n → R) →ₗ[R] (m → R)` are linearly equivalent to `matrix m n R`. -/
-def linear_equiv_matrix' : ((n → R) →ₗ[R] (m → R)) ≃ₗ[R] matrix m n R :=
-{ to_fun := to_matrix,
-  inv_fun := to_lin,
-  right_inv := λ _, to_lin_to_matrix,
-  left_inv := λ _, to_matrix_to_lin,
-  map_add' := to_matrixₗ.map_add,
-  map_smul' := to_matrixₗ.map_smul }
-
-@[simp] lemma linear_equiv_matrix'_apply (f : (n → R) →ₗ[R] (m → R)) :
-  linear_equiv_matrix' f = to_matrix f := rfl
-
-@[simp] lemma linear_equiv_matrix'_symm_apply (M : matrix m n R) :
-  linear_equiv_matrix'.symm M = M.to_lin := rfl
-
-variables {ι κ M₁ M₂ : Type*}
-  [add_comm_group M₁] [module R M₁]
-  [add_comm_group M₂] [module R M₂]
-  [fintype ι] [decidable_eq ι] [fintype κ]
-  {v₁ : ι → M₁} {v₂ : κ → M₂}
->>>>>>> 1b973263
+variables {l m n : Type*} [fintype l] [fintype m] [fintype n] [decidable_eq n]
+variables {M₁ M₂ : Type*} [add_comm_group M₁] [add_comm_group M₂] [module R M₁] [module R M₂]
+variables {v₁ : n → M₁} (hv₁ : is_basis R v₁) {v₂ : m → M₂} (hv₂ : is_basis R v₂)
 
 /-- Given bases of two modules `M₁` and `M₂` over a commutative ring `R`, we get a linear
 equivalence between linear maps `M₁ →ₗ M₂` and matrices over `R` indexed by the bases. -/
@@ -212,20 +186,9 @@
   (linear_map.to_matrix hv₁ hv₂).symm = matrix.to_lin hv₁ hv₂ :=
 rfl
 
-<<<<<<< HEAD
 @[simp] lemma matrix.to_lin_symm :
   (matrix.to_lin hv₁ hv₂).symm = linear_map.to_matrix hv₁ hv₂ :=
 rfl
-=======
-lemma linear_equiv_matrix_symm_apply (m : matrix κ ι R) (x : M₁) :
-  (linear_equiv_matrix hv₁ hv₂).symm m x = hv₂.equiv_fun.symm (m.to_lin $ hv₁.equiv_fun x) :=
-by simp only [linear_equiv_matrix, linear_equiv.arrow_congr_symm_apply,
-    linear_equiv_matrix'_symm_apply, linear_equiv.symm_trans_apply]
-
-lemma linear_equiv_matrix_apply' (f : M₁ →ₗ[R] M₂) (i : κ) (j : ι) :
-  linear_equiv_matrix hv₁ hv₂ f i j = hv₂.repr (f (v₁ j)) i :=
-linear_equiv_matrix_apply hv₁ hv₂ f i j
->>>>>>> 1b973263
 
 @[simp] lemma matrix.to_lin_to_matrix (f : M₁ →ₗ[R] M₂) :
   matrix.to_lin hv₁ hv₂ (linear_map.to_matrix hv₁ hv₂ f) = f :=
@@ -247,6 +210,10 @@
     have := finset.mem_univ j,
     contradiction }
 end
+
+lemma linear_map.to_matrix_apply' (f : M₁ →ₗ[R] M₂) (i : m) (j : n) :
+  linear_map.to_matrix hv₁ hv₂ f i j = hv₂.repr (f (v₁ j)) i :=
+linear_map.to_matrix_apply hv₁ hv₂ f i j
 
 lemma matrix.to_lin_apply (M : matrix m n R) (v : M₁) :
   matrix.to_lin hv₁ hv₂ M v = ∑ j, M.mul_vec (hv₁.equiv_fun v) j • v₂ j :=
@@ -446,25 +413,25 @@
           {B₁ : ι₁ → V₁} (h₁ : is_basis K B₁)
           {B₂ : ι₂ → V₂} (h₂ : is_basis K B₂)
 
-@[simp] lemma linear_equiv_matrix_transpose (u : V₁ →ₗ[K] V₂) :
-  linear_equiv_matrix h₂.dual_basis_is_basis h₁.dual_basis_is_basis (module.dual.transpose u) =
-  (linear_equiv_matrix h₁ h₂ u)ᵀ :=
+@[simp] lemma linear_map.to_matrix_transpose (u : V₁ →ₗ[K] V₂) :
+  linear_map.to_matrix h₂.dual_basis_is_basis h₁.dual_basis_is_basis (module.dual.transpose u) =
+  (linear_map.to_matrix h₁ h₂ u)ᵀ :=
 begin
   ext i j,
-  simp only [linear_equiv_matrix_apply, module.dual.transpose_apply, h₁.dual_basis_equiv_fun,
+  simp only [linear_map.to_matrix_apply, module.dual.transpose_apply, h₁.dual_basis_equiv_fun,
              h₂.dual_basis_apply, matrix.transpose_apply, linear_map.comp_apply]
 end
 
-lemma linear_equiv_matrix_symm_transpose (M : matrix ι₁ ι₂ K) :
-  (linear_equiv_matrix h₁.dual_basis_is_basis h₂.dual_basis_is_basis).symm Mᵀ =
-  module.dual.transpose ((linear_equiv_matrix h₂ h₁).symm M) :=
-begin
-  apply (linear_equiv_matrix h₁.dual_basis_is_basis h₂.dual_basis_is_basis).injective,
+lemma linear_map.to_matrix_symm_transpose (M : matrix ι₁ ι₂ K) :
+  (linear_map.to_matrix h₁.dual_basis_is_basis h₂.dual_basis_is_basis).symm Mᵀ =
+  module.dual.transpose (matrix.to_lin h₂ h₁ M) :=
+begin
+  apply (linear_map.to_matrix h₁.dual_basis_is_basis h₂.dual_basis_is_basis).injective,
   rw [linear_equiv.apply_symm_apply],
   ext i j,
-  simp only [linear_equiv_matrix_apply, module.dual.transpose_apply, h₂.dual_basis_equiv_fun,
+  simp only [linear_map.to_matrix_apply, module.dual.transpose_apply, h₂.dual_basis_equiv_fun,
     h₁.dual_basis_apply, matrix.transpose_apply, linear_map.comp_apply, if_true,
-    linear_equiv_matrix_symm_apply, linear_equiv.map_smul, mul_boole, algebra.id.smul_eq_mul,
+    matrix.to_lin_apply, linear_equiv.map_smul, mul_boole, algebra.id.smul_eq_mul,
     linear_equiv.map_sum, is_basis.equiv_fun_self, fintype.sum_apply, finset.sum_ite_eq',
     finset.sum_ite_eq, is_basis.equiv_fun_symm_apply, pi.smul_apply, matrix.to_lin_apply,
     matrix.mul_vec, matrix.dot_product, is_basis.equiv_fun_self, finset.mem_univ]

/-
Copyright (c) 2019 Chris Hughes. All rights reserved.
Released under Apache 2.0 license as described in the file LICENSE.
Authors: Chris Hughes
-/
import linear_algebra.dimension
import ring_theory.principal_ideal_domain
import algebra.algebra.subalgebra

/-!
# Finite dimensional vector spaces

Definition and basic properties of finite dimensional vector spaces, of their dimensions, and
of linear maps on such spaces.

## Main definitions

Assume `V` is a vector space over a field `K`. There are (at least) three equivalent definitions of
finite-dimensionality of `V`:

- it admits a finite basis.
- it is finitely generated.
- it is noetherian, i.e., every subspace is finitely generated.

We introduce a typeclass `finite_dimensional K V` capturing this property. For ease of transfer of
proof, it is defined using the third point of view, i.e., as `is_noetherian`. However, we prove
that all these points of view are equivalent, with the following lemmas
(in the namespace `finite_dimensional`):

- `exists_is_basis_finite` states that a finite-dimensional vector space has a finite basis
- `of_fintype_basis` states that the existence of a basis indexed by a finite type implies
  finite-dimensionality
- `of_finset_basis` states that the existence of a basis indexed by a `finset` implies
  finite-dimensionality
- `of_finite_basis` states that the existence of a basis indexed by a finite set implies
  finite-dimensionality
- `iff_fg` states that the space is finite-dimensional if and only if it is finitely generated

Also defined is `finrank`, the dimension of a finite dimensional space, returning a `nat`,
as opposed to `module.rank`, which returns a `cardinal`. When the space has infinite dimension, its
`finrank` is by convention set to `0`.

Preservation of finite-dimensionality and formulas for the dimension are given for
- submodules
- quotients (for the dimension of a quotient, see `finrank_quotient_add_finrank`)
- linear equivs, in `linear_equiv.finite_dimensional` and `linear_equiv.finrank_eq`
- image under a linear map (the rank-nullity formula is in `finrank_range_add_finrank_ker`)

Basic properties of linear maps of a finite-dimensional vector space are given. Notably, the
equivalence of injectivity and surjectivity is proved in `linear_map.injective_iff_surjective`,
and the equivalence between left-inverse and right-inverse in `mul_eq_one_comm` and
`comp_eq_id_comm`.

## Implementation notes

Most results are deduced from the corresponding results for the general dimension (as a cardinal),
in `dimension.lean`. Not all results have been ported yet.

One of the characterizations of finite-dimensionality is in terms of finite generation. This
property is currently defined only for submodules, so we express it through the fact that the
maximal submodule (which, as a set, coincides with the whole space) is finitely generated. This is
not very convenient to use, although there are some helper functions. However, this becomes very
convenient when speaking of submodules which are finite-dimensional, as this notion coincides with
the fact that the submodule is finitely generated (as a submodule of the whole space). This
equivalence is proved in `submodule.fg_iff_finite_dimensional`.
-/

universes u v v' w
open_locale classical

open cardinal submodule module function

variables {K : Type u} {V : Type v} [field K] [add_comm_group V] [module K V]
{V₂ : Type v'} [add_comm_group V₂] [module K V₂]

/-- `finite_dimensional` vector spaces are defined to be noetherian modules.
Use `finite_dimensional.iff_fg` or `finite_dimensional.of_fintype_basis` to prove finite dimension
from a conventional definition. -/
@[reducible] def finite_dimensional (K V : Type*) [field K]
  [add_comm_group V] [module K V] := is_noetherian K V

namespace finite_dimensional

open is_noetherian

/-- A vector space is finite-dimensional if and only if its dimension (as a cardinal) is strictly
less than the first infinite cardinal `omega`. -/
lemma finite_dimensional_iff_dim_lt_omega : finite_dimensional K V ↔ module.rank K V < omega.{v} :=
begin
  cases exists_is_basis K V with b hb,
  have := is_basis.mk_eq_dim hb,
  simp only [lift_id] at this,
  rw [← this, lt_omega_iff_fintype, ← @set.set_of_mem_eq _ b, ← subtype.range_coe_subtype],
  split,
  { intro, resetI, convert finite_of_linear_independent hb.1, simp },
  { assume hbfinite,
    refine @is_noetherian_of_linear_equiv K (⊤ : submodule K V) V _
      _ _ _ _ (linear_equiv.of_top _ rfl) (id _),
    refine is_noetherian_of_fg_of_noetherian _ ⟨set.finite.to_finset hbfinite, _⟩,
    rw [set.finite.coe_to_finset, ← hb.2], refl }
end

/-- The dimension of a finite-dimensional vector space, as a cardinal, is strictly less than the
first infinite cardinal `omega`. -/
lemma dim_lt_omega (K V : Type*) [field K] [add_comm_group V] [module K V] :
  ∀ [finite_dimensional K V], module.rank K V < omega.{v} :=
finite_dimensional_iff_dim_lt_omega.1

/-- In a finite dimensional space, there exists a finite basis. A basis is in general given as a
function from an arbitrary type to the vector space. Here, we think of a basis as a set (instead of
a function), and use as parametrizing type this set (and as a function the coercion
  `coe : s → V`).
-/
variables (K V)
lemma exists_is_basis_finite [finite_dimensional K V] :
  ∃ s : set V, (is_basis K (coe : s → V)) ∧ s.finite :=
begin
  cases exists_is_basis K V with s hs,
  exact ⟨s, hs, finite_of_linear_independent hs.1⟩
end

/-- In a finite dimensional space, there exists a finite basis. Provides the basis as a finset.
This is in contrast to `exists_is_basis_finite`, which provides a set and a `set.finite`.
-/
lemma exists_is_basis_finset [finite_dimensional K V] :
  ∃ b : finset V, is_basis K (coe : (↑b : set V) → V) :=
begin
  obtain ⟨s, s_basis, s_finite⟩ := exists_is_basis_finite K V,
  refine ⟨s_finite.to_finset, _⟩,
  rw set.finite.coe_to_finset,
  exact s_basis,
end

/-- A finite dimensional vector space over a finite field is finite -/
noncomputable def fintype_of_fintype [fintype K] [finite_dimensional K V] : fintype V :=
module.fintype_of_fintype (classical.some_spec (finite_dimensional.exists_is_basis_finset K V) : _)

variables {K V}

/-- A vector space is finite-dimensional if and only if it is finitely generated. As the
finitely-generated property is a property of submodules, we formulate this in terms of the
maximal submodule, equal to the whole space as a set by definition.-/
lemma iff_fg :
  finite_dimensional K V ↔ (⊤ : submodule K V).fg :=
begin
  split,
  { introI h,
    rcases exists_is_basis_finite K V with ⟨s, s_basis, s_finite⟩,
    exact ⟨s_finite.to_finset, by { convert s_basis.2, simp }⟩ },
  { rintros ⟨s, hs⟩,
    rw [finite_dimensional_iff_dim_lt_omega, ← dim_top, ← hs],
    exact lt_of_le_of_lt (dim_span_le _) (lt_omega_iff_finite.2 (set.finite_mem_finset s)) }
end

/-- If a vector space has a finite basis, then it is finite-dimensional. -/
lemma of_fintype_basis {ι : Type w} [fintype ι] {b : ι → V} (h : is_basis K b) :
  finite_dimensional K V :=
iff_fg.2 $ ⟨finset.univ.image b, by {convert h.2, simp} ⟩

/-- If a vector space has a basis indexed by elements of a finite set, then it is
finite-dimensional. -/
lemma of_finite_basis {ι} {s : set ι} {b : s → V} (h : is_basis K b) (hs : set.finite s) :
  finite_dimensional K V :=
by haveI := hs.fintype; exact of_fintype_basis h

/-- If a vector space has a finite basis, then it is finite-dimensional, finset style. -/
lemma of_finset_basis {ι} {s : finset ι} {b : (↑s : set ι) → V} (h : is_basis K b) :
  finite_dimensional K V :=
of_finite_basis h s.finite_to_set

/-- A subspace of a finite-dimensional space is also finite-dimensional. -/
instance finite_dimensional_submodule [finite_dimensional K V] (S : submodule K V) :
  finite_dimensional K S :=
finite_dimensional_iff_dim_lt_omega.2 (lt_of_le_of_lt (dim_submodule_le _) (dim_lt_omega K V))

/-- A quotient of a finite-dimensional space is also finite-dimensional. -/
instance finite_dimensional_quotient [finite_dimensional K V] (S : submodule K V) :
  finite_dimensional K (quotient S) :=
finite_dimensional_iff_dim_lt_omega.2 (lt_of_le_of_lt (dim_quotient_le _) (dim_lt_omega K V))

/-- The rank of a module as a natural number.

Defined by convention to be `0` if the space has infinite rank.

For a vector space `V` over a field `K`, this is the same as the finite dimension
of `V` over `K`.
-/
noncomputable def finrank (K V : Type*) [field K]
  [add_comm_group V] [module K V] : ℕ :=
(module.rank K V).to_nat

/-- In a finite-dimensional space, its dimension (seen as a cardinal) coincides with its
`finrank`. -/
lemma finrank_eq_dim (K : Type u) (V : Type v) [field K]
  [add_comm_group V] [module K V] [finite_dimensional K V] :
  (finrank K V : cardinal.{v}) = module.rank K V :=
by rw [finrank, cast_to_nat_of_lt_omega (dim_lt_omega K V)]

lemma finrank_eq_of_dim_eq {n : ℕ} (h : module.rank K V = ↑ n) : finrank K V = n :=
begin
  apply_fun to_nat at h,
  rw to_nat_cast at h,
  exact_mod_cast h,
end

lemma finrank_of_infinite_dimensional {K V : Type*} [field K] [add_comm_group V] [module K V]
  (h : ¬finite_dimensional K V) : finrank K V = 0 :=
dif_neg $ mt finite_dimensional_iff_dim_lt_omega.2 h

lemma finite_dimensional_of_finrank {K V : Type*} [field K] [add_comm_group V] [module K V]
  (h : 0 < finrank K V) : finite_dimensional K V :=
by { contrapose h, simp [finrank_of_infinite_dimensional h] }

/-- We can infer `finite_dimensional K V` in the presence of `[fact (finrank K V = n + 1)]`. Declare
this as a local instance where needed. -/
lemma finite_dimensional_of_finrank_eq_succ {K V : Type*} [field K] [add_comm_group V]
  [module K V] (n : ℕ) [fact (finrank K V = n + 1)] :
  finite_dimensional K V :=
finite_dimensional_of_finrank $ by convert nat.succ_pos n; apply fact.out

/-- If a vector space has a finite basis, then its dimension (seen as a cardinal) is equal to the
cardinality of the basis. -/
lemma dim_eq_card_basis {ι : Type w} [fintype ι] {b : ι → V} (h : is_basis K b) :
  module.rank K V = fintype.card ι :=
by rw [←h.mk_range_eq_dim, cardinal.fintype_card,
       set.card_range_of_injective h.injective]

/-- If a vector space has a finite basis, then its dimension is equal to the cardinality of the
basis. -/
lemma finrank_eq_card_basis {ι : Type w} [fintype ι] {b : ι → V} (h : is_basis K b) :
  finrank K V = fintype.card ι :=
begin
  haveI : finite_dimensional K V := of_fintype_basis h,
  have := dim_eq_card_basis h,
  rw ← finrank_eq_dim at this,
  exact_mod_cast this
end

/-- If a vector space is finite-dimensional, then the cardinality of any basis is equal to its
`finrank`. -/
lemma finrank_eq_card_basis' [finite_dimensional K V] {ι : Type w} {b : ι → V} (h : is_basis K b) :
  (finrank K V : cardinal.{w}) = cardinal.mk ι :=
begin
  rcases exists_is_basis_finite K V with ⟨s, s_basis, s_finite⟩,
  letI: fintype s := s_finite.fintype,
  have A : cardinal.mk s = fintype.card s := fintype_card _,
  have B : finrank K V = fintype.card s := finrank_eq_card_basis s_basis,
  have C : cardinal.lift.{w v} (cardinal.mk ι) = cardinal.lift.{v w} (cardinal.mk s) :=
    mk_eq_mk_of_basis h s_basis,
  rw [A, ← B, lift_nat_cast] at C,
  have : cardinal.lift.{w v} (cardinal.mk ι) = cardinal.lift.{w v} (finrank K V),
    by { simp, exact C },
  exact (lift_inj.mp this).symm
end

/-- If a vector space has a finite basis, then its dimension is equal to the cardinality of the
basis. This lemma uses a `finset` instead of indexed types. -/
lemma finrank_eq_card_finset_basis {b : finset V}
  (h : is_basis K (subtype.val : (↑b : set V) -> V)) :
  finrank K V = finset.card b :=
by { rw [finrank_eq_card_basis h, fintype.subtype_card], intros x, refl }

lemma equiv_fin {ι : Type*} [finite_dimensional K V] {v : ι → V} (hv : is_basis K v) :
  ∃ g : fin (finrank K V) ≃ ι, is_basis K (v ∘ g) :=
begin
  have : (cardinal.mk (fin $ finrank K V)).lift = (cardinal.mk ι).lift,
  { simp [cardinal.mk_fin (finrank K V), ← finrank_eq_card_basis' hv] },
  rcases cardinal.lift_mk_eq.mp this with ⟨g⟩,
  exact ⟨g, hv.comp _ g.bijective⟩
end

lemma equiv_fin_of_dim_eq {ι : Type*} [finite_dimensional K V] {n : ℕ} (hn : finrank K V = n)
  {v : ι → V} (hv : is_basis K v) :
  ∃ g : fin n ≃ ι, is_basis K (v ∘ g) :=
let ⟨g₁, hg₁⟩ := equiv_fin hv, ⟨g₂⟩ := fin.equiv_iff_eq.mpr hn in
⟨g₂.symm.trans g₁, hv.comp _ (g₂.symm.trans g₁).bijective⟩

variables (K V)

lemma fin_basis [finite_dimensional K V] : ∃ v : fin (finrank K V) → V, is_basis K v :=
let ⟨B, hB, B_fin⟩ := exists_is_basis_finite K V, ⟨g, hg⟩ := finite_dimensional.equiv_fin hB in
⟨coe ∘ g, hg⟩

variables {K V}

lemma cardinal_mk_le_finrank_of_linear_independent
  [finite_dimensional K V] {ι : Type w} {b : ι → V} (h : linear_independent K b) :
  cardinal.mk ι ≤ finrank K V :=
begin
  rw ← lift_le.{_ (max v w)},
  simpa [← finrank_eq_dim K V] using
    cardinal_lift_le_dim_of_linear_independent.{_ _ _ (max v w)} h
end

lemma fintype_card_le_finrank_of_linear_independent
  [finite_dimensional K V] {ι : Type*} [fintype ι] {b : ι → V} (h : linear_independent K b) :
  fintype.card ι ≤ finrank K V :=
by simpa [fintype_card] using cardinal_mk_le_finrank_of_linear_independent h

lemma finset_card_le_finrank_of_linear_independent [finite_dimensional K V] {b : finset V}
  (h : linear_independent K (λ x, x : (↑b : set V) → V)) :
  b.card ≤ finrank K V :=
begin
  rw ←fintype.card_coe,
  exact fintype_card_le_finrank_of_linear_independent h,
end

lemma lt_omega_of_linear_independent {ι : Type w} [finite_dimensional K V]
  {v : ι → V} (h : linear_independent K v) :
  cardinal.mk ι < cardinal.omega :=
begin
  apply cardinal.lift_lt.1,
  apply lt_of_le_of_lt,
  apply linear_independent_le_dim h,
  rw [←finrank_eq_dim, cardinal.lift_omega, cardinal.lift_nat_cast],
  apply cardinal.nat_lt_omega,
end

lemma not_linear_independent_of_infinite {ι : Type w} [inf : infinite ι] [finite_dimensional K V]
  (v : ι → V) : ¬ linear_independent K v :=
begin
  intro h_lin_indep,
  have : ¬ omega ≤ mk ι := not_le.mpr (lt_omega_of_linear_independent h_lin_indep),
  have : omega ≤ mk ι := infinite_iff.mp inf,
  contradiction
end

/-- A finite dimensional space has positive `finrank` iff it has a nonzero element. -/
lemma finrank_pos_iff_exists_ne_zero [finite_dimensional K V] : 0 < finrank K V ↔ ∃ x : V, x ≠ 0 :=
iff.trans (by { rw ← finrank_eq_dim, norm_cast }) (@dim_pos_iff_exists_ne_zero K V _ _ _)

/-- A finite dimensional space has positive `finrank` iff it is nontrivial. -/
lemma finrank_pos_iff [finite_dimensional K V] : 0 < finrank K V ↔ nontrivial V :=
iff.trans (by { rw ← finrank_eq_dim, norm_cast }) (@dim_pos_iff_nontrivial K V _ _ _)

/-- A nontrivial finite dimensional space has positive `finrank`. -/
lemma finrank_pos [finite_dimensional K V] [h : nontrivial V] : 0 < finrank K V :=
finrank_pos_iff.mpr h

/-- A finite dimensional space has zero `finrank` iff it is a subsingleton.
This is the `finrank` version of `dim_zero_iff`. -/
lemma finrank_zero_iff [finite_dimensional K V] :
  finrank K V = 0 ↔ subsingleton V :=
iff.trans (by { rw ← finrank_eq_dim, norm_cast }) (@dim_zero_iff K V _ _ _)

/-- A finite dimensional space that is a subsingleton has zero `finrank`. -/
lemma finrank_zero_of_subsingleton [finite_dimensional K V] [h : subsingleton V] :
  finrank K V = 0 :=
finrank_zero_iff.2 h

section
open_locale big_operators
open finset

/--
If a finset has cardinality larger than the dimension of the space,
then there is a nontrivial linear relation amongst its elements.
-/
lemma exists_nontrivial_relation_of_dim_lt_card
  [finite_dimensional K V] {t : finset V} (h : finrank K V < t.card) :
  ∃ f : V → K, ∑ e in t, f e • e = 0 ∧ ∃ x ∈ t, f x ≠ 0 :=
begin
  have := mt finset_card_le_finrank_of_linear_independent (by { simpa using h }),
  rw linear_dependent_iff at this,
  obtain ⟨s, g, sum, z, zm, nonzero⟩ := this,
  -- Now we have to extend `g` to all of `t`, then to all of `V`.
  let f : V → K :=
    λ x, if h : x ∈ t then if (⟨x, h⟩ : (↑t : set V)) ∈ s then g ⟨x, h⟩ else 0 else 0,
  -- and finally clean up the mess caused by the extension.
  refine ⟨f, _, _⟩,
  { dsimp [f],
    rw ← sum,
    fapply sum_bij_ne_zero (λ v hvt _, (⟨v, hvt⟩ : {v // v ∈ t})),
    { intros v hvt H, dsimp,
      rw [dif_pos hvt] at H,
      contrapose! H,
      rw [if_neg H, zero_smul], },
    { intros _ _ _ _ _ _, exact subtype.mk.inj, },
    { intros b hbs hb,
      use b,
      simpa only [hbs, exists_prop, dif_pos, finset.mk_coe, and_true, if_true, finset.coe_mem,
        eq_self_iff_true, exists_prop_of_true, ne.def] using hb, },
    { intros a h₁, dsimp, rw [dif_pos h₁],
      intro h₂, rw [if_pos], contrapose! h₂,
      rw [if_neg h₂, zero_smul], }, },
  { refine ⟨z, z.2, _⟩, dsimp only [f], erw [dif_pos z.2, if_pos]; rwa [subtype.coe_eta] },
end

/--
If a finset has cardinality larger than `finrank + 1`,
then there is a nontrivial linear relation amongst its elements,
such that the coefficients of the relation sum to zero.
-/
lemma exists_nontrivial_relation_sum_zero_of_dim_succ_lt_card
  [finite_dimensional K V] {t : finset V} (h : finrank K V + 1 < t.card) :
  ∃ f : V → K, ∑ e in t, f e • e = 0 ∧ ∑ e in t, f e = 0 ∧ ∃ x ∈ t, f x ≠ 0 :=
begin
  -- Pick an element x₀ ∈ t,
  have card_pos : 0 < t.card := lt_trans (nat.succ_pos _) h,
  obtain ⟨x₀, m⟩ := (finset.card_pos.1 card_pos).bex,
  -- and apply the previous lemma to the {xᵢ - x₀}
  let shift : V ↪ V := ⟨λ x, x - x₀, sub_left_injective⟩,
  let t' := (t.erase x₀).map shift,
  have h' : finrank K V < t'.card,
  { simp only [t', card_map, finset.card_erase_of_mem m],
    exact nat.lt_pred_iff.mpr h, },
  -- to obtain a function `g`.
  obtain ⟨g, gsum, x₁, x₁_mem, nz⟩ := exists_nontrivial_relation_of_dim_lt_card h',
  -- Then obtain `f` by translating back by `x₀`,
  -- and setting the value of `f` at `x₀` to ensure `∑ e in t, f e = 0`.
  let f : V → K := λ z, if z = x₀ then - ∑ z in (t.erase x₀), g (z - x₀) else g (z - x₀),
  refine ⟨f, _ ,_ ,_⟩,
  -- After this, it's a matter of verifiying the properties,
  -- based on the corresponding properties for `g`.
  { show ∑ (e : V) in t, f e • e = 0,
    -- We prove this by splitting off the `x₀` term of the sum,
    -- which is itself a sum over `t.erase x₀`,
    -- combining the two sums, and
    -- observing that after reindexing we have exactly
    -- ∑ (x : V) in t', g x • x = 0.
    simp only [f],
    conv_lhs { apply_congr, skip, rw [ite_smul], },
    rw [finset.sum_ite],
    conv { congr, congr, apply_congr, simp [filter_eq', m], },
    conv { congr, congr, skip, apply_congr, simp [filter_ne'], },
    rw [sum_singleton, neg_smul, add_comm, ←sub_eq_add_neg, sum_smul, ←sum_sub_distrib],
    simp only [←smul_sub],
    -- At the end we have to reindex the sum, so we use `change` to
    -- express the summand using `shift`.
    change (∑ (x : V) in t.erase x₀, (λ e, g e • e) (shift x)) = 0,
    rw ←sum_map _ shift,
    exact gsum, },
  { show ∑ (e : V) in t, f e = 0,
    -- Again we split off the `x₀` term,
    -- observing that it exactly cancels the other terms.
    rw [← insert_erase m, sum_insert (not_mem_erase x₀ t)],
    dsimp [f],
    rw [if_pos rfl],
    conv_lhs { congr, skip, apply_congr, skip, rw if_neg (show x ≠ x₀, from (mem_erase.mp H).1), },
    exact neg_add_self _, },
  { show ∃ (x : V) (H : x ∈ t), f x ≠ 0,
    -- We can use x₁ + x₀.
    refine ⟨x₁ + x₀, _, _⟩,
    { rw finset.mem_map at x₁_mem,
      rcases x₁_mem with ⟨x₁, x₁_mem, rfl⟩,
      rw mem_erase at x₁_mem,
      simp only [x₁_mem, sub_add_cancel, function.embedding.coe_fn_mk], },
    { dsimp only [f],
      rwa [if_neg, add_sub_cancel],
      rw [add_left_eq_self], rintro rfl,
      simpa only [sub_eq_zero, exists_prop, finset.mem_map, embedding.coe_fn_mk, eq_self_iff_true,
        mem_erase, not_true, exists_eq_right, ne.def, false_and] using x₁_mem, } },
end

section
variables {L : Type*} [linear_ordered_field L]
variables {W : Type v} [add_comm_group W] [module L W]

/--
A slight strengthening of `exists_nontrivial_relation_sum_zero_of_dim_succ_lt_card`
available when working over an ordered field:
we can ensure a positive coefficient, not just a nonzero coefficient.
-/
lemma exists_relation_sum_zero_pos_coefficient_of_dim_succ_lt_card
  [finite_dimensional L W] {t : finset W} (h : finrank L W + 1 < t.card) :
  ∃ f : W → L, ∑ e in t, f e • e = 0 ∧ ∑ e in t, f e = 0 ∧ ∃ x ∈ t, 0 < f x :=
begin
  obtain ⟨f, sum, total, nonzero⟩ := exists_nontrivial_relation_sum_zero_of_dim_succ_lt_card h,
  exact ⟨f, sum, total, exists_pos_of_sum_zero_of_exists_nonzero f total nonzero⟩,
end

end

end

/-- If a submodule has maximal dimension in a finite dimensional space, then it is equal to the
whole space. -/
lemma eq_top_of_finrank_eq [finite_dimensional K V] {S : submodule K V}
  (h : finrank K S = finrank K V) : S = ⊤ :=
begin
  cases exists_is_basis K S with bS hbS,
  have : linear_independent K (subtype.val : (subtype.val '' bS : set V) → V),
    from @linear_independent.image_subtype _ _ _ _ _ _ _ _ _
      (submodule.subtype S) hbS.1 (by simp),
  cases exists_subset_is_basis this with b hb,
  letI : fintype b := classical.choice (finite_of_linear_independent hb.2.1),
  letI : fintype (subtype.val '' bS) := classical.choice (finite_of_linear_independent this),
  letI : fintype bS := classical.choice (finite_of_linear_independent hbS.1),
  have : subtype.val '' bS = b, from set.eq_of_subset_of_card_le hb.1
    (by rw [set.card_image_of_injective _ subtype.val_injective, ← finrank_eq_card_basis hbS,
         ← finrank_eq_card_basis hb.2, h]; apply_instance),
  erw [← hb.2.2, subtype.range_coe, ← this, ← subtype_eq_val, span_image],
  have := hbS.2,
  erw [subtype.range_coe] at this,
  rw [this, map_top (submodule.subtype S), range_subtype],
end

variable (K)
/-- A field is one-dimensional as a vector space over itself. -/
@[simp] lemma finrank_of_field : finrank K K = 1 :=
begin
  have := dim_of_field K,
  rw [← finrank_eq_dim] at this,
  exact_mod_cast this
end

instance finite_dimensional_self : finite_dimensional K K :=
by apply_instance

/-- The vector space of functions on a fintype ι has finrank equal to the cardinality of ι. -/
@[simp] lemma finrank_fintype_fun_eq_card {ι : Type v} [fintype ι] :
  finrank K (ι → K) = fintype.card ι :=
begin
  have : module.rank K (ι → K) = fintype.card ι := dim_fun',
  rwa [← finrank_eq_dim, nat_cast_inj] at this,
end

/-- The vector space of functions on `fin n` has finrank equal to `n`. -/
@[simp] lemma finrank_fin_fun {n : ℕ} : finrank K (fin n → K) = n :=
by simp

/-- The submodule generated by a finite set is finite-dimensional. -/
theorem span_of_finite {A : set V} (hA : set.finite A) :
  finite_dimensional K (submodule.span K A) :=
is_noetherian_span_of_finite K hA

/-- The submodule generated by a single element is finite-dimensional. -/
instance (x : V) : finite_dimensional K (K ∙ x) := by {apply span_of_finite, simp}

end finite_dimensional

section zero_dim

open finite_dimensional

lemma finite_dimensional_of_dim_eq_zero (h : module.rank K V = 0) : finite_dimensional K V :=
by rw [finite_dimensional_iff_dim_lt_omega, h]; exact cardinal.omega_pos

lemma finite_dimensional_of_dim_eq_one (h : module.rank K V = 1) : finite_dimensional K V :=
by rw [finite_dimensional_iff_dim_lt_omega, h]; exact one_lt_omega

lemma finrank_eq_zero_of_dim_eq_zero [finite_dimensional K V] (h : module.rank K V = 0) :
  finrank K V = 0 :=
begin
  convert finrank_eq_dim K V,
  rw h, norm_cast
end

lemma finrank_eq_zero_of_not_exists_basis
  (h : ¬ ∃ s : finset V, is_basis K (λ x, x : (↑s : set V) → V)) : finrank K V = 0 :=
dif_neg (mt (λ h, @exists_is_basis_finset K V _ _ _ (finite_dimensional_iff_dim_lt_omega.mpr h)) h)

variables (K V)

lemma finite_dimensional_bot : finite_dimensional K (⊥ : submodule K V) :=
finite_dimensional_of_dim_eq_zero $ by simp

@[simp] lemma finrank_bot : finrank K (⊥ : submodule K V) = 0 :=
begin
  haveI := finite_dimensional_bot K V,
  convert finrank_eq_dim K (⊥ : submodule K V),
  rw dim_bot, norm_cast
end

variables {K V}

lemma bot_eq_top_of_dim_eq_zero (h : module.rank K V = 0) : (⊥ : submodule K V) = ⊤ :=
begin
  haveI := finite_dimensional_of_dim_eq_zero h,
  apply eq_top_of_finrank_eq,
  rw [finrank_bot, finrank_eq_zero_of_dim_eq_zero h]
end

@[simp] theorem dim_eq_zero {S : submodule K V} : module.rank K S = 0 ↔ S = ⊥ :=
⟨λ h, (submodule.eq_bot_iff _).2 $ λ x hx, congr_arg subtype.val $
  ((submodule.eq_bot_iff _).1 $ eq.symm $ bot_eq_top_of_dim_eq_zero h) ⟨x, hx⟩ submodule.mem_top,
λ h, by rw [h, dim_bot]⟩

@[simp] theorem finrank_eq_zero {S : submodule K V} [finite_dimensional K S] :
  finrank K S = 0 ↔ S = ⊥ :=
by rw [← dim_eq_zero, ← finrank_eq_dim, ← @nat.cast_zero cardinal, cardinal.nat_cast_inj]

end zero_dim

namespace submodule
open finite_dimensional

/-- A submodule is finitely generated if and only if it is finite-dimensional -/
theorem fg_iff_finite_dimensional (s : submodule K V) :
  s.fg ↔ finite_dimensional K s :=
⟨λh, is_noetherian_of_fg_of_noetherian s h,
 λh, by { rw ← map_subtype_top s, exact fg_map (iff_fg.1 h) }⟩

/-- A submodule contained in a finite-dimensional submodule is
finite-dimensional. -/
lemma finite_dimensional_of_le {S₁ S₂ : submodule K V} [finite_dimensional K S₂] (h : S₁ ≤ S₂) :
  finite_dimensional K S₁ :=
finite_dimensional_iff_dim_lt_omega.2 (lt_of_le_of_lt (dim_le_of_submodule _ _ h)
                                                      (dim_lt_omega K S₂))

/-- The inf of two submodules, the first finite-dimensional, is
finite-dimensional. -/
instance finite_dimensional_inf_left (S₁ S₂ : submodule K V) [finite_dimensional K S₁] :
  finite_dimensional K (S₁ ⊓ S₂ : submodule K V) :=
finite_dimensional_of_le inf_le_left

/-- The inf of two submodules, the second finite-dimensional, is
finite-dimensional. -/
instance finite_dimensional_inf_right (S₁ S₂ : submodule K V) [finite_dimensional K S₂] :
  finite_dimensional K (S₁ ⊓ S₂ : submodule K V) :=
finite_dimensional_of_le inf_le_right

/-- The sup of two finite-dimensional submodules is
finite-dimensional. -/
instance finite_dimensional_sup (S₁ S₂ : submodule K V) [h₁ : finite_dimensional K S₁]
  [h₂ : finite_dimensional K S₂] : finite_dimensional K (S₁ ⊔ S₂ : submodule K V) :=
begin
  rw ←submodule.fg_iff_finite_dimensional at *,
  exact submodule.fg_sup h₁ h₂
end

/-- In a finite-dimensional vector space, the dimensions of a submodule and of the corresponding
quotient add up to the dimension of the space. -/
theorem finrank_quotient_add_finrank [finite_dimensional K V] (s : submodule K V) :
  finrank K s.quotient + finrank K s = finrank K V :=
begin
  have := dim_quotient_add_dim s,
  rw [← finrank_eq_dim, ← finrank_eq_dim, ← finrank_eq_dim] at this,
  exact_mod_cast this
end

/-- The dimension of a submodule is bounded by the dimension of the ambient space. -/
lemma finrank_le [finite_dimensional K V] (s : submodule K V) : finrank K s ≤ finrank K V :=
by { rw ← s.finrank_quotient_add_finrank, exact nat.le_add_left _ _ }

/-- The dimension of a strict submodule is strictly bounded by the dimension of the ambient
space. -/
lemma finrank_lt [finite_dimensional K V] {s : submodule K V} (h : s < ⊤) :
  finrank K s < finrank K V :=
begin
  rw [← s.finrank_quotient_add_finrank, add_comm],
  exact nat.lt_add_of_zero_lt_left _ _ (finrank_pos_iff.mpr (quotient.nontrivial_of_lt_top _ h))
end

/-- The dimension of a quotient is bounded by the dimension of the ambient space. -/
lemma finrank_quotient_le [finite_dimensional K V] (s : submodule K V) :
  finrank K s.quotient ≤ finrank K V :=
by { rw ← s.finrank_quotient_add_finrank, exact nat.le_add_right _ _ }

/-- The sum of the dimensions of s + t and s ∩ t is the sum of the dimensions of s and t -/
theorem dim_sup_add_dim_inf_eq (s t : submodule K V)
  [finite_dimensional K s] [finite_dimensional K t] :
  finrank K ↥(s ⊔ t) + finrank K ↥(s ⊓ t) = finrank K ↥s + finrank K ↥t :=
begin
  have key : module.rank K ↥(s ⊔ t) + module.rank K ↥(s ⊓ t) =
    module.rank K s + module.rank K t := dim_sup_add_dim_inf_eq s t,
  repeat { rw ←finrank_eq_dim at key },
  norm_cast at key,
  exact key
end

lemma eq_top_of_disjoint [finite_dimensional K V] (s t : submodule K V)
  (hdim : finrank K s + finrank K t = finrank K V)
  (hdisjoint : disjoint s t) : s ⊔ t = ⊤ :=
begin
  have h_finrank_inf : finrank K ↥(s ⊓ t) = 0,
  { rw [disjoint, le_bot_iff] at hdisjoint,
    rw [hdisjoint, finrank_bot] },
  apply eq_top_of_finrank_eq,
  rw ←hdim,
  convert s.dim_sup_add_dim_inf_eq t,
  rw h_finrank_inf,
  refl,
end

end submodule

namespace linear_equiv
open finite_dimensional

/-- Finite dimensionality is preserved under linear equivalence. -/
protected theorem finite_dimensional (f : V ≃ₗ[K] V₂) [finite_dimensional K V] :
  finite_dimensional K V₂ :=
is_noetherian_of_linear_equiv f

/-- The dimension of a finite dimensional space is preserved under linear equivalence. -/
theorem finrank_eq (f : V ≃ₗ[K] V₂) [finite_dimensional K V] :
  finrank K V = finrank K V₂ :=
begin
  haveI : finite_dimensional K V₂ := f.finite_dimensional,
  simpa [← finrank_eq_dim] using f.lift_dim_eq
end

end linear_equiv

instance finite_dimensional_finsupp {ι : Type*} [fintype ι] [finite_dimensional K V] :
  finite_dimensional K (ι →₀ V) :=
(finsupp.linear_equiv_fun_on_fintype K : (ι →₀ V) ≃ₗ[K] (ι → V)).symm.finite_dimensional

namespace finite_dimensional

/--
Two finite-dimensional vector spaces are isomorphic if they have the same (finite) dimension.
-/
theorem nonempty_linear_equiv_of_finrank_eq [finite_dimensional K V] [finite_dimensional K V₂]
  (cond : finrank K V = finrank K V₂) : nonempty (V ≃ₗ[K] V₂) :=
nonempty_linear_equiv_of_lift_dim_eq $ by simp only [← finrank_eq_dim, cond, lift_nat_cast]

/--
Two finite-dimensional vector spaces are isomorphic if and only if they have the same (finite)
dimension.
-/
theorem nonempty_linear_equiv_iff_finrank_eq [finite_dimensional K V] [finite_dimensional K V₂] :
   nonempty (V ≃ₗ[K] V₂) ↔ finrank K V = finrank K V₂ :=
⟨λ ⟨h⟩, h.finrank_eq, λ h, nonempty_linear_equiv_of_finrank_eq h⟩

section

variables (V V₂)

/--
Two finite-dimensional vector spaces are isomorphic if they have the same (finite) dimension.
-/
noncomputable def linear_equiv.of_finrank_eq [finite_dimensional K V] [finite_dimensional K V₂]
  (cond : finrank K V = finrank K V₂) : V ≃ₗ[K] V₂ :=
classical.choice $ nonempty_linear_equiv_of_finrank_eq cond

end

lemma eq_of_le_of_finrank_le {S₁ S₂ : submodule K V} [finite_dimensional K S₂] (hle : S₁ ≤ S₂)
  (hd : finrank K S₂ ≤ finrank K S₁) : S₁ = S₂ :=
begin
  rw ←linear_equiv.finrank_eq (submodule.comap_subtype_equiv_of_le hle) at hd,
  exact le_antisymm hle (submodule.comap_subtype_eq_top.1 (eq_top_of_finrank_eq
    (le_antisymm (comap (submodule.subtype S₂) S₁).finrank_le hd))),
end

/-- If a submodule is less than or equal to a finite-dimensional
submodule with the same dimension, they are equal. -/
lemma eq_of_le_of_finrank_eq {S₁ S₂ : submodule K V} [finite_dimensional K S₂] (hle : S₁ ≤ S₂)
  (hd : finrank K S₁ = finrank K S₂) : S₁ = S₂ :=
eq_of_le_of_finrank_le hle hd.ge

variables [finite_dimensional K V] [finite_dimensional K V₂]

/-- Given isomorphic subspaces `p q` of vector spaces `V` and `V₁` respectively,
  `p.quotient` is isomorphic to `q.quotient`. -/
noncomputable def linear_equiv.quot_equiv_of_equiv
  {p : subspace K V} {q : subspace K V₂}
  (f₁ : p ≃ₗ[K] q) (f₂ : V ≃ₗ[K] V₂) : p.quotient ≃ₗ[K] q.quotient :=
linear_equiv.of_finrank_eq _ _
begin
  rw [← @add_right_cancel_iff _ _ (finrank K p), submodule.finrank_quotient_add_finrank,
      linear_equiv.finrank_eq f₁, submodule.finrank_quotient_add_finrank,
      linear_equiv.finrank_eq f₂],
end

/-- Given the subspaces `p q`, if `p.quotient ≃ₗ[K] q`, then `q.quotient ≃ₗ[K] p` -/
noncomputable def linear_equiv.quot_equiv_of_quot_equiv
  {p q : subspace K V} (f : p.quotient ≃ₗ[K] q) : q.quotient ≃ₗ[K] p :=
linear_equiv.of_finrank_eq _ _
begin
  rw [← @add_right_cancel_iff _ _ (finrank K q), submodule.finrank_quotient_add_finrank,
      ← linear_equiv.finrank_eq f, add_comm, submodule.finrank_quotient_add_finrank]
end

@[simp]
lemma finrank_map_subtype_eq (p : subspace K V) (q : subspace K p) :
  finite_dimensional.finrank K (q.map p.subtype) = finite_dimensional.finrank K q :=
(submodule.equiv_subtype_map p q).symm.finrank_eq

end finite_dimensional

namespace linear_map
open finite_dimensional

/-- On a finite-dimensional space, an injective linear map is surjective. -/
lemma surjective_of_injective [finite_dimensional K V] {f : V →ₗ[K] V}
  (hinj : injective f) : surjective f :=
begin
  have h := dim_eq_of_injective _ hinj,
  rw [← finrank_eq_dim, ← finrank_eq_dim, nat_cast_inj] at h,
  exact range_eq_top.1 (eq_top_of_finrank_eq h.symm)
end

/-- On a finite-dimensional space, a linear map is injective if and only if it is surjective. -/
lemma injective_iff_surjective [finite_dimensional K V] {f : V →ₗ[K] V} :
  injective f ↔ surjective f :=
⟨surjective_of_injective,
  λ hsurj, let ⟨g, hg⟩ := f.exists_right_inverse_of_surjective (range_eq_top.2 hsurj) in
  have function.right_inverse g f, from linear_map.ext_iff.1 hg,
  (left_inverse_of_surjective_of_right_inverse
    (surjective_of_injective this.injective) this).injective⟩

lemma ker_eq_bot_iff_range_eq_top [finite_dimensional K V] {f : V →ₗ[K] V} :
  f.ker = ⊥ ↔ f.range = ⊤ :=
by rw [range_eq_top, ker_eq_bot, injective_iff_surjective]

/-- In a finite-dimensional space, if linear maps are inverse to each other on one side then they
are also inverse to each other on the other side. -/
lemma mul_eq_one_of_mul_eq_one [finite_dimensional K V] {f g : V →ₗ[K] V} (hfg : f * g = 1) :
  g * f = 1 :=
have ginj : injective g, from has_left_inverse.injective
  ⟨f, (λ x, show (f * g) x = (1 : V →ₗ[K] V) x, by rw hfg; refl)⟩,
let ⟨i, hi⟩ := g.exists_right_inverse_of_surjective
  (range_eq_top.2 (injective_iff_surjective.1 ginj)) in
have f * (g * i) = f * 1, from congr_arg _ hi,
by rw [← mul_assoc, hfg, one_mul, mul_one] at this; rwa ← this

/-- In a finite-dimensional space, linear maps are inverse to each other on one side if and only if
they are inverse to each other on the other side. -/
lemma mul_eq_one_comm [finite_dimensional K V] {f g : V →ₗ[K] V} : f * g = 1 ↔ g * f = 1 :=
⟨mul_eq_one_of_mul_eq_one, mul_eq_one_of_mul_eq_one⟩

/-- In a finite-dimensional space, linear maps are inverse to each other on one side if and only if
they are inverse to each other on the other side. -/
lemma comp_eq_id_comm [finite_dimensional K V] {f g : V →ₗ[K] V} : f.comp g = id ↔ g.comp f = id :=
mul_eq_one_comm

/-- The image under an onto linear map of a finite-dimensional space is also finite-dimensional. -/
lemma finite_dimensional_of_surjective [h : finite_dimensional K V]
  (f : V →ₗ[K] V₂) (hf : f.range = ⊤) : finite_dimensional K V₂ :=
is_noetherian_of_surjective V f hf

/-- The range of a linear map defined on a finite-dimensional space is also finite-dimensional. -/
instance finite_dimensional_range [h : finite_dimensional K V] (f : V →ₗ[K] V₂) :
  finite_dimensional K f.range :=
f.quot_ker_equiv_range.finite_dimensional

/-- rank-nullity theorem : the dimensions of the kernel and the range of a linear map add up to
the dimension of the source space. -/
theorem finrank_range_add_finrank_ker [finite_dimensional K V] (f : V →ₗ[K] V₂) :
  finrank K f.range + finrank K f.ker = finrank K V :=
by { rw [← f.quot_ker_equiv_range.finrank_eq], exact submodule.finrank_quotient_add_finrank _ }

end linear_map

namespace linear_equiv
open finite_dimensional
variables [finite_dimensional K V]

/-- The linear equivalence corresponging to an injective endomorphism. -/
noncomputable def of_injective_endo (f : V →ₗ[K] V) (h_inj : f.ker = ⊥) : V ≃ₗ[K] V :=
(linear_equiv.of_injective f h_inj).trans
  (linear_equiv.of_top _ (linear_map.ker_eq_bot_iff_range_eq_top.1 h_inj))

@[simp] lemma coe_of_injective_endo (f : V →ₗ[K] V) (h_inj : f.ker = ⊥) :
  ⇑(of_injective_endo f h_inj) = f := rfl

@[simp] lemma of_injective_endo_right_inv (f : V →ₗ[K] V) (h_inj : f.ker = ⊥) :
  f * (of_injective_endo f h_inj).symm = 1 :=
linear_map.ext $ (of_injective_endo f h_inj).apply_symm_apply

@[simp] lemma of_injective_endo_left_inv (f : V →ₗ[K] V) (h_inj : f.ker = ⊥) :
  ((of_injective_endo f h_inj).symm : V →ₗ[K] V) * f = 1 :=
linear_map.ext $ (of_injective_endo f h_inj).symm_apply_apply

end linear_equiv

namespace linear_map

lemma is_unit_iff [finite_dimensional K V] (f : V →ₗ[K] V): is_unit f ↔ f.ker = ⊥ :=
begin
  split,
  { rintro ⟨u, rfl⟩,
    exact linear_map.ker_eq_bot_of_inverse u.inv_mul },
  { intro h_inj,
    exact ⟨⟨f, (linear_equiv.of_injective_endo f h_inj).symm.to_linear_map,
      linear_equiv.of_injective_endo_right_inv f h_inj,
      linear_equiv.of_injective_endo_left_inv f h_inj⟩, rfl⟩ }
end

end linear_map

open module finite_dimensional

section top

@[simp]
theorem finrank_top : finrank K (⊤ : submodule K V) = finrank K V :=
by { unfold finrank, simp [dim_top] }

end top

lemma finrank_zero_iff_forall_zero [finite_dimensional K V] :
  finrank K V = 0 ↔ ∀ x : V, x = 0 :=
finrank_zero_iff.trans (subsingleton_iff_forall_eq 0)

lemma is_basis_of_finrank_zero [finite_dimensional K V]
  {ι : Type*} (h : ¬ nonempty ι) (hV : finrank K V = 0) :
  is_basis K (λ x : ι, (0 : V)) :=
begin
  haveI : subsingleton V := finrank_zero_iff.1 hV,
  exact is_basis_empty _ h
end

lemma is_basis_of_finrank_zero' [finite_dimensional K V]
  (hV : finrank K V = 0) : is_basis K (λ x : fin 0, (0 : V)) :=
is_basis_of_finrank_zero (finset.univ_eq_empty.mp rfl) hV

namespace linear_map

theorem injective_iff_surjective_of_finrank_eq_finrank [finite_dimensional K V]
  [finite_dimensional K V₂] (H : finrank K V = finrank K V₂) {f : V →ₗ[K] V₂} :
  function.injective f ↔ function.surjective f :=
begin
  have := finrank_range_add_finrank_ker f,
  rw [← ker_eq_bot, ← range_eq_top], refine ⟨λ h, _, λ h, _⟩,
  { rw [h, finrank_bot, add_zero, H] at this, exact eq_top_of_finrank_eq this },
  { rw [h, finrank_top, H] at this, exact finrank_eq_zero.1 (add_right_injective _ this) }
end

lemma ker_eq_bot_iff_range_eq_top_of_finrank_eq_finrank [finite_dimensional K V]
  [finite_dimensional K V₂] (H : finrank K V = finrank K V₂) {f : V →ₗ[K] V₂} :
  f.ker = ⊥ ↔ f.range = ⊤ :=
by rw [range_eq_top, ker_eq_bot, injective_iff_surjective_of_finrank_eq_finrank H]

theorem finrank_le_finrank_of_injective [finite_dimensional K V] [finite_dimensional K V₂]
  {f : V →ₗ[K] V₂} (hf : function.injective f) : finrank K V ≤ finrank K V₂ :=
calc  finrank K V
    = finrank K f.range + finrank K f.ker : (finrank_range_add_finrank_ker f).symm
... = finrank K f.range : by rw [ker_eq_bot.2 hf, finrank_bot, add_zero]
... ≤ finrank K V₂ : submodule.finrank_le _

/-- Given a linear map `f` between two vector spaces with the same dimension, if
`ker f = ⊥` then `linear_equiv_of_ker_eq_bot` is the induced isomorphism
between the two vector spaces. -/
noncomputable def linear_equiv_of_ker_eq_bot
  [finite_dimensional K V] [finite_dimensional K V₂]
  (f : V →ₗ[K] V₂) (hf : f.ker = ⊥) (hdim : finrank K V = finrank K V₂) : V ≃ₗ[K] V₂ :=
linear_equiv.of_bijective f hf (linear_map.range_eq_top.2 $
  (linear_map.injective_iff_surjective_of_finrank_eq_finrank hdim).1 (linear_map.ker_eq_bot.1 hf))

@[simp] lemma linear_equiv_of_ker_eq_bot_apply
  [finite_dimensional K V] [finite_dimensional K V₂]
  {f : V →ₗ[K] V₂} (hf : f.ker = ⊥) (hdim : finrank K V = finrank K V₂) (x : V) :
  f.linear_equiv_of_ker_eq_bot hf hdim x = f x := rfl

end linear_map

namespace alg_hom

lemma bijective {F : Type*} [field F] {E : Type*} [field E] [algebra F E]
  [finite_dimensional F E] (ϕ : E →ₐ[F] E) : function.bijective ϕ :=
have inj : function.injective ϕ.to_linear_map := ϕ.to_ring_hom.injective,
⟨inj, (linear_map.injective_iff_surjective_of_finrank_eq_finrank rfl).mp inj⟩

end alg_hom

/-- Bijection between algebra equivalences and algebra homomorphisms -/
noncomputable def alg_equiv_equiv_alg_hom (F : Type u) [field F] (E : Type v) [field E]
  [algebra F E] [finite_dimensional F E] : (E ≃ₐ[F] E) ≃ (E →ₐ[F] E) :=
{ to_fun := λ ϕ, ϕ.to_alg_hom,
  inv_fun := λ ϕ, alg_equiv.of_bijective ϕ ϕ.bijective,
  left_inv := λ _, by {ext, refl},
  right_inv := λ _, by {ext, refl} }

section

/-- An integral domain that is module-finite as an algebra over a field is a field. -/
noncomputable def field_of_finite_dimensional (F K : Type*) [field F] [integral_domain K]
  [algebra F K] [finite_dimensional F K] : field K :=
{ inv := λ x, if H : x = 0 then 0 else classical.some $
    (show function.surjective (algebra.lmul_left F x), from
      linear_map.injective_iff_surjective.1 $ λ _ _, (mul_right_inj' H).1) 1,
  mul_inv_cancel := λ x hx, show x * dite _ _ _ = _, by { rw dif_neg hx,
    exact classical.some_spec ((show function.surjective (algebra.lmul_left F x), from
      linear_map.injective_iff_surjective.1 $ λ _ _, (mul_right_inj' hx).1) 1) },
  inv_zero := dif_pos rfl,
  .. ‹integral_domain K› }

end

namespace submodule

lemma finrank_mono [finite_dimensional K V] :
  monotone (λ (s : submodule K V), finrank K s) :=
λ s t hst,
calc finrank K s = finrank K (comap t.subtype s)
  : linear_equiv.finrank_eq (comap_subtype_equiv_of_le hst).symm
... ≤ finrank K t : submodule.finrank_le _

lemma lt_of_le_of_finrank_lt_finrank {s t : submodule K V}
  (le : s ≤ t) (lt : finrank K s < finrank K t) : s < t :=
lt_of_le_of_ne le (λ h, ne_of_lt lt (by rw h))

lemma lt_top_of_finrank_lt_finrank {s : submodule K V}
  (lt : finrank K s < finrank K V) : s < ⊤ :=
begin
  rw ← @finrank_top K V at lt,
  exact lt_of_le_of_finrank_lt_finrank le_top lt
end

lemma finrank_lt_finrank_of_lt [finite_dimensional K V] {s t : submodule K V} (hst : s < t) :
  finrank K s < finrank K t :=
begin
  rw linear_equiv.finrank_eq (comap_subtype_equiv_of_le (le_of_lt hst)).symm,
  refine finrank_lt (lt_of_le_of_ne le_top _),
  intro h_eq_top,
  rw comap_subtype_eq_top at h_eq_top,
  apply not_le_of_lt hst h_eq_top,
end

lemma finrank_add_eq_of_is_compl
  [finite_dimensional K V] {U W : submodule K V} (h : is_compl U W) :
  finrank K U + finrank K W = finrank K V :=
begin
  rw [← submodule.dim_sup_add_dim_inf_eq, top_le_iff.1 h.2, le_bot_iff.1 h.1,
      finrank_bot, add_zero],
  exact finrank_top
end

end submodule

section span

open submodule

lemma finrank_span_le_card (s : set V) [fin : fintype s] :
  finrank K (span K s) ≤ s.to_finset.card :=
begin
  haveI := span_of_finite K ⟨fin⟩,
  have : module.rank K (span K s) ≤ (mk s : cardinal) := dim_span_le s,
  rw [←finrank_eq_dim, cardinal.fintype_card, ←set.to_finset_card] at this,
  exact_mod_cast this
end

lemma finrank_span_eq_card {ι : Type*} [fintype ι] {b : ι → V}
  (hb : linear_independent K b) :
  finrank K (span K (set.range b)) = fintype.card ι :=
begin
  haveI : finite_dimensional K (span K (set.range b)) := span_of_finite K (set.finite_range b),
  have : module.rank K (span K (set.range b)) = (mk (set.range b) : cardinal) := dim_span hb,
  rwa [←finrank_eq_dim, ←lift_inj, mk_range_eq_of_injective hb.injective,
    cardinal.fintype_card, lift_nat_cast, lift_nat_cast, nat_cast_inj] at this,
end

lemma finrank_span_set_eq_card (s : set V) [fin : fintype s]
  (hs : linear_independent K (coe : s → V)) :
  finrank K (span K s) = s.to_finset.card :=
begin
  haveI := span_of_finite K ⟨fin⟩,
  have : module.rank K (span K s) = (mk s : cardinal) := dim_span_set hs,
  rw [←finrank_eq_dim, cardinal.fintype_card, ←set.to_finset_card] at this,
  exact_mod_cast this
end

lemma span_lt_of_subset_of_card_lt_finrank {s : set V} [fintype s] {t : submodule K V}
  (subset : s ⊆ t) (card_lt : s.to_finset.card < finrank K t) : span K s < t :=
lt_of_le_of_finrank_lt_finrank
  (span_le.mpr subset)
  (lt_of_le_of_lt (finrank_span_le_card _) card_lt)

lemma span_lt_top_of_card_lt_finrank {s : set V} [fintype s]
  (card_lt : s.to_finset.card < finrank K V) : span K s < ⊤ :=
lt_top_of_finrank_lt_finrank (lt_of_le_of_lt (finrank_span_le_card _) card_lt)

lemma finrank_span_singleton {v : V} (hv : v ≠ 0) : finrank K (K ∙ v) = 1 :=
begin
  apply le_antisymm,
  { exact finrank_span_le_card ({v} : set V) },
  { rw [nat.succ_le_iff, finrank_pos_iff],
    use [⟨v, mem_span_singleton_self v⟩, 0],
    simp [hv] }
end

end span

section is_basis

lemma linear_independent_of_span_eq_top_of_card_eq_finrank {ι : Type*} [fintype ι] {b : ι → V}
  (span_eq : span K (set.range b) = ⊤) (card_eq : fintype.card ι = finrank K V) :
  linear_independent K b :=
linear_independent_iff'.mpr $ λ s g dependent i i_mem_s,
begin
  by_contra gx_ne_zero,
  -- We'll derive a contradiction by showing `b '' (univ \ {i})` of cardinality `n - 1`
  -- spans a vector space of dimension `n`.
  refine ne_of_lt (span_lt_top_of_card_lt_finrank
    (show (b '' (set.univ \ {i})).to_finset.card < finrank K V, from _)) _,
  { calc (b '' (set.univ \ {i})).to_finset.card = ((set.univ \ {i}).to_finset.image b).card
      : by rw [set.to_finset_card, fintype.card_of_finset]
    ... ≤ (set.univ \ {i}).to_finset.card : finset.card_image_le
    ... = (finset.univ.erase i).card : congr_arg finset.card (finset.ext (by simp [and_comm]))
    ... < finset.univ.card : finset.card_erase_lt_of_mem (finset.mem_univ i)
    ... = finrank K V : card_eq },

  -- We already have that `b '' univ` spans the whole space,
  -- so we only need to show that the span of `b '' (univ \ {i})` contains each `b j`.
  refine trans (le_antisymm (span_mono (set.image_subset_range _ _)) (span_le.mpr _)) span_eq,
  rintros _ ⟨j, rfl, rfl⟩,
  -- The case that `j ≠ i` is easy because `b j ∈ b '' (univ \ {i})`.
  by_cases j_eq : j = i,
  swap,
  { refine subset_span ⟨j, (set.mem_diff _).mpr ⟨set.mem_univ _, _⟩, rfl⟩,
    exact mt set.mem_singleton_iff.mp j_eq },

  -- To show `b i ∈ span (b '' (univ \ {i}))`, we use that it's a weighted sum
  -- of the other `b j`s.
  rw [j_eq, set_like.mem_coe, show b i = -((g i)⁻¹ • (s.erase i).sum (λ j, g j • b j)), from _],
  { refine submodule.neg_mem _ (smul_mem _ _ (sum_mem _ (λ k hk, _))),
    obtain ⟨k_ne_i, k_mem⟩ := finset.mem_erase.mp hk,
    refine smul_mem _ _ (subset_span ⟨k, _, rfl⟩),
    simpa using k_mem },

  -- To show `b i` is a weighted sum of the other `b j`s, we'll rewrite this sum
  -- to have the form of the assumption `dependent`.
  apply eq_neg_of_add_eq_zero,
  calc b i + (g i)⁻¹ • (s.erase i).sum (λ j, g j • b j)
      = (g i)⁻¹ • (g i • b i + (s.erase i).sum (λ j, g j • b j))
    : by rw [smul_add, ←mul_smul, inv_mul_cancel gx_ne_zero, one_smul]
  ... = (g i)⁻¹ • 0 : congr_arg _ _
  ... = 0           : smul_zero _,
  -- And then it's just a bit of manipulation with finite sums.
  rwa [← finset.insert_erase i_mem_s, finset.sum_insert (finset.not_mem_erase _ _)] at dependent
end

/-- A finite family of vectors is linearly independent if and only if
its cardinality equals the dimension of its span. -/
lemma linear_independent_iff_card_eq_finrank_span {ι : Type*} [fintype ι] {b : ι → V} :
  linear_independent K b ↔ fintype.card ι = finrank K (span K (set.range b)) :=
begin
  split,
  { intro h,
    exact (finrank_span_eq_card h).symm },
  { intro hc,
    let f := (submodule.subtype (span K (set.range b))),
    let b' : ι → span K (set.range b) :=
      λ i, ⟨b i, mem_span.2 (λ p hp, hp (set.mem_range_self _))⟩,
    have hs : span K (set.range b') = ⊤,
    { rw eq_top_iff',
      intro x,
      have h : span K (f '' (set.range b')) = map f (span K (set.range b')) := span_image f,
      have hf : f '' (set.range b') = set.range b, { ext x, simp [set.mem_image, set.mem_range] },
      rw hf at h,
      have hx : (x : V) ∈ span K (set.range b) := x.property,
      conv at hx { congr, skip, rw h },
      simpa [mem_map] using hx },
    have hi : f.ker = ⊥ := ker_subtype _,
    convert (linear_independent_of_span_eq_top_of_card_eq_finrank hs hc).map' _ hi }
end

lemma is_basis_of_span_eq_top_of_card_eq_finrank {ι : Type*} [fintype ι] {b : ι → V}
  (span_eq : span K (set.range b) = ⊤) (card_eq : fintype.card ι = finrank K V) :
  is_basis K b :=
⟨linear_independent_of_span_eq_top_of_card_eq_finrank span_eq card_eq, span_eq⟩

lemma finset_is_basis_of_span_eq_top_of_card_eq_finrank {s : finset V}
  (span_eq : span K (↑s : set V) = ⊤) (card_eq : s.card = finrank K V) :
  is_basis K (coe : (↑s : set V) → V) :=
is_basis_of_span_eq_top_of_card_eq_finrank
  ((@subtype.range_coe_subtype _ (λ x, x ∈ s)).symm ▸ span_eq)
  (trans (fintype.card_coe _) card_eq)

lemma set_is_basis_of_span_eq_top_of_card_eq_finrank {s : set V} [fintype s]
  (span_eq : span K s = ⊤) (card_eq : s.to_finset.card = finrank K V) :
  is_basis K (λ (x : s), (x : V)) :=
is_basis_of_span_eq_top_of_card_eq_finrank
  ((@subtype.range_coe_subtype _ s).symm ▸ span_eq)
  (trans s.to_finset_card.symm card_eq)

lemma span_eq_top_of_linear_independent_of_card_eq_finrank
  {ι : Type*} [hι : nonempty ι] [fintype ι] {b : ι → V}
  (lin_ind : linear_independent K b) (card_eq : fintype.card ι = finrank K V) :
  span K (set.range b) = ⊤ :=
begin
  by_cases fin : (finite_dimensional K V),
  { haveI := fin,
    by_contra ne_top,
    have lt_top : span K (set.range b) < ⊤ := lt_of_le_of_ne le_top ne_top,
    exact ne_of_lt (submodule.finrank_lt lt_top) (trans (finrank_span_eq_card lin_ind) card_eq) },
  { exfalso,
    apply ne_of_lt (fintype.card_pos_iff.mpr hι),
    symmetry,
    calc fintype.card ι = finrank K V : card_eq
                    ... = 0 : dif_neg (mt finite_dimensional_iff_dim_lt_omega.mpr fin) }
end

lemma is_basis_of_linear_independent_of_card_eq_finrank
  {ι : Type*} [nonempty ι] [fintype ι] {b : ι → V}
  (lin_ind : linear_independent K b) (card_eq : fintype.card ι = finrank K V) :
  is_basis K b :=
⟨lin_ind, span_eq_top_of_linear_independent_of_card_eq_finrank lin_ind card_eq⟩

lemma finset_is_basis_of_linear_independent_of_card_eq_finrank
  {s : finset V} (hs : s.nonempty)
  (lin_ind : linear_independent K (coe : (↑s : set V) → V)) (card_eq : s.card = finrank K V) :
  is_basis K (coe : (↑s : set V) → V) :=
@is_basis_of_linear_independent_of_card_eq_finrank _ _ _ _ _ _
  ⟨(⟨hs.some, hs.some_spec⟩ : (↑s : set V))⟩ _ _
  lin_ind
  (trans (fintype.card_coe _) card_eq)

lemma set_is_basis_of_linear_independent_of_card_eq_finrank
  {s : set V} [nonempty s] [fintype s]
  (lin_ind : linear_independent K (coe : s → V)) (card_eq : s.to_finset.card = finrank K V) :
  is_basis K (coe : s → V) :=
is_basis_of_linear_independent_of_card_eq_finrank lin_ind (trans s.to_finset_card.symm card_eq)

end is_basis

section subalgebra_dim
open module
variables {F E : Type*} [field F] [field E] [algebra F E]

lemma subalgebra.dim_eq_one_of_eq_bot {S : subalgebra F E} (h : S = ⊥) : module.rank F S = 1 :=
begin
  rw [← S.to_submodule_equiv.dim_eq, h,
    (linear_equiv.of_eq (⊥ : subalgebra F E).to_submodule _ algebra.to_submodule_bot).dim_eq,
    dim_span_set],
  exacts [mk_singleton _, linear_independent_singleton one_ne_zero]
end

@[simp]
lemma subalgebra.dim_bot : module.rank F (⊥ : subalgebra F E) = 1 :=
subalgebra.dim_eq_one_of_eq_bot rfl

lemma subalgebra_top_dim_eq_submodule_top_dim :
<<<<<<< HEAD
  dim F (⊤ : subalgebra F E) = dim F (⊤ : submodule F E) :=
by { rw ← algebra.top_to_submodule, refl }

lemma subalgebra_top_findim_eq_submodule_top_findim :
  findim F (⊤ : subalgebra F E) = findim F (⊤ : submodule F E) :=
by { rw ← algebra.top_to_submodule, refl }
=======
  module.rank F (⊤ : subalgebra F E) = module.rank F (⊤ : submodule F E) :=
by { rw ← algebra.coe_top, refl }

lemma subalgebra_top_finrank_eq_submodule_top_finrank :
  finrank F (⊤ : subalgebra F E) = finrank F (⊤ : submodule F E) :=
by { rw ← algebra.coe_top, refl }
>>>>>>> 6b2bb8a1

lemma subalgebra.dim_top : module.rank F (⊤ : subalgebra F E) = module.rank F E :=
by { rw subalgebra_top_dim_eq_submodule_top_dim, exact dim_top }

lemma subalgebra.finite_dimensional_bot : finite_dimensional F (⊥ : subalgebra F E) :=
finite_dimensional_of_dim_eq_one subalgebra.dim_bot

@[simp]
lemma subalgebra.finrank_bot : finrank F (⊥ : subalgebra F E) = 1 :=
begin
  haveI : finite_dimensional F (⊥ : subalgebra F E) := subalgebra.finite_dimensional_bot,
  have : module.rank F (⊥ : subalgebra F E) = 1 := subalgebra.dim_bot,
  rw ← finrank_eq_dim at this,
  norm_cast at *,
  simp *,
end

lemma subalgebra.finrank_eq_one_of_eq_bot {S : subalgebra F E} (h : S = ⊥) : finrank F S = 1 :=
by { rw h, exact subalgebra.finrank_bot }

lemma subalgebra.eq_bot_of_finrank_one {S : subalgebra F E} (h : finrank F S = 1) : S = ⊥ :=
begin
  rw eq_bot_iff,
  let b : set S := {1},
  have : fintype b := unique.fintype,
  have b_lin_ind : linear_independent F (coe : b → S) := linear_independent_singleton one_ne_zero,
  have b_card : fintype.card b = 1 := fintype.card_of_subsingleton _,
  obtain ⟨_, b_spans⟩ := set_is_basis_of_linear_independent_of_card_eq_finrank
    b_lin_ind (by simp only [*, set.to_finset_card]),
  intros x hx,
  rw [algebra.mem_bot],
  have x_in_span_b : (⟨x, hx⟩ : S) ∈ submodule.span F b,
  { rw subtype.range_coe at b_spans,
    rw b_spans,
    exact submodule.mem_top, },
  obtain ⟨a, ha⟩ := submodule.mem_span_singleton.mp x_in_span_b,
  replace ha : a • 1 = x := by injections with ha,
  exact ⟨a, by rw [← ha, algebra.smul_def, mul_one]⟩,
end

lemma subalgebra.eq_bot_of_dim_one {S : subalgebra F E} (h : module.rank F S = 1) : S = ⊥ :=
begin
  haveI : finite_dimensional F S := finite_dimensional_of_dim_eq_one h,
  rw ← finrank_eq_dim at h,
  norm_cast at h,
  exact subalgebra.eq_bot_of_finrank_one h,
end

@[simp]
lemma subalgebra.bot_eq_top_of_dim_eq_one (h : module.rank F E = 1) : (⊥ : subalgebra F E) = ⊤ :=
begin
  rw [← dim_top, ← subalgebra_top_dim_eq_submodule_top_dim] at h,
  exact eq.symm (subalgebra.eq_bot_of_dim_one h),
end

@[simp]
lemma subalgebra.bot_eq_top_of_finrank_eq_one (h : finrank F E = 1) : (⊥ : subalgebra F E) = ⊤ :=
begin
  rw [← finrank_top, ← subalgebra_top_finrank_eq_submodule_top_finrank] at h,
  exact eq.symm (subalgebra.eq_bot_of_finrank_one h),
end

@[simp]
theorem subalgebra.dim_eq_one_iff {S : subalgebra F E} : module.rank F S = 1 ↔ S = ⊥ :=
⟨subalgebra.eq_bot_of_dim_one, subalgebra.dim_eq_one_of_eq_bot⟩

@[simp]
theorem subalgebra.finrank_eq_one_iff {S : subalgebra F E} : finrank F S = 1 ↔ S = ⊥ :=
⟨subalgebra.eq_bot_of_finrank_one, subalgebra.finrank_eq_one_of_eq_bot⟩

end subalgebra_dim

namespace module
namespace End

lemma exists_ker_pow_eq_ker_pow_succ [finite_dimensional K V] (f : End K V) :
  ∃ (k : ℕ), k ≤ finrank K V ∧ (f ^ k).ker = (f ^ k.succ).ker :=
begin
  classical,
  by_contradiction h_contra,
  simp_rw [not_exists, not_and] at h_contra,
  have h_le_ker_pow : ∀ (n : ℕ), n ≤ (finrank K V).succ → n ≤ finrank K (f ^ n).ker,
  { intros n hn,
    induction n with n ih,
    { exact zero_le (finrank _ _) },
    { have h_ker_lt_ker : (f ^ n).ker < (f ^ n.succ).ker,
      { refine lt_of_le_of_ne _ (h_contra n (nat.le_of_succ_le_succ hn)),
        rw pow_succ,
        apply linear_map.ker_le_ker_comp },
      have h_finrank_lt_finrank : finrank K (f ^ n).ker < finrank K (f ^ n.succ).ker,
      { apply submodule.finrank_lt_finrank_of_lt h_ker_lt_ker },
      calc
        n.succ ≤ (finrank K ↥(linear_map.ker (f ^ n))).succ :
            nat.succ_le_succ (ih (nat.le_of_succ_le hn))
        ... ≤ finrank K ↥(linear_map.ker (f ^ n.succ)) :
            nat.succ_le_of_lt h_finrank_lt_finrank } },
  have h_le_finrank_V : ∀ n, finrank K (f ^ n).ker ≤ finrank K V :=
    λ n, submodule.finrank_le _,
  have h_any_n_lt: ∀ n, n ≤ (finrank K V).succ → n ≤ finrank K V :=
    λ n hn, (h_le_ker_pow n hn).trans (h_le_finrank_V n),
  show false,
    from nat.not_succ_le_self _ (h_any_n_lt (finrank K V).succ (finrank K V).succ.le_refl),
end

lemma ker_pow_constant {f : End K V} {k : ℕ} (h : (f ^ k).ker = (f ^ k.succ).ker) :
  ∀ m, (f ^ k).ker = (f ^ (k + m)).ker
| 0 := by simp
| (m + 1) :=
  begin
    apply le_antisymm,
    { rw [add_comm, pow_add],
      apply linear_map.ker_le_ker_comp },
    { rw [ker_pow_constant m, add_comm m 1, ←add_assoc, pow_add, pow_add f k m],
      change linear_map.ker ((f ^ (k + 1)).comp (f ^ m)) ≤ linear_map.ker ((f ^ k).comp (f ^ m)),
      rw [linear_map.ker_comp, linear_map.ker_comp, h, nat.add_one],
      exact le_refl _, }
  end

lemma ker_pow_eq_ker_pow_finrank_of_le [finite_dimensional K V]
  {f : End K V} {m : ℕ} (hm : finrank K V ≤ m) :
  (f ^ m).ker = (f ^ finrank K V).ker :=
begin
  obtain ⟨k, h_k_le, hk⟩ :
    ∃ k, k ≤ finrank K V ∧ linear_map.ker (f ^ k) = linear_map.ker (f ^ k.succ) :=
    exists_ker_pow_eq_ker_pow_succ f,
  calc (f ^ m).ker = (f ^ (k + (m - k))).ker :
      by rw nat.add_sub_of_le (h_k_le.trans hm)
    ...  = (f ^ k).ker : by rw ker_pow_constant hk _
    ...  = (f ^ (k + (finrank K V - k))).ker : ker_pow_constant hk (finrank K V - k)
    ...  = (f ^ finrank K V).ker : by rw nat.add_sub_of_le h_k_le
end

lemma ker_pow_le_ker_pow_finrank [finite_dimensional K V] (f : End K V) (m : ℕ) :
  (f ^ m).ker ≤ (f ^ finrank K V).ker :=
begin
  by_cases h_cases: m < finrank K V,
  { rw [←nat.add_sub_of_le (nat.le_of_lt h_cases), add_comm, pow_add],
    apply linear_map.ker_le_ker_comp },
  { rw [ker_pow_eq_ker_pow_finrank_of_le (le_of_not_lt h_cases)],
    exact le_refl _ }
end

end End
end module<|MERGE_RESOLUTION|>--- conflicted
+++ resolved
@@ -1216,21 +1216,12 @@
 subalgebra.dim_eq_one_of_eq_bot rfl
 
 lemma subalgebra_top_dim_eq_submodule_top_dim :
-<<<<<<< HEAD
-  dim F (⊤ : subalgebra F E) = dim F (⊤ : submodule F E) :=
+  module.rank F (⊤ : subalgebra F E) = module.rank F (⊤ : submodule F E) :=
 by { rw ← algebra.top_to_submodule, refl }
-
-lemma subalgebra_top_findim_eq_submodule_top_findim :
-  findim F (⊤ : subalgebra F E) = findim F (⊤ : submodule F E) :=
-by { rw ← algebra.top_to_submodule, refl }
-=======
-  module.rank F (⊤ : subalgebra F E) = module.rank F (⊤ : submodule F E) :=
-by { rw ← algebra.coe_top, refl }
 
 lemma subalgebra_top_finrank_eq_submodule_top_finrank :
   finrank F (⊤ : subalgebra F E) = finrank F (⊤ : submodule F E) :=
-by { rw ← algebra.coe_top, refl }
->>>>>>> 6b2bb8a1
+by { rw ← algebra.top_to_submodule, refl }
 
 lemma subalgebra.dim_top : module.rank F (⊤ : subalgebra F E) = module.rank F E :=
 by { rw subalgebra_top_dim_eq_submodule_top_dim, exact dim_top }

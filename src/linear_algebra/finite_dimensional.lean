--- conflicted
+++ resolved
@@ -283,8 +283,6 @@
 
 variables {K V}
 
-<<<<<<< HEAD
-=======
 /-- A module with dimension 1 has a basis of the form `{v}` for some `v : V`. -/
 lemma exists_is_basis_singleton (h : finrank K V = 1) :
   ∃ (v : V), is_basis K (coe : ({v} : set V) → V) :=
@@ -296,7 +294,6 @@
   convert b; simp,
 end
 
->>>>>>> de3fff81
 lemma cardinal_mk_le_finrank_of_linear_independent
   [finite_dimensional K V] {ι : Type w} {b : ι → V} (h : linear_independent K b) :
   cardinal.mk ι ≤ finrank K V :=
@@ -358,11 +355,7 @@
 iff.trans (by { rw ← finrank_eq_dim, norm_cast }) (@dim_zero_iff K V _ _ _)
 
 /-- A finite dimensional space that is a subsingleton has zero `finrank`. -/
-<<<<<<< HEAD
-lemma finrank_zero_of_subsingleton [finite_dimensional K V] [h : subsingleton V] :
-=======
 lemma finrank_zero_of_subsingleton [h : subsingleton V] :
->>>>>>> de3fff81
   finrank K V = 0 :=
 finrank_zero_iff.2 h
 
@@ -1214,14 +1207,11 @@
   (lin_ind : linear_independent K (coe : s → V)) (card_eq : s.to_finset.card = finrank K V) :
   is_basis K (coe : s → V) :=
 is_basis_of_linear_independent_of_card_eq_finrank lin_ind (trans s.to_finset_card.symm card_eq)
-<<<<<<< HEAD
-=======
 
 lemma singleton_is_basis (v : V) (nz : v ≠ 0) (h : finrank K V = 1) :
   is_basis K (coe : ({v} : set V) → V) :=
 set_is_basis_of_linear_independent_of_card_eq_finrank
   (linear_independent_singleton nz) (by simp [h])
->>>>>>> de3fff81
 
 end is_basis
 
@@ -1329,19 +1319,11 @@
 
 lemma subalgebra_top_dim_eq_submodule_top_dim :
   module.rank F (⊤ : subalgebra F E) = module.rank F (⊤ : submodule F E) :=
-<<<<<<< HEAD
-by { rw ← algebra.coe_top, refl }
-
-lemma subalgebra_top_finrank_eq_submodule_top_finrank :
-  finrank F (⊤ : subalgebra F E) = finrank F (⊤ : submodule F E) :=
-by { rw ← algebra.coe_top, refl }
-=======
 by { rw ← algebra.top_to_submodule, refl }
 
 lemma subalgebra_top_finrank_eq_submodule_top_finrank :
   finrank F (⊤ : subalgebra F E) = finrank F (⊤ : submodule F E) :=
 by { rw ← algebra.top_to_submodule, refl }
->>>>>>> de3fff81
 
 lemma subalgebra.dim_top : module.rank F (⊤ : subalgebra F E) = module.rank F E :=
 by { rw subalgebra_top_dim_eq_submodule_top_dim, exact dim_top }

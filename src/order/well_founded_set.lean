/-
Copyright (c) 2021 Aaron Anderson. All rights reserved.
Released under Apache 2.0 license as described in the file LICENSE.
Authors: Aaron Anderson
-/
import data.set.finite
import data.fintype.basic
import order.well_founded
import order.order_iso_nat
import order.pilex
import algebra.pointwise

/-!
# Well-founded sets

A well-founded subset of an ordered type is one on which the relation `<` is well-founded.

## Main Definitions
 * `set.well_founded_on s r` indicates that the relation `r` is
  well-founded when restricted to the set `s`.
 * `set.is_wf s` indicates that `<` is well-founded when restricted to `s`.
 * `set.partially_well_ordered_on s r` indicates that the relation `r` is
  partially well-ordered (also known as well quasi-ordered) when restricted to the set `s`.
 * `set.is_pwo s` indicates that any infinite sequence of elements in `s`
  contains an infinite monotone subsequence. Note that

### Definitions for Hahn Series
 * `set.add_antidiagonal s t a` and `set.mul_antidiagonal s t a` are the sets of pairs of elements
  from `s` and `t` that add/multiply to `a`.
 * `finset.add_antidiagonal` and `finset.mul_antidiagonal` are finite versions of
  `set.add_antidiagonal` and `set.mul_antidiagonal` defined when `s` and `t` are well-founded.

## Main Results
 * Higman's Lemma, `set.partially_well_ordered_on.partially_well_ordered_on_sublist_forall₂`,
  shows that if `r` is partially well-ordered on `s`, then `list.sublist_forall₂` is partially
  well-ordered on the set of lists of elements of `s`.
 * `set.well_founded_on_iff` relates `well_founded_on` to the well-foundedness of a relation on the
 original type, to avoid dealing with subtypes.
 * `set.is_wf.mono` shows that a subset of a well-founded subset is well-founded.
 * `set.is_wf.union` shows that the union of two well-founded subsets is well-founded.
 * `finset.is_wf` shows that all `finset`s are well-founded.

-/

variables {α : Type*}

namespace set

/-- `s.well_founded_on r` indicates that the relation `r` is well-founded when restricted to `s`. -/
def well_founded_on (s : set α) (r : α → α → Prop) : Prop :=
well_founded (λ (a : s) (b : s), r a b)

lemma well_founded_on_iff {s : set α} {r : α → α → Prop} :
  s.well_founded_on r ↔ well_founded (λ (a b : α), r a b ∧ a ∈ s ∧ b ∈ s) :=
begin
  have f : rel_embedding (λ (a : s) (b : s), r a b) (λ (a b : α), r a b ∧ a ∈ s ∧ b ∈ s) :=
    ⟨⟨coe, subtype.coe_injective⟩, λ a b, by simp⟩,
  refine ⟨λ h, _, f.well_founded⟩,
  rw well_founded.well_founded_iff_has_min,
  intros t ht,
  by_cases hst : (s ∩ t).nonempty,
  { rw ← subtype.preimage_coe_nonempty at hst,
    rcases well_founded.well_founded_iff_has_min.1 h (coe ⁻¹' t) hst with ⟨⟨m, ms⟩, mt, hm⟩,
    exact ⟨m, mt, λ x xt ⟨xm, xs, ms⟩, hm ⟨x, xs⟩ xt xm⟩ },
  { rcases ht with ⟨m, mt⟩,
    exact ⟨m, mt, λ x xt ⟨xm, xs, ms⟩, hst ⟨m, ⟨ms, mt⟩⟩⟩ }
end

instance is_strict_order.subset {s : set α} {r : α → α → Prop} [is_strict_order α r] :
  is_strict_order α (λ (a b : α), r a b ∧ a ∈ s ∧ b ∈ s) :=
{ to_is_irrefl := ⟨λ a con, irrefl_of r a con.1 ⟩,
  to_is_trans := ⟨λ a b c ab bc, ⟨trans_of r ab.1 bc.1, ab.2.1, bc.2.2⟩ ⟩ }

theorem well_founded_on_iff_no_descending_seq {s : set α} {r : α → α → Prop} [is_strict_order α r] :
  s.well_founded_on r ↔ ∀ (f : ((>) : ℕ → ℕ → Prop) ↪r r), ¬ (range f) ⊆ s :=
begin
  rw [well_founded_on_iff, rel_embedding.well_founded_iff_no_descending_seq],
  refine ⟨λ h f con, h begin
    use f,
      { exact f.injective },
      { intros a b,
        simp only [con (mem_range_self a), con (mem_range_self b), and_true, gt_iff_lt,
          function.embedding.coe_fn_mk, f.map_rel_iff] }
    end, λ h con, _⟩,
  rcases con with ⟨f, hf⟩,
  have hfs' : ∀ n : ℕ, f n ∈ s := λ n, (hf.2 n.lt_succ_self).2.2,
  refine h ⟨f, λ a b, _⟩ (λ n hn, _),
  { rw ← hf,
    exact ⟨λ h, ⟨h, hfs' _, hfs' _⟩, λ h, h.1⟩ },
  { rcases set.mem_range.1 hn with ⟨m, hm⟩,
    rw ← hm,
    apply hfs' }
end

section has_lt
variables [has_lt α]

/-- `s.is_wf` indicates that `<` is well-founded when restricted to `s`. -/
def is_wf (s : set α) : Prop := well_founded_on s (<)

lemma is_wf_univ_iff : is_wf (univ : set α) ↔ well_founded ((<) : α → α → Prop) :=
by simp [is_wf, well_founded_on_iff]

variables {s t : set α}

theorem is_wf.mono (h : is_wf t) (st : s ⊆ t) : is_wf s :=
begin
  rw [is_wf, well_founded_on_iff] at *,
  refine subrelation.wf (λ x y xy, _) h,
  exact ⟨xy.1, st xy.2.1, st xy.2.2⟩,
end
end has_lt

section partial_order
variables [partial_order α] {s t : set α} {a : α}

theorem is_wf_iff_no_descending_seq :
  is_wf s ↔ ∀ (f : (order_dual ℕ) ↪o α), ¬ (range f) ⊆ s :=
begin
  haveI : is_strict_order α (λ (a b : α), a < b ∧ a ∈ s ∧ b ∈ s) := {
    to_is_irrefl := ⟨λ x con, lt_irrefl x con.1⟩,
    to_is_trans := ⟨λ a b c ab bc, ⟨lt_trans ab.1 bc.1, ab.2.1, bc.2.2⟩⟩,
  },
  rw [is_wf, well_founded_on_iff_no_descending_seq],
  exact ⟨λ h f, h f.lt_embedding, λ h f, h (order_embedding.of_strict_mono
    f (λ _ _, f.map_rel_iff.2))⟩,
end

theorem is_wf.union (hs : is_wf s) (ht : is_wf t) : is_wf (s ∪ t) :=
begin
  classical,
  rw [is_wf_iff_no_descending_seq] at *,
  rintros f fst,
  have h : infinite (f ⁻¹' s) ∨ infinite (f ⁻¹' t),
  { have h : infinite (univ : set ℕ) := infinite_univ,
    have hpre : f ⁻¹' (s ∪ t) = set.univ,
    { rw [← image_univ, image_subset_iff, univ_subset_iff] at fst,
      exact fst },
    rw preimage_union at hpre,
    rw ← hpre at h,
    rw [infinite, infinite],
    rw infinite at h,
    contrapose! h,
    exact finite.union h.1 h.2, },
  rw [← infinite_coe_iff, ← infinite_coe_iff] at h,
  cases h with inf inf; haveI := inf,
  { apply hs ((nat.order_embedding_of_set (f ⁻¹' s)).dual.trans f),
    change range (function.comp f (nat.order_embedding_of_set (f ⁻¹' s))) ⊆ s,
    rw [range_comp, image_subset_iff],
      simp },
  { apply ht ((nat.order_embedding_of_set (f ⁻¹' t)).dual.trans f),
    change range (function.comp f (nat.order_embedding_of_set (f ⁻¹' t))) ⊆ t,
    rw [range_comp, image_subset_iff],
      simp }
end
end partial_order

end set

namespace set

/-- A subset is partially well-ordered by a relation `r` when any infinite sequence contains
  two elements where the first is related to the second by `r`. -/
def partially_well_ordered_on (s) (r : α → α → Prop) : Prop :=
  ∀ (f : ℕ → α), range f ⊆ s → ∃ (m n : ℕ), m < n ∧ r (f m) (f n)

/-- A subset of a preorder is partially well-ordered when any infinite sequence contains
  a monotone subsequence of length 2 (or equivalently, an infinite monotone subsequence). -/
def is_pwo [preorder α] (s) : Prop :=
partially_well_ordered_on s ((≤) : α → α → Prop)

theorem partially_well_ordered_on.mono {s t : set α} {r : α → α → Prop}
  (ht : t.partially_well_ordered_on r) (hsub : s ⊆ t) :
  s.partially_well_ordered_on r :=
λ f hf, ht f (set.subset.trans hf hsub)

theorem partially_well_ordered_on.image_of_monotone {s : set α}
  {r : α → α → Prop} {β : Type*} {r' : β → β → Prop}
  (hs : s.partially_well_ordered_on r) {f : α → β} (hf : ∀ a1 a2 : α, r a1 a2 → r' (f a1) (f a2)) :
  (f '' s).partially_well_ordered_on r' :=
λ g hg, begin
  have h := λ (n : ℕ), ((mem_image _ _ _).1 (hg (mem_range_self n))),
  obtain ⟨m, n, hlt, hmn⟩ := hs (λ n, classical.some (h n)) _,
  { refine ⟨m, n, hlt, _⟩,
    rw [← (classical.some_spec (h m)).2,
      ← (classical.some_spec (h n)).2],
    apply hf _ _ hmn },
  { rintros _ ⟨n, rfl⟩,
    exact (classical.some_spec (h n)).1 }
end

section partial_order
variables {s : set α} {t : set α} {r : α → α → Prop}

theorem partially_well_ordered_on.exists_monotone_subseq [is_refl α r] [is_trans α r]
  (h : s.partially_well_ordered_on r) (f : ℕ → α) (hf : range f ⊆ s) :
  ∃ (g : ℕ ↪o ℕ), ∀ m n : ℕ, m ≤ n → r (f (g m)) (f (g n)) :=
begin
  obtain ⟨g, h1 | h2⟩ := exists_increasing_or_nonincreasing_subseq r f,
  { refine ⟨g, λ m n hle, _⟩,
    obtain hlt | heq := lt_or_eq_of_le hle,
    { exact h1 m n hlt, },
    { rw [heq],
      apply refl_of r } },
  { exfalso,
    obtain ⟨m, n, hlt, hle⟩ := h (f ∘ g) (subset.trans (range_comp_subset_range _ _) hf),
    exact h2 m n hlt hle }
end

theorem partially_well_ordered_on_iff_exists_monotone_subseq [is_refl α r] [is_trans α r] :
  s.partially_well_ordered_on r ↔
    ∀ f : ℕ → α, range f ⊆ s → ∃ (g : ℕ ↪o ℕ), ∀ m n : ℕ, m ≤ n → r (f (g m)) (f (g n)) :=
begin
  classical,
  split; intros h f hf,
  { exact h.exists_monotone_subseq f hf },
  { obtain ⟨g, gmon⟩ := h f hf,
    refine ⟨g 0, g 1, g.lt_iff_lt.2 zero_lt_one, gmon _ _ zero_le_one⟩, }
end

lemma partially_well_ordered_on.well_founded_on [is_partial_order α r]
  (h : s.partially_well_ordered_on r) :
  s.well_founded_on (λ a b, r a b ∧ a ≠ b) :=
begin
  haveI : is_strict_order α (λ a b, r a b ∧ a ≠ b) :=
  { to_is_irrefl := ⟨λ a con, con.2 rfl⟩,
    to_is_trans := ⟨λ a b c ab bc, ⟨trans ab.1 bc.1,
      λ ac, ab.2 (antisymm ab.1 (ac.symm ▸ bc.1))⟩⟩ },
  rw well_founded_on_iff_no_descending_seq,
  intros f con,
  obtain ⟨m, n, hlt, hle⟩ := h f con,
  exact (f.map_rel_iff.2 hlt).2 (antisymm hle (f.map_rel_iff.2 hlt).1).symm,
end

variables [partial_order α]

lemma is_pwo.is_wf (h : s.is_pwo) :
  s.is_wf :=
begin
  rw [is_wf],
  convert h.well_founded_on,
  ext x y,
  rw lt_iff_le_and_ne,
end

theorem is_pwo.exists_monotone_subseq
  (h : s.is_pwo) (f : ℕ → α) (hf : range f ⊆ s) :
  ∃ (g : ℕ ↪o ℕ), monotone (f ∘ g) :=
h.exists_monotone_subseq f hf

theorem is_pwo_iff_exists_monotone_subseq :
  s.is_pwo ↔
    ∀ f : ℕ → α, range f ⊆ s → ∃ (g : ℕ ↪o ℕ), monotone (f ∘ g) :=
partially_well_ordered_on_iff_exists_monotone_subseq

lemma is_pwo.prod (hs : s.is_pwo)
  (ht : t.is_pwo) :
  (s.prod t).is_pwo :=
begin
  classical,
  rw is_pwo_iff_exists_monotone_subseq at *,
  intros f hf,
  obtain ⟨g1, h1⟩ := hs (prod.fst ∘ f) _,
  swap,
  { rw [range_comp, image_subset_iff],
    refine subset.trans hf _,
    rintros ⟨x1, x2⟩ hx,
    simp only [mem_preimage, hx.1] },
  obtain ⟨g2, h2⟩ := ht (prod.snd ∘ f ∘ g1) _,
  refine ⟨g2.trans g1, λ m n mn, _⟩,
  swap,
  { rw [range_comp, image_subset_iff],
    refine subset.trans (range_comp_subset_range _ _) (subset.trans hf _),
    rintros ⟨x1, x2⟩ hx,
    simp only [mem_preimage, hx.2] },
  simp only [rel_embedding.coe_trans, function.comp_app],
  exact ⟨h1 (g2.le_iff_le.2 mn), h2 mn⟩,
end

theorem is_pwo.image_of_monotone {β : Type*} [partial_order β]
  (hs : s.is_pwo) {f : α → β} (hf : monotone f) :
  is_pwo (f '' s) :=
hs.image_of_monotone hf

theorem is_pwo.union (hs : is_pwo s) (ht : is_pwo t) : is_pwo (s ∪ t) :=
begin
  classical,
  rw [is_pwo_iff_exists_monotone_subseq] at *,
  rintros f fst,
  have h : infinite (f ⁻¹' s) ∨ infinite (f ⁻¹' t),
  { have h : infinite (univ : set ℕ) := infinite_univ,
    have hpre : f ⁻¹' (s ∪ t) = set.univ,
    { rw [← image_univ, image_subset_iff, univ_subset_iff] at fst,
      exact fst },
    rw preimage_union at hpre,
    rw ← hpre at h,
    rw [infinite, infinite],
    rw infinite at h,
    contrapose! h,
    exact finite.union h.1 h.2, },
  rw [← infinite_coe_iff, ← infinite_coe_iff] at h,
  cases h with inf inf; haveI := inf,
  { obtain ⟨g, hg⟩ := hs (f ∘ (nat.order_embedding_of_set (f ⁻¹' s))) _,
    { rw [function.comp.assoc, ← rel_embedding.coe_trans] at hg,
      exact ⟨_, hg⟩ },
    rw [range_comp, image_subset_iff],
    simp },
  { obtain ⟨g, hg⟩ := ht (f ∘ (nat.order_embedding_of_set (f ⁻¹' t))) _,
    { rw [function.comp.assoc, ← rel_embedding.coe_trans] at hg,
      exact ⟨_, hg⟩ },
    rw [range_comp, image_subset_iff],
    simp }
end

end partial_order

theorem is_wf.is_pwo [linear_order α] {s : set α}
  (hs : s.is_wf) : s.is_pwo :=
λ f hf, begin
  rw [is_wf, well_founded_on_iff] at hs,
  have hrange : (range f).nonempty := ⟨f 0, mem_range_self 0⟩,
  let a := hs.min (range f) hrange,
  obtain ⟨m, hm⟩ := hs.min_mem (range f) hrange,
  refine ⟨m, m.succ, m.lt_succ_self, le_of_not_lt (λ con, _)⟩,
  rw hm at con,
  apply hs.not_lt_min (range f) hrange (mem_range_self m.succ)
    ⟨con, hf (mem_range_self m.succ), hf _⟩,
  rw ← hm,
  apply mem_range_self,
end

theorem is_wf_iff_is_pwo [linear_order α] {s : set α} :
  s.is_wf ↔ s.is_pwo :=
⟨is_wf.is_pwo, is_pwo.is_wf⟩

end set

namespace finset

@[simp]
<<<<<<< HEAD
theorem finset.partially_well_ordered_on {r : α → α → Prop} [is_refl α r] (f : finset α) :
=======
theorem partially_well_ordered_on {r : α → α → Prop} [is_refl α r] {f : finset α} :
>>>>>>> 5263ea32
  set.partially_well_ordered_on (↑f : set α) r :=
begin
  intros g hg,
  by_cases hinj : function.injective g,
  { exact (set.infinite_of_injective_forall_mem hinj (set.range_subset_iff.1 hg)
      f.finite_to_set).elim },
  { rw [function.injective] at hinj,
    push_neg at hinj,
    obtain ⟨m, n, gmgn, hne⟩ := hinj,
    cases lt_or_gt_of_ne hne with hlt hlt;
    { refine ⟨_, _, hlt, _⟩,
      rw gmgn,
      exact refl_of r _, } }
end

@[simp]
<<<<<<< HEAD
theorem finset.is_pwo [partial_order α] (f : finset α) :
=======
theorem is_pwo [partial_order α] {f : finset α} :
>>>>>>> 5263ea32
  set.is_pwo (↑f : set α) :=
f.partially_well_ordered_on

@[simp]
<<<<<<< HEAD
theorem finset.well_founded_on {r : α → α → Prop} [is_strict_order α r] (f : finset α) :
=======
theorem well_founded_on {r : α → α → Prop} [is_strict_order α r] {f : finset α} :
>>>>>>> 5263ea32
  set.well_founded_on (↑f : set α) r :=
begin
  rw [set.well_founded_on_iff_no_descending_seq],
  intros g con,
  apply set.infinite_of_injective_forall_mem g.injective (set.range_subset_iff.1 con),
  exact f.finite_to_set,
end

@[simp]
<<<<<<< HEAD
theorem finset.is_wf [partial_order α] (f : finset α) : set.is_wf (↑f : set α) :=
f.is_pwo.is_wf
=======
theorem is_wf [partial_order α] {f : finset α} : set.is_wf (↑f : set α) :=
finset.is_pwo.is_wf
>>>>>>> 5263ea32

end finset

namespace set
variables [partial_order α] {s : set α} {a : α}

theorem finite.is_pwo (h : s.finite) : s.is_pwo :=
begin
  rw ← h.coe_to_finset,
<<<<<<< HEAD
  exact finset.is_wf _,
=======
  exact finset.is_pwo,
>>>>>>> 5263ea32
end

@[simp]
theorem fintype.is_pwo [fintype α] : s.is_pwo := (finite.of_fintype s).is_pwo

@[simp]
theorem is_pwo_empty : is_pwo (∅ : set α) :=
finite_empty.is_pwo

@[simp]
theorem is_pwo_singleton (a) : is_pwo ({a} : set α) :=
(finite_singleton a).is_pwo

theorem is_pwo.insert (a) (hs : is_pwo s) : is_pwo (insert a s) :=
by { rw ← union_singleton, exact hs.union (is_pwo_singleton a) }

/-- `is_wf.min` returns a minimal element of a nonempty well-founded set. -/
noncomputable def is_wf.min (hs : is_wf s) (hn : s.nonempty) : α :=
hs.min univ (nonempty_iff_univ_nonempty.1 hn.to_subtype)

lemma is_wf.min_mem (hs : is_wf s) (hn : s.nonempty) : hs.min hn ∈ s :=
(well_founded.min hs univ (nonempty_iff_univ_nonempty.1 hn.to_subtype)).2

lemma is_wf.not_lt_min (hs : is_wf s) (hn : s.nonempty) (ha : a ∈ s) : ¬ a < hs.min hn :=
hs.not_lt_min univ (nonempty_iff_univ_nonempty.1 hn.to_subtype) (mem_univ (⟨a, ha⟩ : s))

@[simp]
lemma is_wf_min_singleton (a) {hs : is_wf ({a} : set α)} {hn : ({a} : set α).nonempty} :
  hs.min hn = a :=
eq_of_mem_singleton (is_wf.min_mem hs hn)

end set

@[simp]
theorem finset.is_wf_sup {ι : Type*} [partial_order α] (f : finset ι) (g : ι → set α)
  (hf : ∀ i : ι, i ∈ f → (g i).is_wf) : (f.sup g).is_wf :=
begin
  classical,
  revert hf,
  apply f.induction_on,
  { intro h,
    simp [set.is_pwo_empty.is_wf], },
  { intros s f sf hf hsf,
    rw finset.sup_insert,
    exact (hsf s (finset.mem_insert_self _ _)).union  (hf (λ s' s'f, hsf _
      (finset.mem_insert_of_mem s'f))) }
end

@[simp]
theorem finset.is_pwo_sup {ι : Type*} [partial_order α] (f : finset ι) (g : ι → set α)
  (hf : ∀ i : ι, i ∈ f → (g i).is_pwo) : (f.sup g).is_pwo :=
begin
  classical,
  revert hf,
  apply f.induction_on,
  { intro h,
    simp [set.is_pwo_empty.is_wf], },
  { intros s f sf hf hsf,
    rw finset.sup_insert,
    exact (hsf s (finset.mem_insert_self _ _)).union  (hf (λ s' s'f, hsf _
      (finset.mem_insert_of_mem s'f))) }
end

namespace set
variables [linear_order α] {s t : set α} {a : α}

lemma is_wf.min_le
  (hs : s.is_wf) (hn : s.nonempty) (ha : a ∈ s) : hs.min hn ≤ a :=
le_of_not_lt (hs.not_lt_min hn ha)

lemma is_wf.le_min_iff
  (hs : s.is_wf) (hn : s.nonempty) :
  a ≤ hs.min hn ↔ ∀ b, b ∈ s → a ≤ b :=
⟨λ ha b hb, le_trans ha (hs.min_le hn hb), λ h, h _ (hs.min_mem _)⟩

lemma is_wf.min_le_min_of_subset
  {hs : s.is_wf} {hsn : s.nonempty} {ht : t.is_wf} {htn : t.nonempty} (hst : s ⊆ t) :
  ht.min htn ≤ hs.min hsn :=
(is_wf.le_min_iff _ _).2 (λ b hb, ht.min_le htn (hst hb))

lemma is_wf.min_union (hs : s.is_wf) (hsn : s.nonempty) (ht : t.is_wf) (htn : t.nonempty) :
  (hs.union ht).min (union_nonempty.2 (or.intro_left _ hsn)) = min (hs.min hsn) (ht.min htn) :=
begin
  refine le_antisymm (le_min (is_wf.min_le_min_of_subset (subset_union_left _ _))
      (is_wf.min_le_min_of_subset (subset_union_right _ _))) _,
  rw min_le_iff,
  exact ((mem_union _ _ _).1 ((hs.union ht).min_mem
    (union_nonempty.2 (or.intro_left _ hsn)))).imp (hs.min_le _) (ht.min_le _),
end

end set

namespace set

variables {s : set α} {t : set α}

@[to_additive]
theorem is_pwo.mul [ordered_cancel_comm_monoid α] (hs : s.is_pwo) (ht : t.is_pwo) :
  is_pwo (s * t) :=
begin
  rw ← image_mul_prod,
  exact (is_pwo.prod hs ht).image_of_monotone (λ _ _ h, mul_le_mul' h.1 h.2),
end

variable [linear_ordered_cancel_comm_monoid α]

@[to_additive]
theorem is_wf.mul (hs : s.is_wf) (ht : t.is_wf) : is_wf (s * t) :=
(hs.is_pwo.mul ht.is_pwo).is_wf

@[to_additive]
theorem is_wf.min_mul (hs : s.is_wf) (ht : t.is_wf) (hsn : s.nonempty) (htn : t.nonempty) :
  (hs.mul ht).min (hsn.mul htn) = hs.min hsn * ht.min htn :=
begin
  refine le_antisymm (is_wf.min_le _ _ (mem_mul.2 ⟨_, _, hs.min_mem _, ht.min_mem _, rfl⟩)) _,
  rw is_wf.le_min_iff,
  rintros _ ⟨x, y, hx, hy, rfl⟩,
  exact mul_le_mul' (hs.min_le _ hx) (ht.min_le _ hy),
end

end set

namespace set
namespace partially_well_ordered_on

/-- In the context of partial well-orderings, a bad sequence is a nonincreasing sequence
  whose range is contained in a particular set `s`. One exists if and only if `s` is not
  partially well-ordered. -/
def is_bad_seq (r : α → α → Prop) (s : set α) (f : ℕ → α) : Prop :=
set.range f ⊆ s ∧ ∀ (m n : ℕ), m < n → ¬ r (f m) (f n)

lemma iff_forall_not_is_bad_seq (r : α → α → Prop) (s : set α) :
  s.partially_well_ordered_on r ↔
    ∀ f, ¬ is_bad_seq r s f :=
begin
  rw [set.partially_well_ordered_on],
  apply forall_congr (λ f, _),
  simp [is_bad_seq]
end

/-- This indicates that every bad sequence `g` that agrees with `f` on the first `n`
  terms has `rk (f n) ≤ rk (g n)`. -/
def is_min_bad_seq (r : α → α → Prop) (rk : α → ℕ) (s : set α) (n : ℕ) (f : ℕ → α) : Prop :=
  ∀ g : ℕ → α, (∀ (m : ℕ), m < n → f m = g m) → rk (g n) < rk (f n) → ¬ is_bad_seq r s g

/-- Given a bad sequence `f`, this constructs a bad sequence that agrees with `f` on the first `n`
  terms and is minimal at `n`.
-/
noncomputable def min_bad_seq_of_bad_seq (r : α → α → Prop) (rk : α → ℕ) (s : set α)
  (n : ℕ) (f : ℕ → α) (hf : is_bad_seq r s f) :
  { g : ℕ → α // (∀ (m : ℕ), m < n → f m = g m) ∧ is_bad_seq r s g ∧ is_min_bad_seq r rk s n g } :=
begin
  classical,
  have h : ∃ (k : ℕ) (g : ℕ → α), (∀ m, m < n → f m = g m) ∧ is_bad_seq r s g
        ∧ rk (g n) = k :=
  ⟨_, f, λ _ _, rfl, hf, rfl⟩,
  obtain ⟨h1, h2, h3⟩ := classical.some_spec (nat.find_spec h),
  refine ⟨classical.some (nat.find_spec h), h1, by convert h2, λ g hg1 hg2 con, _⟩,
  refine nat.find_min h _ ⟨g, λ m mn, (h1 m mn).trans (hg1 m mn), by convert con, rfl⟩,
  rwa ← h3,
end

lemma exists_min_bad_of_exists_bad (r : α → α → Prop) (rk : α → ℕ) (s : set α) :
  (∃ f, is_bad_seq r s f) → ∃ f, is_bad_seq r s f ∧ ∀ n, is_min_bad_seq r rk s n f :=
begin
  rintro ⟨f0, (hf0 : is_bad_seq r s f0)⟩,
  let fs : Π (n : ℕ), { f :  ℕ → α // is_bad_seq r s f ∧ is_min_bad_seq r rk s n f },
  { refine nat.rec _ _,
    { exact ⟨(min_bad_seq_of_bad_seq r rk s 0 f0 hf0).1,
        (min_bad_seq_of_bad_seq r rk s 0 f0 hf0).2.2⟩, },
    { exact λ n fn, ⟨(min_bad_seq_of_bad_seq r rk s (n + 1) fn.1 fn.2.1).1,
        (min_bad_seq_of_bad_seq r rk s (n + 1) fn.1 fn.2.1).2.2⟩ } },
  have h : ∀ m n, m ≤ n → (fs m).1 m = (fs n).1 m,
  { intros m n mn,
    obtain ⟨k, rfl⟩ := exists_add_of_le mn,
    clear mn,
    induction k with k ih,
    { refl },
    rw [ih, ((min_bad_seq_of_bad_seq r rk s (m + k).succ (fs (m + k)).1 (fs (m + k)).2.1).2.1 m
        (nat.lt_succ_iff.2 (nat.add_le_add_left k.zero_le m)))],
    refl },
  refine ⟨λ n, (fs n).1 n, ⟨set.range_subset_iff.2 (λ n, ((fs n).2).1.1 (mem_range_self n)),
    λ m n mn, _⟩, λ n g hg1 hg2, _⟩,
  { dsimp,
    rw [← subtype.val_eq_coe, h m n (le_of_lt mn)],
    convert (fs n).2.1.2 m n mn },
  { convert (fs n).2.2 g (λ m mn, eq.trans _ (hg1 m mn)) (lt_of_lt_of_le hg2 (le_refl _)),
    rw ← h m n (le_of_lt mn) },
end

lemma iff_not_exists_is_min_bad_seq {r : α → α → Prop} (rk : α → ℕ) {s : set α} :
  s.partially_well_ordered_on r ↔ ¬ ∃ f, is_bad_seq r s f ∧ ∀ n, is_min_bad_seq r rk s n f :=
begin
  rw [iff_forall_not_is_bad_seq, ← not_exists, not_congr],
  split,
  { apply exists_min_bad_of_exists_bad },
  rintro ⟨f, hf1, hf2⟩,
  exact ⟨f, hf1⟩,
end

/-- Higman's Lemma -/
lemma partially_well_ordered_on_sublist_forall₂ (r : α → α → Prop) [is_refl α r] [is_trans α r]
  {s : set α} (h : s.partially_well_ordered_on r) :
  { l : list α | ∀ x, x ∈ l → x ∈ s }.partially_well_ordered_on (list.sublist_forall₂ r) :=
begin
  rcases s.eq_empty_or_nonempty with rfl | ⟨as, has⟩,
  { apply partially_well_ordered_on.mono (finset.partially_well_ordered_on {list.nil}),
    { intros l hl,
      rw [finset.mem_coe, finset.mem_singleton, list.eq_nil_iff_forall_not_mem],
      exact hl, },
    apply_instance },
  haveI : inhabited α := ⟨as⟩,
  rw [iff_not_exists_is_min_bad_seq (list.length)],
  rintro ⟨f, hf1, hf2⟩,
  have hnil : ∀ n, f n ≠ list.nil :=
    λ n con, (hf1).2 n n.succ n.lt_succ_self (con.symm ▸ list.sublist_forall₂.nil),
  obtain ⟨g, hg⟩ := h.exists_monotone_subseq (list.head ∘ f) _,
  swap, { simp only [set.range_subset_iff, function.comp_apply],
    exact λ n, hf1.1 (set.mem_range_self n) _ (list.head_mem_self (hnil n)) },
  have hf' := hf2 (g 0) (λ n, if n < g 0 then f n else list.tail (f (g (n - g 0))))
    (λ m hm, (if_pos hm).symm) _,
  swap, { simp only [if_neg (lt_irrefl (g 0)), nat.sub_self],
    rw [list.length_tail, ← nat.pred_eq_sub_one],
    exact nat.pred_lt (λ con, hnil _ (list.length_eq_zero.1 con)) },
  rw [is_bad_seq] at hf',
  push_neg at hf',
  obtain ⟨m, n, mn, hmn⟩ := hf' _,
  swap, { rw set.range_subset_iff,
    rintro n x hx,
    split_ifs at hx with hn hn,
    { exact hf1.1 (set.mem_range_self _) _ hx },
    { refine hf1.1 (set.mem_range_self _) _ (list.tail_subset _ hx), } },
  by_cases hn : n < g 0,
  { apply hf1.2 m n mn,
    rwa [if_pos hn, if_pos (mn.trans hn)] at hmn },
  { obtain ⟨n', rfl⟩ := le_iff_exists_add.1 (not_lt.1 hn),
    rw [if_neg hn, add_comm (g 0) n', nat.add_sub_cancel] at hmn,
    split_ifs at hmn with hm hm,
    { apply hf1.2 m (g n') (lt_of_lt_of_le hm (g.monotone n'.zero_le)),
      exact trans hmn (list.tail_sublist_forall₂_self _) },
    { rw [← (nat.sub_lt_left_iff_lt_add (le_of_not_lt hm))] at mn,
      apply hf1.2 _ _ (g.lt_iff_lt.2 mn),
      rw [← list.cons_head_tail (hnil (g (m - g 0))), ← list.cons_head_tail (hnil (g n'))],
      exact list.sublist_forall₂.cons (hg _ _ (le_of_lt mn)) hmn, } }
end

end partially_well_ordered_on

/-- `set.mul_antidiagonal s t a` is the set of all pairs of an element in `s` and an element in `t`
  that multiply to `a`. -/
@[to_additive "`set.add_antidiagonal s t a` is the set of all pairs of an element in `s`
  and an element in `t` that add to `a`."]
def mul_antidiagonal [monoid α] (s t : set α) (a : α) : set (α × α) :=
{ x | x.1 * x.2 = a ∧ x.1 ∈ s ∧ x.2 ∈ t }

namespace mul_antidiagonal

@[simp, to_additive]
lemma mem_mul_antidiagonal [monoid α] {s t : set α} {a : α} {x : α × α} :
  x ∈ mul_antidiagonal s t a ↔ x.1 * x.2 = a ∧ x.1 ∈ s ∧ x.2 ∈ t := iff.refl _

section cancel_comm_monoid
variables [cancel_comm_monoid α] {s t : set α} {a : α}

@[to_additive]
lemma fst_eq_fst_iff_snd_eq_snd {x y : (mul_antidiagonal s t a)} :
  (x : α × α).fst = (y : α × α).fst ↔ (x : α × α).snd = (y : α × α).snd :=
⟨λ h, begin
  have hx := x.2.1,
  rw [subtype.val_eq_coe, h] at hx,
  apply mul_left_cancel (hx.trans y.2.1.symm),
end, λ h, begin
  have hx := x.2.1,
  rw [subtype.val_eq_coe, h] at hx,
  apply mul_right_cancel (hx.trans y.2.1.symm),
end⟩

@[to_additive]
lemma eq_of_fst_eq_fst {x y : (mul_antidiagonal s t a)}
  (h : (x : α × α).fst = (y : α × α).fst) : x = y :=
subtype.ext (prod.ext h (mul_antidiagonal.fst_eq_fst_iff_snd_eq_snd.1 h))

@[to_additive]
lemma eq_of_snd_eq_snd {x y : (mul_antidiagonal s t a)}
  (h : (x : α × α).snd = (y : α × α).snd) : x = y :=
subtype.ext (prod.ext (mul_antidiagonal.fst_eq_fst_iff_snd_eq_snd.2 h) h)

end cancel_comm_monoid

section ordered_cancel_comm_monoid
variables [ordered_cancel_comm_monoid α] (s t : set α) (a : α)

@[to_additive]
lemma eq_of_fst_le_fst_of_snd_le_snd {x y : (mul_antidiagonal s t a)}
  (h1 : (x : α × α).fst ≤ (y : α × α).fst) (h2 : (x : α × α).snd ≤ (y : α × α).snd ) :
  x = y :=
begin
  apply eq_of_fst_eq_fst,
  cases eq_or_lt_of_le h1 with heq hlt,
  { exact heq },
  exfalso,
  exact ne_of_lt (mul_lt_mul_of_lt_of_le hlt h2)
    ((mem_mul_antidiagonal.1 x.2).1.trans (mem_mul_antidiagonal.1 y.2).1.symm)
end

variables {s} {t}

@[to_additive]
theorem finite_of_is_pwo (hs : s.is_pwo) (ht : t.is_pwo) (a) :
  (mul_antidiagonal s t a).finite :=
begin
  by_contra h,
  rw [← set.infinite] at h,
  have h1 : (mul_antidiagonal s t a).partially_well_ordered_on (prod.fst ⁻¹'o (≤)),
  { intros f hf,
    refine hs (prod.fst ∘ f) _,
    rw range_comp,
    rintros _ ⟨⟨x, y⟩, hxy, rfl⟩,
    exact (mem_mul_antidiagonal.1 (hf hxy)).2.1 },
  have h2 : (mul_antidiagonal s t a).partially_well_ordered_on (prod.snd ⁻¹'o (≤)),
  { intros f hf,
    refine ht (prod.snd ∘ f) _,
    rw range_comp,
    rintros _ ⟨⟨x, y⟩, hxy, rfl⟩,
    exact (mem_mul_antidiagonal.1 (hf hxy)).2.2 },
  obtain ⟨g, hg⟩ := h1.exists_monotone_subseq (λ x, h.nat_embedding _ x) _,
  swap, { rintro _ ⟨k, rfl⟩,
    exact ((infinite.nat_embedding (s.mul_antidiagonal t a) h) _).2 },
  obtain ⟨m, n, mn, h2'⟩ := h2 (λ x, (h.nat_embedding _) (g x)) _,
  swap, { rintro _ ⟨k, rfl⟩,
    exact ((infinite.nat_embedding (s.mul_antidiagonal t a) h) _).2, },
  apply ne_of_lt mn (g.injective ((h.nat_embedding _).injective _)),
  exact eq_of_fst_le_fst_of_snd_le_snd _ _ _ (hg _ _ (le_of_lt mn)) h2',
end

end ordered_cancel_comm_monoid

@[to_additive]
theorem finite_of_is_wf [linear_ordered_cancel_comm_monoid α] {s t : set α}
  (hs : s.is_wf) (ht : t.is_wf) (a) :
  (mul_antidiagonal s t a).finite :=
finite_of_is_pwo hs.is_pwo ht.is_pwo a

end mul_antidiagonal
end set

namespace finset

variables [ordered_cancel_comm_monoid α]
variables {s t : set α} (hs : s.is_pwo) (ht : t.is_pwo) (a : α)

/-- `finset.mul_antidiagonal_of_is_wf hs ht a` is the set of all pairs of an element in
  `s` and an element in `t` that multiply to `a`, but its construction requires proofs
  `hs` and `ht` that `s` and `t` are well-ordered. -/
@[to_additive "`finset.add_antidiagonal_of_is_wf hs ht a` is the set of all pairs of an element in
  `s` and an element in `t` that add to `a`, but its construction requires proofs
  `hs` and `ht` that `s` and `t` are well-ordered."]
noncomputable def mul_antidiagonal : finset (α × α) :=
(set.mul_antidiagonal.finite_of_is_pwo hs ht a).to_finset

variables {hs} {ht} {u : set α} {hu : u.is_pwo} {a} {x : α × α}

@[simp, to_additive]
lemma mem_mul_antidiagonal :
  x ∈ mul_antidiagonal hs ht a ↔ x.1 * x.2 = a ∧ x.1 ∈ s ∧ x.2 ∈ t :=
by simp [mul_antidiagonal]

@[to_additive]
lemma mul_antidiagonal_mono_left (hus : u ⊆ s) :
  (finset.mul_antidiagonal hu ht a) ⊆ (finset.mul_antidiagonal hs ht a) :=
λ x hx, begin
  rw mem_mul_antidiagonal at *,
  exact ⟨hx.1, hus hx.2.1, hx.2.2⟩,
end

@[to_additive]
lemma mul_antidiagonal_mono_right (hut : u ⊆ t) :
  (finset.mul_antidiagonal hs hu a) ⊆ (finset.mul_antidiagonal hs ht a) :=
λ x hx, begin
  rw mem_mul_antidiagonal at *,
  exact ⟨hx.1, hx.2.1, hut hx.2.2⟩,
end

@[to_additive]
lemma support_mul_antidiagonal_subset_mul :
  { a : α | (mul_antidiagonal hs ht a).nonempty } ⊆ s * t :=
(λ x ⟨⟨a1, a2⟩, ha⟩, begin
  obtain ⟨hmul, h1, h2⟩ := mem_mul_antidiagonal.1 ha,
  exact ⟨a1, a2, h1, h2, hmul⟩,
end)

@[to_additive]
theorem is_pwo_support_mul_antidiagonal :
  { a : α | (mul_antidiagonal hs ht a).nonempty }.is_pwo :=
(hs.mul ht).mono support_mul_antidiagonal_subset_mul

@[to_additive]
theorem mul_antidiagonal_min_mul_min {α} [linear_ordered_cancel_comm_monoid α] {s t : set α}
  (hs : s.is_wf) (ht : t.is_wf)
  (hns : s.nonempty) (hnt : t.nonempty) :
  mul_antidiagonal hs.is_pwo ht.is_pwo ((hs.min hns) * (ht.min hnt)) =
    {(hs.min hns, ht.min hnt)} :=
begin
  ext ⟨a1, a2⟩,
  rw [mem_mul_antidiagonal, finset.mem_singleton, prod.ext_iff],
  split,
  { rintro ⟨hast, has, hat⟩,
    cases eq_or_lt_of_le (hs.min_le hns has) with heq hlt,
    { refine ⟨heq.symm, _⟩,
      rw heq at hast,
      exact mul_left_cancel hast },
    { contrapose hast,
      exact ne_of_gt (mul_lt_mul_of_lt_of_le hlt (ht.min_le hnt hat)) } },
  { rintro ⟨ha1, ha2⟩,
    rw [ha1, ha2],
    exact ⟨rfl, hs.min_mem _, ht.min_mem _⟩ }
end

end finset

lemma well_founded.is_wf [has_lt α] (h : well_founded ((<) : α → α → Prop)) (s : set α) :
  s.is_wf :=
(set.is_wf_univ_iff.2 h).mono (set.subset_univ s)<|MERGE_RESOLUTION|>--- conflicted
+++ resolved
@@ -338,11 +338,7 @@
 namespace finset
 
 @[simp]
-<<<<<<< HEAD
-theorem finset.partially_well_ordered_on {r : α → α → Prop} [is_refl α r] (f : finset α) :
-=======
 theorem partially_well_ordered_on {r : α → α → Prop} [is_refl α r] {f : finset α} :
->>>>>>> 5263ea32
   set.partially_well_ordered_on (↑f : set α) r :=
 begin
   intros g hg,
@@ -359,20 +355,12 @@
 end
 
 @[simp]
-<<<<<<< HEAD
-theorem finset.is_pwo [partial_order α] (f : finset α) :
-=======
 theorem is_pwo [partial_order α] {f : finset α} :
->>>>>>> 5263ea32
   set.is_pwo (↑f : set α) :=
 f.partially_well_ordered_on
 
 @[simp]
-<<<<<<< HEAD
-theorem finset.well_founded_on {r : α → α → Prop} [is_strict_order α r] (f : finset α) :
-=======
 theorem well_founded_on {r : α → α → Prop} [is_strict_order α r] {f : finset α} :
->>>>>>> 5263ea32
   set.well_founded_on (↑f : set α) r :=
 begin
   rw [set.well_founded_on_iff_no_descending_seq],
@@ -382,13 +370,8 @@
 end
 
 @[simp]
-<<<<<<< HEAD
-theorem finset.is_wf [partial_order α] (f : finset α) : set.is_wf (↑f : set α) :=
-f.is_pwo.is_wf
-=======
 theorem is_wf [partial_order α] {f : finset α} : set.is_wf (↑f : set α) :=
 finset.is_pwo.is_wf
->>>>>>> 5263ea32
 
 end finset
 
@@ -398,11 +381,7 @@
 theorem finite.is_pwo (h : s.finite) : s.is_pwo :=
 begin
   rw ← h.coe_to_finset,
-<<<<<<< HEAD
-  exact finset.is_wf _,
-=======
   exact finset.is_pwo,
->>>>>>> 5263ea32
 end
 
 @[simp]

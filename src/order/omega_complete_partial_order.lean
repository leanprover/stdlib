--- conflicted
+++ resolved
@@ -425,12 +425,9 @@
 
 /-- Any complete lattice has an `ω`-CPO structure where the countable supremum is a special case
 of arbitrary suprema. -/
-<<<<<<< HEAD
+
+@[priority 100] -- see Note [lower instance priority]
 instance [complete_lattice α] : omega_complete_partial_order α :=
-=======
-@[priority 100] -- see Note [lower instance priority]
-instance : omega_complete_partial_order α :=
->>>>>>> 0c57b2da
 { ωSup    := λc, ⨆ i, c i,
   ωSup_le := assume ⟨c, _⟩ s hs, by simp only [supr_le_iff, preorder_hom.coe_fun_mk] at ⊢ hs; intros i; apply hs i,
   le_ωSup := assume ⟨c, _⟩ i, by simp only [preorder_hom.coe_fun_mk]; apply le_supr_of_le i; refl }

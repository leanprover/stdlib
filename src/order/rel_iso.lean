--- conflicted
+++ resolved
@@ -528,12 +528,9 @@
 @[simp] lemma symm_apply_apply (e : α ≃o β) (x : α) : e.symm (e x) = x :=
 e.to_equiv.symm_apply_apply x
 
-<<<<<<< HEAD
-=======
 theorem symm_apply_eq (e : α ≃o β) {x : α} {y : β} : e.symm y = x ↔ y = e x :=
 e.to_equiv.symm_apply_eq
 
->>>>>>> 41042447
 @[simp] lemma symm_symm (e : α ≃o β) : e.symm.symm = e := by { ext, refl }
 
 lemma symm_injective : injective (symm : (α ≃o β) → (β ≃o α)) :=

--- conflicted
+++ resolved
@@ -22,15 +22,12 @@
   * `is_atom a` indicates that the only element below `a` is `⊥`.
   * `is_coatom a` indicates that the only element above `a` is `⊤`.
 
-<<<<<<< HEAD
 ### Atomic and Atomistic Lattices
   * `is_atomic` indicates that every element other than `⊥` is above an atom.
   * `is_coatomic` indicates that every element other than `⊤` is below a coatom.
   * `is_atomistic` indicates that every element is the `Sup` of a set of atoms.
   * `is_coatomistic` indicates that every element is the `Inf` of a set of coatoms.
 
-=======
->>>>>>> d43f202f
 ### Simple Lattices
   * `is_simple_lattice` indicates that a bounded lattice has only two elements, `⊥` and `⊤`.
   * `is_simple_lattice.bounded_distrib_lattice`
@@ -276,7 +273,6 @@
 { le_sup_inf := λ x y z, by { rcases eq_bot_or_eq_top x with rfl | rfl; simp },
   .. (infer_instance : bounded_lattice α) }
 
-<<<<<<< HEAD
 @[priority 100]
 instance : is_atomic α :=
 ⟨λ b, (eq_bot_or_eq_top b).imp_right (λ h, ⟨⊤, ⟨is_atom_top, ge_of_eq h⟩⟩)⟩
@@ -284,8 +280,6 @@
 @[priority 100]
 instance : is_coatomic α := is_coatomic_iff_is_atomic_dual.2 is_simple_lattice.is_atomic
 
-=======
->>>>>>> d43f202f
 section decidable_eq
 variable [decidable_eq α]
 
@@ -354,7 +348,6 @@
 
 end is_simple_lattice
 
-<<<<<<< HEAD
 namespace is_simple_lattice
 variables [complete_lattice α] [is_simple_lattice α]
 set_option default_priority 100
@@ -367,8 +360,6 @@
 instance : is_coatomistic α := is_coatomistic_iff_is_atomistic_dual.2 is_simple_lattice.is_atomistic
 
 end is_simple_lattice
-=======
->>>>>>> d43f202f
 namespace fintype
 namespace is_simple_lattice
 variables [bounded_lattice α] [is_simple_lattice α] [decidable_eq α]
@@ -431,20 +422,12 @@
 
 @[simp] lemma is_atom_iff (a : α) : is_atom (f a) ↔ is_atom a :=
 and_congr (not_congr ⟨λ h, f.injective (f.map_bot.symm ▸ h), λ h, f.map_bot ▸ (congr rfl h)⟩)
-<<<<<<< HEAD
-  ⟨λ h b hb, f.injective ((h (f b) ((f : α ↪o β).map_lt_iff.1 hb)).trans f.map_bot.symm),
-=======
   ⟨λ h b hb, f.injective ((h (f b) ((f : α ↪o β).lt_iff_lt.2 hb)).trans f.map_bot.symm),
->>>>>>> d43f202f
   λ h b hb, f.symm.injective begin
     rw f.symm.map_bot,
     apply h,
     rw [← f.symm_apply_apply a],
-<<<<<<< HEAD
-    exact (f.symm : β ↪o α).map_lt_iff.1 hb,
-=======
     exact (f.symm : β ↪o α).lt_iff_lt.2 hb,
->>>>>>> d43f202f
   end⟩
 
 @[simp] lemma is_coatom_iff (a : α) : is_coatom (f a) ↔ is_coatom a := f.dual.is_atom_iff a

/-
Copyright (c) 2017 Johannes Hölzl. All rights reserved.
Released under Apache 2.0 license as described in the file LICENSE.
Authors: Johannes Hölzl, Jeremy Avigad
-/
import order.galois_connection order.zorn order.copy
import data.set.finite

/-! # Theory of filters on sets

## Main definitions

* `filter` : filters on a set;
* `at_top`, `at_bot`, `cofinite`, `principal` : specific filters;
* `map`, `comap`, `prod` : operations on filters;
* `tendsto` : limit with respect to filters;
* `eventually` : `f.eventually p` means `{x | p x} ∈ f`;
* `frequently` : `f.frequently p` means `{x | ¬p x} ∉ f`.
* `filter_upwards [h₁, ..., hₙ]` : takes a list of proofs `hᵢ : sᵢ ∈ f`, and replaces a goal `s ∈ f`
  with `∀ x, x ∈ s₁ → ... → x ∈ sₙ → x ∈ s`;

Filters on a type `X` are sets of sets of `X` satisfying three conditions. They are mostly used to
abstract two related kinds of ideas:
* *limits*, including finite or infinite limits of sequences, finite or infinite limits of functions
  at a point or at infinity, etc...
* *things happening eventually*, including things happening for large enough `n : ℕ`, or near enough
  a point `x`, or for close enough pairs of points, or things happening almost everywhere in the
  sense of measure theory. Dually, filters can also express the idea of *things happening often*:
  for arbitrarily large `n`, or at a point in any neighborhood of given a point etc...

In this file, we define the type `filter X` of filters on `X`, and endow it with a complete lattice
structure. This structure is lifted from the lattice structure on `set (set X)` using the Galois
insertion which maps a filter to its elements in one direction, and an arbitrary set of sets to
the smallest filter containing it in the other direction.
We also prove `filter` is a monadic functor, with a push-forward operation
`filter.map` and a pull-back operation `filter.comap` that form a Galois connections for the
order on filters.
Finally we describe a product operation `filter X → filter Y → filter (X × Y)`.

The examples of filters appearing in the description of the two motivating ideas are:
* `(at_top : filter ℕ)` : made of sets of `ℕ` containing `{n | n ≥ N}` for some `N`
* `𝓝 x` : made of neighborhoods of `x` in a topological space (defined in topology.basic)
* `𝓤 X` : made of entourages of a uniform space (those space are generalizations of metric spaces
  defined in topology.uniform_space.basic)
* `μ.a_e` : made of sets whose complement has zero measure with respect to `μ` (defined in
  measure_theory.measure_space)

The general notion of limit of a map with respect to filters on the source and target types
is `filter.tendsto`. It is defined in terms of the order and the push-forward operation.
The predicate "happening eventually" is `filter.eventually`, and "happening often" is
`filter.frequently`, whose definitions are immediate after `filter` is defined (but they come
rather late in this file in order to immediately relate them to the lattice structure).

For instance, anticipating on topology.basic, the statement: "if a sequence `u` converges to
some `x` and `u n` belongs to a set `M` for `n` large enough then `x` is in the closure of
`M`" is formalized as: `tendsto u at_top (𝓝 x) → (∀ᶠ n in at_top, u n ∈ M) → x ∈ closure M`,
which is a special case of `mem_closure_of_tendsto` from topology.basic.

## Notations

* `∀ᶠ x in f, p x` : `f.eventually p`;
* `∃ᶠ x in f, p x` : `f.frequently p`.
* `f ×ᶠ g` : `filter.prod f g`, localized in `filter`.

## References

*  [N. Bourbaki, *General Topology*][bourbaki1966]

Important note: Bourbaki requires that a filter on `X` cannot contain all sets of `X`, which
we do *not* require. This gives `filter X` better formal properties, in particular a bottom element
`⊥` for its lattice structure, at the cost of including the assumption
`f ≠ ⊥` in a number of lemmas and definitions.
-/

open set

universes u v w x y

open_locale classical

/-- A filter `F` on a type `α` is a collection of sets of `α` which contains the whole `α`,
is upwards-closed, and is stable under intersection. We do not forbid this collection to be
all sets of `α`. -/
structure filter (α : Type*) :=
(sets                   : set (set α))
(univ_sets              : set.univ ∈ sets)
(sets_of_superset {x y} : x ∈ sets → x ⊆ y → y ∈ sets)
(inter_sets {x y}       : x ∈ sets → y ∈ sets → x ∩ y ∈ sets)

/-- If `F` is a filter on `α`, and `U` a subset of `α` then we can write `U ∈ F` as on paper. -/
@[reducible]
instance {α : Type*}: has_mem (set α) (filter α) := ⟨λ U F, U ∈ F.sets⟩

namespace filter
variables {α : Type u} {f g : filter α} {s t : set α}

lemma filter_eq : ∀{f g : filter α}, f.sets = g.sets → f = g
| ⟨a, _, _, _⟩ ⟨._, _, _, _⟩ rfl := rfl

lemma filter_eq_iff : f = g ↔ f.sets = g.sets :=
⟨congr_arg _, filter_eq⟩

protected lemma ext_iff : f = g ↔ ∀ s, s ∈ f ↔ s ∈ g :=
by rw [filter_eq_iff, ext_iff]

@[ext]
protected lemma ext : (∀ s, s ∈ f ↔ s ∈ g) → f = g :=
filter.ext_iff.2

lemma univ_mem_sets : univ ∈ f :=
f.univ_sets

lemma mem_sets_of_superset : ∀{x y : set α}, x ∈ f → x ⊆ y → y ∈ f :=
f.sets_of_superset

lemma inter_mem_sets : ∀{s t}, s ∈ f → t ∈ f → s ∩ t ∈ f :=
f.inter_sets

lemma univ_mem_sets' (h : ∀ a, a ∈ s) : s ∈ f :=
mem_sets_of_superset univ_mem_sets (assume x _, h x)

lemma mp_sets (hs : s ∈ f) (h : {x | x ∈ s → x ∈ t} ∈ f) : t ∈ f :=
mem_sets_of_superset (inter_mem_sets hs h) $ assume x ⟨h₁, h₂⟩, h₂ h₁

lemma congr_sets (h : {x | x ∈ s ↔ x ∈ t} ∈ f) : s ∈ f ↔ t ∈ f :=
⟨λ hs, mp_sets hs (mem_sets_of_superset h (λ x, iff.mp)),
 λ hs, mp_sets hs (mem_sets_of_superset h (λ x, iff.mpr))⟩

lemma Inter_mem_sets {β : Type v} {s : β → set α} {is : set β} (hf : finite is) :
  (∀i∈is, s i ∈ f) → (⋂i∈is, s i) ∈ f :=
finite.induction_on hf
  (assume hs, by simp only [univ_mem_sets, mem_empty_eq, Inter_neg, Inter_univ, not_false_iff])
  (assume i is _ hf hi hs,
    have h₁ : s i ∈ f, from hs i (by simp),
    have h₂ : (⋂x∈is, s x) ∈ f, from hi $ assume a ha, hs _ $ by simp only [ha, mem_insert_iff, or_true],
    by simp [inter_mem_sets h₁ h₂])

lemma sInter_mem_sets_of_finite {s : set (set α)} (hfin : finite s) (h_in : ∀ U ∈ s, U ∈ f) :
  ⋂₀ s ∈ f :=
by { rw sInter_eq_bInter, exact Inter_mem_sets hfin h_in }

lemma Inter_mem_sets_of_fintype {β : Type v} {s : β → set α} [fintype β] (h : ∀i, s i ∈ f) :
  (⋂i, s i) ∈ f :=
by simpa using Inter_mem_sets finite_univ (λi hi, h i)

lemma exists_sets_subset_iff : (∃t ∈ f, t ⊆ s) ↔ s ∈ f :=
⟨assume ⟨t, ht, ts⟩, mem_sets_of_superset ht ts, assume hs, ⟨s, hs, subset.refl _⟩⟩

lemma monotone_mem_sets {f : filter α} : monotone (λs, s ∈ f) :=
assume s t hst h, mem_sets_of_superset h hst

end filter

namespace tactic.interactive
open tactic interactive

/-- `filter_upwards [h1, ⋯, hn]` replaces a goal of the form `s ∈ f`
and terms `h1 : t1 ∈ f, ⋯, hn : tn ∈ f` with `∀x, x ∈ t1 → ⋯ → x ∈ tn → x ∈ s`.

`filter_upwards [h1, ⋯, hn] e` is a short form for `{ filter_upwards [h1, ⋯, hn], exact e }`.
-/
meta def filter_upwards
  (s : parse types.pexpr_list)
  (e' : parse $ optional types.texpr) : tactic unit :=
do
  s.reverse.mmap (λ e, eapplyc `filter.mp_sets >> eapply e),
  eapplyc `filter.univ_mem_sets',
  match e' with
  | some e := interactive.exact e
  | none := skip
  end

end tactic.interactive

namespace filter
variables {α : Type u} {β : Type v} {γ : Type w} {ι : Sort x}

section principal

/-- The principal filter of `s` is the collection of all supersets of `s`. -/
def principal (s : set α) : filter α :=
{ sets             := {t | s ⊆ t},
  univ_sets        := subset_univ s,
  sets_of_superset := assume x y hx hy, subset.trans hx hy,
  inter_sets       := assume x y, subset_inter }

instance : inhabited (filter α) :=
⟨principal ∅⟩

@[simp] lemma mem_principal_sets {s t : set α} : s ∈ principal t ↔ t ⊆ s := iff.rfl

lemma mem_principal_self (s : set α) : s ∈ principal s := subset.refl _

end principal

section join

/-- The join of a filter of filters is defined by the relation `s ∈ join f ↔ {t | s ∈ t} ∈ f`. -/
def join (f : filter (filter α)) : filter α :=
{ sets             := {s | {t : filter α | s ∈ t} ∈ f},
  univ_sets        := by simp only [univ_mem_sets, mem_set_of_eq]; exact univ_mem_sets,
  sets_of_superset := assume x y hx xy,
    mem_sets_of_superset hx $ assume f h, mem_sets_of_superset h xy,
  inter_sets       := assume x y hx hy,
    mem_sets_of_superset (inter_mem_sets hx hy) $ assume f ⟨h₁, h₂⟩, inter_mem_sets h₁ h₂ }

@[simp] lemma mem_join_sets {s : set α} {f : filter (filter α)} :
  s ∈ join f ↔ {t | s ∈ t} ∈ f := iff.rfl

end join

section lattice

instance : partial_order (filter α) :=
{ le            := λf g, ∀ ⦃U : set α⦄, U ∈ g → U ∈ f,
  le_antisymm   := assume a b h₁ h₂, filter_eq $ subset.antisymm h₂ h₁,
  le_refl       := assume a, subset.refl _,
  le_trans      := assume a b c h₁ h₂, subset.trans h₂ h₁ }

theorem le_def {f g : filter α} : f ≤ g ↔ ∀ x ∈ g, x ∈ f := iff.rfl

/-- `generate_sets g s`: `s` is in the filter closure of `g`. -/
inductive generate_sets (g : set (set α)) : set α → Prop
| basic {s : set α}      : s ∈ g → generate_sets s
| univ                   : generate_sets univ
| superset {s t : set α} : generate_sets s → s ⊆ t → generate_sets t
| inter {s t : set α}    : generate_sets s → generate_sets t → generate_sets (s ∩ t)

/-- `generate g` is the smallest filter containing the sets `g`. -/
def generate (g : set (set α)) : filter α :=
{ sets             := generate_sets g,
  univ_sets        := generate_sets.univ,
  sets_of_superset := assume x y, generate_sets.superset,
  inter_sets       := assume s t, generate_sets.inter }

lemma sets_iff_generate {s : set (set α)} {f : filter α} : f ≤ filter.generate s ↔ s ⊆ f.sets :=
iff.intro
  (assume h u hu, h $ generate_sets.basic $ hu)
  (assume h u hu, hu.rec_on h univ_mem_sets
    (assume x y _ hxy hx, mem_sets_of_superset hx hxy)
    (assume x y _ _ hx hy, inter_mem_sets hx hy))


lemma mem_generate_iff (s : set $ set α) {U : set α} : U ∈ generate s ↔ ∃ t ⊆ s, finite t ∧ ⋂₀ t ⊆ U :=
begin
  split ; intro h,
  { induction h with V V_in V W V_in hVW hV V W V_in W_in hV hW,
    { use {V},
      simp [V_in] },
    { use ∅,
      simp [subset.refl, univ] },
    { rcases hV with ⟨t, hts, htfin, hinter⟩,
      exact ⟨t, hts, htfin, subset.trans hinter hVW⟩ },
    { rcases hV with ⟨t, hts, htfin, htinter⟩,
      rcases hW with ⟨z, hzs, hzfin, hzinter⟩,
      refine ⟨t ∪ z, union_subset hts hzs, finite_union htfin hzfin, _⟩,
      rw sInter_union,
      exact inter_subset_inter htinter hzinter } },
  { rcases h with ⟨t, ts, tfin, h⟩,
    apply generate_sets.superset _ h,
    revert ts,
    apply finite.induction_on tfin,
    { intro h,
      rw sInter_empty,
      exact generate_sets.univ },
    { intros V r hV rfin hinter h,
      cases insert_subset.mp h with V_in r_sub,
      rw [insert_eq V r, sInter_union],
      apply generate_sets.inter _ (hinter r_sub),
      rw sInter_singleton,
      exact generate_sets.basic V_in } },
end

/-- `mk_of_closure s hs` constructs a filter on `α` whose elements set is exactly
`s : set (set α)`, provided one gives the assumption `hs : (generate s).sets = s`. -/
protected def mk_of_closure (s : set (set α)) (hs : (generate s).sets = s) : filter α :=
{ sets             := s,
  univ_sets        := hs ▸ (univ_mem_sets : univ ∈ generate s),
  sets_of_superset := assume x y, hs ▸ (mem_sets_of_superset : x ∈ generate s → x ⊆ y → y ∈ generate s),
  inter_sets       := assume x y, hs ▸ (inter_mem_sets : x ∈ generate s → y ∈ generate s → x ∩ y ∈ generate s) }

lemma mk_of_closure_sets {s : set (set α)} {hs : (generate s).sets = s} :
  filter.mk_of_closure s hs = generate s :=
filter.ext $ assume u,
show u ∈ (filter.mk_of_closure s hs).sets ↔ u ∈ (generate s).sets, from hs.symm ▸ iff.rfl

/-- Galois insertion from sets of sets into filters. -/
def gi_generate (α : Type*) :
  @galois_insertion (set (set α)) (order_dual (filter α)) _ _ filter.generate filter.sets :=
{ gc        := assume s f, sets_iff_generate,
  le_l_u    := assume f u h, generate_sets.basic h,
  choice    := λs hs, filter.mk_of_closure s (le_antisymm hs $ sets_iff_generate.1 $ le_refl _),
  choice_eq := assume s hs, mk_of_closure_sets }

/-- The infimum of filters is the filter generated by intersections
  of elements of the two filters. -/
instance : has_inf (filter α) := ⟨λf g : filter α,
{ sets             := {s | ∃ (a ∈ f) (b ∈ g), a ∩ b ⊆ s },
  univ_sets        := ⟨_, univ_mem_sets, _, univ_mem_sets, inter_subset_left _ _⟩,
  sets_of_superset := assume x y ⟨a, ha, b, hb, h⟩ xy, ⟨a, ha, b, hb, subset.trans h xy⟩,
  inter_sets       := assume x y ⟨a, ha, b, hb, hx⟩ ⟨c, hc, d, hd, hy⟩,
    ⟨_, inter_mem_sets ha hc, _, inter_mem_sets hb hd,
      calc a ∩ c ∩ (b ∩ d) = (a ∩ b) ∩ (c ∩ d) : by ac_refl
        ... ⊆ x ∩ y : inter_subset_inter hx hy⟩ }⟩

@[simp] lemma mem_inf_sets {f g : filter α} {s : set α} :
  s ∈ f ⊓ g ↔ ∃t₁∈f, ∃t₂∈g, t₁ ∩ t₂ ⊆ s := iff.rfl

lemma mem_inf_sets_of_left {f g : filter α} {s : set α} (h : s ∈ f) : s ∈ f ⊓ g :=
⟨s, h, univ, univ_mem_sets, inter_subset_left _ _⟩

lemma mem_inf_sets_of_right {f g : filter α} {s : set α} (h : s ∈ g) : s ∈ f ⊓ g :=
⟨univ, univ_mem_sets, s, h, inter_subset_right _ _⟩

lemma inter_mem_inf_sets {α : Type u} {f g : filter α} {s t : set α}
  (hs : s ∈ f) (ht : t ∈ g) : s ∩ t ∈ f ⊓ g :=
inter_mem_sets (mem_inf_sets_of_left hs) (mem_inf_sets_of_right ht)

instance : has_top (filter α) :=
⟨{ sets            := {s | ∀x, x ∈ s},
  univ_sets        := assume x, mem_univ x,
  sets_of_superset := assume x y hx hxy a, hxy (hx a),
  inter_sets       := assume x y hx hy a, mem_inter (hx _) (hy _) }⟩

lemma mem_top_sets_iff_forall {s : set α} : s ∈ (⊤ : filter α) ↔ (∀x, x ∈ s) :=
iff.rfl

@[simp] lemma mem_top_sets {s : set α} : s ∈ (⊤ : filter α) ↔ s = univ :=
by rw [mem_top_sets_iff_forall, eq_univ_iff_forall]

section complete_lattice

/- We lift the complete lattice along the Galois connection `generate` / `sets`. Unfortunately,
  we want to have different definitional equalities for the lattice operations. So we define them
  upfront and change the lattice operations for the complete lattice instance. -/

private def original_complete_lattice : complete_lattice (filter α) :=
@order_dual.complete_lattice _ (gi_generate α).lift_complete_lattice

local attribute [instance] original_complete_lattice

instance : complete_lattice (filter α) := original_complete_lattice.copy
  /- le  -/ filter.partial_order.le rfl
  /- top -/ (filter.has_top).1
  (top_unique $ assume s hs, by have := univ_mem_sets ; finish)
  /- bot -/ _ rfl
  /- sup -/ _ rfl
  /- inf -/ (filter.has_inf).1
  begin
    ext f g : 2,
    exact le_antisymm
      (le_inf (assume s, mem_inf_sets_of_left) (assume s, mem_inf_sets_of_right))
      (assume s ⟨a, ha, b, hb, hs⟩, show s ∈ complete_lattice.inf f g, from
      mem_sets_of_superset (inter_mem_sets
        (@inf_le_left (filter α) _ _ _ _ ha)
        (@inf_le_right (filter α) _ _ _ _ hb)) hs)
  end
  /- Sup -/ (join ∘ principal) (by ext s x; exact (@mem_bInter_iff _ _ s filter.sets x).symm)
  /- Inf -/ _ rfl

end complete_lattice

lemma bot_sets_eq : (⊥ : filter α).sets = univ := rfl

lemma sup_sets_eq {f g : filter α} : (f ⊔ g).sets = f.sets ∩ g.sets :=
(gi_generate α).gc.u_inf

lemma Sup_sets_eq {s : set (filter α)} : (Sup s).sets = (⋂f∈s, (f:filter α).sets) :=
(gi_generate α).gc.u_Inf

lemma supr_sets_eq {f : ι → filter α} : (supr f).sets = (⋂i, (f i).sets) :=
(gi_generate α).gc.u_infi

lemma generate_empty : filter.generate ∅ = (⊤ : filter α) :=
(gi_generate α).gc.l_bot

lemma generate_univ : filter.generate univ = (⊥ : filter α) :=
mk_of_closure_sets.symm

lemma generate_union {s t : set (set α)} :
  filter.generate (s ∪ t) = filter.generate s ⊓ filter.generate t :=
(gi_generate α).gc.l_sup

lemma generate_Union {s : ι → set (set α)} :
  filter.generate (⋃ i, s i) = (⨅ i, filter.generate (s i)) :=
(gi_generate α).gc.l_supr

@[simp] lemma mem_bot_sets {s : set α} : s ∈ (⊥ : filter α) :=
trivial

@[simp] lemma mem_sup_sets {f g : filter α} {s : set α} :
  s ∈ f ⊔ g ↔ s ∈ f ∧ s ∈ g :=
iff.rfl

@[simp] lemma mem_Sup_sets {x : set α} {s : set (filter α)} :
  x ∈ Sup s ↔ (∀f∈s, x ∈ (f:filter α)) :=
iff.rfl

@[simp] lemma mem_supr_sets {x : set α} {f : ι → filter α} :
  x ∈ supr f ↔ (∀i, x ∈ f i) :=
by simp only [supr_sets_eq, iff_self, mem_Inter]

lemma infi_eq_generate (s : ι → filter α) : infi s = generate (⋃ i, (s i).sets) :=
show generate _ = generate _, from congr_arg _ supr_range

lemma mem_infi_iff {ι} {s : ι → filter α} {U : set α} : (U ∈ ⨅ i, s i) ↔
  ∃ I : set ι, finite I ∧ ∃ V : {i | i ∈ I} → set α, (∀ i, V i ∈ s i) ∧ (⋂ i, V i) ⊆ U :=
begin
  rw [infi_eq_generate, mem_generate_iff],
  split,
  { rintro ⟨t, tsub, tfin, tinter⟩,
    rcases eq_finite_Union_of_finite_subset_Union tfin tsub with ⟨I, Ifin, σ, σfin, σsub, rfl⟩,
    rw sInter_Union at tinter,
    let V := λ i, ⋂₀ σ i,
    have V_in : ∀ i, V i ∈ s i,
    { rintro ⟨i, i_in⟩,
      apply sInter_mem_sets_of_finite (σfin _),
      apply σsub },
    exact ⟨I, Ifin, V, V_in, tinter⟩ },
  { rintro ⟨I, Ifin, V, V_in, h⟩,
    refine ⟨range V, _, _, h⟩,
    { rintro _ ⟨i, rfl⟩,
      rw mem_Union,
      use [i, V_in i] },
    { haveI : fintype {i : ι | i ∈ I} := finite.fintype Ifin,
      exact finite_range _ } },
end

@[simp] lemma le_principal_iff {s : set α} {f : filter α} : f ≤ principal s ↔ s ∈ f :=
show (∀{t}, s ⊆ t → t ∈ f) ↔ s ∈ f,
  from ⟨assume h, h (subset.refl s), assume hs t ht, mem_sets_of_superset hs ht⟩

lemma principal_mono {s t : set α} : principal s ≤ principal t ↔ s ⊆ t :=
by simp only [le_principal_iff, iff_self, mem_principal_sets]

lemma monotone_principal : monotone (principal : set α → filter α) :=
λ _ _, principal_mono.2

@[simp] lemma principal_eq_iff_eq {s t : set α} : principal s = principal t ↔ s = t :=
by simp only [le_antisymm_iff, le_principal_iff, mem_principal_sets]; refl

@[simp] lemma join_principal_eq_Sup {s : set (filter α)} : join (principal s) = Sup s := rfl

lemma principal_univ : principal (univ : set α) = ⊤ :=
top_unique $ by simp only [le_principal_iff, mem_top_sets, eq_self_iff_true]

lemma principal_empty : principal (∅ : set α) = ⊥ :=
bot_unique $ assume s _, empty_subset _

/-! ### Lattice equations -/

lemma empty_in_sets_eq_bot {f : filter α} : ∅ ∈ f ↔ f = ⊥ :=
⟨assume h, bot_unique $ assume s _, mem_sets_of_superset h (empty_subset s),
  assume : f = ⊥, this.symm ▸ mem_bot_sets⟩

lemma nonempty_of_mem_sets {f : filter α} (hf : f ≠ ⊥) {s : set α} (hs : s ∈ f) :
  s.nonempty :=
s.eq_empty_or_nonempty.elim (λ h, absurd hs (h.symm ▸ mt empty_in_sets_eq_bot.mp hf)) id

lemma nonempty_of_ne_bot {f : filter α} (hf : f ≠ ⊥) : nonempty α :=
nonempty_of_exists $ nonempty_of_mem_sets hf univ_mem_sets

lemma filter_eq_bot_of_not_nonempty {f : filter α} (ne : ¬ nonempty α) : f = ⊥ :=
empty_in_sets_eq_bot.mp $ univ_mem_sets' $ assume x, false.elim (ne ⟨x⟩)

lemma forall_sets_nonempty_iff_ne_bot {f : filter α} :
  (∀ (s : set α), s ∈ f → s.nonempty) ↔ f ≠ ⊥ :=
⟨λ h hf, empty_not_nonempty (h ∅ $ hf.symm ▸ mem_bot_sets), nonempty_of_mem_sets⟩

lemma mem_sets_of_eq_bot {f : filter α} {s : set α} (h : f ⊓ principal (-s) = ⊥) : s ∈ f :=
have ∅ ∈ f ⊓ principal (- s), from h.symm ▸ mem_bot_sets,
let ⟨s₁, hs₁, s₂, (hs₂ : -s ⊆ s₂), (hs : s₁ ∩ s₂ ⊆ ∅)⟩ := this in
by filter_upwards [hs₁] assume a ha, classical.by_contradiction $ assume ha', hs ⟨ha, hs₂ ha'⟩

lemma inf_ne_bot_iff {f g : filter α} :
  f ⊓ g ≠ ⊥ ↔ ∀ {U V}, U ∈ f → V ∈ g → set.nonempty (U ∩ V) :=
begin
  rw ← forall_sets_nonempty_iff_ne_bot,
  simp_rw mem_inf_sets,
  split ; intro h,
  { intros U V U_in V_in,
    exact h (U ∩ V) ⟨U, U_in, V, V_in, subset.refl _⟩ },
  { rintros S ⟨U, U_in, V, V_in, hUV⟩,
    cases h U_in V_in with a ha,
    use [a, hUV ha] }
end

lemma eq_Inf_of_mem_sets_iff_exists_mem {S : set (filter α)} {l : filter α}
  (h : ∀ {s}, s ∈ l ↔ ∃ f ∈ S, s ∈ f) : l = Inf S :=
le_antisymm (le_Inf $ λ f hf s hs, h.2 ⟨f, hf, hs⟩)
  (λ s hs, let ⟨f, hf, hs⟩ := h.1 hs in (Inf_le hf : Inf S ≤ f) hs)

lemma eq_infi_of_mem_sets_iff_exists_mem {f : ι → filter α} {l : filter α}
  (h : ∀ {s}, s ∈ l ↔ ∃ i, s ∈ f i) :
  l = infi f :=
eq_Inf_of_mem_sets_iff_exists_mem $ λ s, h.trans exists_range_iff.symm

lemma eq_binfi_of_mem_sets_iff_exists_mem {f : ι → filter α} {p : ι  → Prop} {l : filter α}
  (h : ∀ {s}, s ∈ l ↔ ∃ i (_ : p i), s ∈ f i) :
  l = ⨅ i (_ : p i), f i :=
begin
  rw [infi_subtype'],
  apply eq_infi_of_mem_sets_iff_exists_mem,
  intro s,
  exact h.trans ⟨λ ⟨i, pi, si⟩, ⟨⟨i, pi⟩, si⟩, λ ⟨⟨i, pi⟩, si⟩, ⟨i, pi, si⟩⟩
end

lemma infi_sets_eq {f : ι → filter α} (h : directed (≥) f) (ne : nonempty ι) :
  (infi f).sets = (⋃ i, (f i).sets) :=
let ⟨i⟩ := ne, u := { filter .
    sets             := (⋃ i, (f i).sets),
    univ_sets        := by simp only [mem_Union]; exact ⟨i, univ_mem_sets⟩,
    sets_of_superset := by simp only [mem_Union, exists_imp_distrib];
                        intros x y i hx hxy; exact ⟨i, mem_sets_of_superset hx hxy⟩,
    inter_sets       :=
    begin
      simp only [mem_Union, exists_imp_distrib],
      assume x y a hx b hy,
      rcases h a b with ⟨c, ha, hb⟩,
      exact ⟨c, inter_mem_sets (ha hx) (hb hy)⟩
    end } in
have u = infi f, from eq_infi_of_mem_sets_iff_exists_mem (λ s, by simp only [mem_Union]),
congr_arg filter.sets this.symm

lemma mem_infi {f : ι → filter α} (h : directed (≥) f) (ne : nonempty ι) (s) :
  s ∈ infi f ↔ ∃ i, s ∈ f i :=
by simp only [infi_sets_eq h ne, mem_Union]

@[nolint ge_or_gt] -- Intentional use of `≥`
lemma binfi_sets_eq {f : β → filter α} {s : set β}
  (h : directed_on (f ⁻¹'o (≥)) s) (ne : s.nonempty) :
  (⨅ i∈s, f i).sets = (⋃ i ∈ s, (f i).sets) :=
let ⟨i, hi⟩ := ne in
calc (⨅ i ∈ s, f i).sets  = (⨅ t : {t // t ∈ s}, (f t.val)).sets : by rw [infi_subtype]; refl
  ... = (⨆ t : {t // t ∈ s}, (f t.val).sets) : infi_sets_eq
    (assume ⟨x, hx⟩ ⟨y, hy⟩, match h x hx y hy with ⟨z, h₁, h₂, h₃⟩ := ⟨⟨z, h₁⟩, h₂, h₃⟩ end)
    ⟨⟨i, hi⟩⟩
  ... = (⨆ t ∈ {t | t ∈ s}, (f t).sets) : by rw [supr_subtype]; refl

@[nolint ge_or_gt] -- Intentional use of `≥`
lemma mem_binfi {f : β → filter α} {s : set β}
  (h : directed_on (f ⁻¹'o (≥)) s) (ne : s.nonempty) {t : set α} :
  t ∈ (⨅ i∈s, f i) ↔ ∃ i ∈ s, t ∈ f i :=
by simp only [binfi_sets_eq h ne, mem_bUnion_iff]

lemma infi_sets_eq_finite (f : ι → filter α) :
  (⨅i, f i).sets = (⋃t:finset (plift ι), (⨅i∈t, f (plift.down i)).sets) :=
begin
  rw [infi_eq_infi_finset, infi_sets_eq],
  exact (directed_of_sup $ λs₁ s₂ hs, infi_le_infi $ λi, infi_le_infi_const $ λh, hs h),
  apply_instance
end

lemma mem_infi_finite {f : ι → filter α} (s) :
  s ∈ infi f ↔ s ∈ ⋃t:finset (plift ι), (⨅i∈t, f (plift.down i)).sets :=
show  s ∈ (infi f).sets ↔ s ∈ ⋃t:finset (plift ι), (⨅i∈t, f (plift.down i)).sets,
by rw infi_sets_eq_finite

@[simp] lemma sup_join {f₁ f₂ : filter (filter α)} : (join f₁ ⊔ join f₂) = join (f₁ ⊔ f₂) :=
filter_eq $ set.ext $ assume x,
  by simp only [supr_sets_eq, join, mem_sup_sets, iff_self, mem_set_of_eq]

@[simp] lemma supr_join {ι : Sort w} {f : ι → filter (filter α)} :
  (⨆x, join (f x)) = join (⨆x, f x) :=
filter_eq $ set.ext $ assume x,
  by simp only [supr_sets_eq, join, iff_self, mem_Inter, mem_set_of_eq]

instance : bounded_distrib_lattice (filter α) :=
{ le_sup_inf :=
  begin
    assume x y z s,
    simp only [and_assoc, mem_inf_sets, mem_sup_sets, exists_prop, exists_imp_distrib, and_imp],
    intros hs t₁ ht₁ t₂ ht₂ hts,
    exact ⟨s ∪ t₁,
      x.sets_of_superset hs $ subset_union_left _ _,
      y.sets_of_superset ht₁ $ subset_union_right _ _,
      s ∪ t₂,
      x.sets_of_superset hs $ subset_union_left _ _,
      z.sets_of_superset ht₂ $ subset_union_right _ _,
      subset.trans (@le_sup_inf (set α) _ _ _ _) (union_subset (subset.refl _) hts)⟩
  end,
  ..filter.complete_lattice }

/- the complementary version with ⨆i, f ⊓ g i does not hold! -/
lemma infi_sup_eq {f : filter α} {g : ι → filter α} : (⨅ x, f ⊔ g x) = f ⊔ infi g :=
begin
  refine le_antisymm _ (le_infi $ assume i, sup_le_sup (le_refl f) $ infi_le _ _),
  rintros t ⟨h₁, h₂⟩,
  rw [infi_sets_eq_finite] at h₂,
  simp only [mem_Union, (finset.inf_eq_infi _ _).symm] at h₂,
  rcases h₂ with ⟨s, hs⟩,
  suffices : (⨅i, f ⊔ g i) ≤ f ⊔ s.inf (λi, g i.down), { exact this ⟨h₁, hs⟩ },
  refine finset.induction_on s _ _,
  { exact le_sup_right_of_le le_top },
  { rintros ⟨i⟩ s his ih,
    rw [finset.inf_insert, sup_inf_left],
    exact le_inf (infi_le _ _) ih }
end

lemma mem_infi_sets_finset {s : finset α} {f : α → filter β} :
  ∀t, t ∈ (⨅a∈s, f a) ↔ (∃p:α → set β, (∀a∈s, p a ∈ f a) ∧ (⋂a∈s, p a) ⊆ t) :=
show ∀t, t ∈ (⨅a∈s, f a) ↔ (∃p:α → set β, (∀a∈s, p a ∈ f a) ∧ (⨅a∈s, p a) ≤ t),
begin
  simp only [(finset.inf_eq_infi _ _).symm],
  refine finset.induction_on s _ _,
  { simp only [finset.not_mem_empty, false_implies_iff, finset.inf_empty, top_le_iff,
      imp_true_iff, mem_top_sets, true_and, exists_const],
    intros; refl },
  { intros a s has ih t,
    simp only [ih, finset.forall_mem_insert, finset.inf_insert, mem_inf_sets,
      exists_prop, iff_iff_implies_and_implies, exists_imp_distrib, and_imp, and_assoc] {contextual := tt},
    split,
    { intros t₁ ht₁ t₂ p hp ht₂ ht,
      existsi function.update p a t₁,
      have : ∀a'∈s, function.update p a t₁ a' = p a',
        from assume a' ha',
        have a' ≠ a, from assume h, has $ h ▸ ha',
        function.update_noteq this _ _,
      have eq : s.inf (λj, function.update p a t₁ j) = s.inf (λj, p j) :=
        finset.inf_congr rfl this,
      simp only [this, ht₁, hp, function.update_same, true_and, imp_true_iff, eq] {contextual := tt},
      exact subset.trans (inter_subset_inter (subset.refl _) ht₂) ht },
    assume p hpa hp ht,
    exact ⟨p a, hpa, (s.inf p), ⟨⟨p, hp, le_refl _⟩, ht⟩⟩ }
end

/-- If `f : ι → filter α` is directed, `ι` is not empty, and `∀ i, f i ≠ ⊥`, then `infi f ≠ ⊥`.
See also `infi_ne_bot_of_directed` for a version assuming `nonempty α` instead of `nonempty ι`. -/
lemma infi_ne_bot_of_directed' {f : ι → filter α} (hn : nonempty ι)
  (hd : directed (≥) f) (hb : ∀i, f i ≠ ⊥) : (infi f) ≠ ⊥ :=
begin
  intro h,
  have he: ∅  ∈ (infi f), from h.symm ▸ (mem_bot_sets : ∅ ∈ (⊥ : filter α)),
  obtain ⟨i, hi⟩ : ∃i, ∅ ∈ f i,
    from (mem_infi hd hn ∅).1 he,
  exact hb i (empty_in_sets_eq_bot.1 hi)
end

/-- If `f : ι → filter α` is directed, `α` is not empty, and `∀ i, f i ≠ ⊥`, then `infi f ≠ ⊥`.
See also `infi_ne_bot_of_directed'` for a version assuming `nonempty ι` instead of `nonempty α`. -/
lemma infi_ne_bot_of_directed {f : ι → filter α}
  (hn : nonempty α) (hd : directed (≥) f) (hb : ∀i, f i ≠ ⊥) : (infi f) ≠ ⊥ :=
if hι : nonempty ι then infi_ne_bot_of_directed' hι hd hb else
assume h : infi f = ⊥,
have univ ⊆ (∅ : set α),
begin
  rw [←principal_mono, principal_univ, principal_empty, ←h],
  exact (le_infi $ assume i, false.elim $ hι ⟨i⟩)
end,
let ⟨x⟩ := hn in this (mem_univ x)

lemma infi_ne_bot_iff_of_directed' {f : ι → filter α}
  (hn : nonempty ι) (hd : directed (≥) f) : (infi f) ≠ ⊥ ↔ (∀i, f i ≠ ⊥) :=
⟨assume ne_bot i, ne_bot_of_le_ne_bot ne_bot (infi_le _ i),
  infi_ne_bot_of_directed' hn hd⟩

lemma infi_ne_bot_iff_of_directed {f : ι → filter α}
  (hn : nonempty α) (hd : directed (≥) f) : (infi f) ≠ ⊥ ↔ (∀i, f i ≠ ⊥) :=
⟨assume ne_bot i, ne_bot_of_le_ne_bot ne_bot (infi_le _ i),
  infi_ne_bot_of_directed hn hd⟩

lemma mem_infi_sets {f : ι → filter α} (i : ι) : ∀{s}, s ∈ f i → s ∈ ⨅i, f i :=
show (⨅i, f i) ≤ f i, from infi_le _ _

@[elab_as_eliminator]
lemma infi_sets_induct {f : ι → filter α} {s : set α} (hs : s ∈ infi f) {p : set α → Prop}
  (uni : p univ)
  (ins : ∀{i s₁ s₂}, s₁ ∈ f i → p s₂ → p (s₁ ∩ s₂))
  (upw : ∀{s₁ s₂}, s₁ ⊆ s₂ → p s₁ → p s₂) : p s :=
begin
  rw [mem_infi_finite] at hs,
  simp only [mem_Union, (finset.inf_eq_infi _ _).symm] at hs,
  rcases hs with ⟨is, his⟩,
  revert s,
  refine finset.induction_on is _ _,
  { assume s hs, rwa [mem_top_sets.1 hs] },
  { rintros ⟨i⟩ js his ih s hs,
    rw [finset.inf_insert, mem_inf_sets] at hs,
    rcases hs with ⟨s₁, hs₁, s₂, hs₂, hs⟩,
    exact upw hs (ins hs₁ (ih hs₂)) }
end

/- principal equations -/

@[simp] lemma inf_principal {s t : set α} : principal s ⊓ principal t = principal (s ∩ t) :=
le_antisymm
  (by simp; exact ⟨s, subset.refl s, t, subset.refl t, by simp⟩)
  (by simp [le_inf_iff, inter_subset_left, inter_subset_right])

@[simp] lemma sup_principal {s t : set α} : principal s ⊔ principal t = principal (s ∪ t) :=
filter_eq $ set.ext $
  by simp only [union_subset_iff, union_subset_iff, mem_sup_sets, forall_const, iff_self, mem_principal_sets]

@[simp] lemma supr_principal {ι : Sort w} {s : ι → set α} : (⨆x, principal (s x)) = principal (⋃i, s i) :=
filter_eq $ set.ext $ assume x, by simp only [supr_sets_eq, mem_principal_sets, mem_Inter];
exact (@supr_le_iff (set α) _ _ _ _).symm

@[simp] lemma principal_eq_bot_iff {s : set α} : principal s = ⊥ ↔ s = ∅ :=
empty_in_sets_eq_bot.symm.trans $ mem_principal_sets.trans subset_empty_iff

lemma principal_ne_bot_iff {s : set α} : principal s ≠ ⊥ ↔ s.nonempty :=
(not_congr principal_eq_bot_iff).trans ne_empty_iff_nonempty

lemma inf_principal_eq_bot {f : filter α} {s : set α} (hs : -s ∈ f) : f ⊓ principal s = ⊥ :=
empty_in_sets_eq_bot.mp ⟨_, hs, s, mem_principal_self s, assume x ⟨h₁, h₂⟩, h₁ h₂⟩

theorem mem_inf_principal (f : filter α) (s t : set α) :
  s ∈ f ⊓ principal t ↔ {x | x ∈ t → x ∈ s} ∈ f :=
begin
  simp only [mem_inf_sets, mem_principal_sets, exists_prop], split,
  { rintros ⟨u, ul, v, tsubv, uvinter⟩,
    apply filter.mem_sets_of_superset ul,
    intros x xu xt, exact uvinter ⟨xu, tsubv xt⟩ },
  intro h, refine ⟨_, h, t, set.subset.refl t, _⟩,
  rintros x ⟨hx, xt⟩,
  exact hx xt
end

@[simp] lemma infi_principal_finset {ι : Type w} (s : finset ι) (f : ι → set α) :
  (⨅i∈s, principal (f i)) = principal (⋂i∈s, f i) :=
begin
  ext t,
  simp [mem_infi_sets_finset],
  split,
  { rintros ⟨p, hp, ht⟩,
    calc (⋂ (i : ι) (H : i ∈ s), f i) ≤ (⋂ (i : ι) (H : i ∈ s), p i) :
      infi_le_infi (λi, infi_le_infi (λhi, mem_principal_sets.1 (hp i hi)))
    ... ≤ t : ht },
  { assume h,
    exact ⟨f, λi hi, subset.refl _, h⟩ }
end

@[simp] lemma infi_principal_fintype {ι : Type w} [fintype ι] (f : ι → set α) :
  (⨅i, principal (f i)) = principal (⋂i, f i) :=
by simpa using infi_principal_finset finset.univ f

end lattice

/-! ### Eventually -/

/-- `f.eventually p` or `∀ᶠ x in f, p x` mean that `{x | p x} ∈ f`. E.g., `∀ᶠ x in at_top, p x`
means that `p` holds true for sufficiently large `x`. -/
protected def eventually (p : α → Prop) (f : filter α) : Prop := {x | p x} ∈ f

notation `∀ᶠ` binders ` in ` f `, ` r:(scoped p, filter.eventually p f) := r

lemma eventually_iff {f : filter α} {P : α → Prop} : (∀ᶠ x in f, P x) ↔ {x | P x} ∈ f :=
iff.rfl

lemma eventually_of_mem {f : filter α} {P : α → Prop} {U : set α} (hU : U ∈ f) (h : ∀ x ∈ U, P x) :
  ∀ᶠ x in f, P x :=
mem_sets_of_superset hU h

protected lemma eventually.and {p q : α → Prop} {f : filter α} :
  f.eventually p → f.eventually q → ∀ᶠ x in f, p x ∧ q x :=
inter_mem_sets

@[simp]
lemma eventually_true (f : filter α) : ∀ᶠ x in f, true := univ_mem_sets

lemma eventually_of_forall {p : α → Prop} (f : filter α) (hp : ∀ x, p x) :
  ∀ᶠ x in f, p x :=
univ_mem_sets' hp

@[simp] lemma eventually_false_iff_eq_bot {f : filter α} :
  (∀ᶠ x in f, false) ↔ f = ⊥ :=
empty_in_sets_eq_bot

@[simp] lemma eventually_const {f : filter α} (hf : f ≠ ⊥) {p : Prop} :
  (∀ᶠ x in f, p) ↔ p :=
classical.by_cases (λ h : p, by simp [h]) (λ h, by simp [h, hf])

lemma eventually.mp {p q : α → Prop} {f : filter α} (hp : ∀ᶠ x in f, p x)
  (hq : ∀ᶠ x in f, p x → q x) :
  ∀ᶠ x in f, q x :=
mp_sets hp hq

lemma eventually.mono {p q : α → Prop} {f : filter α} (hp : ∀ᶠ x in f, p x)
  (hq : ∀ x, p x → q x) :
  ∀ᶠ x in f, q x :=
hp.mp (f.eventually_of_forall hq)

@[simp] lemma eventually_and {p q : α → Prop} {f : filter α} :
  (∀ᶠ x in f, p x ∧ q x) ↔ (∀ᶠ x in f, p x) ∧ (∀ᶠ x in f, q x) :=
⟨λ h, ⟨h.mono $ λ _, and.left, h.mono $ λ _, and.right⟩, λ h, h.1.and h.2⟩

lemma eventually.congr {f : filter α} {p q : α → Prop} (h' : ∀ᶠ x in f, p x)
  (h : ∀ᶠ x in f, p x ↔ q x) : ∀ᶠ x in f, q x :=
h'.mp (h.mono $ λ x hx, hx.mp)

lemma eventually_congr {f : filter α} {p q : α → Prop} (h : ∀ᶠ x in f, p x ↔ q x) :
  (∀ᶠ x in f, p x) ↔ (∀ᶠ x in f, q x) :=
⟨λ hp, hp.congr h, λ hq, hq.congr $ by simpa only [iff.comm] using h⟩

@[simp] lemma eventually_or_distrib_left {f : filter α} {p : Prop} {q : α → Prop} :
  (∀ᶠ x in f, p ∨ q x) ↔ (p ∨ ∀ᶠ x in f, q x) :=
classical.by_cases (λ h : p, by simp [h]) (λ h, by simp [h])

@[simp] lemma eventually_or_distrib_right {f : filter α} {p : α → Prop} {q : Prop} :
  (∀ᶠ x in f, p x ∨ q) ↔ ((∀ᶠ x in f, p x) ∨ q) :=
by simp only [or_comm _ q, eventually_or_distrib_left]

@[simp] lemma eventually_imp_distrib_left {f : filter α} {p : Prop} {q : α → Prop} :
  (∀ᶠ x in f, p → q x) ↔ (p → ∀ᶠ x in f, q x) :=
by simp only [imp_iff_not_or, eventually_or_distrib_left]

@[simp]
lemma eventually_bot {p : α → Prop} : ∀ᶠ x in ⊥, p x := ⟨⟩

@[simp]
lemma eventually_top {p : α → Prop} : (∀ᶠ x in ⊤, p x) ↔ (∀ x, p x) :=
iff.rfl

lemma eventually_sup {p : α → Prop} {f g : filter α} :
  (∀ᶠ x in f ⊔ g, p x) ↔ (∀ᶠ x in f, p x) ∧ (∀ᶠ x in g, p x) :=
iff.rfl

@[simp]
lemma eventually_Sup {p : α → Prop} {fs : set (filter α)} :
  (∀ᶠ x in Sup fs, p x) ↔ (∀ f ∈ fs, ∀ᶠ x in f, p x) :=
iff.rfl

@[simp]
lemma eventually_supr {p : α → Prop} {fs : β → filter α} :
  (∀ᶠ x in (⨆ b, fs b), p x) ↔ (∀ b, ∀ᶠ x in fs b, p x) :=
mem_supr_sets

@[simp]
lemma eventually_principal {a : set α} {p : α → Prop} :
  (∀ᶠ x in principal a, p x) ↔ (∀ x ∈ a, p x) :=
iff.rfl

/-! ### Frequently -/

/-- `f.frequently p` or `∃ᶠ x in f, p x` mean that `{x | ¬p x} ∉ f`. E.g., `∃ᶠ x in at_top, p x`
means that there exist arbitrarily large `x` for which `p` holds true. -/
protected def frequently (p : α → Prop) (f : filter α) : Prop := ¬∀ᶠ x in f, ¬p x

notation `∃ᶠ` binders ` in ` f `, ` r:(scoped p, filter.frequently p f) := r

lemma eventually.frequently {f : filter α} (hf : f ≠ ⊥) {p : α → Prop} (h : ∀ᶠ x in f, p x) :
  ∃ᶠ x in f, p x :=
begin
  assume h',
  have := h.and h',
  simp only [and_not_self, eventually_false_iff_eq_bot] at this,
  exact hf this
end

lemma frequently.mp {p q : α → Prop} {f : filter α} (h : ∃ᶠ x in f, p x)
  (hpq : ∀ᶠ x in f, p x → q x) :
  ∃ᶠ x in f, q x :=
mt (λ hq, hq.mp $ hpq.mono $ λ x, mt) h

lemma frequently.mono {p q : α → Prop} {f : filter α} (h : ∃ᶠ x in f, p x)
  (hpq : ∀ x, p x → q x) :
  ∃ᶠ x in f, q x :=
h.mp (f.eventually_of_forall hpq)

lemma frequently.and_eventually {p q : α → Prop} {f : filter α}
  (hp : ∃ᶠ x in f, p x) (hq : ∀ᶠ x in f, q x) :
  ∃ᶠ x in f, p x ∧ q x :=
begin
  refine mt (λ h, hq.mp $ h.mono _) hp,
  assume x hpq hq hp,
  exact hpq ⟨hp, hq⟩
end

lemma frequently.exists {p : α → Prop} {f : filter α} (hp : ∃ᶠ x in f, p x) : ∃ x, p x :=
begin
  by_contradiction H,
  replace H : ∀ᶠ x in f, ¬ p x, from f.eventually_of_forall (not_exists.1 H),
  exact hp H
end

lemma eventually.exists {p : α → Prop} {f : filter α} (hp : ∀ᶠ x in f, p x) (hf : f ≠ ⊥) :
  ∃ x, p x :=
(hp.frequently hf).exists

lemma frequently_iff_forall_eventually_exists_and {p : α → Prop} {f : filter α} :
  (∃ᶠ x in f, p x) ↔ ∀ {q : α → Prop}, (∀ᶠ x in f, q x) → ∃ x, p x ∧ q x :=
⟨assume hp q hq, (hp.and_eventually hq).exists,
  assume H hp, by simpa only [and_not_self, exists_false] using H hp⟩

lemma frequently_iff {f : filter α} {P : α → Prop} :
  (∃ᶠ x in f, P x) ↔ ∀ {U}, U ∈ f → ∃ x ∈ U, P x :=
begin
  rw frequently_iff_forall_eventually_exists_and,
  split ; intro h,
  { intros U U_in,
    simpa [exists_prop, and_comm] using h U_in },
  { intros H H',
    simpa [and_comm] using h H' },
end

@[simp] lemma not_eventually {p : α → Prop} {f : filter α} :
  (¬ ∀ᶠ x in f, p x) ↔ (∃ᶠ x in f, ¬ p x) :=
by simp [filter.frequently]

@[simp] lemma not_frequently {p : α → Prop} {f : filter α} :
  (¬ ∃ᶠ x in f, p x) ↔ (∀ᶠ x in f, ¬ p x) :=
by simp only [filter.frequently, not_not]

@[simp] lemma frequently_true_iff_ne_bot (f : filter α) : (∃ᶠ x in f, true) ↔ f ≠ ⊥ :=
by simp [filter.frequently, -not_eventually, eventually_false_iff_eq_bot]

@[simp] lemma frequently_false (f : filter α) : ¬ ∃ᶠ x in f, false := by simp

@[simp] lemma frequently_const {f : filter α} (hf : f ≠ ⊥) {p : Prop} :
  (∃ᶠ x in f, p) ↔ p :=
classical.by_cases (λ h : p, by simp [*]) (λ h, by simp [*])

@[simp] lemma frequently_or_distrib {f : filter α} {p q : α → Prop} :
  (∃ᶠ x in f, p x ∨ q x) ↔ (∃ᶠ x in f, p x) ∨ (∃ᶠ x in f, q x) :=
by simp only [filter.frequently, ← not_and_distrib, not_or_distrib, eventually_and]

lemma frequently_or_distrib_left {f : filter α} (hf : f ≠ ⊥) {p : Prop} {q : α → Prop} :
  (∃ᶠ x in f, p ∨ q x) ↔ (p ∨ ∃ᶠ x in f, q x) :=
by simp [hf]

lemma frequently_or_distrib_right {f : filter α} (hf : f ≠ ⊥) {p : α → Prop} {q : Prop} :
  (∃ᶠ x in f, p x ∨ q) ↔ (∃ᶠ x in f, p x) ∨ q :=
by simp [hf]

@[simp] lemma frequently_imp_distrib {f : filter α} {p q : α → Prop} :
  (∃ᶠ x in f, p x → q x) ↔ ((∀ᶠ x in f, p x) → ∃ᶠ x in f, q x) :=
by simp [imp_iff_not_or, not_eventually, frequently_or_distrib]

lemma frequently_imp_distrib_left {f : filter α} (hf : f ≠ ⊥) {p : Prop} {q : α → Prop} :
  (∃ᶠ x in f, p → q x) ↔ (p → ∃ᶠ x in f, q x) :=
by simp [hf]

lemma frequently_imp_distrib_right {f : filter α} (hf : f ≠ ⊥) {p : α → Prop} {q : Prop} :
  (∃ᶠ x in f, p x → q) ↔ ((∀ᶠ x in f, p x) → q) :=
by simp [hf]

@[simp] lemma eventually_imp_distrib_right {f : filter α} {p : α → Prop} {q : Prop} :
  (∀ᶠ x in f, p x → q) ↔ ((∃ᶠ x in f, p x) → q) :=
by simp only [imp_iff_not_or, eventually_or_distrib_right, not_frequently]

@[simp] lemma frequently_bot {p : α → Prop} : ¬ ∃ᶠ x in ⊥, p x := by simp

@[simp]
lemma frequently_top {p : α → Prop} : (∃ᶠ x in ⊤, p x) ↔ (∃ x, p x) :=
by simp [filter.frequently]

lemma inf_ne_bot_iff_frequently_left {f g : filter α} :
  f ⊓ g ≠ ⊥ ↔ ∀ {p : α → Prop}, (∀ᶠ x in f, p x) → ∃ᶠ x in g, p x :=
begin
  rw filter.inf_ne_bot_iff,
  split ; intro h,
  { intros U U_in H,
    rcases h U_in H with ⟨x, hx, hx'⟩,
    exact hx' hx},
  { intros U V U_in V_in,
    classical,
    by_contra H,
    exact h U_in (mem_sets_of_superset V_in $ λ v v_in v_in', H ⟨v, v_in', v_in⟩) }
end

lemma inf_ne_bot_iff_frequently_right {f g : filter α} :
  f ⊓ g ≠ ⊥ ↔ ∀ {p : α → Prop}, (∀ᶠ x in g, p x) → ∃ᶠ x in f, p x :=
by { rw inf_comm, exact filter.inf_ne_bot_iff_frequently_left }

@[simp]
lemma frequently_principal {a : set α} {p : α → Prop} :
  (∃ᶠ x in principal a, p x) ↔ (∃ x ∈ a, p x) :=
by simp [filter.frequently, not_forall]

lemma frequently_sup {p : α → Prop} {f g : filter α} :
  (∃ᶠ x in f ⊔ g, p x) ↔ (∃ᶠ x in f, p x) ∨ (∃ᶠ x in g, p x) :=
by simp only [filter.frequently, eventually_sup, not_and_distrib]

@[simp]
lemma frequently_Sup {p : α → Prop} {fs : set (filter α)} :
  (∃ᶠ x in Sup fs, p x) ↔ (∃ f ∈ fs, ∃ᶠ x in f, p x) :=
by simp [filter.frequently, -not_eventually, not_forall]

@[simp]
lemma frequently_supr {p : α → Prop} {fs : β → filter α} :
  (∃ᶠ x in (⨆ b, fs b), p x) ↔ (∃ b, ∃ᶠ x in fs b, p x) :=
by simp [filter.frequently, -not_eventually, not_forall]

/-! ### Push-forwards, pull-backs, and the monad structure -/

section map

/-- The forward map of a filter -/
def map (m : α → β) (f : filter α) : filter β :=
{ sets             := preimage m ⁻¹' f.sets,
  univ_sets        := univ_mem_sets,
  sets_of_superset := assume s t hs st, mem_sets_of_superset hs $ preimage_mono st,
  inter_sets       := assume s t hs ht, inter_mem_sets hs ht }

@[simp] lemma map_principal {s : set α} {f : α → β} :
  map f (principal s) = principal (set.image f s) :=
filter_eq $ set.ext $ assume a, image_subset_iff.symm

variables {f : filter α} {m : α → β} {m' : β → γ} {s : set α} {t : set β}

@[simp] lemma eventually_map {P : β → Prop} :
  (∀ᶠ b in map m f, P b) ↔ ∀ᶠ a in f, P (m a) :=
iff.rfl

@[simp] lemma frequently_map {P : β → Prop} :
  (∃ᶠ b in map m f, P b) ↔ ∃ᶠ a in f, P (m a) :=
iff.rfl

@[simp] lemma mem_map : t ∈ map m f ↔ {x | m x ∈ t} ∈ f := iff.rfl

lemma image_mem_map (hs : s ∈ f) : m '' s ∈ map m f :=
f.sets_of_superset hs $ subset_preimage_image m s

lemma range_mem_map : range m ∈ map m f :=
by rw ←image_univ; exact image_mem_map univ_mem_sets

lemma mem_map_sets_iff : t ∈ map m f ↔ (∃s∈f, m '' s ⊆ t) :=
iff.intro
  (assume ht, ⟨set.preimage m t, ht, image_preimage_subset _ _⟩)
  (assume ⟨s, hs, ht⟩, mem_sets_of_superset (image_mem_map hs) ht)

@[simp] lemma map_id : filter.map id f = f :=
filter_eq $ rfl

@[simp] lemma map_compose : filter.map m' ∘ filter.map m = filter.map (m' ∘ m) :=
funext $ assume _, filter_eq $ rfl

@[simp] lemma map_map : filter.map m' (filter.map m f) = filter.map (m' ∘ m) f :=
congr_fun (@@filter.map_compose m m') f

end map

section comap

/-- The inverse map of a filter -/
def comap (m : α → β) (f : filter β) : filter α :=
{ sets             := { s | ∃t∈ f, m ⁻¹' t ⊆ s },
  univ_sets        := ⟨univ, univ_mem_sets, by simp only [subset_univ, preimage_univ]⟩,
  sets_of_superset := assume a b ⟨a', ha', ma'a⟩ ab,
    ⟨a', ha', subset.trans ma'a ab⟩,
  inter_sets       := assume a b ⟨a', ha₁, ha₂⟩ ⟨b', hb₁, hb₂⟩,
    ⟨a' ∩ b', inter_mem_sets ha₁ hb₁, inter_subset_inter ha₂ hb₂⟩ }

@[simp] lemma eventually_comap {f : filter β} {φ : α → β} {P : α → Prop} :
  (∀ᶠ a in comap φ f, P a) ↔ ∀ᶠ b in f, ∀ a, φ a = b → P a :=
begin
  split ; intro h,
  { rcases h with ⟨t, t_in, ht⟩,
    apply mem_sets_of_superset t_in,
    rintros y y_in _ rfl,
    apply ht y_in },
  { exact ⟨_, h, λ _ x_in, x_in _ rfl⟩ }
end

@[simp] lemma frequently_comap {f : filter β} {φ : α → β} {P : α → Prop} :
  (∃ᶠ a in comap φ f, P a) ↔ ∃ᶠ b in f, ∃ a, φ a = b ∧ P a :=
begin
  classical,
  erw [← not_iff_not, not_not, not_not, filter.eventually_comap],
  simp only [not_exists, not_and],
end

end comap

/-- The monadic bind operation on filter is defined the usual way in terms of `map` and `join`.

Unfortunately, this `bind` does not result in the expected applicative. See `filter.seq` for the
applicative instance. -/
def bind (f : filter α) (m : α → filter β) : filter β := join (map m f)

/-- The applicative sequentiation operation. This is not induced by the bind operation. -/
def seq (f : filter (α → β)) (g : filter α) : filter β :=
⟨{ s | ∃u∈ f, ∃t∈ g, (∀m∈u, ∀x∈t, (m : α → β) x ∈ s) },
  ⟨univ, univ_mem_sets, univ, univ_mem_sets, by simp only [forall_prop_of_true, mem_univ, forall_true_iff]⟩,
  assume s₀ s₁ ⟨t₀, t₁, h₀, h₁, h⟩ hst, ⟨t₀, t₁, h₀, h₁, assume x hx y hy, hst $ h _ hx _ hy⟩,
  assume s₀ s₁ ⟨t₀, ht₀, t₁, ht₁, ht⟩ ⟨u₀, hu₀, u₁, hu₁, hu⟩,
    ⟨t₀ ∩ u₀, inter_mem_sets ht₀ hu₀, t₁ ∩ u₁, inter_mem_sets ht₁ hu₁,
      assume x ⟨hx₀, hx₁⟩ x ⟨hy₀, hy₁⟩, ⟨ht _ hx₀ _ hy₀, hu _ hx₁ _ hy₁⟩⟩⟩

/-- `pure x` is the set of sets that contain `x`. It is equal to `principal {x}` but
with this definition we have `s ∈ pure a` defeq `a ∈ s`. -/
instance : has_pure filter :=
⟨λ (α : Type u) x,
  { sets := {s | x ∈ s},
    inter_sets := λ s t, and.intro,
    sets_of_superset := λ s t hs hst, hst hs,
    univ_sets := trivial }⟩

instance : has_bind filter := ⟨@filter.bind⟩

instance : has_seq filter := ⟨@filter.seq⟩

instance : functor filter := { map := @filter.map }

lemma pure_sets (a : α) : (pure a : filter α).sets = {s | a ∈ s} := rfl

@[simp] lemma mem_pure_sets {a : α} {s : set α} : s ∈ (pure a : filter α) ↔ a ∈ s := iff.rfl

lemma pure_eq_principal (a : α) : (pure a : filter α) = principal {a} :=
filter.ext $ λ s, by simp only [mem_pure_sets, mem_principal_sets, singleton_subset_iff]

@[simp] lemma map_pure (f : α → β) (a : α) : map f (pure a) = pure (f a) :=
filter.ext $ λ s, iff.rfl

@[simp] lemma join_pure (f : filter α) : join (pure f) = f := filter.ext $ λ s, iff.rfl

@[simp] lemma pure_bind (a : α) (m : α → filter β) :
  bind (pure a) m = m a :=
by simp only [has_bind.bind, bind, map_pure, join_pure]

section
-- this section needs to be before applicative, otherwise the wrong instance will be chosen
/-- The monad structure on filters. -/
protected def monad : monad filter := { map := @filter.map }

local attribute [instance] filter.monad
protected lemma is_lawful_monad : is_lawful_monad filter :=
{ id_map     := assume α f, filter_eq rfl,
  pure_bind  := assume α β, pure_bind,
  bind_assoc := assume α β γ f m₁ m₂, filter_eq rfl,
  bind_pure_comp_eq_map := assume α β f x, filter.ext $ λ s,
    by simp only [has_bind.bind, bind, functor.map, mem_map, mem_join_sets, mem_set_of_eq,
      function.comp, mem_pure_sets] }
end

instance : applicative filter := { map := @filter.map, seq := @filter.seq }

instance : alternative filter :=
{ failure := λα, ⊥,
  orelse  := λα x y, x ⊔ y }

@[simp] lemma map_def {α β} (m : α → β) (f : filter α) : m <$> f = map m f := rfl

@[simp] lemma bind_def {α β} (f : filter α) (m : α → filter β) : f >>= m = bind f m := rfl

/- map and comap equations -/
section map
variables {f f₁ f₂ : filter α} {g g₁ g₂ : filter β} {m : α → β} {m' : β → γ} {s : set α} {t : set β}

@[simp] theorem mem_comap_sets : s ∈ comap m g ↔ ∃t∈ g, m ⁻¹' t ⊆ s := iff.rfl

theorem preimage_mem_comap (ht : t ∈ g) : m ⁻¹' t ∈ comap m g :=
⟨t, ht, subset.refl _⟩

lemma comap_id : comap id f = f :=
le_antisymm (assume s, preimage_mem_comap) (assume s ⟨t, ht, hst⟩, mem_sets_of_superset ht hst)

lemma comap_comap_comp {m : γ → β} {n : β → α} : comap m (comap n f) = comap (n ∘ m) f :=
le_antisymm
  (assume c ⟨b, hb, (h : preimage (n ∘ m) b ⊆ c)⟩, ⟨preimage n b, preimage_mem_comap hb, h⟩)
  (assume c ⟨b, ⟨a, ha, (h₁ : preimage n a ⊆ b)⟩, (h₂ : preimage m b ⊆ c)⟩,
    ⟨a, ha, show preimage m (preimage n a) ⊆ c, from subset.trans (preimage_mono h₁) h₂⟩)

@[simp] theorem comap_principal {t : set β} : comap m (principal t) = principal (m ⁻¹' t) :=
filter_eq $ set.ext $ assume s,
  ⟨assume ⟨u, (hu : t ⊆ u), (b : preimage m u ⊆ s)⟩, subset.trans (preimage_mono hu) b,
    assume : preimage m t ⊆ s, ⟨t, subset.refl t, this⟩⟩

lemma map_le_iff_le_comap : map m f ≤ g ↔ f ≤ comap m g :=
⟨assume h s ⟨t, ht, hts⟩, mem_sets_of_superset (h ht) hts, assume h s ht, h ⟨_, ht, subset.refl _⟩⟩

lemma gc_map_comap (m : α → β) : galois_connection (map m) (comap m) :=
assume f g, map_le_iff_le_comap

lemma map_mono : monotone (map m) := (gc_map_comap m).monotone_l
lemma comap_mono : monotone (comap m) := (gc_map_comap m).monotone_u

@[simp] lemma map_bot : map m ⊥ = ⊥ := (gc_map_comap m).l_bot
@[simp] lemma map_sup : map m (f₁ ⊔ f₂) = map m f₁ ⊔ map m f₂ := (gc_map_comap m).l_sup
@[simp] lemma map_supr {f : ι → filter α} : map m (⨆i, f i) = (⨆i, map m (f i)) :=
(gc_map_comap m).l_supr

@[simp] lemma comap_top : comap m ⊤ = ⊤ := (gc_map_comap m).u_top
@[simp] lemma comap_inf : comap m (g₁ ⊓ g₂) = comap m g₁ ⊓ comap m g₂ := (gc_map_comap m).u_inf
@[simp] lemma comap_infi {f : ι → filter β} : comap m (⨅i, f i) = (⨅i, comap m (f i)) :=
(gc_map_comap m).u_infi

lemma le_comap_top (f : α → β) (l : filter α) : l ≤ comap f ⊤ :=
by rw [comap_top]; exact le_top

lemma map_comap_le : map m (comap m g) ≤ g := (gc_map_comap m).l_u_le _
lemma le_comap_map : f ≤ comap m (map m f) := (gc_map_comap m).le_u_l _

@[simp] lemma comap_bot : comap m ⊥ = ⊥ :=
bot_unique $ assume s _, ⟨∅, by simp only [mem_bot_sets], by simp only [empty_subset, preimage_empty]⟩

lemma comap_supr {ι} {f : ι → filter β} {m : α → β} :
  comap m (supr f) = (⨆i, comap m (f i)) :=
le_antisymm
  (assume s hs,
    have ∀i, ∃t, t ∈ f i ∧ m ⁻¹' t ⊆ s, by simpa only [mem_comap_sets, exists_prop, mem_supr_sets] using mem_supr_sets.1 hs,
    let ⟨t, ht⟩ := classical.axiom_of_choice this in
    ⟨⋃i, t i, mem_supr_sets.2 $ assume i, (f i).sets_of_superset (ht i).1 (subset_Union _ _),
      begin
        rw [preimage_Union, Union_subset_iff],
        assume i,
        exact (ht i).2
      end⟩)
  (supr_le $ assume i, comap_mono $ le_supr _ _)

lemma comap_Sup {s : set (filter β)} {m : α → β} : comap m (Sup s) = (⨆f∈s, comap m f) :=
by simp only [Sup_eq_supr, comap_supr, eq_self_iff_true]

lemma comap_sup : comap m (g₁ ⊔ g₂) = comap m g₁ ⊔ comap m g₂ :=
le_antisymm
  (assume s ⟨⟨t₁, ht₁, hs₁⟩, ⟨t₂, ht₂, hs₂⟩⟩,
    ⟨t₁ ∪ t₂,
      ⟨g₁.sets_of_superset ht₁ (subset_union_left _ _), g₂.sets_of_superset ht₂ (subset_union_right _ _)⟩,
      union_subset hs₁ hs₂⟩)
  ((@comap_mono _ _ m).le_map_sup _ _)

lemma map_comap {f : filter β} {m : α → β} (hf : range m ∈ f) : (f.comap m).map m = f :=
le_antisymm
  map_comap_le
  (assume t' ⟨t, ht, sub⟩, by filter_upwards [ht, hf]; rintros x hxt ⟨y, rfl⟩; exact sub hxt)

lemma comap_map {f : filter α} {m : α → β} (h : ∀ x y, m x = m y → x = y) :
  comap m (map m f) = f :=
have ∀s, preimage m (image m s) = s,
  from assume s, preimage_image_eq s h,
le_antisymm
  (assume s hs, ⟨
    image m s,
    f.sets_of_superset hs $ by simp only [this, subset.refl],
    by simp only [this, subset.refl]⟩)
  le_comap_map

lemma le_of_map_le_map_inj' {f g : filter α} {m : α → β} {s : set α}
  (hsf : s ∈ f) (hsg : s ∈ g) (hm : ∀x∈s, ∀y∈s, m x = m y → x = y)
  (h : map m f ≤ map m g) : f ≤ g :=
assume t ht, by filter_upwards [hsf, h $ image_mem_map (inter_mem_sets hsg ht)]
assume a has ⟨b, ⟨hbs, hb⟩, h⟩,
have b = a, from hm _ hbs _ has h,
this ▸ hb

lemma le_of_map_le_map_inj_iff {f g : filter α} {m : α → β} {s : set α}
  (hsf : s ∈ f) (hsg : s ∈ g) (hm : ∀x∈s, ∀y∈s, m x = m y → x = y) :
  map m f ≤ map m g ↔ f ≤ g :=
iff.intro (le_of_map_le_map_inj' hsf hsg hm) (λ h, map_mono h)

lemma eq_of_map_eq_map_inj' {f g : filter α} {m : α → β} {s : set α}
  (hsf : s ∈ f) (hsg : s ∈ g) (hm : ∀x∈s, ∀y∈s, m x = m y → x = y)
  (h : map m f = map m g) : f = g :=
le_antisymm
  (le_of_map_le_map_inj' hsf hsg hm $ le_of_eq h)
  (le_of_map_le_map_inj' hsg hsf hm $ le_of_eq h.symm)

lemma map_inj {f g : filter α} {m : α → β} (hm : ∀ x y, m x = m y → x = y) (h : map m f = map m g) :
  f = g :=
have comap m (map m f) = comap m (map m g), by rw h,
by rwa [comap_map hm, comap_map hm] at this

theorem le_map_comap_of_surjective' {f : α → β} {l : filter β} {u : set β} (ul : u ∈ l)
    (hf : ∀ y ∈ u, ∃ x, f x = y) :
  l ≤ map f (comap f l) :=
assume s ⟨t, tl, ht⟩,
have t ∩ u ⊆ s, from
  assume x ⟨xt, xu⟩,
  exists.elim (hf x xu) $ λ a faeq,
  by { rw ←faeq, apply ht, change f a ∈ t, rw faeq, exact xt },
mem_sets_of_superset (inter_mem_sets tl ul) this

theorem map_comap_of_surjective' {f : α → β} {l : filter β} {u : set β} (ul : u ∈ l)
    (hf : ∀ y ∈ u, ∃ x, f x = y)  :
  map f (comap f l) = l :=
le_antisymm map_comap_le (le_map_comap_of_surjective' ul hf)

theorem le_map_comap_of_surjective {f : α → β} (hf : function.surjective f) (l : filter β) :
  l ≤ map f (comap f l) :=
le_map_comap_of_surjective' univ_mem_sets (λ y _, hf y)

theorem map_comap_of_surjective {f : α → β} (hf : function.surjective f) (l : filter β) :
  map f (comap f l) = l :=
le_antisymm map_comap_le (le_map_comap_of_surjective hf l)

lemma comap_ne_bot {f : filter β} {m : α → β} (hm : ∀t∈ f, ∃a, m a ∈ t) :
  comap m f ≠ ⊥ :=
forall_sets_nonempty_iff_ne_bot.mp $ assume s ⟨t, ht, t_s⟩,
  set.nonempty.mono t_s (hm t ht)

lemma comap_ne_bot_of_range_mem {f : filter β} {m : α → β}
  (hf : f ≠ ⊥) (hm : range m ∈ f) : comap m f ≠ ⊥ :=
comap_ne_bot $ assume t ht,
  let ⟨_, ha, a, rfl⟩ := nonempty_of_mem_sets hf (inter_mem_sets ht hm)
  in ⟨a, ha⟩

lemma comap_inf_principal_ne_bot_of_image_mem {f : filter β} {m : α → β}
  (hf : f ≠ ⊥) {s : set α} (hs : m '' s ∈ f) : (comap m f ⊓ principal s) ≠ ⊥ :=
begin
  refine compl_compl s ▸ mt mem_sets_of_eq_bot _,
  rintros ⟨t, ht, hts⟩,
  rcases nonempty_of_mem_sets hf (inter_mem_sets hs ht) with ⟨_, ⟨x, hxs, rfl⟩, hxt⟩,
  exact absurd hxs (hts hxt)
end

lemma comap_ne_bot_of_surj {f : filter β} {m : α → β}
  (hf : f ≠ ⊥) (hm : function.surjective m) : comap m f ≠ ⊥ :=
comap_ne_bot_of_range_mem hf $ univ_mem_sets' hm

lemma comap_ne_bot_of_image_mem {f : filter β} {m : α → β} (hf : f ≠ ⊥)
  {s : set α} (hs : m '' s ∈ f) : comap m f ≠ ⊥ :=
ne_bot_of_le_ne_bot (comap_inf_principal_ne_bot_of_image_mem hf hs) inf_le_left

@[simp] lemma map_eq_bot_iff : map m f = ⊥ ↔ f = ⊥ :=
⟨by rw [←empty_in_sets_eq_bot, ←empty_in_sets_eq_bot]; exact id,
  assume h, by simp only [h, eq_self_iff_true, map_bot]⟩

lemma map_ne_bot (hf : f ≠ ⊥) : map m f ≠ ⊥ :=
assume h, hf $ by rwa [map_eq_bot_iff] at h

lemma map_ne_bot_iff (f : α → β) {F : filter α} : map f F ≠ ⊥ ↔ F ≠ ⊥ :=
by rw [not_iff_not, map_eq_bot_iff]

lemma sInter_comap_sets (f : α → β) (F : filter β) :
  ⋂₀(comap f F).sets = ⋂ U ∈ F, f ⁻¹' U :=
begin
  ext x,
  suffices : (∀ (A : set α) (B : set β), B ∈ F → f ⁻¹' B ⊆ A → x ∈ A) ↔
    ∀ (B : set β), B ∈ F → f x ∈ B,
  by simp only [mem_sInter, mem_Inter, mem_comap_sets, this, and_imp, mem_comap_sets, exists_prop, mem_sInter,
    iff_self, mem_Inter, mem_preimage, exists_imp_distrib],
  split,
  { intros h U U_in,
    simpa only [set.subset.refl, forall_prop_of_true, mem_preimage] using h (f ⁻¹' U) U U_in },
  { intros h V U U_in f_U_V,
    exact f_U_V (h U U_in) },
end
end map

lemma map_cong {m₁ m₂ : α → β} {f : filter α} (h : {x | m₁ x = m₂ x} ∈ f) :
  map m₁ f = map m₂ f :=
have ∀(m₁ m₂ : α → β) (h : {x | m₁ x = m₂ x} ∈ f), map m₁ f ≤ map m₂ f,
begin
  intros  m₁ m₂ h s hs,
  show {x | m₁ x ∈ s} ∈ f,
  filter_upwards [h, hs],
  simp only [subset_def, mem_preimage, mem_set_of_eq, forall_true_iff] {contextual := tt}
end,
le_antisymm (this m₁ m₂ h) (this m₂ m₁ $ mem_sets_of_superset h $ assume x, eq.symm)

-- this is a generic rule for monotone functions:
lemma map_infi_le {f : ι → filter α} {m : α → β} :
  map m (infi f) ≤ (⨅ i, map m (f i)) :=
le_infi $ assume i, map_mono $ infi_le _ _

lemma map_infi_eq {f : ι → filter α} {m : α → β} (hf : directed (≥) f) (hι : nonempty ι) :
  map m (infi f) = (⨅ i, map m (f i)) :=
le_antisymm
  map_infi_le
  (assume s (hs : preimage m s ∈ infi f),
    have ∃i, preimage m s ∈ f i,
      by simp only [infi_sets_eq hf hι, mem_Union] at hs; assumption,
    let ⟨i, hi⟩ := this in
    have (⨅ i, map m (f i)) ≤ principal s, from
      infi_le_of_le i $ by simp only [le_principal_iff, mem_map]; assumption,
    by simp only [filter.le_principal_iff] at this; assumption)

lemma map_binfi_eq {ι : Type w} {f : ι → filter α} {m : α → β} {p : ι → Prop}
  (h : directed_on (f ⁻¹'o (≥)) {x | p x}) (ne : ∃i, p i) :
  map m (⨅i (h : p i), f i) = (⨅i (h: p i), map m (f i)) :=
let ⟨i, hi⟩ := ne in
calc map m (⨅i (h : p i), f i) = map m (⨅i:subtype p, f i.val) : by simp only [infi_subtype, eq_self_iff_true]
  ... = (⨅i:subtype p, map m (f i.val)) : map_infi_eq
    (assume ⟨x, hx⟩ ⟨y, hy⟩, match h x hx y hy with ⟨z, h₁, h₂, h₃⟩ := ⟨⟨z, h₁⟩, h₂, h₃⟩ end)
    ⟨⟨i, hi⟩⟩
  ... = (⨅i (h : p i), map m (f i)) : by simp only [infi_subtype, eq_self_iff_true]

lemma map_inf_le {f g : filter α} {m : α → β} : map m (f ⊓ g) ≤ map m f ⊓ map m g :=
(@map_mono _ _ m).map_inf_le f g

lemma map_inf' {f g : filter α} {m : α → β} {t : set α} (htf : t ∈ f) (htg : t ∈ g)
  (h : ∀x∈t, ∀y∈t, m x = m y → x = y) : map m (f ⊓ g) = map m f ⊓ map m g :=
begin
  refine le_antisymm map_inf_le (assume s hs, _),
  simp only [map, mem_inf_sets, exists_prop, mem_map, mem_preimage, mem_inf_sets] at hs ⊢,
  rcases hs with ⟨t₁, h₁, t₂, h₂, hs⟩,
  refine ⟨m '' (t₁ ∩ t), _, m '' (t₂ ∩ t), _, _⟩,
  { filter_upwards [h₁, htf] assume a h₁ h₂, mem_image_of_mem _ ⟨h₁, h₂⟩ },
  { filter_upwards [h₂, htg] assume a h₁ h₂, mem_image_of_mem _ ⟨h₁, h₂⟩ },
  { rw [image_inter_on],
    { refine image_subset_iff.2 _,
      exact λ x ⟨⟨h₁, _⟩, h₂, _⟩, hs ⟨h₁, h₂⟩ },
    { exact λ x ⟨_, hx⟩ y ⟨_, hy⟩, h x hx y hy } }
end

lemma map_inf {f g : filter α} {m : α → β} (h : function.injective m) :
  map m (f ⊓ g) = map m f ⊓ map m g :=
map_inf' univ_mem_sets univ_mem_sets (assume x _ y _ hxy, h hxy)

lemma map_eq_comap_of_inverse {f : filter α} {m : α → β} {n : β → α}
  (h₁ : m ∘ n = id) (h₂ : n ∘ m = id) : map m f = comap n f :=
le_antisymm
  (assume b ⟨a, ha, (h : preimage n a ⊆ b)⟩, f.sets_of_superset ha $
    calc a = preimage (n ∘ m) a : by simp only [h₂, preimage_id, eq_self_iff_true]
      ... ⊆ preimage m b : preimage_mono h)
  (assume b (hb : preimage m b ∈ f),
    ⟨preimage m b, hb, show preimage (m ∘ n) b ⊆ b, by simp only [h₁]; apply subset.refl⟩)

lemma map_swap_eq_comap_swap {f : filter (α × β)} : prod.swap <$> f = comap prod.swap f :=
map_eq_comap_of_inverse prod.swap_swap_eq prod.swap_swap_eq

lemma le_map {f : filter α} {m : α → β} {g : filter β} (h : ∀s∈ f, m '' s ∈ g) :
  g ≤ f.map m :=
assume s hs, mem_sets_of_superset (h _ hs) $ image_preimage_subset _ _

protected lemma push_pull (f : α → β) (F : filter α) (G : filter β) :
  map f (F ⊓ comap f G) = map f F ⊓ G :=
begin
  apply le_antisymm,
  { calc map f (F ⊓ comap f G) ≤ map f F ⊓ (map f $ comap f G) : map_inf_le
      ... ≤ map f F ⊓ G : inf_le_inf_right (map f F) map_comap_le },
  { rintros U ⟨V, V_in, W, ⟨Z, Z_in, hZ⟩, h⟩,
    rw ← image_subset_iff at h,
    use [f '' V, image_mem_map V_in, Z, Z_in],
    refine subset.trans _ h,
    have : f '' (V ∩ f ⁻¹' Z) ⊆ f '' (V ∩ W),
      from  image_subset _ (inter_subset_inter_right _ ‹_›),
    rwa set.push_pull at this }
end

protected lemma push_pull' (f : α → β) (F : filter α) (G : filter β) :
  map f (comap f G ⊓ F) = G ⊓ map f F :=
by simp only [filter.push_pull, inf_comm]

section applicative

lemma singleton_mem_pure_sets {a : α} : {a} ∈ (pure a : filter α) :=
mem_singleton a

lemma pure_inj : function.injective (pure : α → filter α) :=
assume a b hab, (filter.ext_iff.1 hab {x | a = x}).1 rfl

@[simp] lemma pure_ne_bot {α : Type u} {a : α} : pure a ≠ (⊥ : filter α) :=
mt empty_in_sets_eq_bot.2 $ not_mem_empty a

@[simp] lemma le_pure_iff {f : filter α} {a : α} : f ≤ pure a ↔ {a} ∈ f :=
⟨λ h, h singleton_mem_pure_sets,
  λ h s hs, mem_sets_of_superset h $ singleton_subset_iff.2 hs⟩

lemma mem_seq_sets_def {f : filter (α → β)} {g : filter α} {s : set β} :
  s ∈ f.seq g ↔ (∃u ∈ f, ∃t ∈ g, ∀x∈u, ∀y∈t, (x : α → β) y ∈ s) :=
iff.rfl

lemma mem_seq_sets_iff {f : filter (α → β)} {g : filter α} {s : set β} :
  s ∈ f.seq g ↔ (∃u ∈ f, ∃t ∈ g, set.seq u t ⊆ s) :=
by simp only [mem_seq_sets_def, seq_subset, exists_prop, iff_self]

lemma mem_map_seq_iff {f : filter α} {g : filter β} {m : α → β → γ} {s : set γ} :
  s ∈ (f.map m).seq g ↔ (∃t u, t ∈ g ∧ u ∈ f ∧ ∀x∈u, ∀y∈t, m x y ∈ s) :=
iff.intro
  (assume ⟨t, ht, s, hs, hts⟩, ⟨s, m ⁻¹' t, hs, ht, assume a, hts _⟩)
  (assume ⟨t, s, ht, hs, hts⟩, ⟨m '' s, image_mem_map hs, t, ht, assume f ⟨a, has, eq⟩, eq ▸ hts _ has⟩)

lemma seq_mem_seq_sets {f : filter (α → β)} {g : filter α} {s : set (α → β)} {t : set α}
  (hs : s ∈ f) (ht : t ∈ g) : s.seq t ∈ f.seq g :=
⟨s, hs, t, ht, assume f hf a ha, ⟨f, hf, a, ha, rfl⟩⟩

lemma le_seq {f : filter (α → β)} {g : filter α} {h : filter β}
  (hh : ∀t ∈ f, ∀u ∈ g, set.seq t u ∈ h) : h ≤ seq f g :=
assume s ⟨t, ht, u, hu, hs⟩, mem_sets_of_superset (hh _ ht _ hu) $
  assume b ⟨m, hm, a, ha, eq⟩, eq ▸ hs _ hm _ ha

lemma seq_mono {f₁ f₂ : filter (α → β)} {g₁ g₂ : filter α}
  (hf : f₁ ≤ f₂) (hg : g₁ ≤ g₂) : f₁.seq g₁ ≤ f₂.seq g₂ :=
le_seq $ assume s hs t ht, seq_mem_seq_sets (hf hs) (hg ht)

@[simp] lemma pure_seq_eq_map (g : α → β) (f : filter α) : seq (pure g) f = f.map g :=
begin
  refine le_antisymm  (le_map $ assume s hs, _) (le_seq $ assume s hs t ht, _),
  { rw ← singleton_seq, apply seq_mem_seq_sets _ hs,
    exact singleton_mem_pure_sets },
  { refine sets_of_superset (map g f) (image_mem_map ht) _,
    rintros b ⟨a, ha, rfl⟩, exact ⟨g, hs, a, ha, rfl⟩ }
end

@[simp] lemma seq_pure (f : filter (α → β)) (a : α) : seq f (pure a) = map (λg:α → β, g a) f :=
begin
  refine le_antisymm (le_map $ assume s hs, _) (le_seq $ assume s hs t ht, _),
  { rw ← seq_singleton,
    exact seq_mem_seq_sets hs singleton_mem_pure_sets },
  { refine sets_of_superset (map (λg:α→β, g a) f) (image_mem_map hs) _,
    rintros b ⟨g, hg, rfl⟩, exact ⟨g, hg, a, ht, rfl⟩ }
end

@[simp] lemma seq_assoc (x : filter α) (g : filter (α → β)) (h : filter (β → γ)) :
  seq h (seq g x) = seq (seq (map (∘) h) g) x :=
begin
  refine le_antisymm (le_seq $ assume s hs t ht, _) (le_seq $ assume s hs t ht, _),
  { rcases mem_seq_sets_iff.1 hs with ⟨u, hu, v, hv, hs⟩,
    rcases mem_map_sets_iff.1 hu with ⟨w, hw, hu⟩,
    refine mem_sets_of_superset _
      (set.seq_mono (subset.trans (set.seq_mono hu (subset.refl _)) hs) (subset.refl _)),
    rw ← set.seq_seq,
    exact seq_mem_seq_sets hw (seq_mem_seq_sets hv ht) },
  { rcases mem_seq_sets_iff.1 ht with ⟨u, hu, v, hv, ht⟩,
    refine mem_sets_of_superset _ (set.seq_mono (subset.refl _) ht),
    rw set.seq_seq,
    exact seq_mem_seq_sets (seq_mem_seq_sets (image_mem_map hs) hu) hv }
end

lemma prod_map_seq_comm (f : filter α) (g : filter β) :
  (map prod.mk f).seq g = seq (map (λb a, (a, b)) g) f :=
begin
  refine le_antisymm (le_seq $ assume s hs t ht, _) (le_seq $ assume s hs t ht, _),
  { rcases mem_map_sets_iff.1 hs with ⟨u, hu, hs⟩,
    refine mem_sets_of_superset _ (set.seq_mono hs (subset.refl _)),
    rw ← set.prod_image_seq_comm,
    exact seq_mem_seq_sets (image_mem_map ht) hu },
  { rcases mem_map_sets_iff.1 hs with ⟨u, hu, hs⟩,
    refine mem_sets_of_superset _ (set.seq_mono hs (subset.refl _)),
    rw set.prod_image_seq_comm,
    exact seq_mem_seq_sets (image_mem_map ht) hu }
end

instance : is_lawful_functor (filter : Type u → Type u) :=
{ id_map   := assume α f, map_id,
  comp_map := assume α β γ f g a, map_map.symm }

instance : is_lawful_applicative (filter : Type u → Type u) :=
{ pure_seq_eq_map := assume α β, pure_seq_eq_map,
  map_pure        := assume α β, map_pure,
  seq_pure        := assume α β, seq_pure,
  seq_assoc       := assume α β γ, seq_assoc }

instance : is_comm_applicative (filter : Type u → Type u) :=
⟨assume α β f g, prod_map_seq_comm f g⟩

lemma {l} seq_eq_filter_seq {α β : Type l} (f : filter (α → β)) (g : filter α) :
  f <*> g = seq f g := rfl

end applicative

/- bind equations -/
section bind
@[simp] lemma mem_bind_sets {s : set β} {f : filter α} {m : α → filter β} :
  s ∈ bind f m ↔ ∃t ∈ f, ∀x ∈ t, s ∈ m x :=
calc s ∈ bind f m ↔ {a | s ∈ m a} ∈ f : by simp only [bind, mem_map, iff_self, mem_join_sets, mem_set_of_eq]
                     ... ↔ (∃t ∈ f, t ⊆ {a | s ∈ m a}) : exists_sets_subset_iff.symm
                     ... ↔ (∃t ∈ f, ∀x ∈ t, s ∈ m x) : iff.rfl

lemma bind_mono {f : filter α} {g h : α → filter β} (h₁ : {a | g a ≤ h a} ∈ f) :
  bind f g ≤ bind f h :=
assume x h₂, show (_ ∈ f), by filter_upwards [h₁, h₂] assume s gh' h', gh' h'

lemma bind_sup {f g : filter α} {h : α → filter β} :
  bind (f ⊔ g) h = bind f h ⊔ bind g h :=
by simp only [bind, sup_join, map_sup, eq_self_iff_true]

lemma bind_mono2 {f g : filter α} {h : α → filter β} (h₁ : f ≤ g) :
  bind f h ≤ bind g h :=
assume s h', h₁ h'

lemma principal_bind {s : set α} {f : α → filter β} :
  (bind (principal s) f) = (⨆x ∈ s, f x) :=
show join (map f (principal s)) = (⨆x ∈ s, f x),
  by simp only [Sup_image, join_principal_eq_Sup, map_principal, eq_self_iff_true]

end bind

section list_traverse
/- This is a separate section in order to open `list`, but mostly because of universe
   equality requirements in `traverse` -/

open list

lemma sequence_mono :
  ∀(as bs : list (filter α)), forall₂ (≤) as bs → sequence as ≤ sequence bs
| []      []      forall₂.nil         := le_refl _
| (a::as) (b::bs) (forall₂.cons h hs) := seq_mono (map_mono h) (sequence_mono as bs hs)

variables {α' β' γ' : Type u} {f : β' → filter α'} {s : γ' → set α'}

lemma mem_traverse_sets :
  ∀(fs : list β') (us : list γ'),
    forall₂ (λb c, s c ∈ f b) fs us → traverse s us ∈ traverse f fs
| []      []      forall₂.nil         := mem_pure_sets.2 $ mem_singleton _
| (f::fs) (u::us) (forall₂.cons h hs) := seq_mem_seq_sets (image_mem_map h) (mem_traverse_sets fs us hs)

lemma mem_traverse_sets_iff (fs : list β') (t : set (list α')) :
  t ∈ traverse f fs ↔
    (∃us:list (set α'), forall₂ (λb (s : set α'), s ∈ f b) fs us ∧ sequence us ⊆ t) :=
begin
  split,
  { induction fs generalizing t,
    case nil { simp only [sequence, mem_pure_sets, imp_self, forall₂_nil_left_iff,
      exists_eq_left, set.pure_def, singleton_subset_iff, traverse_nil] },
    case cons : b fs ih t {
      assume ht,
      rcases mem_seq_sets_iff.1 ht with ⟨u, hu, v, hv, ht⟩,
      rcases mem_map_sets_iff.1 hu with ⟨w, hw, hwu⟩,
      rcases ih v hv with ⟨us, hus, hu⟩,
      exact ⟨w :: us, forall₂.cons hw hus, subset.trans (set.seq_mono hwu hu) ht⟩ } },
  { rintros ⟨us, hus, hs⟩,
    exact mem_sets_of_superset (mem_traverse_sets _ _ hus) hs }
end

end list_traverse

/-! ### Limits -/

/-- `tendsto` is the generic "limit of a function" predicate.
  `tendsto f l₁ l₂` asserts that for every `l₂` neighborhood `a`,
  the `f`-preimage of `a` is an `l₁` neighborhood. -/
def tendsto (f : α → β) (l₁ : filter α) (l₂ : filter β) := l₁.map f ≤ l₂

lemma tendsto_def {f : α → β} {l₁ : filter α} {l₂ : filter β} :
  tendsto f l₁ l₂ ↔ ∀ s ∈ l₂, f ⁻¹' s ∈ l₁ := iff.rfl

lemma tendsto.eventually {f : α → β} {l₁ : filter α} {l₂ : filter β} {p : β → Prop}
  (hf : tendsto f l₁ l₂) (h : ∀ᶠ y in l₂, p y) :
  ∀ᶠ x in l₁, p (f x) :=
hf h

lemma tendsto_iff_comap {f : α → β} {l₁ : filter α} {l₂ : filter β} :
  tendsto f l₁ l₂ ↔ l₁ ≤ l₂.comap f :=
map_le_iff_le_comap

lemma tendsto_congr' {f₁ f₂ : α → β} {l₁ : filter α} {l₂ : filter β}
  (hl : {x | f₁ x = f₂ x} ∈ l₁) :  tendsto f₁ l₁ l₂ ↔ tendsto f₂ l₁ l₂ :=
by rw [tendsto, tendsto, map_cong hl]

lemma tendsto.congr' {f₁ f₂ : α → β} {l₁ : filter α} {l₂ : filter β}
  (hl : {x | f₁ x = f₂ x} ∈ l₁) (h : tendsto f₁ l₁ l₂) : tendsto f₂ l₁ l₂ :=
(tendsto_congr' hl).1 h

theorem tendsto_congr {f₁ f₂ : α → β} {l₁ : filter α} {l₂ : filter β}
  (h : ∀ x, f₁ x = f₂ x) : tendsto f₁ l₁ l₂ ↔ tendsto f₂ l₁ l₂ :=
tendsto_congr' (univ_mem_sets' h)

theorem tendsto.congr {f₁ f₂ : α → β} {l₁ : filter α} {l₂ : filter β}
  (h : ∀ x, f₁ x = f₂ x) : tendsto f₁ l₁ l₂ → tendsto f₂ l₁ l₂ :=
(tendsto_congr h).1

lemma tendsto_id' {x y : filter α} : x ≤ y → tendsto id x y :=
by simp only [tendsto, map_id, forall_true_iff] {contextual := tt}

lemma tendsto_id {x : filter α} : tendsto id x x := tendsto_id' $ le_refl x

lemma tendsto.comp {f : α → β} {g : β → γ} {x : filter α} {y : filter β} {z : filter γ}
  (hg : tendsto g y z) (hf : tendsto f x y) : tendsto (g ∘ f) x z :=
calc map (g ∘ f) x = map g (map f x) : by rw [map_map]
  ... ≤ map g y : map_mono hf
  ... ≤ z : hg

lemma tendsto_le_left {f : α → β} {x y : filter α} {z : filter β}
  (h : y ≤ x) : tendsto f x z → tendsto f y z :=
le_trans (map_mono h)

lemma tendsto_le_right {f : α → β} {x : filter α} {y z : filter β}
  (h₁ : y ≤ z) (h₂ : tendsto f x y) : tendsto f x z :=
le_trans h₂ h₁

lemma tendsto.ne_bot {f : α → β} {x : filter α} {y : filter β} (h : tendsto f x y) (hx : x ≠ ⊥) :
  y ≠ ⊥ :=
ne_bot_of_le_ne_bot (map_ne_bot hx) h

lemma tendsto_map {f : α → β} {x : filter α} : tendsto f x (map f x) := le_refl (map f x)

lemma tendsto_map' {f : β → γ} {g : α → β} {x : filter α} {y : filter γ}
  (h : tendsto (f ∘ g) x y) : tendsto f (map g x) y :=
by rwa [tendsto, map_map]

lemma tendsto_map'_iff {f : β → γ} {g : α → β} {x : filter α} {y : filter γ} :
  tendsto f (map g x) y ↔ tendsto (f ∘ g) x y :=
by rw [tendsto, map_map]; refl

lemma tendsto_comap {f : α → β} {x : filter β} : tendsto f (comap f x) x :=
map_comap_le

lemma tendsto_comap_iff {f : α → β} {g : β → γ} {a : filter α} {c : filter γ} :
  tendsto f a (c.comap g) ↔ tendsto (g ∘ f) a c :=
⟨assume h, tendsto_comap.comp h, assume h, map_le_iff_le_comap.mp $ by rwa [map_map]⟩

lemma tendsto_comap'_iff {m : α → β} {f : filter α} {g : filter β} {i : γ → α}
  (h : range i ∈ f) : tendsto (m ∘ i) (comap i f) g ↔ tendsto m f g :=
by rw [tendsto, ← map_compose]; simp only [(∘), map_comap h, tendsto]

lemma comap_eq_of_inverse {f : filter α} {g : filter β} {φ : α → β} (ψ : β → α)
  (eq : ψ ∘ φ = id) (hφ : tendsto φ f g) (hψ : tendsto ψ g f) : comap φ g = f :=
begin
  refine le_antisymm (le_trans (comap_mono $ map_le_iff_le_comap.1 hψ) _) (map_le_iff_le_comap.1 hφ),
  rw [comap_comap_comp, eq, comap_id],
  exact le_refl _
end

lemma map_eq_of_inverse {f : filter α} {g : filter β} {φ : α → β} (ψ : β → α)
  (eq : φ ∘ ψ = id) (hφ : tendsto φ f g) (hψ : tendsto ψ g f) : map φ f = g :=
begin
  refine le_antisymm hφ (le_trans _ (map_mono hψ)),
  rw [map_map, eq, map_id],
  exact le_refl _
end

lemma tendsto_inf {f : α → β} {x : filter α} {y₁ y₂ : filter β} :
  tendsto f x (y₁ ⊓ y₂) ↔ tendsto f x y₁ ∧ tendsto f x y₂ :=
by simp only [tendsto, le_inf_iff, iff_self]

lemma tendsto_inf_left {f : α → β} {x₁ x₂ : filter α} {y : filter β}
  (h : tendsto f x₁ y) : tendsto f (x₁ ⊓ x₂) y  :=
le_trans (map_mono inf_le_left) h

lemma tendsto_inf_right {f : α → β} {x₁ x₂ : filter α} {y : filter β}
  (h : tendsto f x₂ y) : tendsto f (x₁ ⊓ x₂) y  :=
le_trans (map_mono inf_le_right) h

lemma tendsto.inf {f : α → β} {x₁ x₂ : filter α} {y₁ y₂ : filter β}
  (h₁ : tendsto f x₁ y₁) (h₂ : tendsto f x₂ y₂) : tendsto f (x₁ ⊓ x₂) (y₁ ⊓ y₂) :=
tendsto_inf.2 ⟨tendsto_inf_left h₁, tendsto_inf_right h₂⟩

lemma tendsto_infi {f : α → β} {x : filter α} {y : ι → filter β} :
  tendsto f x (⨅i, y i) ↔ ∀i, tendsto f x (y i) :=
by simp only [tendsto, iff_self, le_infi_iff]

lemma tendsto_infi' {f : α → β} {x : ι → filter α} {y : filter β} (i : ι) :
  tendsto f (x i) y → tendsto f (⨅i, x i) y :=
tendsto_le_left (infi_le _ _)

lemma tendsto_principal {f : α → β} {l : filter α} {s : set β} :
  tendsto f l (principal s) ↔ ∀ᶠ a in l, f a ∈ s :=
by simp only [tendsto, le_principal_iff, mem_map, iff_self, filter.eventually]

lemma tendsto_principal_principal {f : α → β} {s : set α} {t : set β} :
  tendsto f (principal s) (principal t) ↔ ∀a∈s, f a ∈ t :=
by simp only [tendsto, image_subset_iff, le_principal_iff, map_principal, mem_principal_sets]; refl

lemma tendsto_pure {f : α → β} {a : filter α} {b : β} :
  tendsto f a (pure b) ↔ {x | f x = b} ∈ a :=
by simp only [tendsto, le_pure_iff, mem_map, mem_singleton_iff]

lemma tendsto_pure_pure (f : α → β) (a : α) :
  tendsto f (pure a) (pure (f a)) :=
tendsto_pure.2 rfl

lemma tendsto_const_pure {a : filter α} {b : β} : tendsto (λx, b) a (pure b) :=
tendsto_pure.2 $ univ_mem_sets' $ λ _, rfl

lemma tendsto_if {l₁ : filter α} {l₂ : filter β}
    {f g : α → β} {p : α → Prop} [decidable_pred p]
    (h₀ : tendsto f (l₁ ⊓ principal p) l₂)
    (h₁ : tendsto g (l₁ ⊓ principal { x | ¬ p x }) l₂) :
  tendsto (λ x, if p x then f x else g x) l₁ l₂ :=
begin
  revert h₀ h₁, simp only [tendsto_def, mem_inf_principal],
  intros h₀ h₁ s hs,
  apply mem_sets_of_superset (inter_mem_sets (h₀ s hs) (h₁ s hs)),
  rintros x ⟨hp₀, hp₁⟩, simp only [mem_preimage],
  by_cases h : p x,
  { rw if_pos h, exact hp₀ h },
  rw if_neg h, exact hp₁ h
end

/-! ### Products of filters -/

section prod
variables {s : set α} {t : set β} {f : filter α} {g : filter β}
/- The product filter cannot be defined using the monad structure on filters. For example:

  F := do {x ← seq, y ← top, return (x, y)}
  hence:
    s ∈ F  ↔  ∃n, [n..∞] × univ ⊆ s

  G := do {y ← top, x ← seq, return (x, y)}
  hence:
    s ∈ G  ↔  ∀i:ℕ, ∃n, [n..∞] × {i} ⊆ s

  Now ⋃i, [i..∞] × {i}  is in G but not in F.

  As product filter we want to have F as result.
-/

/-- Product of filters. This is the filter generated by cartesian products
  of elements of the component filters. -/
protected def prod (f : filter α) (g : filter β) : filter (α × β) :=
f.comap prod.fst ⊓ g.comap prod.snd

localized "infix ` ×ᶠ `:60 := filter.prod" in filter

lemma prod_mem_prod {s : set α} {t : set β} {f : filter α} {g : filter β}
  (hs : s ∈ f) (ht : t ∈ g) : set.prod s t ∈ f ×ᶠ g :=
inter_mem_inf_sets (preimage_mem_comap hs) (preimage_mem_comap ht)

lemma mem_prod_iff {s : set (α×β)} {f : filter α} {g : filter β} :
  s ∈ f ×ᶠ g ↔ (∃ t₁ ∈ f, ∃ t₂ ∈ g, set.prod t₁ t₂ ⊆ s) :=
begin
  simp only [filter.prod],
  split,
  exact assume ⟨t₁, ⟨s₁, hs₁, hts₁⟩, t₂, ⟨s₂, hs₂, hts₂⟩, h⟩,
    ⟨s₁, hs₁, s₂, hs₂, subset.trans (inter_subset_inter hts₁ hts₂) h⟩,
  exact assume ⟨t₁, ht₁, t₂, ht₂, h⟩,
    ⟨prod.fst ⁻¹' t₁, ⟨t₁, ht₁, subset.refl _⟩, prod.snd ⁻¹' t₂, ⟨t₂, ht₂, subset.refl _⟩, h⟩
end

lemma tendsto_fst {f : filter α} {g : filter β} : tendsto prod.fst (f ×ᶠ g) f :=
tendsto_inf_left tendsto_comap

lemma tendsto_snd {f : filter α} {g : filter β} : tendsto prod.snd (f ×ᶠ g) g :=
tendsto_inf_right tendsto_comap

lemma tendsto.prod_mk {f : filter α} {g : filter β} {h : filter γ} {m₁ : α → β} {m₂ : α → γ}
  (h₁ : tendsto m₁ f g) (h₂ : tendsto m₂ f h) : tendsto (λx, (m₁ x, m₂ x)) f (g ×ᶠ h) :=
tendsto_inf.2 ⟨tendsto_comap_iff.2 h₁, tendsto_comap_iff.2 h₂⟩

lemma eventually.prod_inl {la : filter α} {p : α → Prop} (h : ∀ᶠ x in la, p x) (lb : filter β) :
  ∀ᶠ x in la ×ᶠ lb, p (x : α × β).1 :=
tendsto_fst.eventually h

lemma eventually.prod_inr {lb : filter β} {p : β → Prop} (h : ∀ᶠ x in lb, p x) (la : filter α) :
  ∀ᶠ x in la ×ᶠ lb, p (x : α × β).2 :=
tendsto_snd.eventually h

lemma eventually.prod_mk {la : filter α} {pa : α → Prop} (ha : ∀ᶠ x in la, pa x)
  {lb : filter β} {pb : β → Prop} (hb : ∀ᶠ y in lb, pb y) :
  ∀ᶠ p in la ×ᶠ lb, pa (p : α × β).1 ∧ pb p.2 :=
(ha.prod_inl lb).and (hb.prod_inr la)

lemma prod_infi_left {f : ι → filter α} {g : filter β} (i : ι) :
  (⨅i, f i) ×ᶠ g = (⨅i, (f i) ×ᶠ g) :=
by rw [filter.prod, comap_infi, infi_inf i]; simp only [filter.prod, eq_self_iff_true]

lemma prod_infi_right {f : filter α} {g : ι → filter β} (i : ι) :
  f ×ᶠ (⨅i, g i) = (⨅i, f ×ᶠ (g i)) :=
by rw [filter.prod, comap_infi, inf_infi i]; simp only [filter.prod, eq_self_iff_true]

lemma prod_mono {f₁ f₂ : filter α} {g₁ g₂ : filter β} (hf : f₁ ≤ f₂) (hg : g₁ ≤ g₂) :
  f₁ ×ᶠ g₁ ≤ f₂ ×ᶠ g₂ :=
inf_le_inf (comap_mono hf) (comap_mono hg)

lemma prod_comap_comap_eq {α₁ : Type u} {α₂ : Type v} {β₁ : Type w} {β₂ : Type x}
  {f₁ : filter α₁} {f₂ : filter α₂} {m₁ : β₁ → α₁} {m₂ : β₂ → α₂} :
  (comap m₁ f₁) ×ᶠ (comap m₂ f₂) = comap (λp:β₁×β₂, (m₁ p.1, m₂ p.2)) (f₁ ×ᶠ f₂) :=
by simp only [filter.prod, comap_comap_comp, eq_self_iff_true, comap_inf]

lemma prod_comm' : f ×ᶠ g = comap (prod.swap) (g ×ᶠ f) :=
by simp only [filter.prod, comap_comap_comp, (∘), inf_comm, prod.fst_swap,
  eq_self_iff_true, prod.snd_swap, comap_inf]

lemma prod_comm : f ×ᶠ g = map (λp:β×α, (p.2, p.1)) (g ×ᶠ f) :=
by rw [prod_comm', ← map_swap_eq_comap_swap]; refl

lemma prod_map_map_eq {α₁ : Type u} {α₂ : Type v} {β₁ : Type w} {β₂ : Type x}
  {f₁ : filter α₁} {f₂ : filter α₂} {m₁ : α₁ → β₁} {m₂ : α₂ → β₂} :
  (map m₁ f₁) ×ᶠ (map m₂ f₂) = map (λp:α₁×α₂, (m₁ p.1, m₂ p.2)) (f₁ ×ᶠ f₂) :=
le_antisymm
  (assume s hs,
    let ⟨s₁, hs₁, s₂, hs₂, h⟩ := mem_prod_iff.mp hs in
    filter.sets_of_superset _ (prod_mem_prod (image_mem_map hs₁) (image_mem_map hs₂)) $
      calc set.prod (m₁ '' s₁) (m₂ '' s₂) = (λp:α₁×α₂, (m₁ p.1, m₂ p.2)) '' set.prod s₁ s₂ :
          set.prod_image_image_eq
        ... ⊆ _ : by rwa [image_subset_iff])
  ((tendsto.comp (le_refl _) tendsto_fst).prod_mk (tendsto.comp (le_refl _) tendsto_snd))

lemma map_prod (m : α × β → γ) (f : filter α) (g : filter β) :
  map m (f.prod g) = (f.map (λa b, m (a, b))).seq g :=
begin
  simp [filter.ext_iff, mem_prod_iff, mem_map_seq_iff],
  assume s,
  split,
  exact assume ⟨t, ht, s, hs, h⟩, ⟨s, hs, t, ht, assume x hx y hy, @h ⟨x, y⟩ ⟨hx, hy⟩⟩,
  exact assume ⟨s, hs, t, ht, h⟩, ⟨t, ht, s, hs, assume ⟨x, y⟩ ⟨hx, hy⟩, h x hx y hy⟩
end

lemma prod_eq {f : filter α} {g : filter β} : f.prod g = (f.map prod.mk).seq g  :=
have h : _ := map_prod id f g, by rwa [map_id] at h

lemma prod_inf_prod {f₁ f₂ : filter α} {g₁ g₂ : filter β} :
  (f₁ ×ᶠ g₁) ⊓ (f₂ ×ᶠ g₂) = (f₁ ⊓ f₂) ×ᶠ (g₁ ⊓ g₂) :=
by simp only [filter.prod, comap_inf, inf_comm, inf_assoc, inf_left_comm]

@[simp] lemma prod_bot {f : filter α} : f ×ᶠ (⊥ : filter β) = ⊥ := by simp [filter.prod]
@[simp] lemma bot_prod {g : filter β} : (⊥ : filter α) ×ᶠ g = ⊥ := by simp [filter.prod]

@[simp] lemma prod_principal_principal {s : set α} {t : set β} :
  (principal s) ×ᶠ (principal t) = principal (set.prod s t) :=
by simp only [filter.prod, comap_principal, principal_eq_iff_eq, comap_principal, inf_principal]; refl

@[simp] lemma prod_pure_pure {a : α} {b : β} : (pure a) ×ᶠ (pure b) = pure (a, b) :=
by simp [pure_eq_principal]

lemma prod_eq_bot {f : filter α} {g : filter β} : f ×ᶠ g = ⊥ ↔ (f = ⊥ ∨ g = ⊥) :=
begin
  split,
  { assume h,
    rcases mem_prod_iff.1 (empty_in_sets_eq_bot.2 h) with ⟨s, hs, t, ht, hst⟩,
    rw [subset_empty_iff, set.prod_eq_empty_iff] at hst,
    cases hst with s_eq t_eq,
    { left, exact empty_in_sets_eq_bot.1 (s_eq ▸ hs) },
    { right, exact empty_in_sets_eq_bot.1 (t_eq ▸ ht) } },
  { rintros (rfl | rfl),
    exact bot_prod,
    exact prod_bot }
end

lemma prod_ne_bot {f : filter α} {g : filter β} : f ×ᶠ g ≠ ⊥ ↔ (f ≠ ⊥ ∧ g ≠ ⊥) :=
by rw [(≠), prod_eq_bot, not_or_distrib]

lemma tendsto_prod_iff {f : α × β → γ} {x : filter α} {y : filter β} {z : filter γ} :
  filter.tendsto f (x ×ᶠ y) z ↔
  ∀ W ∈ z, ∃ U ∈ x,  ∃ V ∈ y, ∀ x y, x ∈ U → y ∈ V → f (x, y) ∈ W :=
by simp only [tendsto_def, mem_prod_iff, prod_sub_preimage_iff, exists_prop, iff_self]

end prod

/-! ### at_top and at_bot filters on preorded sets, monoids and groups. -/

/-- `at_top` is the filter representing the limit `→ ∞` on an ordered set.
  It is generated by the collection of up-sets `{b | a ≤ b}`.
  (The preorder need not have a top element for this to be well defined,
  and indeed is trivial when a top element exists.) -/
def at_top [preorder α] : filter α := ⨅ a, principal {b | a ≤ b}

/-- `at_bot` is the filter representing the limit `→ -∞` on an ordered set.
  It is generated by the collection of down-sets `{b | b ≤ a}`.
  (The preorder need not have a bottom element for this to be well defined,
  and indeed is trivial when a bottom element exists.) -/
def at_bot [preorder α] : filter α := ⨅ a, principal {b | b ≤ a}

lemma mem_at_top [preorder α] (a : α) : {b : α | a ≤ b} ∈ @at_top α _ :=
mem_infi_sets a $ subset.refl _

@[simp] lemma at_top_ne_bot [nonempty α] [semilattice_sup α] : (at_top : filter α) ≠ ⊥ :=
infi_ne_bot_of_directed (by apply_instance)
  (assume a b, ⟨a ⊔ b, by simp only [ge, le_principal_iff, forall_const, set_of_subset_set_of,
    mem_principal_sets, and_self, sup_le_iff, forall_true_iff] {contextual := tt}⟩)
  (assume a, principal_ne_bot_iff.2 nonempty_Ici)

@[simp, nolint ge_or_gt]
lemma mem_at_top_sets [nonempty α] [semilattice_sup α] {s : set α} :
  s ∈ (at_top : filter α) ↔ ∃a:α, ∀b≥a, b ∈ s :=
let ⟨a⟩ := ‹nonempty α› in
iff.intro
  (assume h, infi_sets_induct h ⟨a, by simp only [forall_const, mem_univ, forall_true_iff]⟩
    (assume a s₁ s₂ ha ⟨b, hb⟩, ⟨a ⊔ b,
      assume c hc, ⟨ha $ le_trans le_sup_left hc, hb _ $ le_trans le_sup_right hc⟩⟩)
    (assume s₁ s₂ h ⟨a, ha⟩, ⟨a, assume b hb, h $ ha _ hb⟩))
  (assume ⟨a, h⟩, mem_infi_sets a $ assume x, h x)

@[nolint ge_or_gt]
lemma eventually_at_top {α} [semilattice_sup α] [nonempty α] {p : α → Prop} :
  (∀ᶠ x in at_top, p x) ↔ (∃ a, ∀ b ≥ a, p b) :=
by simp only [filter.eventually, filter.mem_at_top_sets, mem_set_of_eq]

@[nolint ge_or_gt]
lemma eventually.exists_forall_of_at_top {α} [semilattice_sup α] [nonempty α] {p : α → Prop}
  (h : ∀ᶠ x in at_top, p x) : ∃ a, ∀ b ≥ a, p b :=
eventually_at_top.mp h

@[nolint ge_or_gt]
lemma frequently_at_top {α} [semilattice_sup α] [nonempty α] {p : α → Prop} :
  (∃ᶠ x in at_top, p x) ↔ (∀ a, ∃ b ≥ a, p b) :=
by simp only [filter.frequently, eventually_at_top, not_exists, not_forall, not_not]

@[nolint ge_or_gt]
lemma frequently_at_top' {α} [semilattice_sup α] [nonempty α] [no_top_order α] {p : α → Prop} :
  (∃ᶠ x in at_top, p x) ↔ (∀ a, ∃ b > a, p b) :=
begin
  rw frequently_at_top,
  split ; intros h a,
  { cases no_top a with a' ha',
    rcases h a' with ⟨b, hb, hb'⟩,
    exact ⟨b, lt_of_lt_of_le ha' hb, hb'⟩ },
  { rcases h a with ⟨b, hb, hb'⟩,
    exact ⟨b, le_of_lt hb, hb'⟩ },
end

@[nolint ge_or_gt]
lemma frequently.forall_exists_of_at_top {α} [semilattice_sup α] [nonempty α] {p : α → Prop}
  (h : ∃ᶠ x in at_top, p x) : ∀ a, ∃ b ≥ a, p b :=
frequently_at_top.mp h

lemma map_at_top_eq [nonempty α] [semilattice_sup α] {f : α → β} :
  at_top.map f = (⨅a, principal $ f '' {a' | a ≤ a'}) :=
calc map f (⨅a, principal {a' | a ≤ a'}) = (⨅a, map f $ principal {a' | a ≤ a'}) :
    map_infi_eq (assume a b, ⟨a ⊔ b, by simp only [ge, le_principal_iff, forall_const, set_of_subset_set_of,
      mem_principal_sets, and_self, sup_le_iff, forall_true_iff] {contextual := tt}⟩)
      (by apply_instance)
  ... = (⨅a, principal $ f '' {a' | a ≤ a'}) : by simp only [map_principal, eq_self_iff_true]

lemma tendsto_at_top [preorder β] (m : α → β) (f : filter α) :
  tendsto m f at_top ↔ (∀b, {a | b ≤ m a} ∈ f) :=
by simp only [at_top, tendsto_infi, tendsto_principal]; refl

lemma tendsto_at_top_mono' [preorder β] (l : filter α) ⦃f₁ f₂ : α → β⦄ (h : {x | f₁ x ≤ f₂ x} ∈ l) :
  tendsto f₁ l at_top → tendsto f₂ l at_top :=
assume h₁, (tendsto_at_top _ _).2 $ λ b, mp_sets ((tendsto_at_top _ _).1 h₁ b)
  (monotone_mem_sets (λ a ha ha₁, le_trans ha₁ ha) h)

lemma tendsto_at_top_mono [preorder β] (l : filter α) :
  monotone (λ f : α → β, tendsto f l at_top) :=
λ f₁ f₂ h, tendsto_at_top_mono' l $ univ_mem_sets' h

<<<<<<< HEAD
@[nolint ge_or_gt] -- see Note [nolint_ge]
lemma map_at_top_inf_ne_bot_iff [semilattice_sup α] [nonempty α] {F : filter β} {u : α → β} :
  (map u at_top) ⊓ F ≠ ⊥ ↔ ∀ U ∈ F, ∀ N, ∃ n ≥ N, u n ∈ U :=
by simp_rw [inf_ne_bot_iff_frequently_right, frequently_map, frequently_at_top] ; trivial

section ordered_monoid
=======
section ordered_add_monoid
>>>>>>> 51f7319b

variables [ordered_cancel_add_comm_monoid β] (l : filter α) {f g : α → β}

lemma tendsto_at_top_add_nonneg_left' (hf : {x | 0 ≤ f x} ∈ l) (hg : tendsto g l at_top) :
  tendsto (λ x, f x + g x) l at_top :=
tendsto_at_top_mono' l (monotone_mem_sets (λ x, le_add_of_nonneg_left) hf) hg

lemma tendsto_at_top_add_nonneg_left (hf : ∀ x, 0 ≤ f x) (hg : tendsto g l at_top) :
  tendsto (λ x, f x + g x) l at_top :=
tendsto_at_top_add_nonneg_left' l (univ_mem_sets' hf) hg

lemma tendsto_at_top_add_nonneg_right' (hf : tendsto f l at_top) (hg : {x | 0 ≤ g x} ∈ l) :
  tendsto (λ x, f x + g x) l at_top :=
tendsto_at_top_mono' l (monotone_mem_sets (λ x, le_add_of_nonneg_right) hg) hf

lemma tendsto_at_top_add_nonneg_right (hf : tendsto f l at_top) (hg : ∀ x, 0 ≤ g x) :
  tendsto (λ x, f x + g x) l at_top :=
tendsto_at_top_add_nonneg_right' l hf (univ_mem_sets' hg)

lemma tendsto_at_top_of_add_const_left (C : β) (hf : tendsto (λ x, C + f x) l at_top) :
  tendsto f l at_top :=
(tendsto_at_top _ l).2 $ assume b,
  monotone_mem_sets (λ x, le_of_add_le_add_left) ((tendsto_at_top _ _).1 hf (C + b))

lemma tendsto_at_top_of_add_const_right (C : β) (hf : tendsto (λ x, f x + C) l at_top) :
  tendsto f l at_top :=
(tendsto_at_top _ l).2 $ assume b,
  monotone_mem_sets (λ x, le_of_add_le_add_right) ((tendsto_at_top _ _).1 hf (b + C))

lemma tendsto_at_top_of_add_bdd_above_left' (C) (hC : {x | f x ≤ C} ∈ l)
  (h : tendsto (λ x, f x + g x) l at_top) :
  tendsto g l at_top :=
tendsto_at_top_of_add_const_left l C
  (tendsto_at_top_mono' l (monotone_mem_sets (λ x (hx : f x ≤ C), add_le_add_right hx (g x)) hC) h)

lemma tendsto_at_top_of_add_bdd_above_left (C) (hC : ∀ x, f x ≤ C) :
  tendsto (λ x, f x + g x) l at_top → tendsto g l at_top :=
tendsto_at_top_of_add_bdd_above_left' l C (univ_mem_sets' hC)

lemma tendsto_at_top_of_add_bdd_above_right' (C) (hC : {x | g x ≤ C} ∈ l)
  (h : tendsto (λ x, f x + g x) l at_top) :
  tendsto f l at_top :=
tendsto_at_top_of_add_const_right l C
  (tendsto_at_top_mono' l (monotone_mem_sets (λ x (hx : g x ≤ C), add_le_add_left hx (f x)) hC) h)

lemma tendsto_at_top_of_add_bdd_above_right (C) (hC : ∀ x, g x ≤ C) :
  tendsto (λ x, f x + g x) l at_top → tendsto f l at_top :=
tendsto_at_top_of_add_bdd_above_right' l C (univ_mem_sets' hC)

end ordered_add_monoid

section ordered_group

variables [ordered_add_comm_group β] (l : filter α) {f g : α → β}

lemma tendsto_at_top_add_left_of_le' (C : β) (hf : {x | C ≤ f x} ∈ l) (hg : tendsto g l at_top) :
  tendsto (λ x, f x + g x) l at_top :=
@tendsto_at_top_of_add_bdd_above_left' _ _ _ l (λ x, -(f x)) (λ x, f x + g x) (-C)
  (by simp [hf]) (by simp [hg])

lemma tendsto_at_top_add_left_of_le (C : β) (hf : ∀ x, C ≤ f x) (hg : tendsto g l at_top) :
  tendsto (λ x, f x + g x) l at_top :=
tendsto_at_top_add_left_of_le' l C (univ_mem_sets' hf) hg

lemma tendsto_at_top_add_right_of_le' (C : β) (hf : tendsto f l at_top) (hg : {x | C ≤ g x} ∈ l) :
  tendsto (λ x, f x + g x) l at_top :=
@tendsto_at_top_of_add_bdd_above_right' _ _ _ l (λ x, f x + g x) (λ x, -(g x)) (-C)
  (by simp [hg]) (by simp [hf])

lemma tendsto_at_top_add_right_of_le (C : β) (hf : tendsto f l at_top) (hg : ∀ x, C ≤ g x) :
  tendsto (λ x, f x + g x) l at_top :=
tendsto_at_top_add_right_of_le' l C hf (univ_mem_sets' hg)

lemma tendsto_at_top_add_const_left (C : β) (hf : tendsto f l at_top) :
  tendsto (λ x, C + f x) l at_top :=
tendsto_at_top_add_left_of_le' l C (univ_mem_sets' $ λ _, le_refl C) hf

lemma tendsto_at_top_add_const_right (C : β) (hf : tendsto f l at_top) :
  tendsto (λ x, f x + C) l at_top :=
tendsto_at_top_add_right_of_le' l C hf (univ_mem_sets' $ λ _, le_refl C)

end ordered_group

open_locale filter

@[nolint ge_or_gt]
lemma tendsto_at_top' [nonempty α] [semilattice_sup α] (f : α → β) (l : filter β) :
  tendsto f at_top l ↔ (∀s ∈ l, ∃a, ∀b≥a, f b ∈ s) :=
by simp only [tendsto_def, mem_at_top_sets]; refl

@[nolint ge_or_gt]
theorem tendsto_at_top_principal [nonempty β] [semilattice_sup β] {f : β → α} {s : set α} :
  tendsto f at_top (principal s) ↔ ∃N, ∀n≥N, f n ∈ s :=
by rw [tendsto_iff_comap, comap_principal, le_principal_iff, mem_at_top_sets]; refl

/-- A function `f` grows to infinity independent of an order-preserving embedding `e`. -/
lemma tendsto_at_top_embedding {α β γ : Type*} [preorder β] [preorder γ]
  {f : α → β} {e : β → γ} {l : filter α}
  (hm : ∀b₁ b₂, e b₁ ≤ e b₂ ↔ b₁ ≤ b₂) (hu : ∀c, ∃b, c ≤ e b) :
  tendsto (e ∘ f) l at_top ↔ tendsto f l at_top :=
begin
  rw [tendsto_at_top, tendsto_at_top],
  split,
  { assume hc b,
    filter_upwards [hc (e b)] assume a, (hm b (f a)).1 },
  { assume hb c,
    rcases hu c with ⟨b, hc⟩,
    filter_upwards [hb b] assume a ha, le_trans hc ((hm b (f a)).2 ha) }
end

lemma tendsto_at_top_at_top [nonempty α] [semilattice_sup α] [preorder β] (f : α → β) :
  tendsto f at_top at_top ↔ ∀ b : β, ∃ i : α, ∀ a : α, i ≤ a → b ≤ f a :=
iff.trans tendsto_infi $ forall_congr $ assume b, tendsto_at_top_principal

@[nolint ge_or_gt]
lemma tendsto_at_top_at_bot [nonempty α] [decidable_linear_order α] [preorder β] (f : α → β) :
  tendsto f at_top at_bot ↔ ∀ (b : β), ∃ (i : α), ∀ (a : α), i ≤ a → b ≥ f a :=
@tendsto_at_top_at_top α (order_dual β) _ _ _ f

lemma tendsto_at_top_at_top_of_monotone [nonempty α] [semilattice_sup α] [preorder β]
  {f : α → β} (hf : monotone f) :
  tendsto f at_top at_top ↔ ∀ b : β, ∃ a : α, b ≤ f a :=
(tendsto_at_top_at_top f).trans $ forall_congr $ λ b, exists_congr $ λ a,
  ⟨λ h, h a (le_refl a), λ h a' ha', le_trans h $ hf ha'⟩

alias tendsto_at_top_at_top_of_monotone ← monotone.tendsto_at_top_at_top

lemma tendsto_finset_range : tendsto finset.range at_top at_top :=
finset.range_mono.tendsto_at_top_at_top.2 finset.exists_nat_subset_range

lemma tendsto_finset_image_at_top_at_top {i : β → γ} {j : γ → β} (h : ∀x, j (i x) = x) :
  tendsto (finset.image j) at_top at_top :=
have j ∘ i = id, from funext h,
(finset.image_mono j).tendsto_at_top_at_top.2 $ assume s,
  ⟨s.image i, by simp only [finset.image_image, this, finset.image_id, le_refl]⟩

lemma prod_at_top_at_top_eq {β₁ β₂ : Type*} [nonempty β₁] [nonempty β₂] [semilattice_sup β₁]
  [semilattice_sup β₂] : (@at_top β₁ _) ×ᶠ (@at_top β₂ _) = @at_top (β₁ × β₂) _ :=
by inhabit β₁; inhabit β₂;
  simp [at_top, prod_infi_left (default β₁), prod_infi_right (default β₂), infi_prod];
    exact infi_comm

lemma prod_map_at_top_eq {α₁ α₂ β₁ β₂ : Type*} [nonempty β₁] [nonempty β₂]
  [semilattice_sup β₁] [semilattice_sup β₂] (u₁ : β₁ → α₁) (u₂ : β₂ → α₂) :
  (map u₁ at_top) ×ᶠ (map u₂ at_top) = map (prod.map u₁ u₂) at_top :=
by rw [prod_map_map_eq, prod_at_top_at_top_eq, prod.map_def]

/-- A function `f` maps upwards closed sets (at_top sets) to upwards closed sets when it is a
Galois insertion. The Galois "insertion" and "connection" is weakened to only require it to be an
insertion and a connetion above `b'`. -/
lemma map_at_top_eq_of_gc [semilattice_sup α] [semilattice_sup β] {f : α → β} (g : β → α) (b' : β)(hf : monotone f) (gc : ∀a, ∀b≥b', f a ≤ b ↔ a ≤ g b) (hgi : ∀b≥b', b ≤ f (g b)) :
  map f at_top = at_top :=
begin
  rw [@map_at_top_eq α _ ⟨g b'⟩],
  refine le_antisymm
    (le_infi $ assume b, infi_le_of_le (g (b ⊔ b')) $ principal_mono.2 $ image_subset_iff.2 _)
    (le_infi $ assume a, infi_le_of_le (f a ⊔ b') $ principal_mono.2 _),
  { assume a ha, exact (le_trans le_sup_left $ le_trans (hgi _ le_sup_right) $ hf ha) },
  { assume b hb,
    have hb' : b' ≤ b := le_trans le_sup_right hb,
    exact ⟨g b, (gc _ _ hb').1 (le_trans le_sup_left hb),
      le_antisymm ((gc _ _ hb').2 (le_refl _)) (hgi _ hb')⟩ }
end

lemma map_add_at_top_eq_nat (k : ℕ) : map (λa, a + k) at_top = at_top :=
map_at_top_eq_of_gc (λa, a - k) k
  (assume a b h, add_le_add_right h k)
  (assume a b h, (nat.le_sub_right_iff_add_le h).symm)
  (assume a h, by rw [nat.sub_add_cancel h])

lemma map_sub_at_top_eq_nat (k : ℕ) : map (λa, a - k) at_top = at_top :=
map_at_top_eq_of_gc (λa, a + k) 0
  (assume a b h, nat.sub_le_sub_right h _)
  (assume a b _, nat.sub_le_right_iff_le_add)
  (assume b _, by rw [nat.add_sub_cancel])

lemma tendsto_add_at_top_nat (k : ℕ) : tendsto (λa, a + k) at_top at_top :=
le_of_eq (map_add_at_top_eq_nat k)

lemma tendsto_sub_at_top_nat (k : ℕ) : tendsto (λa, a - k) at_top at_top :=
le_of_eq (map_sub_at_top_eq_nat k)

lemma tendsto_add_at_top_iff_nat {f : ℕ → α} {l : filter α} (k : ℕ) :
  tendsto (λn, f (n + k)) at_top l ↔ tendsto f at_top l :=
show tendsto (f ∘ (λn, n + k)) at_top l ↔ tendsto f at_top l,
  by rw [← tendsto_map'_iff, map_add_at_top_eq_nat]

lemma map_div_at_top_eq_nat (k : ℕ) (hk : k > 0) : map (λa, a / k) at_top = at_top :=
map_at_top_eq_of_gc (λb, b * k + (k - 1)) 1
  (assume a b h, nat.div_le_div_right h)
  (assume a b _,
    calc a / k ≤ b ↔ a / k < b + 1 : by rw [← nat.succ_eq_add_one, nat.lt_succ_iff]
      ... ↔ a < (b + 1) * k : nat.div_lt_iff_lt_mul _ _ hk
      ... ↔ _ :
      begin
        cases k,
        exact (lt_irrefl _ hk).elim,
        simp [mul_add, add_mul, nat.succ_add, nat.lt_succ_iff]
      end)
  (assume b _,
    calc b = (b * k) / k : by rw [nat.mul_div_cancel b hk]
      ... ≤ (b * k + (k - 1)) / k : nat.div_le_div_right $ nat.le_add_right _ _)

/-! ### The cofinite filter -/

/-- The cofinite filter is the filter of subsets whose complements are finite. -/
def cofinite : filter α :=
{ sets             := {s | finite (- s)},
  univ_sets        := by simp only [compl_univ, finite_empty, mem_set_of_eq],
  sets_of_superset := assume s t (hs : finite (-s)) (st: s ⊆ t),
    finite_subset hs $ compl_subset_compl.2 st,
  inter_sets       := assume s t (hs : finite (-s)) (ht : finite (-t)),
    by simp only [compl_inter, finite_union, ht, hs, mem_set_of_eq] }

@[simp] lemma mem_cofinite {s : set α} : s ∈ (@cofinite α) ↔ finite (-s) := iff.rfl

lemma cofinite_ne_bot [infinite α] : @cofinite α ≠ ⊥ :=
mt empty_in_sets_eq_bot.mpr $ by { simp only [mem_cofinite, compl_empty], exact infinite_univ }

lemma frequently_cofinite_iff_infinite {p : α → Prop} :
  (∃ᶠ x in cofinite, p x) ↔ set.infinite {x | p x} :=
by simp only [filter.frequently, filter.eventually, mem_cofinite, compl_set_of, not_not,
  set.infinite]

lemma set.infinite_iff_frequently_cofinite {α : Type u} {s : set α} :
  set.infinite s ↔ (∃ᶠ x in cofinite, x ∈ s) :=
frequently_cofinite_iff_infinite.symm

/-- For natural numbers the filters `cofinite` and `at_top` coincide. -/
lemma nat.cofinite_eq_at_top : @cofinite ℕ = at_top :=
begin
  ext s,
  simp only [mem_cofinite, mem_at_top_sets],
  split,
  { assume hs,
    use (hs.to_finset.sup id) + 1,
    assume b hb,
    by_contradiction hbs,
    have := hs.to_finset.subset_range_sup_succ (finite.mem_to_finset.2 hbs),
    exact not_lt_of_le hb (finset.mem_range.1 this) },
  { rintros ⟨N, hN⟩,
    apply finite_subset (finite_lt_nat N),
    assume n hn,
    change n < N,
    exact lt_of_not_ge (λ hn', hn $ hN n hn') }
end

/-! ### Ultrafilters -/

section ultrafilter
open zorn

variables {f g : filter α}

/-- An ultrafilter is a minimal (maximal in the set order) proper filter. -/
def is_ultrafilter (f : filter α) := f ≠ ⊥ ∧ ∀g, g ≠ ⊥ → g ≤ f → f ≤ g

lemma ultrafilter_unique (hg : is_ultrafilter g) (hf : f ≠ ⊥) (h : f ≤ g) : f = g :=
le_antisymm h (hg.right _ hf h)

lemma le_of_ultrafilter {g : filter α} (hf : is_ultrafilter f) (h : f ⊓ g ≠ ⊥) :
  f ≤ g :=
le_of_inf_eq $ ultrafilter_unique hf h inf_le_left

/-- Equivalent characterization of ultrafilters:
  A filter f is an ultrafilter if and only if for each set s,
  -s belongs to f if and only if s does not belong to f. -/
lemma ultrafilter_iff_compl_mem_iff_not_mem :
  is_ultrafilter f ↔ (∀ s, -s ∈ f ↔ s ∉ f) :=
⟨assume hf s,
   ⟨assume hns hs,
      hf.1 $ empty_in_sets_eq_bot.mp $ by convert f.inter_sets hs hns; rw [inter_compl_self],
    assume hs,
      have f ≤ principal (-s), from
        le_of_ultrafilter hf $ assume h, hs $ mem_sets_of_eq_bot $
          by simp only [h, eq_self_iff_true, compl_compl],
      by simp only [le_principal_iff] at this; assumption⟩,
 assume hf,
   ⟨mt empty_in_sets_eq_bot.mpr ((hf ∅).mp (by convert f.univ_sets; rw [compl_empty])),
    assume g hg g_le s hs, classical.by_contradiction $ mt (hf s).mpr $
      assume : - s ∈ f,
        have s ∩ -s ∈ g, from inter_mem_sets hs (g_le this),
        by simp only [empty_in_sets_eq_bot, hg, inter_compl_self] at this; contradiction⟩⟩

lemma mem_or_compl_mem_of_ultrafilter (hf : is_ultrafilter f) (s : set α) :
  s ∈ f ∨ - s ∈ f :=
classical.or_iff_not_imp_left.2 (ultrafilter_iff_compl_mem_iff_not_mem.mp hf s).mpr

lemma mem_or_mem_of_ultrafilter {s t : set α} (hf : is_ultrafilter f) (h : s ∪ t ∈ f) :
  s ∈ f ∨ t ∈ f :=
(mem_or_compl_mem_of_ultrafilter hf s).imp_right
  (assume : -s ∈ f, by filter_upwards [this, h] assume x hnx hx, hx.resolve_left hnx)

lemma mem_of_finite_sUnion_ultrafilter {s : set (set α)} (hf : is_ultrafilter f) (hs : finite s)
  : ⋃₀ s ∈ f → ∃t∈s, t ∈ f :=
finite.induction_on hs (by simp only [empty_in_sets_eq_bot, hf.left, mem_empty_eq, sUnion_empty,
  forall_prop_of_false, exists_false, not_false_iff, exists_prop_of_false]) $
λ t s' ht' hs' ih, by simp only [exists_prop, mem_insert_iff, set.sUnion_insert]; exact
assume h, (mem_or_mem_of_ultrafilter hf h).elim
  (assume : t ∈ f, ⟨t, or.inl rfl, this⟩)
  (assume h, let ⟨t, hts', ht⟩ := ih h in ⟨t, or.inr hts', ht⟩)

lemma mem_of_finite_Union_ultrafilter {is : set β} {s : β → set α}
  (hf : is_ultrafilter f) (his : finite is) (h : (⋃i∈is, s i) ∈ f) : ∃i∈is, s i ∈ f :=
have his : finite (image s is), from finite_image s his,
have h : (⋃₀ image s is) ∈ f, from by simp only [sUnion_image, set.sUnion_image]; assumption,
let ⟨t, ⟨i, hi, h_eq⟩, (ht : t ∈ f)⟩ := mem_of_finite_sUnion_ultrafilter hf his h in
⟨i, hi, h_eq.symm ▸ ht⟩

lemma ultrafilter_map {f : filter α} {m : α → β} (h : is_ultrafilter f) : is_ultrafilter (map m f) :=
by rw ultrafilter_iff_compl_mem_iff_not_mem at ⊢ h; exact assume s, h (m ⁻¹' s)

lemma ultrafilter_pure {a : α} : is_ultrafilter (pure a) :=
begin
  rw ultrafilter_iff_compl_mem_iff_not_mem, intro s,
  rw [mem_pure_sets, mem_pure_sets], exact iff.rfl
end

lemma ultrafilter_bind {f : filter α} (hf : is_ultrafilter f) {m : α → filter β}
  (hm : ∀ a, is_ultrafilter (m a)) : is_ultrafilter (f.bind m) :=
begin
  simp only [ultrafilter_iff_compl_mem_iff_not_mem] at ⊢ hf hm, intro s,
  dsimp [bind, join, map, preimage],
  simp only [hm], apply hf
end

/-- The ultrafilter lemma: Any proper filter is contained in an ultrafilter. -/
lemma exists_ultrafilter (h : f ≠ ⊥) : ∃u, u ≤ f ∧ is_ultrafilter u :=
let
  τ                := {f' // f' ≠ ⊥ ∧ f' ≤ f},
  r : τ → τ → Prop := λt₁ t₂, t₂.val ≤ t₁.val,
  ⟨a, ha⟩          := nonempty_of_mem_sets h univ_mem_sets,
  top : τ          := ⟨f, h, le_refl f⟩,
  sup : Π(c:set τ), chain r c → τ :=
    λc hc, ⟨⨅a:{a:τ // a ∈ insert top c}, a.val.val,
      infi_ne_bot_of_directed ⟨a⟩
        (directed_of_chain $ chain_insert hc $ assume ⟨b, _, hb⟩ _ _, or.inl hb)
        (assume ⟨⟨a, ha, _⟩, _⟩, ha),
      infi_le_of_le ⟨top, mem_insert _ _⟩ (le_refl _)⟩
in
have ∀c (hc: chain r c) a (ha : a ∈ c), r a (sup c hc),
  from assume c hc a ha, infi_le_of_le ⟨a, mem_insert_of_mem _ ha⟩ (le_refl _),
have (∃ (u : τ), ∀ (a : τ), r u a → r a u),
  from exists_maximal_of_chains_bounded (assume c hc, ⟨sup c hc, this c hc⟩) (assume f₁ f₂ f₃ h₁ h₂, le_trans h₂ h₁),
let ⟨uτ, hmin⟩ := this in
⟨uτ.val, uτ.property.right, uτ.property.left, assume g hg₁ hg₂,
  hmin ⟨g, hg₁, le_trans hg₂ uτ.property.right⟩ hg₂⟩

/-- Construct an ultrafilter extending a given filter.
  The ultrafilter lemma is the assertion that such a filter exists;
  we use the axiom of choice to pick one. -/
noncomputable def ultrafilter_of (f : filter α) : filter α :=
if h : f = ⊥ then ⊥ else classical.epsilon (λu, u ≤ f ∧ is_ultrafilter u)

lemma ultrafilter_of_spec (h : f ≠ ⊥) : ultrafilter_of f ≤ f ∧ is_ultrafilter (ultrafilter_of f) :=
begin
  have h' := classical.epsilon_spec (exists_ultrafilter h),
  simp only [ultrafilter_of, dif_neg, h, dif_neg, not_false_iff],
  simp only at h',
  assumption
end

lemma ultrafilter_of_le : ultrafilter_of f ≤ f :=
if h : f = ⊥ then by simp only [ultrafilter_of, dif_pos, h, dif_pos, eq_self_iff_true, le_bot_iff]; exact le_refl _
  else (ultrafilter_of_spec h).left

lemma ultrafilter_ultrafilter_of (h : f ≠ ⊥) : is_ultrafilter (ultrafilter_of f) :=
(ultrafilter_of_spec h).right

lemma ultrafilter_of_ultrafilter (h : is_ultrafilter f) : ultrafilter_of f = f :=
ultrafilter_unique h (ultrafilter_ultrafilter_of h.left).left ultrafilter_of_le

/-- A filter equals the intersection of all the ultrafilters which contain it. -/
lemma sup_of_ultrafilters (f : filter α) : f = ⨆ (g) (u : is_ultrafilter g) (H : g ≤ f), g :=
begin
  refine le_antisymm _ (supr_le $ λ g, supr_le $ λ u, supr_le $ λ H, H),
  intros s hs,
  -- If s ∉ f.sets, we'll apply the ultrafilter lemma to the restriction of f to -s.
  by_contradiction hs',
  let j : (-s) → α := subtype.val,
  have j_inv_s : j ⁻¹' s = ∅, by
    erw [←preimage_inter_range, subtype.val_range, inter_compl_self, preimage_empty],
  let f' := comap j f,
  have : f' ≠ ⊥,
  { apply mt empty_in_sets_eq_bot.mpr,
    rintro ⟨t, htf, ht⟩,
    suffices : t ⊆ s, from absurd (f.sets_of_superset htf this) hs',
    rw [subset_empty_iff] at ht,
    have : j '' (j ⁻¹' t) = ∅, by rw [ht, image_empty],
    erw [image_preimage_eq_inter_range, subtype.val_range, ←subset_compl_iff_disjoint,
      set.compl_compl] at this,
    exact this },
  rcases exists_ultrafilter this with ⟨g', g'f', u'⟩,
  simp only [supr_sets_eq, mem_Inter] at hs,
  have := hs (g'.map subtype.val) (ultrafilter_map u') (map_le_iff_le_comap.mpr g'f'),
  rw [←le_principal_iff, map_le_iff_le_comap, comap_principal, j_inv_s, principal_empty,
    le_bot_iff] at this,
  exact absurd this u'.1
end

/-- The `tendsto` relation can be checked on ultrafilters. -/
lemma tendsto_iff_ultrafilter (f : α → β) (l₁ : filter α) (l₂ : filter β) :
  tendsto f l₁ l₂ ↔ ∀ g, is_ultrafilter g → g ≤ l₁ → g.map f ≤ l₂ :=
⟨assume h g u gx, le_trans (map_mono gx) h,
 assume h, by rw [sup_of_ultrafilters l₁]; simpa only [tendsto, map_supr, supr_le_iff]⟩

/-- The ultrafilter monad. The monad structure on ultrafilters is the
  restriction of the one on filters. -/
def ultrafilter (α : Type u) : Type u := {f : filter α // is_ultrafilter f}

/-- Push-forward for ultra-filters. -/
def ultrafilter.map (m : α → β) (u : ultrafilter α) : ultrafilter β :=
⟨u.val.map m, ultrafilter_map u.property⟩

/-- The principal ultra-filter associated to a point `x`. -/
def ultrafilter.pure (x : α) : ultrafilter α := ⟨pure x, ultrafilter_pure⟩

/-- Monadic bind for ultra-filters, coming from the one on filters
defined in terms of map and join.-/
def ultrafilter.bind (u : ultrafilter α) (m : α → ultrafilter β) : ultrafilter β :=
⟨u.val.bind (λ a, (m a).val), ultrafilter_bind u.property (λ a, (m a).property)⟩

instance ultrafilter.has_pure : has_pure ultrafilter := ⟨@ultrafilter.pure⟩
instance ultrafilter.has_bind : has_bind ultrafilter := ⟨@ultrafilter.bind⟩
instance ultrafilter.functor : functor ultrafilter := { map := @ultrafilter.map }
instance ultrafilter.monad : monad ultrafilter := { map := @ultrafilter.map }

instance ultrafilter.inhabited [inhabited α] : inhabited (ultrafilter α) := ⟨pure (default _)⟩

/-- The ultra-filter extending the cofinite filter. -/
noncomputable def hyperfilter : filter α := ultrafilter_of cofinite

lemma hyperfilter_le_cofinite : @hyperfilter α ≤ cofinite :=
ultrafilter_of_le

lemma is_ultrafilter_hyperfilter [infinite α] : is_ultrafilter (@hyperfilter α) :=
(ultrafilter_of_spec cofinite_ne_bot).2

theorem nmem_hyperfilter_of_finite [infinite α] {s : set α} (hf : s.finite) :
  s ∉ @hyperfilter α :=
λ hy,
have hx : -s ∉ hyperfilter :=
  λ hs, (ultrafilter_iff_compl_mem_iff_not_mem.mp is_ultrafilter_hyperfilter s).mp hs hy,
have ht : -s ∈ cofinite.sets := by show -s ∈ {s | _}; rwa [set.mem_set_of_eq, compl_compl],
hx $ hyperfilter_le_cofinite ht

theorem compl_mem_hyperfilter_of_finite [infinite α] {s : set α} (hf : set.finite s) :
  -s ∈ @hyperfilter α :=
(ultrafilter_iff_compl_mem_iff_not_mem.mp is_ultrafilter_hyperfilter s).mpr $
nmem_hyperfilter_of_finite hf

theorem mem_hyperfilter_of_finite_compl [infinite α] {s : set α} (hf : set.finite (-s)) :
  s ∈ @hyperfilter α :=
s.compl_compl ▸ compl_mem_hyperfilter_of_finite hf

section

local attribute [instance] filter.monad filter.is_lawful_monad

instance ultrafilter.is_lawful_monad : is_lawful_monad ultrafilter :=
{ id_map := assume α f, subtype.eq (id_map f.val),
  pure_bind := assume α β a f, subtype.eq (pure_bind a (subtype.val ∘ f)),
  bind_assoc := assume α β γ f m₁ m₂, subtype.eq (filter_eq rfl),
  bind_pure_comp_eq_map := assume α β f x, subtype.eq (bind_pure_comp_eq_map f x.val) }

end

lemma ultrafilter.eq_iff_val_le_val {u v : ultrafilter α} : u = v ↔ u.val ≤ v.val :=
⟨assume h, by rw h; exact le_refl _,
 assume h, by rw subtype.ext; apply ultrafilter_unique v.property u.property.1 h⟩

lemma exists_ultrafilter_iff (f : filter α) : (∃ (u : ultrafilter α), u.val ≤ f) ↔ f ≠ ⊥ :=
⟨assume ⟨u, uf⟩, ne_bot_of_le_ne_bot u.property.1 uf,
 assume h, let ⟨u, uf, hu⟩ := exists_ultrafilter h in ⟨⟨u, hu⟩, uf⟩⟩

end ultrafilter

end filter<|MERGE_RESOLUTION|>--- conflicted
+++ resolved
@@ -1988,16 +1988,12 @@
   monotone (λ f : α → β, tendsto f l at_top) :=
 λ f₁ f₂ h, tendsto_at_top_mono' l $ univ_mem_sets' h
 
-<<<<<<< HEAD
 @[nolint ge_or_gt] -- see Note [nolint_ge]
 lemma map_at_top_inf_ne_bot_iff [semilattice_sup α] [nonempty α] {F : filter β} {u : α → β} :
   (map u at_top) ⊓ F ≠ ⊥ ↔ ∀ U ∈ F, ∀ N, ∃ n ≥ N, u n ∈ U :=
 by simp_rw [inf_ne_bot_iff_frequently_right, frequently_map, frequently_at_top] ; trivial
 
-section ordered_monoid
-=======
 section ordered_add_monoid
->>>>>>> 51f7319b
 
 variables [ordered_cancel_add_comm_monoid β] (l : filter α) {f g : α → β}
 

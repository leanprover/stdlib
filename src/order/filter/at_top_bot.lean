/-
Copyright (c) 2017 Johannes Hölzl. All rights reserved.
Released under Apache 2.0 license as described in the file LICENSE.
Authors: Johannes Hölzl, Jeremy Avigad, Yury Kudryashov, Patrick Massot
-/
import order.filter.bases

/-!
# `at_top` and `at_bot` filters on preorded sets, monoids and groups.

In this file we define the filters

* `at_top`: corresponds to `n → +∞`;
* `at_bot`: corresponds to `n → -∞`.

Then we prove many lemmas like “if `f → +∞`, then `f ± c → +∞`”.
-/

variables {ι ι' α β γ : Type*}

open set
open_locale classical filter big_operators

namespace filter
/-- `at_top` is the filter representing the limit `→ ∞` on an ordered set.
  It is generated by the collection of up-sets `{b | a ≤ b}`.
  (The preorder need not have a top element for this to be well defined,
  and indeed is trivial when a top element exists.) -/
def at_top [preorder α] : filter α := ⨅ a, 𝓟 {b | a ≤ b}

/-- `at_bot` is the filter representing the limit `→ -∞` on an ordered set.
  It is generated by the collection of down-sets `{b | b ≤ a}`.
  (The preorder need not have a bottom element for this to be well defined,
  and indeed is trivial when a bottom element exists.) -/
def at_bot [preorder α] : filter α := ⨅ a, 𝓟 {b | b ≤ a}

lemma mem_at_top [preorder α] (a : α) : {b : α | a ≤ b} ∈ @at_top α _ :=
mem_infi_sets a $ subset.refl _

lemma Ioi_mem_at_top [preorder α] [no_top_order α] (x : α) : Ioi x ∈ (at_top : filter α) :=
let ⟨z, hz⟩ := no_top x in mem_sets_of_superset (mem_at_top z) $ λ y h,  lt_of_lt_of_le hz h

lemma mem_at_bot [preorder α] (a : α) : {b : α | b ≤ a} ∈ @at_bot α _ :=
mem_infi_sets a $ subset.refl _

lemma Iio_mem_at_bot [preorder α] [no_bot_order α] (x : α) : Iio x ∈ (at_bot : filter α) :=
let ⟨z, hz⟩ := no_bot x in mem_sets_of_superset (mem_at_bot z) $ λ y h, lt_of_le_of_lt h hz

lemma at_top_basis [nonempty α] [semilattice_sup α] :
  (@at_top α _).has_basis (λ _, true) Ici :=
has_basis_infi_principal (directed_of_sup $ λ a b, Ici_subset_Ici.2)

lemma at_top_basis' [semilattice_sup α] (a : α) :
  (@at_top α _).has_basis (λ x, a ≤ x) Ici :=
⟨λ t, (@at_top_basis α ⟨a⟩ _).mem_iff.trans
  ⟨λ ⟨x, _, hx⟩, ⟨x ⊔ a, le_sup_right, λ y hy, hx (le_trans le_sup_left hy)⟩,
    λ ⟨x, _, hx⟩, ⟨x, trivial, hx⟩⟩⟩

lemma at_bot_basis [nonempty α] [semilattice_inf α] :
  (@at_bot α _).has_basis (λ _, true) Iic :=
@at_top_basis (order_dual α) _ _

lemma at_bot_basis' [semilattice_inf α] (a : α) :
  (@at_bot α _).has_basis (λ x, x ≤ a) Iic :=
@at_top_basis' (order_dual α) _ _

@[instance]
lemma at_top_ne_bot [nonempty α] [semilattice_sup α] : ne_bot (at_top : filter α) :=
at_top_basis.forall_nonempty_iff_ne_bot.1 $ λ a _, nonempty_Ici

<<<<<<< HEAD
@[instance]
lemma at_bot_ne_bot [nonempty α] [semilattice_inf α] : ne_bot (at_bot : filter α) :=
@at_top_ne_bot (order_dual α) _ _

@[simp, nolint ge_or_gt]
=======
@[simp]
>>>>>>> f8bf0016
lemma mem_at_top_sets [nonempty α] [semilattice_sup α] {s : set α} :
  s ∈ (at_top : filter α) ↔ ∃a:α, ∀b≥a, b ∈ s :=
at_top_basis.mem_iff.trans $ exists_congr $ λ _, exists_const _

@[simp]
<<<<<<< HEAD
lemma mem_at_bot_sets [nonempty α] [semilattice_inf α] {s : set α} :
  s ∈ (at_bot : filter α) ↔ ∃a:α, ∀b≤a, b ∈ s :=
@mem_at_top_sets (order_dual α) _ _ _

@[simp, nolint ge_or_gt]
=======
>>>>>>> f8bf0016
lemma eventually_at_top [semilattice_sup α] [nonempty α] {p : α → Prop} :
  (∀ᶠ x in at_top, p x) ↔ (∃ a, ∀ b ≥ a, p b) :=
mem_at_top_sets

@[simp]
lemma eventually_at_bot [semilattice_inf α] [nonempty α] {p : α → Prop} :
  (∀ᶠ x in at_bot, p x) ↔ (∃ a, ∀ b ≤ a, p b) :=
mem_at_bot_sets

lemma eventually_ge_at_top [preorder α] (a : α) : ∀ᶠ x in at_top, a ≤ x := mem_at_top a

lemma eventually_le_at_bot [preorder α] (a : α) : ∀ᶠ x in at_bot, x ≤ a := mem_at_bot a

lemma at_top_countable_basis [nonempty α] [semilattice_sup α] [encodable α] :
  has_countable_basis (at_top : filter α) (λ _, true) Ici :=
{ countable := countable_encodable _,
  .. at_top_basis }

lemma at_bot_countable_basis [nonempty α] [semilattice_inf α] [encodable α] :
  has_countable_basis (at_bot : filter α) (λ _, true) Iic :=
{ countable := countable_encodable _,
  .. at_bot_basis }

lemma is_countably_generated_at_top [nonempty α] [semilattice_sup α] [encodable α] :
  (at_top : filter $ α).is_countably_generated :=
at_top_countable_basis.is_countably_generated

lemma is_countably_generated_at_bot [nonempty α] [semilattice_inf α] [encodable α] :
  (at_bot : filter $ α).is_countably_generated :=
at_bot_countable_basis.is_countably_generated

lemma order_top.at_top_eq (α) [order_top α] : (at_top : filter α) = pure ⊤ :=
le_antisymm (le_pure_iff.2 $ (eventually_ge_at_top ⊤).mono $ λ b, top_unique)
  (le_infi $ λ b, le_principal_iff.2 le_top)

lemma order_bot.at_bot_eq (α) [order_bot α] : (at_bot : filter α) = pure ⊥ :=
@order_top.at_top_eq (order_dual α) _

lemma tendsto_at_top_pure [order_top α] (f : α → β) :
  tendsto f at_top (pure $ f ⊤) :=
(order_top.at_top_eq α).symm ▸ tendsto_pure_pure _ _

<<<<<<< HEAD
lemma tendsto_at_bot_pure [order_bot α] (f : α → β) :
  tendsto f at_bot (pure $ f ⊥) :=
@tendsto_at_top_pure (order_dual α) _ _ _

@[nolint ge_or_gt]
=======
>>>>>>> f8bf0016
lemma eventually.exists_forall_of_at_top [semilattice_sup α] [nonempty α] {p : α → Prop}
  (h : ∀ᶠ x in at_top, p x) : ∃ a, ∀ b ≥ a, p b :=
eventually_at_top.mp h

<<<<<<< HEAD
lemma eventually.exists_forall_of_at_bot [semilattice_inf α] [nonempty α] {p : α → Prop}
  (h : ∀ᶠ x in at_bot, p x) : ∃ a, ∀ b ≤ a, p b :=
eventually_at_bot.mp h

@[nolint ge_or_gt]
=======
>>>>>>> f8bf0016
lemma frequently_at_top [semilattice_sup α] [nonempty α] {p : α → Prop} :
  (∃ᶠ x in at_top, p x) ↔ (∀ a, ∃ b ≥ a, p b) :=
by simp only [filter.frequently, eventually_at_top, not_exists, not_forall, not_not]

<<<<<<< HEAD
lemma frequently_at_bot [semilattice_inf α] [nonempty α] {p : α → Prop} :
  (∃ᶠ x in at_bot, p x) ↔ (∀ a, ∃ b ≤ a, p b) :=
@frequently_at_top (order_dual α) _ _ _

@[nolint ge_or_gt]
=======
>>>>>>> f8bf0016
lemma frequently_at_top' [semilattice_sup α] [nonempty α] [no_top_order α] {p : α → Prop} :
  (∃ᶠ x in at_top, p x) ↔ (∀ a, ∃ b > a, p b) :=
begin
  rw frequently_at_top,
  split ; intros h a,
  { cases no_top a with a' ha',
    rcases h a' with ⟨b, hb, hb'⟩,
    exact ⟨b, lt_of_lt_of_le ha' hb, hb'⟩ },
  { rcases h a with ⟨b, hb, hb'⟩,
    exact ⟨b, le_of_lt hb, hb'⟩ },
end

<<<<<<< HEAD
lemma frequently_at_bot' [semilattice_inf α] [nonempty α] [no_bot_order α] {p : α → Prop} :
  (∃ᶠ x in at_bot, p x) ↔ (∀ a, ∃ b < a, p b) :=
@frequently_at_top' (order_dual α) _ _ _ _

@[nolint ge_or_gt]
=======
>>>>>>> f8bf0016
lemma frequently.forall_exists_of_at_top [semilattice_sup α] [nonempty α] {p : α → Prop}
  (h : ∃ᶠ x in at_top, p x) : ∀ a, ∃ b ≥ a, p b :=
frequently_at_top.mp h

lemma frequently.forall_exists_of_at_bot [semilattice_inf α] [nonempty α] {p : α → Prop}
  (h : ∃ᶠ x in at_bot, p x) : ∀ a, ∃ b ≤ a, p b :=
frequently_at_bot.mp h

lemma map_at_top_eq [nonempty α] [semilattice_sup α] {f : α → β} :
  at_top.map f = (⨅a, 𝓟 $ f '' {a' | a ≤ a'}) :=
(at_top_basis.map _).eq_infi

lemma map_at_bot_eq [nonempty α] [semilattice_inf α] {f : α → β} :
  at_bot.map f = (⨅a, 𝓟 $ f '' {a' | a' ≤ a}) :=
@map_at_top_eq (order_dual α) _ _ _ _

lemma tendsto_at_top [preorder β] (m : α → β) (f : filter α) :
  tendsto m f at_top ↔ (∀b, ∀ᶠ a in f, b ≤ m a) :=
by simp only [at_top, tendsto_infi, tendsto_principal, mem_set_of_eq]

lemma tendsto_at_bot [preorder β] (m : α → β) (f : filter α) :
  tendsto m f at_bot ↔ (∀b, ∀ᶠ a in f, m a ≤ b) :=
@tendsto_at_top α (order_dual β) _ m f

lemma tendsto_at_top_mono' [preorder β] (l : filter α) ⦃f₁ f₂ : α → β⦄ (h : f₁ ≤ᶠ[l] f₂) :
  tendsto f₁ l at_top → tendsto f₂ l at_top :=
assume h₁, (tendsto_at_top _ _).2 $ λ b, mp_sets ((tendsto_at_top _ _).1 h₁ b)
  (monotone_mem_sets (λ a ha ha₁, le_trans ha₁ ha) h)

lemma tendsto_at_bot_mono' [preorder β] (l : filter α) ⦃f₁ f₂ : α → β⦄ (h : f₁ ≤ᶠ[l] f₂) :
  tendsto f₂ l at_bot → tendsto f₁ l at_bot :=
@tendsto_at_top_mono' _ (order_dual β) _ _ _ _ h

lemma tendsto_at_top_mono [preorder β] {l : filter α} {f g : α → β} (h : ∀ n, f n ≤ g n) :
  tendsto f l at_top → tendsto g l at_top :=
tendsto_at_top_mono' l $ eventually_of_forall h

lemma tendsto_at_bot_mono [preorder β] {l : filter α} {f g : α → β} (h : ∀ n, f n ≤ g n) :
  tendsto g l at_bot → tendsto f l at_bot :=
@tendsto_at_top_mono _ (order_dual β) _ _ _ _ h

/-!
### Sequences
-/

lemma inf_map_at_top_ne_bot_iff [semilattice_sup α] [nonempty α] {F : filter β} {u : α → β} :
  ne_bot (F ⊓ (map u at_top)) ↔ ∀ U ∈ F, ∀ N, ∃ n ≥ N, u n ∈ U :=
by simp_rw [inf_ne_bot_iff_frequently_left, frequently_map, frequently_at_top]; refl

lemma inf_map_at_bot_ne_bot_iff [semilattice_inf α] [nonempty α] {F : filter β} {u : α → β} :
  ne_bot (F ⊓ (map u at_bot)) ↔ ∀ U ∈ F, ∀ N, ∃ n ≤ N, u n ∈ U :=
@inf_map_at_top_ne_bot_iff (order_dual α) _ _ _ _ _

lemma extraction_of_frequently_at_top' {P : ℕ → Prop} (h : ∀ N, ∃ n > N, P n) :
  ∃ φ : ℕ → ℕ, strict_mono φ ∧ ∀ n, P (φ n) :=
begin
  choose u hu using h,
  cases forall_and_distrib.mp hu with hu hu',
  exact ⟨u ∘ (nat.rec 0 (λ n v, u v)), strict_mono.nat (λ n, hu _), λ n, hu' _⟩,
end

lemma extraction_of_frequently_at_top {P : ℕ → Prop} (h : ∃ᶠ n in at_top, P n) :
  ∃ φ : ℕ → ℕ, strict_mono φ ∧ ∀ n, P (φ n) :=
begin
  rw frequently_at_top' at h,
  exact extraction_of_frequently_at_top' h,
end

lemma extraction_of_eventually_at_top {P : ℕ → Prop} (h : ∀ᶠ n in at_top, P n) :
  ∃ φ : ℕ → ℕ, strict_mono φ ∧ ∀ n, P (φ n) :=
extraction_of_frequently_at_top h.frequently

lemma exists_le_of_tendsto_at_top [semilattice_sup α] [preorder β] {u : α → β}
  (h : tendsto u at_top at_top) : ∀ a b, ∃ a' ≥ a, b ≤ u a' :=
begin
  intros a b,
  have : ∀ᶠ x in at_top, a ≤ x ∧ b ≤ u x :=
    (eventually_ge_at_top a).and (h.eventually $ eventually_ge_at_top b),
  haveI : nonempty α := ⟨a⟩,
  rcases this.exists with ⟨a', ha, hb⟩,
  exact ⟨a', ha, hb⟩
end

<<<<<<< HEAD
@[nolint ge_or_gt] -- see Note [nolint_ge]
lemma exists_ge_of_tendsto_at_bot [semilattice_sup α] [preorder β] {u : α → β}
  (h : tendsto u at_top at_bot) : ∀ a b, ∃ a' ≥ a, u a' ≤ b :=
@exists_le_of_tendsto_at_top _ (order_dual β) _ _ _ h

@[nolint ge_or_gt] -- see Note [nolint_ge]
=======
>>>>>>> f8bf0016
lemma exists_lt_of_tendsto_at_top [semilattice_sup α] [preorder β] [no_top_order β]
  {u : α → β} (h : tendsto u at_top at_top) : ∀ a b, ∃ a' ≥ a, b < u a' :=
begin
  intros a b,
  cases no_top b with b' hb',
  rcases exists_le_of_tendsto_at_top h a b' with ⟨a', ha', ha''⟩,
  exact ⟨a', ha', lt_of_lt_of_le hb' ha''⟩
end

@[nolint ge_or_gt] -- see Note [nolint_ge]
lemma exists_gt_of_tendsto_at_bot [semilattice_sup α] [preorder β] [no_bot_order β]
  {u : α → β} (h : tendsto u at_top at_bot) : ∀ a b, ∃ a' ≥ a, u a' < b :=
@exists_lt_of_tendsto_at_top _ (order_dual β) _ _ _ _ h

/--
If `u` is a sequence which is unbounded above,
then after any point, it reaches a value strictly greater than all previous values.
-/
lemma high_scores [linear_order β] [no_top_order β] {u : ℕ → β}
  (hu : tendsto u at_top at_top) : ∀ N, ∃ n ≥ N, ∀ k < n, u k < u n :=
begin
  letI := classical.DLO β,
  intros N,
  let A := finset.image u (finset.range $ N+1), -- A = {u 0, ..., u N}
  have Ane : A.nonempty,
    from ⟨u 0, finset.mem_image_of_mem _ (finset.mem_range.mpr $ nat.zero_lt_succ _)⟩,
  let M := finset.max' A Ane,
  have ex : ∃ n ≥ N, M < u n,
    from exists_lt_of_tendsto_at_top hu _ _,
  obtain ⟨n, hnN, hnM, hn_min⟩ : ∃ n, N ≤ n ∧ M < u n ∧ ∀ k, N ≤ k → k < n → u k ≤ M,
  { use nat.find ex,
    rw ← and_assoc,
    split,
    { simpa using nat.find_spec ex },
    { intros k hk hk',
      simpa [hk] using nat.find_min ex hk' } },
  use [n, hnN],
  intros k hk,
  by_cases H : k ≤ N,
  { have : u k ∈ A,
      from finset.mem_image_of_mem _ (finset.mem_range.mpr $ nat.lt_succ_of_le H),
    have : u k ≤ M,
      from finset.le_max' A Ane (u k) this,
    exact lt_of_le_of_lt this hnM },
  { push_neg at H,
    calc u k ≤ M   : hn_min k (le_of_lt H) hk
         ... < u n : hnM },
end

/--
If `u` is a sequence which is unbounded below,
then after any point, it reaches a value strictly smaller than all previous values.
-/
@[nolint ge_or_gt] -- see Note [nolint_ge]
lemma low_scores [linear_order β] [no_bot_order β] {u : ℕ → β}
  (hu : tendsto u at_top at_bot) : ∀ N, ∃ n ≥ N, ∀ k < n, u n < u k :=
@high_scores (order_dual β) _ _ _ hu

/--
If `u` is a sequence which is unbounded above,
then it `frequently` reaches a value strictly greater than all previous values.
-/
lemma frequently_high_scores [linear_order β] [no_top_order β] {u : ℕ → β}
  (hu : tendsto u at_top at_top) : ∃ᶠ n in at_top, ∀ k < n, u k < u n :=
by simpa [frequently_at_top] using high_scores hu

/--
If `u` is a sequence which is unbounded below,
then it `frequently` reaches a value strictly smaller than all previous values.
-/
lemma frequently_low_scores [linear_order β] [no_bot_order β] {u : ℕ → β}
  (hu : tendsto u at_top at_bot) : ∃ᶠ n in at_top, ∀ k < n, u n < u k :=
@frequently_high_scores (order_dual β) _ _ _ hu

lemma strict_mono_subseq_of_tendsto_at_top
  {β : Type*} [linear_order β] [no_top_order β]
  {u : ℕ → β} (hu : tendsto u at_top at_top) :
  ∃ φ : ℕ → ℕ, strict_mono φ ∧ strict_mono (u ∘ φ) :=
let ⟨φ, h, h'⟩ := extraction_of_frequently_at_top (frequently_high_scores hu) in
⟨φ, h, λ n m hnm, h' m _ (h hnm)⟩

lemma strict_mono_subseq_of_id_le {u : ℕ → ℕ} (hu : ∀ n, n ≤ u n) :
  ∃ φ : ℕ → ℕ, strict_mono φ ∧ strict_mono (u ∘ φ) :=
strict_mono_subseq_of_tendsto_at_top (tendsto_at_top_mono hu tendsto_id)

lemma strict_mono_tendsto_at_top {φ : ℕ → ℕ} (h : strict_mono φ) :
  tendsto φ at_top at_top :=
tendsto_at_top_mono h.id_le tendsto_id

section ordered_add_comm_monoid

variables [ordered_add_comm_monoid β] {l : filter α} {f g : α → β}

lemma tendsto_at_top_add_nonneg_left' (hf : ∀ᶠ x in l, 0 ≤ f x) (hg : tendsto g l at_top) :
  tendsto (λ x, f x + g x) l at_top :=
tendsto_at_top_mono' l (hf.mono (λ x, le_add_of_nonneg_left)) hg

lemma tendsto_at_bot_add_nonpos_left' (hf : ∀ᶠ x in l, f x ≤ 0) (hg : tendsto g l at_bot) :
  tendsto (λ x, f x + g x) l at_bot :=
@tendsto_at_top_add_nonneg_left' _ (order_dual β) _ _ _ _ hf hg

lemma tendsto_at_top_add_nonneg_left (hf : ∀ x, 0 ≤ f x) (hg : tendsto g l at_top) :
  tendsto (λ x, f x + g x) l at_top :=
tendsto_at_top_add_nonneg_left' (eventually_of_forall hf) hg

lemma tendsto_at_bot_add_nonpos_left (hf : ∀ x, f x ≤ 0) (hg : tendsto g l at_bot) :
  tendsto (λ x, f x + g x) l at_bot :=
@tendsto_at_top_add_nonneg_left _ (order_dual β) _ _ _ _ hf hg

lemma tendsto_at_top_add_nonneg_right' (hf : tendsto f l at_top) (hg : ∀ᶠ x in l, 0 ≤ g x) :
  tendsto (λ x, f x + g x) l at_top :=
tendsto_at_top_mono' l (monotone_mem_sets (λ x, le_add_of_nonneg_right) hg) hf

lemma tendsto_at_bot_add_nonpos_right' (hf : tendsto f l at_bot) (hg : ∀ᶠ x in l, g x ≤ 0) :
  tendsto (λ x, f x + g x) l at_bot :=
@tendsto_at_top_add_nonneg_right' _ (order_dual β) _ _ _ _ hf hg

lemma tendsto_at_top_add_nonneg_right (hf : tendsto f l at_top) (hg : ∀ x, 0 ≤ g x) :
  tendsto (λ x, f x + g x) l at_top :=
tendsto_at_top_add_nonneg_right' hf (eventually_of_forall hg)

lemma tendsto_at_bot_add_nonpos_right (hf : tendsto f l at_bot) (hg : ∀ x, g x ≤ 0) :
  tendsto (λ x, f x + g x) l at_bot :=
@tendsto_at_top_add_nonneg_right _ (order_dual β) _ _ _ _ hf hg

end ordered_add_comm_monoid

section ordered_cancel_add_comm_monoid

variables [ordered_cancel_add_comm_monoid β] {l : filter α} {f g : α → β}

lemma tendsto_at_top_of_add_const_left (C : β) (hf : tendsto (λ x, C + f x) l at_top) :
  tendsto f l at_top :=
(tendsto_at_top _ l).2 $ assume b,
  ((tendsto_at_top _ _).1 hf (C + b)).mono (λ x, le_of_add_le_add_left)

lemma tendsto_at_bot_of_add_const_left (C : β) (hf : tendsto (λ x, C + f x) l at_bot) :
  tendsto f l at_bot :=
@tendsto_at_top_of_add_const_left _ (order_dual β) _ _ _ C hf

lemma tendsto_at_top_of_add_const_right (C : β) (hf : tendsto (λ x, f x + C) l at_top) :
  tendsto f l at_top :=
(tendsto_at_top _ l).2 $ assume b,
  ((tendsto_at_top _ _).1 hf (b + C)).mono (λ x, le_of_add_le_add_right)

lemma tendsto_at_bot_of_add_const_right (C : β) (hf : tendsto (λ x, f x + C) l at_bot) :
  tendsto f l at_bot :=
@tendsto_at_top_of_add_const_right _ (order_dual β) _ _ _ C hf

lemma tendsto_at_top_of_add_bdd_above_left' (C) (hC : ∀ᶠ x in l, f x ≤ C)
  (h : tendsto (λ x, f x + g x) l at_top) :
  tendsto g l at_top :=
tendsto_at_top_of_add_const_left C
  (tendsto_at_top_mono' l (hC.mono (λ x hx, add_le_add_right hx (g x))) h)

lemma tendsto_at_bot_of_add_bdd_below_left' (C) (hC : ∀ᶠ x in l, C ≤ f x)
  (h : tendsto (λ x, f x + g x) l at_bot) :
  tendsto g l at_bot :=
@tendsto_at_top_of_add_bdd_above_left' _ (order_dual β) _ _ _ _ C hC h

lemma tendsto_at_top_of_add_bdd_above_left (C) (hC : ∀ x, f x ≤ C) :
  tendsto (λ x, f x + g x) l at_top → tendsto g l at_top :=
tendsto_at_top_of_add_bdd_above_left' C (univ_mem_sets' hC)

lemma tendsto_at_bot_of_add_bdd_below_left (C) (hC : ∀ x, C ≤ f x) :
  tendsto (λ x, f x + g x) l at_bot → tendsto g l at_bot :=
@tendsto_at_top_of_add_bdd_above_left _ (order_dual β) _ _ _ _ C hC

lemma tendsto_at_top_of_add_bdd_above_right' (C) (hC : ∀ᶠ x in l, g x ≤ C)
  (h : tendsto (λ x, f x + g x) l at_top) :
  tendsto f l at_top :=
tendsto_at_top_of_add_const_right C
  (tendsto_at_top_mono' l (hC.mono (λ x hx, add_le_add_left hx (f x))) h)

lemma tendsto_at_bot_of_add_bdd_below_right' (C) (hC : ∀ᶠ x in l, C ≤ g x)
  (h : tendsto (λ x, f x + g x) l at_bot) :
  tendsto f l at_bot :=
@tendsto_at_top_of_add_bdd_above_right' _ (order_dual β) _ _ _ _ C hC h

lemma tendsto_at_top_of_add_bdd_above_right (C) (hC : ∀ x, g x ≤ C) :
  tendsto (λ x, f x + g x) l at_top → tendsto f l at_top :=
tendsto_at_top_of_add_bdd_above_right' C (univ_mem_sets' hC)

lemma tendsto_at_bot_of_add_bdd_below_right (C) (hC : ∀ x, C ≤ g x) :
  tendsto (λ x, f x + g x) l at_bot → tendsto f l at_bot :=
@tendsto_at_top_of_add_bdd_above_right _ (order_dual β) _ _ _ _ C hC

end ordered_cancel_add_comm_monoid

section ordered_group

variables [ordered_add_comm_group β] (l : filter α) {f g : α → β}

lemma tendsto_at_top_add_left_of_le' (C : β) (hf : ∀ᶠ x in l, C ≤ f x) (hg : tendsto g l at_top) :
  tendsto (λ x, f x + g x) l at_top :=
@tendsto_at_top_of_add_bdd_above_left' _ _ _ l (λ x, -(f x)) (λ x, f x + g x) (-C)
  (by simpa) (by simpa)

lemma tendsto_at_bot_add_left_of_ge' (C : β) (hf : ∀ᶠ x in l, f x ≤ C) (hg : tendsto g l at_bot) :
  tendsto (λ x, f x + g x) l at_bot :=
@tendsto_at_top_add_left_of_le' _ (order_dual β) _ _ _ _ C hf hg

lemma tendsto_at_top_add_left_of_le (C : β) (hf : ∀ x, C ≤ f x) (hg : tendsto g l at_top) :
  tendsto (λ x, f x + g x) l at_top :=
tendsto_at_top_add_left_of_le' l C (univ_mem_sets' hf) hg

lemma tendsto_at_bot_add_left_of_ge (C : β) (hf : ∀ x, f x ≤ C) (hg : tendsto g l at_bot) :
  tendsto (λ x, f x + g x) l at_bot :=
@tendsto_at_top_add_left_of_le _ (order_dual β) _ _ _ _ C hf hg

lemma tendsto_at_top_add_right_of_le' (C : β) (hf : tendsto f l at_top) (hg : ∀ᶠ x in l, C ≤ g x) :
  tendsto (λ x, f x + g x) l at_top :=
@tendsto_at_top_of_add_bdd_above_right' _ _ _ l (λ x, f x + g x) (λ x, -(g x)) (-C)
  (by simp [hg]) (by simp [hf])

lemma tendsto_at_bot_add_right_of_ge' (C : β) (hf : tendsto f l at_bot) (hg : ∀ᶠ x in l, g x ≤ C) :
  tendsto (λ x, f x + g x) l at_bot :=
@tendsto_at_top_add_right_of_le' _ (order_dual β) _ _ _ _ C hf hg

lemma tendsto_at_top_add_right_of_le (C : β) (hf : tendsto f l at_top) (hg : ∀ x, C ≤ g x) :
  tendsto (λ x, f x + g x) l at_top :=
tendsto_at_top_add_right_of_le' l C hf (univ_mem_sets' hg)

lemma tendsto_at_bot_add_right_of_ge (C : β) (hf : tendsto f l at_bot) (hg : ∀ x, g x ≤ C) :
  tendsto (λ x, f x + g x) l at_bot :=
@tendsto_at_top_add_right_of_le _ (order_dual β) _ _ _ _ C hf hg

lemma tendsto_at_top_add_const_left (C : β) (hf : tendsto f l at_top) :
  tendsto (λ x, C + f x) l at_top :=
tendsto_at_top_add_left_of_le' l C (univ_mem_sets' $ λ _, le_refl C) hf

lemma tendsto_at_bot_add_const_left (C : β) (hf : tendsto f l at_bot) :
  tendsto (λ x, C + f x) l at_bot :=
@tendsto_at_top_add_const_left _ (order_dual β) _ _ _ C hf

lemma tendsto_at_top_add_const_right (C : β) (hf : tendsto f l at_top) :
  tendsto (λ x, f x + C) l at_top :=
tendsto_at_top_add_right_of_le' l C hf (univ_mem_sets' $ λ _, le_refl C)

lemma tendsto_at_bot_add_const_right (C : β) (hf : tendsto f l at_bot) :
  tendsto (λ x, f x + C) l at_bot :=
@tendsto_at_top_add_const_right _ (order_dual β) _ _ _ C hf

end ordered_group

open_locale filter

lemma tendsto_at_top' [nonempty α] [semilattice_sup α] (f : α → β) (l : filter β) :
  tendsto f at_top l ↔ (∀s ∈ l, ∃a, ∀b≥a, f b ∈ s) :=
by simp only [tendsto_def, mem_at_top_sets]; refl

lemma tendsto_at_bot' [nonempty α] [semilattice_inf α] (f : α → β) (l : filter β) :
  tendsto f at_bot l ↔ (∀s ∈ l, ∃a, ∀b≤a, f b ∈ s) :=
@tendsto_at_top' (order_dual α) _ _ _ _ _

theorem tendsto_at_top_principal [nonempty β] [semilattice_sup β] {f : β → α} {s : set α} :
  tendsto f at_top (𝓟 s) ↔ ∃N, ∀n≥N, f n ∈ s :=
by rw [tendsto_iff_comap, comap_principal, le_principal_iff, mem_at_top_sets]; refl

theorem tendsto_at_bot_principal [nonempty β] [semilattice_inf β] {f : β → α} {s : set α} :
  tendsto f at_bot (𝓟 s) ↔ ∃N, ∀n≤N, f n ∈ s :=
@tendsto_at_top_principal _ (order_dual β) _ _ _ _

/-- A function `f` grows to `+∞` independent of an order-preserving embedding `e`. -/
lemma tendsto_at_top_embedding [preorder β] [preorder γ]
  {f : α → β} {e : β → γ} {l : filter α}
  (hm : ∀b₁ b₂, e b₁ ≤ e b₂ ↔ b₁ ≤ b₂) (hu : ∀c, ∃b, c ≤ e b) :
  tendsto (e ∘ f) l at_top ↔ tendsto f l at_top :=
begin
  rw [tendsto_at_top, tendsto_at_top],
  split,
  { assume hc b,
    filter_upwards [hc (e b)] assume a, (hm b (f a)).1 },
  { assume hb c,
    rcases hu c with ⟨b, hc⟩,
    filter_upwards [hb b] assume a ha, le_trans hc ((hm b (f a)).2 ha) }
end

/-- A function `f` goes to `-∞` independent of an order-preserving embedding `e`. -/
lemma tendsto_at_bot_embedding [preorder β] [preorder γ]
  {f : α → β} {e : β → γ} {l : filter α}
  (hm : ∀b₁ b₂, e b₁ ≤ e b₂ ↔ b₁ ≤ b₂) (hu : ∀c, ∃b, e b ≤ c) :
  tendsto (e ∘ f) l at_bot ↔ tendsto f l at_bot :=
begin
  rw [tendsto_at_bot, tendsto_at_bot],
  split,
  { assume hc b,
    filter_upwards [hc (e b)] assume a, (hm (f a) b).1 },
  { assume hb c,
    rcases hu c with ⟨b, hc⟩,
    filter_upwards [hb b] assume a ha, le_trans ((hm (f a) b).2 ha) hc }
end

lemma tendsto_at_top_at_top [nonempty α] [semilattice_sup α] [preorder β] (f : α → β) :
  tendsto f at_top at_top ↔ ∀ b : β, ∃ i : α, ∀ a : α, i ≤ a → b ≤ f a :=
iff.trans tendsto_infi $ forall_congr $ assume b, tendsto_at_top_principal

lemma tendsto_at_top_at_bot [nonempty α] [semilattice_sup α] [preorder β] (f : α → β) :
  tendsto f at_top at_bot ↔ ∀ (b : β), ∃ (i : α), ∀ (a : α), i ≤ a → f a ≤ b :=
@tendsto_at_top_at_top α (order_dual β) _ _ _ f

lemma tendsto_at_bot_at_top [nonempty α] [semilattice_inf α] [preorder β] (f : α → β) :
  tendsto f at_bot at_top ↔ ∀ (b : β), ∃ (i : α), ∀ (a : α), a ≤ i → b ≤ f a :=
@tendsto_at_top_at_top (order_dual α) β _ _ _ f

lemma tendsto_at_bot_at_bot [nonempty α] [semilattice_inf α] [preorder β] (f : α → β) :
  tendsto f at_bot at_bot ↔ ∀ (b : β), ∃ (i : α), ∀ (a : α), a ≤ i → f a ≤ b :=
@tendsto_at_top_at_top (order_dual α) (order_dual β) _ _ _ f

lemma tendsto_at_top_at_top_of_monotone [preorder α] [preorder β] {f : α → β} (hf : monotone f)
  (h : ∀ b, ∃ a, b ≤ f a) :
  tendsto f at_top at_top :=
tendsto_infi.2 $ λ b, tendsto_principal.2 $ let ⟨a, ha⟩ := h b in
mem_sets_of_superset (mem_at_top a) $ λ a' ha', le_trans ha (hf ha')

lemma tendsto_at_bot_at_bot_of_monotone [preorder α] [preorder β] {f : α → β} (hf : monotone f)
  (h : ∀ b, ∃ a, f a ≤ b) :
  tendsto f at_bot at_bot :=
tendsto_infi.2 $ λ b, tendsto_principal.2 $ let ⟨a, ha⟩ := h b in
mem_sets_of_superset (mem_at_bot a) $ λ a' ha', le_trans (hf ha') ha

lemma tendsto_at_top_at_top_iff_of_monotone [nonempty α] [semilattice_sup α] [preorder β]
  {f : α → β} (hf : monotone f) :
  tendsto f at_top at_top ↔ ∀ b : β, ∃ a : α, b ≤ f a :=
(tendsto_at_top_at_top f).trans $ forall_congr $ λ b, exists_congr $ λ a,
  ⟨λ h, h a (le_refl a), λ h a' ha', le_trans h $ hf ha'⟩

lemma tendsto_at_bot_at_bot_iff_of_monotone [nonempty α] [semilattice_inf α] [preorder β]
  {f : α → β} (hf : monotone f) :
  tendsto f at_bot at_bot ↔ ∀ b : β, ∃ a : α, f a ≤ b :=
(tendsto_at_bot_at_bot f).trans $ forall_congr $ λ b, exists_congr $ λ a,
  ⟨λ h, h a (le_refl a), λ h a' ha', le_trans (hf ha') h⟩

alias tendsto_at_top_at_top_of_monotone ← monotone.tendsto_at_top_at_top
alias tendsto_at_bot_at_bot_of_monotone ← monotone.tendsto_at_bot_at_bot
alias tendsto_at_top_at_top_iff_of_monotone ← monotone.tendsto_at_top_at_top_iff
alias tendsto_at_bot_at_bot_iff_of_monotone ← monotone.tendsto_at_bot_at_bot_iff

lemma tendsto_finset_range : tendsto finset.range at_top at_top :=
finset.range_mono.tendsto_at_top_at_top finset.exists_nat_subset_range

lemma at_top_finset_eq_infi : (at_top : filter $ finset α) = ⨅ x : α, 𝓟 (Ici {x}) :=
begin
  refine le_antisymm (le_infi (λ i, le_principal_iff.2 $ mem_at_top {i})) _,
  refine le_infi (λ s, le_principal_iff.2 $ mem_infi_iff.2 _),
  refine ⟨↑s, s.finite_to_set, _, λ i, mem_principal_self _, _⟩,
  simp only [subset_def, mem_Inter, set_coe.forall, mem_Ici, finset.le_iff_subset,
    finset.mem_singleton, finset.subset_iff, forall_eq], dsimp,
  exact λ t, id
end

/-- If `f` is a monotone sequence of `finset`s and each `x` belongs to one of `f n`, then
`tendsto f at_top at_top`. -/
lemma monotone.tendsto_at_top_finset [preorder β]
  {f : β → finset α} (h : monotone f) (h' : ∀ x : α, ∃ n, x ∈ f n) :
  tendsto f at_top at_top :=
begin
  simp only [at_top_finset_eq_infi, tendsto_infi, tendsto_principal],
  intro a,
  rcases h' a with ⟨b, hb⟩,
  exact eventually.mono (mem_at_top b)
    (λ b' hb', le_trans (finset.singleton_subset_iff.2 hb) (h hb')),
end

lemma tendsto_finset_image_at_top_at_top {i : β → γ} {j : γ → β} (h : function.left_inverse j i) :
  tendsto (finset.image j) at_top at_top :=
(finset.image_mono j).tendsto_at_top_at_top $ assume s,
  ⟨s.image i, by simp only [finset.image_image, h.comp_eq_id, finset.image_id, le_refl]⟩

lemma prod_at_top_at_top_eq {β₁ β₂ : Type*} [semilattice_sup β₁] [semilattice_sup β₂] :
  (at_top : filter β₁) ×ᶠ (at_top : filter β₂) = (at_top : filter (β₁ × β₂)) :=
begin
  by_cases ne : nonempty β₁ ∧ nonempty β₂,
  { cases ne,
    resetI,
    simp [at_top, prod_infi_left, prod_infi_right, infi_prod],
    exact infi_comm },
  { rw not_and_distrib at ne,
    cases ne;
    { have : ¬ (nonempty (β₁ × β₂)), by simp [ne],
      rw [at_top.filter_eq_bot_of_not_nonempty ne, at_top.filter_eq_bot_of_not_nonempty this],
      simp only [bot_prod, prod_bot] } }
end

lemma prod_at_bot_at_bot_eq {β₁ β₂ : Type*} [semilattice_inf β₁] [semilattice_inf β₂] :
  (at_bot : filter β₁) ×ᶠ (at_bot : filter β₂) = (at_bot : filter (β₁ × β₂)) :=
@prod_at_top_at_top_eq (order_dual β₁) (order_dual β₂) _ _

lemma prod_map_at_top_eq {α₁ α₂ β₁ β₂ : Type*} [semilattice_sup β₁] [semilattice_sup β₂]
  (u₁ : β₁ → α₁) (u₂ : β₂ → α₂) :
  (map u₁ at_top) ×ᶠ (map u₂ at_top) = map (prod.map u₁ u₂) at_top :=
by rw [prod_map_map_eq, prod_at_top_at_top_eq, prod.map_def]

lemma prod_map_at_bot_eq {α₁ α₂ β₁ β₂ : Type*} [semilattice_inf β₁] [semilattice_inf β₂]
  (u₁ : β₁ → α₁) (u₂ : β₂ → α₂) :
  (map u₁ at_bot) ×ᶠ (map u₂ at_bot) = map (prod.map u₁ u₂) at_bot :=
@prod_map_at_top_eq _ _ (order_dual β₁) (order_dual β₂) _ _ _ _

/-- A function `f` maps upwards closed sets (at_top sets) to upwards closed sets when it is a
Galois insertion. The Galois "insertion" and "connection" is weakened to only require it to be an
insertion and a connetion above `b'`. -/
lemma map_at_top_eq_of_gc [semilattice_sup α] [semilattice_sup β] {f : α → β} (g : β → α) (b' : β)
  (hf : monotone f) (gc : ∀a, ∀b≥b', f a ≤ b ↔ a ≤ g b) (hgi : ∀b≥b', b ≤ f (g b)) :
  map f at_top = at_top :=
begin
  rw [@map_at_top_eq α _ ⟨g b'⟩],
  refine le_antisymm
    (le_infi $ assume b, infi_le_of_le (g (b ⊔ b')) $ principal_mono.2 $ image_subset_iff.2 _)
    (le_infi $ assume a, infi_le_of_le (f a ⊔ b') $ principal_mono.2 _),
  { assume a ha, exact (le_trans le_sup_left $ le_trans (hgi _ le_sup_right) $ hf ha) },
  { assume b hb,
    have hb' : b' ≤ b := le_trans le_sup_right hb,
    exact ⟨g b, (gc _ _ hb').1 (le_trans le_sup_left hb),
      le_antisymm ((gc _ _ hb').2 (le_refl _)) (hgi _ hb')⟩ }
end

lemma map_at_bot_eq_of_gc [semilattice_inf α] [semilattice_inf β] {f : α → β} (g : β → α) (b' : β)
  (hf : monotone f) (gc : ∀a, ∀b≤b', f a ≥ b ↔ a ≥ g b) (hgi : ∀b≤b', b ≥ f (g b)) :
  map f at_bot = at_bot :=
@map_at_top_eq_of_gc (order_dual α) (order_dual β) _ _ _ _ _ hf.order_dual gc hgi

lemma map_add_at_top_eq_nat (k : ℕ) : map (λa, a + k) at_top = at_top :=
map_at_top_eq_of_gc (λa, a - k) k
  (assume a b h, add_le_add_right h k)
  (assume a b h, (nat.le_sub_right_iff_add_le h).symm)
  (assume a h, by rw [nat.sub_add_cancel h])

lemma map_sub_at_top_eq_nat (k : ℕ) : map (λa, a - k) at_top = at_top :=
map_at_top_eq_of_gc (λa, a + k) 0
  (assume a b h, nat.sub_le_sub_right h _)
  (assume a b _, nat.sub_le_right_iff_le_add)
  (assume b _, by rw [nat.add_sub_cancel])

lemma tendsto_add_at_top_nat (k : ℕ) : tendsto (λa, a + k) at_top at_top :=
le_of_eq (map_add_at_top_eq_nat k)

lemma tendsto_sub_at_top_nat (k : ℕ) : tendsto (λa, a - k) at_top at_top :=
le_of_eq (map_sub_at_top_eq_nat k)

lemma tendsto_add_at_top_iff_nat {f : ℕ → α} {l : filter α} (k : ℕ) :
  tendsto (λn, f (n + k)) at_top l ↔ tendsto f at_top l :=
show tendsto (f ∘ (λn, n + k)) at_top l ↔ tendsto f at_top l,
  by rw [← tendsto_map'_iff, map_add_at_top_eq_nat]

lemma map_div_at_top_eq_nat (k : ℕ) (hk : 0 < k) : map (λa, a / k) at_top = at_top :=
map_at_top_eq_of_gc (λb, b * k + (k - 1)) 1
  (assume a b h, nat.div_le_div_right h)
  (assume a b _,
    calc a / k ≤ b ↔ a / k < b + 1 : by rw [← nat.succ_eq_add_one, nat.lt_succ_iff]
      ... ↔ a < (b + 1) * k : nat.div_lt_iff_lt_mul _ _ hk
      ... ↔ _ :
      begin
        cases k,
        exact (lt_irrefl _ hk).elim,
        simp [mul_add, add_mul, nat.succ_add, nat.lt_succ_iff]
      end)
  (assume b _,
    calc b = (b * k) / k : by rw [nat.mul_div_cancel b hk]
      ... ≤ (b * k + (k - 1)) / k : nat.div_le_div_right $ nat.le_add_right _ _)

/-- If `u` is a monotone function with linear ordered codomain and the range of `u` is not bounded
above, then `tendsto u at_top at_top`. -/
lemma tendsto_at_top_at_top_of_monotone' [preorder ι] [linear_order α]
  {u : ι → α} (h : monotone u) (H : ¬bdd_above (range u)) :
  tendsto u at_top at_top :=
begin
  apply h.tendsto_at_top_at_top,
  intro b,
  rcases not_bdd_above_iff.1 H b with ⟨_, ⟨N, rfl⟩, hN⟩,
  exact ⟨N, le_of_lt hN⟩,
end

/-- If `u` is a monotone function with linear ordered codomain and the range of `u` is not bounded
below, then `tendsto u at_bot at_bot`. -/
lemma tendsto_at_bot_at_bot_of_monotone' [preorder ι] [linear_order α]
  {u : ι → α} (h : monotone u) (H : ¬bdd_below (range u)) :
  tendsto u at_bot at_bot :=
@tendsto_at_top_at_top_of_monotone' (order_dual ι) (order_dual α) _ _ _ h.order_dual H

lemma unbounded_of_tendsto_at_top [nonempty α] [semilattice_sup α] [preorder β] [no_top_order β]
  {f : α → β} (h : tendsto f at_top at_top) :
  ¬ bdd_above (range f) :=
begin
  rintros ⟨M, hM⟩,
  cases mem_at_top_sets.mp (h $ Ioi_mem_at_top M) with a ha,
  apply lt_irrefl M,
  calc
  M < f a : ha a (le_refl _)
  ... ≤ M : hM (set.mem_range_self a)
end

lemma unbounded_of_tendsto_at_bot [nonempty α] [semilattice_sup α] [preorder β] [no_bot_order β]
  {f : α → β} (h : tendsto f at_top at_bot) :
  ¬ bdd_below (range f) :=
@unbounded_of_tendsto_at_top _ (order_dual β) _ _ _ _ _ h

lemma unbounded_of_tendsto_at_top' [nonempty α] [semilattice_inf α] [preorder β] [no_top_order β]
  {f : α → β} (h : tendsto f at_bot at_top) :
  ¬ bdd_above (range f) :=
@unbounded_of_tendsto_at_top (order_dual α) _ _ _ _ _ _ h

lemma unbounded_of_tendsto_at_bot' [nonempty α] [semilattice_inf α] [preorder β] [no_bot_order β]
  {f : α → β} (h : tendsto f at_bot at_bot) :
  ¬ bdd_below (range f) :=
@unbounded_of_tendsto_at_top (order_dual α) (order_dual β) _ _ _ _ _ h

/-- If a monotone function `u : ι → α` tends to `at_top` along *some* non-trivial filter `l`, then
it tends to `at_top` along `at_top`. -/
lemma tendsto_at_top_of_monotone_of_filter [preorder ι] [preorder α] {l : filter ι}
  {u : ι → α} (h : monotone u) [ne_bot l] (hu : tendsto u l at_top) :
  tendsto u at_top at_top :=
h.tendsto_at_top_at_top $ λ b, (hu.eventually (mem_at_top b)).exists

/-- If a monotone function `u : ι → α` tends to `at_bot` along *some* non-trivial filter `l`, then
it tends to `at_bot` along `at_bot`. -/
lemma tendsto_at_bot_of_monotone_of_filter [preorder ι] [preorder α] {l : filter ι}
  {u : ι → α} (h : monotone u) [ne_bot l] (hu : tendsto u l at_bot) :
  tendsto u at_bot at_bot :=
@tendsto_at_top_of_monotone_of_filter (order_dual ι) (order_dual α) _ _ _ _ h.order_dual _ hu

lemma tendsto_at_top_of_monotone_of_subseq [preorder ι] [preorder α] {u : ι → α}
  {φ : ι' → ι} (h : monotone u) {l : filter ι'} [ne_bot l]
  (H : tendsto (u ∘ φ) l at_top) :
  tendsto u at_top at_top :=
tendsto_at_top_of_monotone_of_filter h (tendsto_map' H)

lemma tendsto_at_bot_of_monotone_of_subseq [preorder ι] [preorder α] {u : ι → α}
  {φ : ι' → ι} (h : monotone u) {l : filter ι'} [ne_bot l]
  (H : tendsto (u ∘ φ) l at_bot) :
  tendsto u at_bot at_bot :=
tendsto_at_bot_of_monotone_of_filter h (tendsto_map' H)

lemma tendsto_neg_at_top_at_bot [ordered_add_comm_group α] :
  tendsto (has_neg.neg : α → α) at_top at_bot :=
begin
  simp only [tendsto_at_bot, neg_le],
  exact λ b, eventually_ge_at_top _
end

lemma tendsto_neg_at_bot_at_top [ordered_add_comm_group α] :
  tendsto (has_neg.neg : α → α) at_bot at_top :=
@tendsto_neg_at_top_at_bot (order_dual α) _

/-- Let `f` and `g` be two maps to the same commutative monoid. This lemma gives a sufficient
condition for comparison of the filter `at_top.map (λ s, ∏ b in s, f b)` with
`at_top.map (λ s, ∏ b in s, g b)`. This is useful to compare the set of limit points of
`Π b in s, f b` as `s → at_top` with the similar set for `g`. -/
@[to_additive]
lemma map_at_top_finset_prod_le_of_prod_eq [comm_monoid α] {f : β → α} {g : γ → α}
  (h_eq : ∀u:finset γ, ∃v:finset β, ∀v', v ⊆ v' → ∃u', u ⊆ u' ∧ ∏ x in u', g x = ∏ b in v', f b) :
  at_top.map (λs:finset β, ∏ b in s, f b) ≤ at_top.map (λs:finset γ, ∏ x in s, g x) :=
by rw [map_at_top_eq, map_at_top_eq];
from (le_infi $ assume b, let ⟨v, hv⟩ := h_eq b in infi_le_of_le v $
  by simp [set.image_subset_iff]; exact hv)

lemma has_antimono_basis.tendsto [semilattice_sup ι] [nonempty ι] {l : filter α}
  {p : ι → Prop} {s : ι → set α} (hl : l.has_antimono_basis p s) {φ : ι → α}
  (h : ∀ i : ι, φ i ∈ s i) : tendsto φ at_top l  :=
(at_top_basis.tendsto_iff hl.to_has_basis).2 $ assume i hi,
  ⟨i, trivial, λ j hij, hl.decreasing hi (hl.mono hij hi) hij (h j)⟩

namespace is_countably_generated

/-- An abstract version of continuity of sequentially continuous functions on metric spaces:
if a filter `k` is countably generated then `tendsto f k l` iff for every sequence `u`
converging to `k`, `f ∘ u` tends to `l`. -/
lemma tendsto_iff_seq_tendsto {f : α → β} {k : filter α} {l : filter β}
  (hcb : k.is_countably_generated) :
  tendsto f k l ↔ (∀ x : ℕ → α, tendsto x at_top k → tendsto (f ∘ x) at_top l) :=
suffices (∀ x : ℕ → α, tendsto x at_top k → tendsto (f ∘ x) at_top l) → tendsto f k l,
  from ⟨by intros; apply tendsto.comp; assumption, by assumption⟩,
begin
  rcases hcb.exists_antimono_seq with ⟨g, gmon, gbasis⟩,
  have gbasis : k.has_basis (λ _, true) (λ i, (g i)),
  { subst gbasis,
    exact has_basis_infi_principal (directed_of_sup gmon) },
  contrapose,
  simp only [not_forall, gbasis.tendsto_left_iff, exists_const, not_exists, not_imp],
  rintro ⟨B, hBl, hfBk⟩,
  choose x h using hfBk,
  use x, split,
  { exact (at_top_basis.tendsto_iff gbasis).2 (λ i _, ⟨i, trivial, λ j hj, gmon hj (h j).1⟩) },
  { simp only [tendsto_at_top', (∘), not_forall, not_exists],
    use [B, hBl],
    intro i, use [i, (le_refl _)],
    apply (h i).right },
end

lemma tendsto_of_seq_tendsto {f : α → β} {k : filter α} {l : filter β}
  (hcb : k.is_countably_generated) :
  (∀ x : ℕ → α, tendsto x at_top k → tendsto (f ∘ x) at_top l) → tendsto f k l :=
hcb.tendsto_iff_seq_tendsto.2

lemma subseq_tendsto {f : filter α} (hf : is_countably_generated f)
  {u : ℕ → α}
  (hx : ne_bot (f ⊓ map u at_top)) :
  ∃ (θ : ℕ → ℕ), (strict_mono θ) ∧ (tendsto (u ∘ θ) at_top f) :=
begin
  rcases hf.has_antimono_basis with ⟨B, h⟩,
  have : ∀ N, ∃ n ≥ N, u n ∈ B N,
    from λ N, filter.inf_map_at_top_ne_bot_iff.mp hx _ (h.to_has_basis.mem_of_mem trivial) N,
  choose φ hφ using this,
  cases forall_and_distrib.mp hφ with φ_ge φ_in,
  have lim_uφ : tendsto (u ∘ φ) at_top f,
    from h.tendsto φ_in,
  have lim_φ : tendsto φ at_top at_top,
    from (tendsto_at_top_mono φ_ge tendsto_id),
  obtain ⟨ψ, hψ, hψφ⟩ : ∃ ψ : ℕ → ℕ, strict_mono ψ ∧ strict_mono (φ ∘ ψ),
    from strict_mono_subseq_of_tendsto_at_top lim_φ,
  exact ⟨φ ∘ ψ, hψφ, lim_uφ.comp $ strict_mono_tendsto_at_top hψ⟩,
end

end is_countably_generated

end filter

open filter finset

/-- Let `g : γ → β` be an injective function and `f : β → α` be a function from the codomain of `g`
to a commutative monoid. Suppose that `f x = 1` outside of the range of `g`. Then the filters
`at_top.map (λ s, ∏ i in s, f (g i))` and `at_top.map (λ s, ∏ i in s, f i)` coincide.

The additive version of this lemma is used to prove the equality `∑' x, f (g x) = ∑' y, f y` under
the same assumptions.-/
@[to_additive]
lemma function.injective.map_at_top_finset_prod_eq [comm_monoid α] {g : γ → β}
  (hg : function.injective g) {f : β → α} (hf : ∀ x ∉ set.range g, f x = 1) :
  map (λ s, ∏ i in s, f (g i)) at_top = map (λ s, ∏ i in s, f i) at_top :=
begin
  apply le_antisymm; refine map_at_top_finset_prod_le_of_prod_eq (λ s, _),
  { refine ⟨s.preimage (hg.inj_on _), λ t ht, _⟩,
    refine ⟨t.image g ∪ s, finset.subset_union_right _ _, _⟩,
    rw [← finset.prod_image (hg.inj_on _)],
    refine (prod_subset (subset_union_left _ _) _).symm,
    simp only [finset.mem_union, finset.mem_image],
    refine λ y hy hyt, hf y (mt _ hyt),
    rintros ⟨x, rfl⟩,
    exact ⟨x, ht (finset.mem_preimage.2 $ hy.resolve_left hyt), rfl⟩ },
  { refine ⟨s.image g, λ t ht, _⟩,
    simp only [← prod_preimage _ _ (hg.inj_on _) _ (λ x _, hf x)],
    exact ⟨_, (image_subset_iff_subset_preimage _).1 ht, rfl⟩ }
end

/-- Let `g : γ → β` be an injective function and `f : β → α` be a function from the codomain of `g`
to an additive commutative monoid. Suppose that `f x = 0` outside of the range of `g`. Then the
filters `at_top.map (λ s, ∑ i in s, f (g i))` and `at_top.map (λ s, ∑ i in s, f i)` coincide.

This lemma is used to prove the equality `∑' x, f (g x) = ∑' y, f y` under
the same assumptions.-/
add_decl_doc function.injective.map_at_top_finset_sum_eq<|MERGE_RESOLUTION|>--- conflicted
+++ resolved
@@ -68,28 +68,21 @@
 lemma at_top_ne_bot [nonempty α] [semilattice_sup α] : ne_bot (at_top : filter α) :=
 at_top_basis.forall_nonempty_iff_ne_bot.1 $ λ a _, nonempty_Ici
 
-<<<<<<< HEAD
 @[instance]
 lemma at_bot_ne_bot [nonempty α] [semilattice_inf α] : ne_bot (at_bot : filter α) :=
 @at_top_ne_bot (order_dual α) _ _
 
-@[simp, nolint ge_or_gt]
-=======
 @[simp]
->>>>>>> f8bf0016
 lemma mem_at_top_sets [nonempty α] [semilattice_sup α] {s : set α} :
   s ∈ (at_top : filter α) ↔ ∃a:α, ∀b≥a, b ∈ s :=
 at_top_basis.mem_iff.trans $ exists_congr $ λ _, exists_const _
 
 @[simp]
-<<<<<<< HEAD
 lemma mem_at_bot_sets [nonempty α] [semilattice_inf α] {s : set α} :
   s ∈ (at_bot : filter α) ↔ ∃a:α, ∀b≤a, b ∈ s :=
 @mem_at_top_sets (order_dual α) _ _ _
 
-@[simp, nolint ge_or_gt]
-=======
->>>>>>> f8bf0016
+@[simp]
 lemma eventually_at_top [semilattice_sup α] [nonempty α] {p : α → Prop} :
   (∀ᶠ x in at_top, p x) ↔ (∃ a, ∀ b ≥ a, p b) :=
 mem_at_top_sets
@@ -132,38 +125,26 @@
   tendsto f at_top (pure $ f ⊤) :=
 (order_top.at_top_eq α).symm ▸ tendsto_pure_pure _ _
 
-<<<<<<< HEAD
 lemma tendsto_at_bot_pure [order_bot α] (f : α → β) :
   tendsto f at_bot (pure $ f ⊥) :=
 @tendsto_at_top_pure (order_dual α) _ _ _
 
-@[nolint ge_or_gt]
-=======
->>>>>>> f8bf0016
 lemma eventually.exists_forall_of_at_top [semilattice_sup α] [nonempty α] {p : α → Prop}
   (h : ∀ᶠ x in at_top, p x) : ∃ a, ∀ b ≥ a, p b :=
 eventually_at_top.mp h
 
-<<<<<<< HEAD
 lemma eventually.exists_forall_of_at_bot [semilattice_inf α] [nonempty α] {p : α → Prop}
   (h : ∀ᶠ x in at_bot, p x) : ∃ a, ∀ b ≤ a, p b :=
 eventually_at_bot.mp h
 
-@[nolint ge_or_gt]
-=======
->>>>>>> f8bf0016
 lemma frequently_at_top [semilattice_sup α] [nonempty α] {p : α → Prop} :
   (∃ᶠ x in at_top, p x) ↔ (∀ a, ∃ b ≥ a, p b) :=
 by simp only [filter.frequently, eventually_at_top, not_exists, not_forall, not_not]
 
-<<<<<<< HEAD
 lemma frequently_at_bot [semilattice_inf α] [nonempty α] {p : α → Prop} :
   (∃ᶠ x in at_bot, p x) ↔ (∀ a, ∃ b ≤ a, p b) :=
 @frequently_at_top (order_dual α) _ _ _
 
-@[nolint ge_or_gt]
-=======
->>>>>>> f8bf0016
 lemma frequently_at_top' [semilattice_sup α] [nonempty α] [no_top_order α] {p : α → Prop} :
   (∃ᶠ x in at_top, p x) ↔ (∀ a, ∃ b > a, p b) :=
 begin
@@ -176,14 +157,10 @@
     exact ⟨b, le_of_lt hb, hb'⟩ },
 end
 
-<<<<<<< HEAD
 lemma frequently_at_bot' [semilattice_inf α] [nonempty α] [no_bot_order α] {p : α → Prop} :
   (∃ᶠ x in at_bot, p x) ↔ (∀ a, ∃ b < a, p b) :=
 @frequently_at_top' (order_dual α) _ _ _ _
 
-@[nolint ge_or_gt]
-=======
->>>>>>> f8bf0016
 lemma frequently.forall_exists_of_at_top [semilattice_sup α] [nonempty α] {p : α → Prop}
   (h : ∃ᶠ x in at_top, p x) : ∀ a, ∃ b ≥ a, p b :=
 frequently_at_top.mp h
@@ -267,15 +244,11 @@
   exact ⟨a', ha, hb⟩
 end
 
-<<<<<<< HEAD
 @[nolint ge_or_gt] -- see Note [nolint_ge]
 lemma exists_ge_of_tendsto_at_bot [semilattice_sup α] [preorder β] {u : α → β}
   (h : tendsto u at_top at_bot) : ∀ a b, ∃ a' ≥ a, u a' ≤ b :=
 @exists_le_of_tendsto_at_top _ (order_dual β) _ _ _ h
 
-@[nolint ge_or_gt] -- see Note [nolint_ge]
-=======
->>>>>>> f8bf0016
 lemma exists_lt_of_tendsto_at_top [semilattice_sup α] [preorder β] [no_top_order β]
   {u : α → β} (h : tendsto u at_top at_top) : ∀ a b, ∃ a' ≥ a, b < u a' :=
 begin

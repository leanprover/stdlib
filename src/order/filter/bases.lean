/-
Copyright (c) 2020 Yury Kudryashov. All rights reserved.
Released under Apache 2.0 license as described in the file LICENSE.
Author: Yury Kudryashov, Johannes Hölzl, Mario Carneiro, Patrick Massot
-/
import order.filter.basic
import data.set.countable

/-!
# Filter bases

A filter basis `B : filter_basis α` on a type `α` is a nonempty collection of sets of `α`
such that the intersection of two elements of this collection contains some element of
the collection. Compared to filters, filter bases do not require that any set containing
an element of `B` belongs to `B`.
A filter basis `B` can be used to construct `B.filter : filter α` such that a set belongs
to `B.filter` if and only if it contains an element of `B`.

Given an indexing type `ι`, a predicate `p : ι → Prop`, and a map `s : ι → set α`,
the proposition `h : filter.is_basis p s` makes sure the range of `s` bounded by `p`
(ie. `s '' set_of p`) defines a filter basis `h.filter_basis`.

If one already has a filter `l` on `α`, `filter.has_basis l p s` (where `p : ι → Prop`
and `s : ι → set α` as above) means that a set belongs to `l` if and
only if it contains some `s i` with `p i`. It implies `h : filter.is_basis p s`, and
`l = h.filter_basis.filter`. The point of this definition is that checking statements
involving elements of `l` often reduces to checking them on the basis elements.

This file also introduces more restricted classes of bases, involving monotonicity or
countability. In particular, for `l : filter α`, `l.is_countably_generated` means
there is a countable set of sets which generates `s`. This is reformulated in term of bases,
and consequences are derived.

## Main statements

* `has_basis.mem_iff`, `has_basis.mem_of_superset`, `has_basis.mem_of_mem` : restate `t ∈ f` in terms
  of a basis;
* `basis_sets` : all sets of a filter form a basis;
* `has_basis.inf`, `has_basis.inf_principal`, `has_basis.prod`, `has_basis.prod_self`,
  `has_basis.map`, `has_basis.comap` : combinators to construct filters of `l ⊓ l'`,
  `l ⊓ 𝓟 t`, `l.prod l'`, `l.prod l`, `l.map f`, `l.comap f` respectively;
* `has_basis.le_iff`, `has_basis.ge_iff`, has_basis.le_basis_iff` : restate `l ≤ l'` in terms
  of bases.
* `has_basis.tendsto_right_iff`, `has_basis.tendsto_left_iff`, `has_basis.tendsto_iff` : restate
  `tendsto f l l'` in terms of bases.
* `is_countably_generated_iff_exists_antimono_basis` : proves a filter is
  countably generated if and only if it admis a basis parametrized by a
  decreasing sequence of sets indexed by `ℕ`.
* `tendsto_iff_seq_tendsto ` : an abstract version of "sequentially continuous implies continuous".

## Implementation notes

As with `Union`/`bUnion`/`sUnion`, there are three different approaches to filter bases:

* `has_basis l s`, `s : set (set α)`;
* `has_basis l s`, `s : ι → set α`;
* `has_basis l p s`, `p : ι → Prop`, `s : ι → set α`.

We use the latter one because, e.g., `𝓝 x` in an `emetric_space` or in a `metric_space` has a basis
of this form. The other two can be emulated using `s = id` or `p = λ _, true`.

With this approach sometimes one needs to `simp` the statement provided by the `has_basis`
machinery, e.g., `simp only [exists_prop, true_and]` or `simp only [forall_const]` can help
with the case `p = λ _, true`.
-/

open set filter
open_locale filter

variables {α : Type*} {β : Type*} {γ : Type*} {ι : Type*} {ι' : Type*}

/-- A filter basis `B` on a type `α` is a nonempty collection of sets of `α`
such that the intersection of two elements of this collection contains some element
of the collection. -/
structure filter_basis (α : Type*) :=
(sets                   : set (set α))
(nonempty               : sets.nonempty)
(inter_sets {x y}       : x ∈ sets → y ∈ sets → ∃ z ∈ sets, z ⊆ x ∩ y)

instance filter_basis.nonempty_sets (B : filter_basis α) : nonempty B.sets := B.nonempty.to_subtype

/-- If `B` is a filter basis on `α`, and `U` a subset of `α` then we can write `U ∈ B` as on paper. -/
@[reducible]
instance {α : Type*}: has_mem (set α) (filter_basis α) := ⟨λ U B, U ∈ B.sets⟩

-- For illustration purposes, the filter basis defining (at_top : filter ℕ)
instance : inhabited (filter_basis ℕ) :=
⟨{ sets := range Ici,
  nonempty := ⟨Ici 0, mem_range_self 0⟩,
  inter_sets := begin
    rintros _ _ ⟨n, rfl⟩ ⟨m, rfl⟩,
    refine ⟨Ici (max n m), mem_range_self _, _⟩,
    rintros p p_in,
    split ; rw mem_Ici at *,
    exact le_of_max_le_left p_in,
    exact le_of_max_le_right p_in,
  end }⟩

/-- `is_basis p s` means the image of `s` bounded by `p` is a filter basis. -/
protected structure filter.is_basis (p : ι → Prop) (s : ι → set α) : Prop :=
(nonempty : ∃ i, p i)
(inter : ∀ {i j}, p i → p j → ∃ k, p k ∧ s k ⊆ s i ∩ s j)

namespace filter
namespace is_basis

/-- Constructs a filter basis from an indexed family of sets satisfying `is_basis`. -/
protected def filter_basis {p : ι → Prop} {s : ι → set α} (h : is_basis p s) : filter_basis α :=
{ sets := s '' set_of p,
  nonempty := let ⟨i, hi⟩ := h.nonempty in ⟨s i, mem_image_of_mem s hi⟩,
  inter_sets := by { rintros _ _ ⟨i, hi, rfl⟩ ⟨j, hj, rfl⟩,
                     rcases h.inter hi hj with ⟨k, hk, hk'⟩,
                     exact ⟨_, mem_image_of_mem s hk, hk'⟩ } }

variables {p : ι → Prop} {s : ι → set α} (h : is_basis p s)

lemma mem_filter_basis_iff {U : set α} : U ∈ h.filter_basis ↔ ∃ i, p i ∧ s i = U :=
iff.rfl
end is_basis
end filter

namespace filter_basis

/-- The filter associated to a filter basis. -/
protected def filter (B : filter_basis α) : filter α :=
{ sets := {s | ∃ t ∈ B, t ⊆ s},
  univ_sets := let ⟨s, s_in⟩ := B.nonempty in ⟨s, s_in, s.subset_univ⟩,
  sets_of_superset := λ x y ⟨s, s_in, h⟩ hxy, ⟨s, s_in, set.subset.trans h hxy⟩,
  inter_sets := λ x y ⟨s, s_in, hs⟩ ⟨t, t_in, ht⟩,
                let ⟨u, u_in, u_sub⟩ := B.inter_sets s_in t_in in
                ⟨u, u_in, set.subset.trans u_sub $ set.inter_subset_inter hs ht⟩ }

lemma mem_filter_iff (B : filter_basis α) {U : set α} : U ∈ B.filter ↔ ∃ s ∈ B, s ⊆ U :=
iff.rfl

lemma mem_filter_of_mem (B : filter_basis α) {U : set α} : U ∈ B → U ∈ B.filter:=
λ U_in, ⟨U, U_in, subset.refl _⟩

lemma eq_infi_principal (B : filter_basis α) : B.filter = ⨅ s : B.sets, 𝓟 s :=
begin
  have : directed (≥) (λ (s : B.sets), 𝓟 (s : set α)),
  { rintros ⟨U, U_in⟩ ⟨V, V_in⟩,
    rcases B.inter_sets U_in V_in with ⟨W, W_in, W_sub⟩,
    use [W, W_in],
    finish },
  ext U,
  simp [mem_filter_iff, mem_infi this]
end

protected lemma generate (B : filter_basis α) : generate B.sets = B.filter :=
begin
  apply le_antisymm,
  { intros U U_in,
    rcases B.mem_filter_iff.mp U_in with ⟨V, V_in, h⟩,
    exact generate_sets.superset (generate_sets.basic V_in) h },
  { rw sets_iff_generate,
    apply mem_filter_of_mem }
end
end filter_basis

namespace filter
namespace is_basis
variables {p : ι → Prop} {s : ι → set α}

/-- Constructs a filter from an indexed family of sets satisfying `is_basis`. -/
protected def filter (h : is_basis p s) : filter α := h.filter_basis.filter

protected lemma mem_filter_iff (h : is_basis p s) {U : set α} :
  U ∈ h.filter ↔ ∃ i, p i ∧ s i ⊆ U :=
begin
  erw [h.filter_basis.mem_filter_iff],
  simp only [mem_filter_basis_iff h, exists_prop],
  split,
  { rintros ⟨_, ⟨i, pi, rfl⟩, h⟩,
    tauto },
  { tauto }
end

lemma filter_eq_generate (h : is_basis p s) : h.filter = generate {U | ∃ i, p i ∧ s i = U} :=
by erw h.filter_basis.generate ; refl
end is_basis

/-- We say that a filter `l` has a basis `s : ι → set α` bounded by `p : ι → Prop`,
if `t ∈ l` if and only if `t` includes `s i` for some `i` such that `p i`. -/
protected structure has_basis (l : filter α) (p : ι → Prop) (s : ι → set α) : Prop :=
(mem_iff' : ∀ (t : set α), t ∈ l ↔ ∃ i (hi : p i), s i ⊆ t)

section same_type

variables {l l' : filter α} {p : ι → Prop} {s : ι → set α} {t : set α} {i : ι}
  {p' : ι' → Prop} {s' : ι' → set α} {i' : ι'}

lemma has_basis_generate (s : set (set α)) :
  (generate s).has_basis (λ t, finite t ∧ t ⊆ s) (λ t, ⋂₀ t) :=
⟨begin
  intro U,
  rw mem_generate_iff,
  apply exists_congr,
  tauto
end⟩

/-- The smallest filter basis containing a given collection of sets. -/
def filter_basis.of_sets (s : set (set α)) : filter_basis α :=
{ sets := sInter '' { t | finite t ∧ t ⊆ s},
  nonempty := ⟨univ, ∅, ⟨⟨finite_empty, empty_subset s⟩, sInter_empty⟩⟩,
  inter_sets := begin
    rintros _ _ ⟨a, ⟨fina, suba⟩, rfl⟩ ⟨b, ⟨finb, subb⟩, rfl⟩,
    exact ⟨⋂₀ (a ∪ b), mem_image_of_mem _ ⟨fina.union finb, union_subset suba subb⟩,
           by rw sInter_union⟩,
  end }

/-- Definition of `has_basis` unfolded with implicit set argument. -/
lemma has_basis.mem_iff (hl : l.has_basis p s) : t ∈ l ↔ ∃ i (hi : p i), s i ⊆ t :=
hl.mem_iff' t

lemma has_basis_iff : l.has_basis p s ↔ ∀ t, t ∈ l ↔ ∃ i (hi : p i), s i ⊆ t :=
⟨λ ⟨h⟩, h, λ h, ⟨h⟩⟩

lemma has_basis.ex_mem (h : l.has_basis p s) : ∃ i, p i :=
let ⟨i, pi, h⟩ := h.mem_iff.mp univ_mem_sets in ⟨i, pi⟩

protected lemma is_basis.has_basis (h : is_basis p s) : has_basis h.filter p s :=
⟨λ t, by simp only [h.mem_filter_iff, exists_prop]⟩

lemma has_basis.mem_of_superset (hl : l.has_basis p s) (hi : p i) (ht : s i ⊆ t) : t ∈ l :=
(hl.mem_iff).2 ⟨i, hi, ht⟩

lemma has_basis.mem_of_mem (hl : l.has_basis p s) (hi : p i) : s i ∈ l :=
hl.mem_of_superset hi $ subset.refl _

lemma has_basis.is_basis (h : l.has_basis p s) : is_basis p s :=
{ nonempty := let ⟨i, hi, H⟩ := h.mem_iff.mp univ_mem_sets in ⟨i, hi⟩,
  inter := λ i j hi hj, by simpa [h.mem_iff] using l.inter_sets (h.mem_of_mem hi) (h.mem_of_mem hj) }

lemma has_basis.filter_eq (h : l.has_basis p s) : h.is_basis.filter = l :=
by { ext U, simp [h.mem_iff, is_basis.mem_filter_iff] }

lemma has_basis.eq_generate (h : l.has_basis p s) : l = generate { U | ∃ i, p i ∧ s i = U } :=
by rw [← h.is_basis.filter_eq_generate, h.filter_eq]

lemma generate_eq_generate_inter (s : set (set α)) : generate s = generate (sInter '' { t | finite t ∧ t ⊆ s}) :=
by erw [(filter_basis.of_sets s).generate, ← (has_basis_generate s).filter_eq] ; refl

lemma of_sets_filter_eq_generate (s : set (set α)) : (filter_basis.of_sets s).filter = generate s :=
by rw [← (filter_basis.of_sets s).generate, generate_eq_generate_inter s] ; refl

lemma has_basis.eventually_iff (hl : l.has_basis p s) {q : α → Prop} :
  (∀ᶠ x in l, q x) ↔ ∃ i, p i ∧ ∀ ⦃x⦄, x ∈ s i → q x :=
by simpa using hl.mem_iff

lemma has_basis.forall_nonempty_iff_ne_bot (hl : l.has_basis p s) :
  (∀ {i}, p i → (s i).nonempty) ↔ ne_bot l :=
⟨λ H, forall_sets_nonempty_iff_ne_bot.1 $
  λ s hs, let ⟨i, hi, his⟩ := hl.mem_iff.1 hs in (H hi).mono his,
  λ H i hi, H.nonempty_of_mem (hl.mem_of_mem hi)⟩

lemma basis_sets (l : filter α) : l.has_basis (λ s : set α, s ∈ l) id :=
⟨λ t, exists_sets_subset_iff.symm⟩

lemma has_basis_self {l : filter α} {P : set α → Prop} :
  has_basis l (λ s, s ∈ l ∧ P s) id ↔ ∀ t, (t ∈ l ↔ ∃ r ∈ l, P r ∧ r ⊆ t) :=
by simp only [has_basis_iff, exists_prop, id, and_assoc]

/-- If `{s i | p i}` is a basis of a filter `l` and `V ∈ l`, then `{s i | p i ∧ s i ⊆ V}`
is a basis of `l`. -/
lemma has_basis.restrict (h : l.has_basis p s) {V : set α} (hV : V ∈ l) :
  l.has_basis (λ i, p i ∧ s i ⊆ V) s :=
begin
  refine ⟨λ t, ⟨λ ht, _, λ ⟨i, hpi, hti⟩, h.mem_iff.2 ⟨i, hpi.1, hti⟩⟩⟩,
  rcases h.mem_iff.1 (inter_mem_sets hV ht) with ⟨i, hpi, hti⟩,
  rw subset_inter_iff at hti,
  exact ⟨i, ⟨hpi, hti.1⟩, hti.2⟩
end

lemma has_basis.has_basis_self_subset {p : set α → Prop} (h : l.has_basis (λ s, s ∈ l ∧ p s) id)
  {V : set α} (hV : V ∈ l) : l.has_basis (λ s, s ∈ l ∧ p s ∧ s ⊆ V) id :=
by simpa only [and_assoc] using h.restrict hV

theorem has_basis.ge_iff (hl' : l'.has_basis p' s')  : l ≤ l' ↔ ∀ i', p' i' → s' i' ∈ l :=
⟨λ h i' hi', h $ hl'.mem_of_mem hi',
  λ h s hs, let ⟨i', hi', hs⟩ := hl'.mem_iff.1 hs in mem_sets_of_superset (h _ hi') hs⟩

theorem has_basis.le_iff (hl : l.has_basis p s) : l ≤ l' ↔ ∀ t ∈ l', ∃ i (hi : p i), s i ⊆ t :=
by simp only [le_def, hl.mem_iff]

theorem has_basis.le_basis_iff (hl : l.has_basis p s) (hl' : l'.has_basis p' s') :
  l ≤ l' ↔ ∀ i', p' i' → ∃ i (hi : p i), s i ⊆ s' i' :=
by simp only [hl'.ge_iff, hl.mem_iff]

lemma has_basis.ext (hl : l.has_basis p s) (hl' : l'.has_basis p' s')
  (h : ∀ i, p i → ∃ i', p' i' ∧ s' i' ⊆ s i)
  (h' : ∀ i', p' i' → ∃ i, p i ∧ s i ⊆ s' i') : l = l' :=
begin
  apply le_antisymm,
  { rw hl.le_basis_iff hl',
    simpa using h' },
  { rw hl'.le_basis_iff hl,
    simpa using h },
end

lemma has_basis.inf (hl : l.has_basis p s) (hl' : l'.has_basis p' s') :
  (l ⊓ l').has_basis (λ i : ι × ι', p i.1 ∧ p' i.2) (λ i, s i.1 ∩ s' i.2) :=
⟨begin
  intro t,
  simp only [mem_inf_sets, exists_prop, hl.mem_iff, hl'.mem_iff],
  split,
  { rintros ⟨t, ⟨i, hi, ht⟩, t', ⟨i', hi', ht'⟩, H⟩,
    use [(i, i'), ⟨hi, hi'⟩, subset.trans (inter_subset_inter ht ht') H] },
  { rintros ⟨⟨i, i'⟩, ⟨hi, hi'⟩, H⟩,
    use [s i, i, hi, subset.refl _, s' i', i', hi', subset.refl _, H] }
end⟩

<<<<<<< HEAD
lemma has_basis_principal {t : set α} : (𝓟 t).has_basis (λ i : unit, true) (λ i, t) :=
⟨λ U, by simp⟩
=======
lemma has_basis.sup (hl : l.has_basis p s) (hl' : l'.has_basis p' s') :
  (l ⊔ l').has_basis (λ i : ι × ι', p i.1 ∧ p' i.2) (λ i, s i.1 ∪ s' i.2) :=
⟨begin
  rintros t,
  rw [mem_sup_sets, hl.mem_iff, hl'.mem_iff],
  split,
  { rintros ⟨⟨i, pi, hi⟩, ⟨i', pi', hi'⟩⟩,
    use [(i, i'), pi, pi'],
    finish },
  { rintros ⟨⟨i, i'⟩, ⟨⟨pi, pi'⟩, h⟩⟩,
    split,
    { use [i, pi],
      finish },
    { use [i', pi'],
      finish } }
end⟩
>>>>>>> f78a012d

lemma has_basis.inf_principal (hl : l.has_basis p s) (s' : set α) :
  (l ⊓ 𝓟 s').has_basis p (λ i, s i ∩ s') :=
⟨λ t, by simp only [mem_inf_principal, hl.mem_iff, subset_def, mem_set_of_eq,
  mem_inter_iff, and_imp]⟩

lemma has_basis.eq_binfi (h : l.has_basis p s) :
  l = ⨅ i (_ : p i), 𝓟 (s i) :=
eq_binfi_of_mem_sets_iff_exists_mem $ λ t, by simp only [h.mem_iff, mem_principal_sets]

lemma has_basis.eq_infi (h : l.has_basis (λ _, true) s) :
  l = ⨅ i, 𝓟 (s i) :=
by simpa only [infi_true] using h.eq_binfi

@[nolint ge_or_gt] -- see Note [nolint_ge]
lemma has_basis_infi_principal {s : ι → set α} (h : directed (≥) s) [nonempty ι] :
  (⨅ i, 𝓟 (s i)).has_basis (λ _, true) s :=
⟨begin
  refine λ t, (mem_infi (h.mono_comp _ _) t).trans $
    by simp only [exists_prop, true_and, mem_principal_sets],
  exact λ _ _, principal_mono.2
end⟩

@[nolint ge_or_gt] -- see Note [nolint_ge]
lemma has_basis_binfi_principal {s : β → set α} {S : set β} (h : directed_on (s ⁻¹'o (≥)) S)
  (ne : S.nonempty) :
  (⨅ i ∈ S, 𝓟 (s i)).has_basis (λ i, i ∈ S) s :=
⟨begin
  refine λ t, (mem_binfi _ ne).trans $ by simp only [mem_principal_sets],
  rw [directed_on_iff_directed, ← directed_comp, (∘)] at h ⊢,
  apply h.mono_comp _ _,
  exact λ _ _, principal_mono.2
end⟩

lemma has_basis_binfi_principal'
  (h : ∀ i, p i → ∀ j, p j → ∃ k (h : p k), s k ⊆ s i ∧ s k ⊆ s j) (ne : ∃ i, p i) :
  (⨅ i (h : p i), 𝓟 (s i)).has_basis p s :=
filter.has_basis_binfi_principal h ne

lemma has_basis.map (f : α → β) (hl : l.has_basis p s) :
  (l.map f).has_basis p (λ i, f '' (s i)) :=
⟨λ t, by simp only [mem_map, image_subset_iff, hl.mem_iff, preimage]⟩

lemma has_basis.comap (f : β → α) (hl : l.has_basis p s) :
  (l.comap f).has_basis p (λ i, f ⁻¹' (s i)) :=
⟨begin
  intro t,
  simp only [mem_comap_sets, exists_prop, hl.mem_iff],
  split,
  { rintros ⟨t', ⟨i, hi, ht'⟩, H⟩,
    exact ⟨i, hi, subset.trans (preimage_mono ht') H⟩ },
  { rintros ⟨i, hi, H⟩,
    exact ⟨s i, ⟨i, hi, subset.refl _⟩, H⟩ }
end⟩

lemma comap_has_basis (f : α → β) (l : filter β) :
  has_basis (comap f l) (λ s : set β, s ∈ l) (λ s, f ⁻¹' s) :=
⟨λ t, mem_comap_sets⟩

lemma has_basis.prod_self (hl : l.has_basis p s) :
  (l.prod l).has_basis p (λ i, (s i).prod (s i)) :=
⟨begin
  intro t,
  apply mem_prod_iff.trans,
  split,
  { rintros ⟨t₁, ht₁, t₂, ht₂, H⟩,
    rcases hl.mem_iff.1 (inter_mem_sets ht₁ ht₂) with ⟨i, hi, ht⟩,
    exact ⟨i, hi, λ p ⟨hp₁, hp₂⟩, H ⟨(ht hp₁).1, (ht hp₂).2⟩⟩ },
  { rintros ⟨i, hi, H⟩,
    exact ⟨s i, hl.mem_of_mem hi, s i, hl.mem_of_mem hi, H⟩ }
end⟩

lemma has_basis.exists_iff (hl : l.has_basis p s) {P : set α → Prop}
  (mono : ∀ ⦃s t⦄, s ⊆ t → P t → P s) :
  (∃ s ∈ l, P s) ↔ ∃ (i) (hi : p i), P (s i) :=
⟨λ ⟨s, hs, hP⟩, let ⟨i, hi, his⟩ := hl.mem_iff.1 hs in ⟨i, hi, mono his hP⟩,
  λ ⟨i, hi, hP⟩, ⟨s i, hl.mem_of_mem hi, hP⟩⟩

lemma has_basis.forall_iff (hl : l.has_basis p s) {P : set α → Prop}
  (mono : ∀ ⦃s t⦄, s ⊆ t → P s → P t) :
  (∀ s ∈ l, P s) ↔ ∀ i, p i → P (s i) :=
⟨λ H i hi, H (s i) $ hl.mem_of_mem hi,
  λ H s hs, let ⟨i, hi, his⟩ := hl.mem_iff.1 hs in mono his (H i hi)⟩

lemma has_basis.sInter_sets (h : has_basis l p s) :
  ⋂₀ l.sets = ⋂ i ∈ set_of p, s i :=
begin
  ext x,
  suffices : (∀ t ∈ l, x ∈ t) ↔ ∀ i, p i → x ∈ s i,
    by simpa only [mem_Inter, mem_set_of_eq, mem_sInter],
  simp_rw h.mem_iff,
  split,
  { intros h i hi,
    exact h (s i) ⟨i, hi, subset.refl _⟩ },
  { rintros h _ ⟨i, hi, sub⟩,
    exact sub (h i hi) },
end

variables [preorder ι] (l p s)

/-- `is_antimono_basis p s` means the image of `s` bounded by `p` is a filter basis
such that `s` is decreasing and `p` is increasing, ie `i ≤ j → p i → p j`. -/
structure is_antimono_basis extends is_basis p s : Prop :=
(decreasing : ∀ {i j}, p i → p j → i ≤ j → s j ⊆ s i)
(mono : monotone p)

/-- We say that a filter `l` has a antimono basis `s : ι → set α` bounded by `p : ι → Prop`,
if `t ∈ l` if and only if `t` includes `s i` for some `i` such that `p i`,
and `s` is decreasing and `p` is increasing, ie `i ≤ j → p i → p j`. -/
structure has_antimono_basis [preorder ι] (l : filter α) (p : ι → Prop) (s : ι → set α)
  extends has_basis l p s : Prop :=
(decreasing : ∀ {i j}, p i → p j → i ≤ j → s j ⊆ s i)
(mono : monotone p)

end same_type

section two_types

variables {la : filter α} {pa : ι → Prop} {sa : ι → set α}
  {lb : filter β} {pb : ι' → Prop} {sb : ι' → set β} {f : α → β}

lemma has_basis.tendsto_left_iff (hla : la.has_basis pa sa) :
  tendsto f la lb ↔ ∀ t ∈ lb, ∃ i (hi : pa i), ∀ x ∈ sa i, f x ∈ t :=
by { simp only [tendsto, (hla.map f).le_iff, image_subset_iff], refl }

lemma has_basis.tendsto_right_iff (hlb : lb.has_basis pb sb) :
  tendsto f la lb ↔ ∀ i (hi : pb i), ∀ᶠ x in la, f x ∈ sb i :=
by simp only [tendsto, hlb.ge_iff, mem_map, filter.eventually]

lemma has_basis.tendsto_iff (hla : la.has_basis pa sa) (hlb : lb.has_basis pb sb) :
  tendsto f la lb ↔ ∀ ib (hib : pb ib), ∃ ia (hia : pa ia), ∀ x ∈ sa ia, f x ∈ sb ib :=
by simp [hlb.tendsto_right_iff, hla.eventually_iff]

lemma tendsto.basis_left (H : tendsto f la lb) (hla : la.has_basis pa sa) :
  ∀ t ∈ lb, ∃ i (hi : pa i), ∀ x ∈ sa i, f x ∈ t :=
hla.tendsto_left_iff.1 H

lemma tendsto.basis_right (H : tendsto f la lb) (hlb : lb.has_basis pb sb) :
  ∀ i (hi : pb i), ∀ᶠ x in la, f x ∈ sb i :=
hlb.tendsto_right_iff.1 H

lemma tendsto.basis_both (H : tendsto f la lb) (hla : la.has_basis pa sa)
  (hlb : lb.has_basis pb sb) :
  ∀ ib (hib : pb ib), ∃ ia (hia : pa ia), ∀ x ∈ sa ia, f x ∈ sb ib :=
(hla.tendsto_iff hlb).1 H

lemma has_basis.prod (hla : la.has_basis pa sa) (hlb : lb.has_basis pb sb) :
  (la.prod lb).has_basis (λ i : ι × ι', pa i.1 ∧ pb i.2) (λ i, (sa i.1).prod (sb i.2)) :=
(hla.comap prod.fst).inf (hlb.comap prod.snd)

lemma has_basis.prod' {la : filter α} {lb : filter β} {ι : Type*} {p : ι → Prop}
  {sa : ι → set α} {sb : ι → set β}
  (hla : la.has_basis p sa) (hlb : lb.has_basis p sb)
  (h_dir : ∀ {i j}, p i → p j → ∃ k, p k ∧ sa k ⊆ sa i ∧ sb k ⊆ sb j) :
  (la.prod lb).has_basis p (λ i, (sa i).prod (sb i)) :=
⟨begin
  intros t,
  rw mem_prod_iff,
  split,
  { rintros ⟨u, u_in, v, v_in, huv⟩,
    rcases hla.mem_iff.mp u_in with ⟨i, hi, si⟩,
    rcases hlb.mem_iff.mp v_in with ⟨j, hj, sj⟩,
    rcases h_dir hi hj with ⟨k, hk, ki, kj⟩,
    use [k, hk],
    calc
    (sa k).prod (sb k) ⊆ (sa i).prod (sb j) : set.prod_mono ki kj
                   ... ⊆ u.prod v           : set.prod_mono si sj
                   ... ⊆ t                  : huv, },
  { rintro ⟨i, hi, h⟩,
    exact ⟨sa i, hla.mem_of_mem hi, sb i, hlb.mem_of_mem hi, h⟩ },
end⟩

end two_types

/-- `is_countably_generated f` means `f = generate s` for some countable `s`. -/
def is_countably_generated (f : filter α) : Prop :=
∃ s : set (set α), countable s ∧ f = generate s

/-- `is_countable_basis p s` means the image of `s` bounded by `p` is a countable filter basis. -/
structure is_countable_basis (p : ι → Prop) (s : ι → set α) extends is_basis p s : Prop :=
(countable : countable $ set_of p)

/-- We say that a filter `l` has a countable basis `s : ι → set α` bounded by `p : ι → Prop`,
if `t ∈ l` if and only if `t` includes `s i` for some `i` such that `p i`, and the set
defined by `p` is countable. -/
structure has_countable_basis (l : filter α) (p : ι → Prop) (s : ι → set α) extends has_basis l p s : Prop :=
(countable : countable $ set_of p)

/-- A countable filter basis `B` on a type `α` is a nonempty countable collection of sets of `α`
such that the intersection of two elements of this collection contains some element
of the collection. -/
structure countable_filter_basis (α : Type*) extends filter_basis α :=
(countable : countable sets)

-- For illustration purposes, the countable filter basis defining (at_top : filter ℕ)
instance nat.inhabited_countable_filter_basis : inhabited (countable_filter_basis ℕ) :=
⟨{ countable := countable_range (λ n, Ici n),
   ..(default $ filter_basis ℕ),}⟩

lemma antimono_seq_of_seq (s : ℕ → set α) :
  ∃ t : ℕ → set α, (∀ i j, i ≤ j → t j ⊆ t i) ∧ (⨅ i, 𝓟 $ s i) = ⨅ i, 𝓟 (t i) :=
begin
  use λ n, ⋂ m ≤ n, s m, split,
  { intros i j hij a, simp, intros h i' hi'i, apply h, transitivity; assumption },
    apply le_antisymm; rw le_infi_iff; intro i,
  { rw le_principal_iff, apply Inter_mem_sets (finite_le_nat _),
    intros j hji, rw ← le_principal_iff, apply infi_le_of_le j _, apply le_refl _ },
  { apply infi_le_of_le i _, rw principal_mono, intro a, simp, intro h, apply h, refl },
end

lemma countable_binfi_eq_infi_seq [complete_lattice α] {B : set ι} (Bcbl : countable B)
  (Bne : B.nonempty) (f : ι → α) :
  ∃ (x : ℕ → ι), (⨅ t ∈ B, f t) = ⨅ i, f (x i) :=
begin
  rw countable_iff_exists_surjective_to_subtype Bne at Bcbl,
  rcases Bcbl with ⟨g, gsurj⟩,
  rw infi_subtype',
  use (λ n, g n), apply le_antisymm; rw le_infi_iff,
  { intro i, apply infi_le_of_le (g i) _, apply le_refl _ },
  { intros a, rcases gsurj a with ⟨i, rfl⟩, apply infi_le }
end

lemma countable_binfi_eq_infi_seq' [complete_lattice α] {B : set ι} (Bcbl : countable B) (f : ι → α)
  {i₀ : ι} (h : f i₀ = ⊤) :
  ∃ (x : ℕ → ι), (⨅ t ∈ B, f t) = ⨅ i, f (x i) :=
begin
  cases B.eq_empty_or_nonempty with hB Bnonempty,
  { rw [hB, infi_emptyset],
    use λ n, i₀,
    simp [h] },
  { exact countable_binfi_eq_infi_seq Bcbl Bnonempty f }
end

lemma countable_binfi_principal_eq_seq_infi {B : set (set α)} (Bcbl : countable B) :
  ∃ (x : ℕ → set α), (⨅ t ∈ B, 𝓟 t) = ⨅ i, 𝓟 (x i) :=
countable_binfi_eq_infi_seq' Bcbl 𝓟 principal_univ

namespace is_countably_generated

/-- A set generating a countably generated filter. -/
def generating_set {f : filter α} (h : is_countably_generated f) :=
classical.some h

lemma countable_generating_set {f : filter α} (h : is_countably_generated f) :
  countable h.generating_set :=
(classical.some_spec h).1

lemma eq_generate {f : filter α} (h : is_countably_generated f) :
  f = generate h.generating_set :=
(classical.some_spec h).2

/-- A countable filter basis for a countably generated filter. -/
def countable_filter_basis {l : filter α} (h : is_countably_generated l) :
  countable_filter_basis α :=
{ countable := (countable_set_of_finite_subset h.countable_generating_set).image _,
  ..filter_basis.of_sets (h.generating_set) }

lemma filter_basis_filter {l : filter α} (h : is_countably_generated l) :
h.countable_filter_basis.to_filter_basis.filter = l :=
begin
  conv_rhs { rw h.eq_generate },
  apply of_sets_filter_eq_generate,
end

lemma has_countable_basis {l : filter α} (h : is_countably_generated l) :
  l.has_countable_basis (λ t, finite t ∧ t ⊆ h.generating_set) (λ t, ⋂₀ t) :=
⟨by convert has_basis_generate _ ; exact h.eq_generate,
 countable_set_of_finite_subset h.countable_generating_set⟩

lemma exists_countable_infi_principal {f : filter α} (h : f.is_countably_generated) :
  ∃ s : set (set α), countable s ∧ f = ⨅ t ∈ s, 𝓟 t :=
begin
  let B := h.countable_filter_basis,
  use [B.sets, B.countable],
  rw ← h.filter_basis_filter,
  rw B.to_filter_basis.eq_infi_principal,
  rw infi_subtype''
end

lemma exists_seq {f : filter α} (cblb : f.is_countably_generated) :
  ∃ x : ℕ → set α, f = ⨅ i, 𝓟 (x i) :=
begin
  rcases cblb.exists_countable_infi_principal with ⟨B, Bcbl, rfl⟩,
  exact countable_binfi_principal_eq_seq_infi Bcbl,
end

lemma exists_antimono_seq {f : filter α} (cblb : f.is_countably_generated) :
  ∃ x : ℕ → set α, (∀ ⦃i j⦄, i ≤ j → x j ⊆ x i) ∧ f = ⨅ i, 𝓟 (x i) :=
begin
  rcases cblb.exists_seq with ⟨x', hx'⟩,
  let x := λ n, ⋂ m ≤ n, x' m,
  use x, split,
  { intros i j hij a, simp [x], intros h i' hi'i, apply h, transitivity; assumption },
  subst hx', apply le_antisymm; rw le_infi_iff; intro i,
  { rw le_principal_iff, apply Inter_mem_sets (finite_le_nat _),
    intros j hji, rw ← le_principal_iff, apply infi_le_of_le j _, apply le_refl _ },
  { apply infi_le_of_le i _, rw principal_mono, intro a, simp [x], intro h, apply h, refl },
end

lemma has_antimono_basis {f : filter α} (h : f.is_countably_generated) :
 ∃ x : ℕ → set α, f.has_antimono_basis (λ _, true) x :=
begin
  rcases h.exists_antimono_seq with ⟨x, x_dec, rfl⟩,
  refine ⟨x, has_basis_infi_principal _, _, monotone_const⟩,
  exacts [directed_of_sup x_dec, λ i j _ _ h, x_dec h]
end

end is_countably_generated

lemma has_countable_basis.is_countably_generated {f : filter α} {p : ι → Prop} {s : ι → set α}
  (h : f.has_countable_basis p s) :
  f.is_countably_generated :=
⟨{t | ∃ i, p i ∧ s i = t}, h.countable.image s, h.to_has_basis.eq_generate⟩

lemma is_countably_generated_seq (x : ℕ → set α) : is_countably_generated (⨅ i, 𝓟 $ x i) :=
begin
  rcases antimono_seq_of_seq x with ⟨y, am, h⟩,
  rw h,
  use [range y, countable_range _],
  rw (has_basis_infi_principal _).eq_generate,
  { simp [range] },
  { exact directed_of_sup am },
  { use 0 },
end

lemma is_countably_generated_of_seq {f : filter α} (h : ∃ x : ℕ → set α, f = ⨅ i, 𝓟 $ x i) :
  f.is_countably_generated  :=
let ⟨x, h⟩ := h in by rw h ; apply is_countably_generated_seq

lemma is_countably_generated_binfi_principal {B : set $ set α} (h : countable B) :
  is_countably_generated (⨅ (s ∈ B), 𝓟 s) :=
is_countably_generated_of_seq (countable_binfi_principal_eq_seq_infi h)

lemma is_countably_generated_iff_exists_antimono_basis {f : filter α} : is_countably_generated f ↔
  ∃ x : ℕ → set α, f.has_antimono_basis (λ _, true) x :=
begin
  split,
  { intro h,
    exact h.has_antimono_basis },
  { rintros ⟨x, h⟩,
    rw h.to_has_basis.eq_infi,
    exact is_countably_generated_seq x },
end

namespace is_countably_generated

lemma exists_antimono_seq' {f : filter α} (cblb : f.is_countably_generated) :
  ∃ x : ℕ → set α, (∀ i j, i ≤ j → x j ⊆ x i) ∧ ∀ {s}, (s ∈ f ↔ ∃ i, x i ⊆ s) :=
let ⟨x, hx⟩ := is_countably_generated_iff_exists_antimono_basis.mp cblb in
⟨x, λ i j, hx.decreasing trivial trivial, λ s, by simp [hx.to_has_basis.mem_iff]⟩

protected lemma comap {l : filter β} (h : l.is_countably_generated) (f : α → β) :
  (comap f l).is_countably_generated :=
begin
  rcases h.exists_seq with ⟨x, hx⟩,
  apply is_countably_generated_of_seq,
  use λ i, f ⁻¹' x i,
  calc
    comap f l = comap f (⨅ i, 𝓟 (x i))   : by rw hx
          ... = (⨅ i, comap f $ 𝓟 $ x i) : comap_infi
          ... = (⨅ i, 𝓟 $ f ⁻¹' x i)     : by simp_rw comap_principal,
end

end is_countably_generated

end filter<|MERGE_RESOLUTION|>--- conflicted
+++ resolved
@@ -310,10 +310,9 @@
     use [s i, i, hi, subset.refl _, s' i', i', hi', subset.refl _, H] }
 end⟩
 
-<<<<<<< HEAD
 lemma has_basis_principal {t : set α} : (𝓟 t).has_basis (λ i : unit, true) (λ i, t) :=
 ⟨λ U, by simp⟩
-=======
+
 lemma has_basis.sup (hl : l.has_basis p s) (hl' : l'.has_basis p' s') :
   (l ⊔ l').has_basis (λ i : ι × ι', p i.1 ∧ p' i.2) (λ i, s i.1 ∪ s' i.2) :=
 ⟨begin
@@ -330,7 +329,6 @@
     { use [i', pi'],
       finish } }
 end⟩
->>>>>>> f78a012d
 
 lemma has_basis.inf_principal (hl : l.has_basis p s) (s' : set α) :
   (l ⊓ 𝓟 s').has_basis p (λ i, s i ∩ s') :=

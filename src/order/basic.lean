/-
Copyright (c) 2014 Jeremy Avigad. All rights reserved.
Released under Apache 2.0 license as described in the file LICENSE.
Authors: Jeremy Avigad, Mario Carneiro
-/
import logic.basic data.sum data.set.basic algebra.order
open function

/- TODO: automatic construction of dual definitions / theorems -/

universes u v w
variables {α : Type u} {β : Type v} {γ : Type w} {r : α → α → Prop}

theorem ge_of_eq [preorder α] {a b : α} : a = b → a ≥ b :=
λ h, h ▸ le_refl a

theorem is_refl.swap (r) [is_refl α r] : is_refl α (swap r) := ⟨refl_of r⟩
theorem is_irrefl.swap (r) [is_irrefl α r] : is_irrefl α (swap r) := ⟨irrefl_of r⟩
theorem is_trans.swap (r) [is_trans α r] : is_trans α (swap r) :=
⟨λ a b c h₁ h₂, trans_of r h₂ h₁⟩
theorem is_antisymm.swap (r) [is_antisymm α r] : is_antisymm α (swap r) :=
⟨λ a b h₁ h₂, antisymm h₂ h₁⟩
theorem is_asymm.swap (r) [is_asymm α r] : is_asymm α (swap r) :=
⟨λ a b h₁ h₂, asymm_of r h₂ h₁⟩
theorem is_total.swap (r) [is_total α r] : is_total α (swap r) :=
⟨λ a b, (total_of r a b).swap⟩
theorem is_trichotomous.swap (r) [is_trichotomous α r] : is_trichotomous α (swap r) :=
⟨λ a b, by simpa [swap, or.comm, or.left_comm] using trichotomous_of r a b⟩
theorem is_preorder.swap (r) [is_preorder α r] : is_preorder α (swap r) :=
{..@is_refl.swap α r _, ..@is_trans.swap α r _}
theorem is_strict_order.swap (r) [is_strict_order α r] : is_strict_order α (swap r) :=
{..@is_irrefl.swap α r _, ..@is_trans.swap α r _}
theorem is_partial_order.swap (r) [is_partial_order α r] : is_partial_order α (swap r) :=
{..@is_preorder.swap α r _, ..@is_antisymm.swap α r _}
theorem is_total_preorder.swap (r) [is_total_preorder α r] : is_total_preorder α (swap r) :=
{..@is_preorder.swap α r _, ..@is_total.swap α r _}
theorem is_linear_order.swap (r) [is_linear_order α r] : is_linear_order α (swap r) :=
{..@is_partial_order.swap α r _, ..@is_total.swap α r _}

def antisymm_of_asymm (r) [is_asymm α r] : is_antisymm α r :=
⟨λ x y h₁ h₂, (asymm h₁ h₂).elim⟩

/- Convert algebraic structure style to explicit relation style typeclasses -/
instance [preorder α] : is_refl α (≤) := ⟨le_refl⟩
instance [preorder α] : is_refl α (≥) := is_refl.swap _
instance [preorder α] : is_trans α (≤) := ⟨@le_trans _ _⟩
instance [preorder α] : is_trans α (≥) := is_trans.swap _
instance [preorder α] : is_preorder α (≤) := {}
instance [preorder α] : is_preorder α (≥) := {}
instance [preorder α] : is_irrefl α (<) := ⟨lt_irrefl⟩
instance [preorder α] : is_irrefl α (>) := is_irrefl.swap _
instance [preorder α] : is_trans α (<) := ⟨@lt_trans _ _⟩
instance [preorder α] : is_trans α (>) := is_trans.swap _
instance [preorder α] : is_asymm α (<) := ⟨@lt_asymm _ _⟩
instance [preorder α] : is_asymm α (>) := is_asymm.swap _
instance [preorder α] : is_antisymm α (<) := antisymm_of_asymm _
instance [preorder α] : is_antisymm α (>) := antisymm_of_asymm _
instance [preorder α] : is_strict_order α (<) := {}
instance [preorder α] : is_strict_order α (>) := {}
instance preorder.is_total_preorder [preorder α] [is_total α (≤)] : is_total_preorder α (≤) := {}
instance [partial_order α] : is_antisymm α (≤) := ⟨@le_antisymm _ _⟩
instance [partial_order α] : is_antisymm α (≥) := is_antisymm.swap _
instance [partial_order α] : is_partial_order α (≤) := {}
instance [partial_order α] : is_partial_order α (≥) := {}
instance [linear_order α] : is_total α (≤) := ⟨le_total⟩
instance [linear_order α] : is_total α (≥) := is_total.swap _
instance linear_order.is_total_preorder [linear_order α] : is_total_preorder α (≤) := by apply_instance
instance [linear_order α] : is_total_preorder α (≥) := {}
instance [linear_order α] : is_linear_order α (≤) := {}
instance [linear_order α] : is_linear_order α (≥) := {}
instance [linear_order α] : is_trichotomous α (<) := ⟨lt_trichotomy⟩
instance [linear_order α] : is_trichotomous α (>) := is_trichotomous.swap _

theorem preorder.ext {α} {A B : preorder α}
  (H : ∀ x y : α, (by haveI := A; exact x ≤ y) ↔ x ≤ y) : A = B :=
begin
  resetI, cases A, cases B, congr,
  { funext x y, exact propext (H x y) },
  { funext x y,
    dsimp [(≤)] at A_lt_iff_le_not_le B_lt_iff_le_not_le H,
    simp [A_lt_iff_le_not_le, B_lt_iff_le_not_le, H] },
end

theorem partial_order.ext {α} {A B : partial_order α}
  (H : ∀ x y : α, (by haveI := A; exact x ≤ y) ↔ x ≤ y) : A = B :=
by haveI this := preorder.ext H;
   cases A; cases B; injection this; congr'

theorem linear_order.ext {α} {A B : linear_order α}
  (H : ∀ x y : α, (by haveI := A; exact x ≤ y) ↔ x ≤ y) : A = B :=
by haveI this := partial_order.ext H;
   cases A; cases B; injection this; congr'

/-- Given an order `R` on `β` and a function `f : α → β`,
  the preimage order on `α` is defined by `x ≤ y ↔ f x ≤ f y`.
  It is the unique order on `α` making `f` an order embedding
  (assuming `f` is injective). -/
@[simp] def order.preimage {α β} (f : α → β) (s : β → β → Prop) (x y : α) := s (f x) (f y)

infix ` ⁻¹'o `:80 := order.preimage

section monotone
variables [preorder α] [preorder β] [preorder γ]

/-- A function between preorders is monotone if
  `a ≤ b` implies `f a ≤ f b`. -/
def monotone (f : α → β) := ∀⦃a b⦄, a ≤ b → f a ≤ f b

theorem monotone_id : @monotone α α _ _ id := assume x y h, h

theorem monotone_const {b : β} : monotone (λ(a:α), b) := assume x y h, le_refl b

theorem monotone_comp {f : α → β} {g : β → γ} (m_f : monotone f) (m_g : monotone g) :
  monotone (g ∘ f) :=
assume a b h, m_g (m_f h)

lemma monotone_of_monotone_nat {f : ℕ → α} (hf : ∀n, f n ≤ f (n + 1)) :
  monotone f | n m h :=
begin
  induction h,
  { refl },
  { transitivity, assumption, exact hf _ }
end

end monotone

def order_dual (α : Type*) := α

namespace order_dual
instance (α : Type*) [has_le α] : has_le (order_dual α) := ⟨λx y:α, y ≤ x⟩
instance (α : Type*) [has_lt α] : has_lt (order_dual α) := ⟨λx y:α, y < x⟩

instance (α : Type*) [preorder α] : preorder (order_dual α) :=
{ le_refl  := le_refl,
  le_trans := assume a b c hab hbc, le_trans hbc hab,
  lt_iff_le_not_le := λ _ _, lt_iff_le_not_le,
  .. order_dual.has_le α,
  .. order_dual.has_lt α }

instance (α : Type*) [partial_order α] : partial_order (order_dual α) :=
{ le_antisymm := assume a b hab hba, @le_antisymm α _ a b hba hab, .. order_dual.preorder α }

instance (α : Type*) [linear_order α] : linear_order (order_dual α) :=
{ le_total := assume a b:α, le_total b a, .. order_dual.partial_order α }

instance (α : Type*) [decidable_linear_order α] : decidable_linear_order (order_dual α) :=
{ decidable_le := show decidable_rel (λa b:α, b ≤ a), by apply_instance,
  decidable_lt := show decidable_rel (λa b:α, b < a), by apply_instance,
  .. order_dual.linear_order α }

end order_dual

/- order instances on the function space -/

instance pi.preorder {ι : Type u} {α : ι → Type v} [∀i, preorder (α i)] : preorder (Πi, α i) :=
{ le       := λx y, ∀i, x i ≤ y i,
  le_refl  := assume a i, le_refl (a i),
  le_trans := assume a b c h₁ h₂ i, le_trans (h₁ i) (h₂ i) }

instance pi.partial_order {ι : Type u} {α : ι → Type v} [∀i, partial_order (α i)] : partial_order (Πi, α i) :=
{ le_antisymm := λf g h1 h2, funext (λb, le_antisymm (h1 b) (h2 b)),
  ..pi.preorder }

theorem comp_le_comp_left_of_monotone [preorder α] [preorder β] [preorder γ]
  {f : β → α} {g h : γ → β} (m_f : monotone f) (le_gh : g ≤ h) : has_le.le.{max w u} (f ∘ g) (f ∘ h) :=
assume x, m_f (le_gh x)

section monotone
variables [preorder α] [preorder γ]

theorem monotone_lam {f : α → β → γ} (m : ∀b, monotone (λa, f a b)) : monotone f :=
assume a a' h b, m b h

theorem monotone_app (f : β → α → γ) (b : β) (m : monotone (λa b, f b a)) : monotone (f b) :=
assume a a' h, m h b

end monotone

def preorder.lift {α β} (f : α → β) (i : preorder β) : preorder α :=
by exactI
{ le := λx y, f x ≤ f y,
  le_refl := λ a, le_refl _,
  le_trans := λ a b c, le_trans,
  lt := λx y, f x < f y,
  lt_iff_le_not_le := λ a b, lt_iff_le_not_le }

def partial_order.lift {α β} (f : α → β) (inj : injective f) (i : partial_order β) :
  partial_order α :=
by exactI
{ le_antisymm := λ a b h₁ h₂, inj (le_antisymm h₁ h₂), .. preorder.lift f (by apply_instance) }

def linear_order.lift {α β} (f : α → β) (inj : injective f) (i : linear_order β) :
  linear_order α :=
by exactI
{ le_total := λx y, le_total (f x) (f y), .. partial_order.lift f inj (by apply_instance) }

def decidable_linear_order.lift {α β} (f : α → β) (inj : injective f)
  (i : decidable_linear_order β) : decidable_linear_order α :=
by exactI
{ decidable_le := λ x y, show decidable (f x ≤ f y), by apply_instance,
  decidable_lt := λ x y, show decidable (f x < f y), by apply_instance,
  decidable_eq := λ x y, decidable_of_iff _ ⟨@inj x y, congr_arg f⟩,
  .. linear_order.lift f inj (by apply_instance) }

instance subtype.preorder {α} [i : preorder α] (p : α → Prop) : preorder (subtype p) :=
preorder.lift subtype.val i

instance subtype.partial_order {α} [i : partial_order α] (p : α → Prop) : partial_order (subtype p) :=
partial_order.lift subtype.val subtype.val_injective i

instance subtype.linear_order {α} [i : linear_order α] (p : α → Prop) : linear_order (subtype p) :=
linear_order.lift subtype.val subtype.val_injective i

instance subtype.decidable_linear_order {α} [i : decidable_linear_order α] (p : α → Prop) :
  decidable_linear_order (subtype p) :=
decidable_linear_order.lift subtype.val subtype.val_injective i

instance prod.has_le (α : Type u) (β : Type v) [has_le α] [has_le β] : has_le (α × β) :=
⟨λp q, p.1 ≤ q.1 ∧ p.2 ≤ q.2⟩

instance prod.preorder (α : Type u) (β : Type v) [preorder α] [preorder β] : preorder (α × β) :=
{ le_refl  := assume ⟨a, b⟩, ⟨le_refl a, le_refl b⟩,
  le_trans := assume ⟨a, b⟩ ⟨c, d⟩ ⟨e, f⟩ ⟨hac, hbd⟩ ⟨hce, hdf⟩,
    ⟨le_trans hac hce, le_trans hbd hdf⟩,
  .. prod.has_le α β }

/-- The pointwise partial order on a product.
    (The lexicographic ordering is defined in order/lexicographic.lean, and the instances are
    available via the type synonym `lex α β = α × β`.) -/
instance prod.partial_order (α : Type u) (β : Type v) [partial_order α] [partial_order β] :
  partial_order (α × β) :=
{ le_antisymm := assume ⟨a, b⟩ ⟨c, d⟩ ⟨hac, hbd⟩ ⟨hca, hdb⟩,
    prod.ext (le_antisymm hac hca) (le_antisymm hbd hdb),
  .. prod.preorder α β }

/- additional order classes -/

/-- order without a top element; somtimes called cofinal -/
class no_top_order (α : Type u) [preorder α] : Prop :=
(no_top : ∀a:α, ∃a', a < a')

lemma no_top [preorder α] [no_top_order α] : ∀a:α, ∃a', a < a' :=
no_top_order.no_top

/-- order without a bottom element; somtimes called coinitial or dense -/
class no_bot_order (α : Type u) [preorder α] : Prop :=
(no_bot : ∀a:α, ∃a', a' < a)

lemma no_bot [preorder α] [no_bot_order α] : ∀a:α, ∃a', a' < a :=
no_bot_order.no_bot

/-- An order is dense if there is an element between any pair of distinct elements. -/
class densely_ordered (α : Type u) [preorder α] : Prop :=
(dense : ∀a₁ a₂:α, a₁ < a₂ → ∃a, a₁ < a ∧ a < a₂)

lemma dense [preorder α] [densely_ordered α] : ∀{a₁ a₂:α}, a₁ < a₂ → ∃a, a₁ < a ∧ a < a₂ :=
densely_ordered.dense

lemma le_of_forall_le_of_dense [linear_order α] [densely_ordered α] {a₁ a₂ : α} (h : ∀a₃>a₂, a₁ ≤ a₃) :
  a₁ ≤ a₂ :=
le_of_not_gt $ assume ha,
  let ⟨a, ha₁, ha₂⟩ := dense ha in
  lt_irrefl a $ lt_of_lt_of_le ‹a < a₁› (h _ ‹a₂ < a›)

lemma eq_of_le_of_forall_le_of_dense [linear_order α] [densely_ordered α] {a₁ a₂ : α}
  (h₁ : a₂ ≤ a₁) (h₂ : ∀a₃>a₂, a₁ ≤ a₃) : a₁ = a₂ :=
le_antisymm (le_of_forall_le_of_dense h₂) h₁

lemma le_of_forall_ge_of_dense [linear_order α] [densely_ordered α] {a₁ a₂ : α}(h : ∀a₃<a₁, a₂ ≥ a₃) :
  a₁ ≤ a₂ :=
le_of_not_gt $ assume ha,
  let ⟨a, ha₁, ha₂⟩ := dense ha in
  lt_irrefl a $ lt_of_le_of_lt (h _ ‹a < a₁›) ‹a₂ < a›

lemma eq_of_le_of_forall_ge_of_dense [linear_order α] [densely_ordered α] {a₁ a₂ : α}
  (h₁ : a₂ ≤ a₁) (h₂ : ∀a₃<a₁, a₂ ≥ a₃) : a₁ = a₂ :=
le_antisymm (le_of_forall_ge_of_dense h₂) h₁

lemma dense_or_discrete [linear_order α] {a₁ a₂ : α} (h : a₁ < a₂) :
  (∃a, a₁ < a ∧ a < a₂) ∨ ((∀a>a₁, a ≥ a₂) ∧ (∀a<a₂, a ≤ a₁)) :=
classical.or_iff_not_imp_left.2 $ assume h,
  ⟨assume a ha₁, le_of_not_gt $ assume ha₂, h ⟨a, ha₁, ha₂⟩,
    assume a ha₂, le_of_not_gt $ assume ha₁, h ⟨a, ha₁, ha₂⟩⟩

lemma trans_trichotomous_left [is_trans α r] [is_trichotomous α r] {a b c : α} :
  ¬r b a → r b c → r a c :=
begin
  intros h₁ h₂, rcases trichotomous_of r a b with h₃|h₃|h₃,
  exact trans h₃ h₂, rw h₃, exact h₂, exfalso, exact h₁ h₃
end

lemma trans_trichotomous_right [is_trans α r] [is_trichotomous α r] {a b c : α} :
  r a b → ¬r c b → r a c :=
begin
  intros h₁ h₂, rcases trichotomous_of r b c with h₃|h₃|h₃,
  exact trans h₁ h₃, rw ←h₃, exact h₁, exfalso, exact h₂ h₃
end

variables {s : β → β → Prop} {t : γ → γ → Prop}

theorem is_irrefl_of_is_asymm [is_asymm α r] : is_irrefl α r :=
⟨λ a h, asymm h h⟩

/-- Construct a partial order from a `is_strict_order` relation -/
def partial_order_of_SO (r) [is_strict_order α r] : partial_order α :=
{ le := λ x y, x = y ∨ r x y,
  lt := r,
  le_refl := λ x, or.inl rfl,
  le_trans := λ x y z h₁ h₂,
    match y, z, h₁, h₂ with
    | _, _, or.inl rfl, h₂ := h₂
    | _, _, h₁, or.inl rfl := h₁
    | _, _, or.inr h₁, or.inr h₂ := or.inr (trans h₁ h₂)
    end,
  le_antisymm := λ x y h₁ h₂,
    match y, h₁, h₂ with
    | _, or.inl rfl, h₂ := rfl
    | _, h₁, or.inl rfl := rfl
    | _, or.inr h₁, or.inr h₂ := (asymm h₁ h₂).elim
    end,
  lt_iff_le_not_le := λ x y,
    ⟨λ h, ⟨or.inr h, not_or
      (λ e, by rw e at h; exact irrefl _ h)
      (asymm h)⟩,
    λ ⟨h₁, h₂⟩, h₁.resolve_left (λ e, h₂ $ e ▸ or.inl rfl)⟩ }

/-- This is basically the same as `is_strict_total_order`, but that definition is
  in Type (probably by mistake) and also has redundant assumptions. -/
@[algebra] class is_strict_total_order' (α : Type u) (lt : α → α → Prop) extends is_trichotomous α lt, is_strict_order α lt : Prop.

/-- Construct a linear order from a `is_strict_total_order'` relation -/
def linear_order_of_STO' (r) [is_strict_total_order' α r] : linear_order α :=
{ le_total := λ x y,
    match y, trichotomous_of r x y with
    | y, or.inl h := or.inl (or.inr h)
    | _, or.inr (or.inl rfl) := or.inl (or.inl rfl)
    | _, or.inr (or.inr h) := or.inr (or.inr h)
    end,
  ..partial_order_of_SO r }

/-- Construct a decidable linear order from a `is_strict_total_order'` relation -/
def decidable_linear_order_of_STO' (r) [is_strict_total_order' α r] [decidable_rel r] : decidable_linear_order α :=
by letI LO := linear_order_of_STO' r; exact
{ decidable_le := λ x y, decidable_of_iff (¬ r y x) (@not_lt _ _ y x),
  ..LO }

noncomputable def classical.DLO (α) [LO : linear_order α] : decidable_linear_order α :=
{ decidable_le := classical.dec_rel _, ..LO }

theorem is_strict_total_order'.swap (r) [is_strict_total_order' α r] : is_strict_total_order' α (swap r) :=
{..is_trichotomous.swap r, ..is_strict_order.swap r}

instance [linear_order α] : is_strict_total_order' α (<) := {}

/-- A connected order is one satisfying the condition `a < c → a < b ∨ b < c`.
  This is recognizable as an intuitionistic substitute for `a ≤ b ∨ b ≤ a` on
  the constructive reals, and is also known as negative transitivity,
  since the contrapositive asserts transitivity of the relation `¬ a < b`.  -/
@[algebra] class is_order_connected (α : Type u) (lt : α → α → Prop) : Prop :=
(conn : ∀ a b c, lt a c → lt a b ∨ lt b c)

theorem is_order_connected.neg_trans {r : α → α → Prop} [is_order_connected α r]
  {a b c} (h₁ : ¬ r a b) (h₂ : ¬ r b c) : ¬ r a c :=
mt (is_order_connected.conn a b c) $ by simp [h₁, h₂]

theorem is_strict_weak_order_of_is_order_connected [is_asymm α r]
  [is_order_connected α r] : is_strict_weak_order α r :=
{ trans := λ a b c h₁ h₂, (is_order_connected.conn _ c _ h₁).resolve_right (asymm h₂),
  incomp_trans := λ a b c ⟨h₁, h₂⟩ ⟨h₃, h₄⟩,
    ⟨is_order_connected.neg_trans h₁ h₃, is_order_connected.neg_trans h₄ h₂⟩,
  ..@is_irrefl_of_is_asymm α r _ }

instance is_order_connected_of_is_strict_total_order'
  [is_strict_total_order' α r] : is_order_connected α r :=
⟨λ a b c h, (trichotomous _ _).imp_right (λ o,
  o.elim (λ e, e ▸ h) (λ h', trans h' h))⟩

instance is_strict_total_order_of_is_strict_total_order'
  [is_strict_total_order' α r] : is_strict_total_order α r :=
{..is_strict_weak_order_of_is_order_connected}

instance [linear_order α] : is_strict_total_order α (<) := by apply_instance
instance [linear_order α] : is_order_connected α (<) := by apply_instance
instance [linear_order α] : is_incomp_trans α (<) := by apply_instance
instance [linear_order α] : is_strict_weak_order α (<) := by apply_instance

/-- An extensional relation is one in which an element is determined by its set
  of predecessors. It is named for the `x ∈ y` relation in set theory, whose
  extensionality is one of the first axioms of ZFC. -/
@[algebra] class is_extensional (α : Type u) (r : α → α → Prop) : Prop :=
(ext : ∀ a b, (∀ x, r x a ↔ r x b) → a = b)

instance is_extensional_of_is_strict_total_order'
  [is_strict_total_order' α r] : is_extensional α r :=
⟨λ a b H, ((@trichotomous _ r _ a b)
  .resolve_left $ mt (H _).2 (irrefl a))
  .resolve_right $ mt (H _).1 (irrefl b)⟩

/-- A well order is a well-founded linear order. -/
@[algebra] class is_well_order (α : Type u) (r : α → α → Prop) extends is_strict_total_order' α r : Prop :=
(wf : well_founded r)

instance is_well_order.is_strict_total_order {α} (r : α → α → Prop) [is_well_order α r] : is_strict_total_order α r := by apply_instance
instance is_well_order.is_extensional {α} (r : α → α → Prop) [is_well_order α r] : is_extensional α r := by apply_instance
instance is_well_order.is_trichotomous {α} (r : α → α → Prop) [is_well_order α r] : is_trichotomous α r := by apply_instance
instance is_well_order.is_trans {α} (r : α → α → Prop) [is_well_order α r] : is_trans α r := by apply_instance
instance is_well_order.is_irrefl {α} (r : α → α → Prop) [is_well_order α r] : is_irrefl α r := by apply_instance
instance is_well_order.is_asymm {α} (r : α → α → Prop) [is_well_order α r] : is_asymm α r := by apply_instance

noncomputable def decidable_linear_order_of_is_well_order (r : α → α → Prop) [is_well_order α r] :
  decidable_linear_order α :=
by { haveI := linear_order_of_STO' r, exact classical.DLO α }

instance empty_relation.is_well_order [subsingleton α] : is_well_order α empty_relation :=
{ trichotomous := λ a b, or.inr $ or.inl $ subsingleton.elim _ _,
  irrefl       := λ a, id,
  trans        := λ a b c, false.elim,
  wf           := ⟨λ a, ⟨_, λ y, false.elim⟩⟩ }

instance nat.lt.is_well_order : is_well_order ℕ (<) := ⟨nat.lt_wf⟩

instance sum.lex.is_well_order [is_well_order α r] [is_well_order β s] : is_well_order (α ⊕ β) (sum.lex r s) :=
{ trichotomous := λ a b, by cases a; cases b; simp; apply trichotomous,
  irrefl       := λ a, by cases a; simp; apply irrefl,
  trans        := λ a b c, by cases a; cases b; simp; cases c; simp; apply trans,
  wf           := sum.lex_wf (is_well_order.wf r) (is_well_order.wf s) }

instance prod.lex.is_well_order [is_well_order α r] [is_well_order β s] : is_well_order (α × β) (prod.lex r s) :=
{ trichotomous := λ ⟨a₁, a₂⟩ ⟨b₁, b₂⟩,
    match @trichotomous _ r _ a₁ b₁ with
    | or.inl h₁ := or.inl $ prod.lex.left _ _ _ h₁
    | or.inr (or.inr h₁) := or.inr $ or.inr $ prod.lex.left _ _ _ h₁
    | or.inr (or.inl e) := e ▸  match @trichotomous _ s _ a₂ b₂ with
      | or.inl h := or.inl $ prod.lex.right _ _ h
      | or.inr (or.inr h) := or.inr $ or.inr $ prod.lex.right _ _ h
      | or.inr (or.inl e) := e ▸ or.inr $ or.inl rfl
      end
    end,
  irrefl := λ ⟨a₁, a₂⟩ h, by cases h with _ _ _ _ h _ _ _ h;
     [exact irrefl _ h, exact irrefl _ h],
  trans := λ a b c h₁ h₂, begin
    cases h₁ with a₁ a₂ b₁ b₂ ab a₁ b₁ b₂ ab;
    cases h₂ with _ _ c₁ c₂ bc _ _ c₂ bc,
    { exact prod.lex.left _ _ _ (trans ab bc) },
    { exact prod.lex.left _ _ _ ab },
    { exact prod.lex.left _ _ _ bc },
    { exact prod.lex.right _ _ (trans ab bc) }
  end,
  wf := prod.lex_wf (is_well_order.wf r) (is_well_order.wf s) }

/-- An unbounded or cofinal set -/
def unbounded (r : α → α → Prop) (s : set α) : Prop := ∀ a, ∃ b ∈ s, ¬ r b a
/-- A bounded or final set -/
def bounded (r : α → α → Prop) (s : set α) : Prop := ∃a, ∀ b ∈ s, r b a

@[simp] lemma not_bounded_iff {r : α → α → Prop} (s : set α) : ¬bounded r s ↔ unbounded r s :=
begin
  classical,
  simp only [bounded, unbounded, not_forall, not_exists, exists_prop, not_and, not_not]
end

@[simp] lemma not_unbounded_iff {r : α → α → Prop} (s : set α) : ¬unbounded r s ↔ bounded r s :=
by { classical, rw [not_iff_comm, not_bounded_iff] }

namespace well_founded
theorem has_min {α} {r : α → α → Prop} (H : well_founded r)
  (p : set α) : p ≠ ∅ → ∃ a ∈ p, ∀ x ∈ p, ¬ r x a :=
by classical; exact
not_imp_comm.1 (λ he, set.eq_empty_iff_forall_not_mem.2 $ λ a,
acc.rec_on (H.apply a) $ λ a H IH h,
he ⟨_, h, λ y, imp_not_comm.1 (IH y)⟩)

/-- The minimum element of a nonempty set in a well-founded order -/
noncomputable def min {α} {r : α → α → Prop} (H : well_founded r)
  (p : set α) (h : p ≠ ∅) : α :=
classical.some (H.has_min p h)

theorem min_mem {α} {r : α → α → Prop} (H : well_founded r)
  (p : set α) (h : p ≠ ∅) : H.min p h ∈ p :=
let ⟨h, _⟩ := classical.some_spec (H.has_min p h) in h

theorem not_lt_min {α} {r : α → α → Prop} (H : well_founded r)
  (p : set α) (h : p ≠ ∅) {x} (xp : x ∈ p) : ¬ r x (H.min p h) :=
let ⟨_, h'⟩ := classical.some_spec (H.has_min p h) in h' _ xp

open set
protected noncomputable def sup {α} {r : α → α → Prop} (wf : well_founded r) (s : set α)
  (h : bounded r s) : α :=
wf.min { x | ∀a ∈ s, r a x } (ne_empty_iff_exists_mem.mpr h)

protected def lt_sup {α} {r : α → α → Prop} (wf : well_founded r) {s : set α} (h : bounded r s)
  {x} (hx : x ∈ s) : r x (wf.sup s h) :=
min_mem wf { x | ∀a ∈ s, r a x } (ne_empty_iff_exists_mem.mpr h) x hx

section
local attribute [instance, priority 0] classical.prop_decidable
protected noncomputable def succ {α} {r : α → α → Prop} (wf : well_founded r) (x : α) : α :=
if h : ∃y, r x y then wf.min { y | r x y } (ne_empty_iff_exists_mem.mpr h) else x

protected lemma lt_succ {α} {r : α → α → Prop} (wf : well_founded r) {x : α} (h : ∃y, r x y) :
  r x (wf.succ x) :=
by { rw [well_founded.succ, dif_pos h], apply min_mem }
end

protected lemma lt_succ_iff {α} {r : α → α → Prop} [wo : is_well_order α r] {x : α} (h : ∃y, r x y)
  (y : α) : r y (wo.wf.succ x) ↔ r y x ∨ y = x :=
begin
  split,
  { intro h', have : ¬r x y,
    { intro hy, rw [well_founded.succ, dif_pos] at h',
      exact wo.wf.not_lt_min _ (ne_empty_iff_exists_mem.mpr h) hy h' },
    rcases trichotomous_of r x y with hy | hy | hy,
    exfalso, exact this hy,
    right, exact hy.symm,
    left, exact hy },
  rintro (hy | rfl), exact trans hy (wo.wf.lt_succ h), exact wo.wf.lt_succ h
end

end well_founded

variable (r)
local infix `≼` : 50 := r

/-- A family of elements of α is directed (with respect to a relation `≼` on α)
  if there is a member of the family `≼`-above any pair in the family.  -/
def directed {ι : Sort v} (f : ι → α) := ∀x y, ∃z, f x ≼ f z ∧ f y ≼ f z
/-- A subset of α is directed if there is an element of the set `≼`-above any
  pair of elements in the set. -/
def directed_on (s : set α) := ∀ (x ∈ s) (y ∈ s), ∃z ∈ s, x ≼ z ∧ y ≼ z

theorem directed_on_iff_directed {s} : @directed_on α r s ↔ directed r (coe : s → α) :=
by simp [directed, directed_on]; refine ball_congr (λ x hx, by simp; refl)

theorem directed_comp {ι} (f : ι → β) (g : β → α) :
  directed r (g ∘ f) ↔ directed (g ⁻¹'o r) f := iff.rfl

theorem directed_mono {s : α → α → Prop} {ι} (f : ι → α)
  (H : ∀ a b, r a b → s a b) (h : directed r f) : directed s f :=
<<<<<<< HEAD
λ a b, let ⟨c, h₁, h₂⟩ := h a b in ⟨c, H _ _ h₁, H _ _ h₂⟩

class directed_order (α : Type u) extends partial_order α :=
(directed : ∀ i j : α, ∃ k, i ≤ k ∧ j ≤ k)

end
=======
λ a b, let ⟨c, h₁, h₂⟩ := h a b in ⟨c, H _ _ h₁, H _ _ h₂⟩
>>>>>>> 4845b663
<|MERGE_RESOLUTION|>--- conflicted
+++ resolved
@@ -536,13 +536,7 @@
 
 theorem directed_mono {s : α → α → Prop} {ι} (f : ι → α)
   (H : ∀ a b, r a b → s a b) (h : directed r f) : directed s f :=
-<<<<<<< HEAD
 λ a b, let ⟨c, h₁, h₂⟩ := h a b in ⟨c, H _ _ h₁, H _ _ h₂⟩
 
 class directed_order (α : Type u) extends partial_order α :=
-(directed : ∀ i j : α, ∃ k, i ≤ k ∧ j ≤ k)
-
-end
-=======
-λ a b, let ⟨c, h₁, h₂⟩ := h a b in ⟨c, H _ _ h₁, H _ _ h₂⟩
->>>>>>> 4845b663
+(directed : ∀ i j : α, ∃ k, i ≤ k ∧ j ≤ k)
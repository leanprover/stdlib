/-
Copyright (c) 2017 Johannes Hölzl. All rights reserved.
Released under Apache 2.0 license as described in the file LICENSE.
Authors: Johannes Hölzl

Defines bounded lattice type class hierarchy.

Includes the Prop and fun instances.
-/
import order.lattice
import data.option.basic
import tactic.pi_instances

set_option old_structure_cmd true

universes u v

variables {α : Type u} {β : Type v}

/-- Typeclass for the `⊤` (`\top`) notation -/
class has_top (α : Type u) := (top : α)
/-- Typeclass for the `⊥` (`\bot`) notation -/
class has_bot (α : Type u) := (bot : α)

notation `⊤` := has_top.top
notation `⊥` := has_bot.bot

attribute [pattern] has_bot.bot has_top.top

/-- An `order_top` is a partial order with a maximal element.
  (We could state this on preorders, but then it wouldn't be unique
  so distinguishing one would seem odd.) -/
class order_top (α : Type u) extends has_top α, partial_order α :=
(le_top : ∀ a : α, a ≤ ⊤)

section order_top
variables [order_top α] {a b : α}

@[simp] theorem le_top : a ≤ ⊤ :=
order_top.le_top a

theorem top_unique (h : ⊤ ≤ a) : a = ⊤ :=
le_antisymm le_top h

-- TODO: delete in favor of the next?
theorem eq_top_iff : a = ⊤ ↔ ⊤ ≤ a :=
⟨assume eq, eq.symm ▸ le_refl ⊤, top_unique⟩

@[simp] theorem top_le_iff : ⊤ ≤ a ↔ a = ⊤ :=
⟨top_unique, λ h, h.symm ▸ le_refl ⊤⟩

@[simp] theorem not_top_lt : ¬ ⊤ < a :=
assume h, lt_irrefl a (lt_of_le_of_lt le_top h)

theorem eq_top_mono (h : a ≤ b) (h₂ : a = ⊤) : b = ⊤ :=
top_le_iff.1 $ h₂ ▸ h

lemma lt_top_iff_ne_top : a < ⊤ ↔ a ≠ ⊤ :=
begin
  haveI := classical.dec_eq α,
  haveI : decidable (⊤ ≤ a) := decidable_of_iff' _ top_le_iff,
  by simp [-top_le_iff, lt_iff_le_not_le, not_iff_not.2 (@top_le_iff _ _ a)]
end

lemma ne_top_of_lt (h : a < b) : a ≠ ⊤ :=
lt_top_iff_ne_top.1 $ lt_of_lt_of_le h le_top

theorem ne_top_of_le_ne_top {a b : α} (hb : b ≠ ⊤) (hab : a ≤ b) : a ≠ ⊤ :=
assume ha, hb $ top_unique $ ha ▸ hab

end order_top

lemma strict_mono.top_preimage_top' [linear_order α] [order_top β]
  {f : α → β} (H : strict_mono f) {a} (h_top : f a = ⊤) (x : α) :
  x ≤ a :=
H.top_preimage_top (λ p, by { rw h_top, exact le_top }) x

theorem order_top.ext_top {α} {A B : order_top α}
  (H : ∀ x y : α, (by haveI := A; exact x ≤ y) ↔ x ≤ y) :
  (by haveI := A; exact ⊤ : α) = ⊤ :=
top_unique $ by rw ← H; apply le_top

theorem order_top.ext {α} {A B : order_top α}
  (H : ∀ x y : α, (by haveI := A; exact x ≤ y) ↔ x ≤ y) : A = B :=
begin
  have := partial_order.ext H,
  have tt := order_top.ext_top H,
  casesI A, casesI B,
  injection this; congr'
end

/-- An `order_bot` is a partial order with a minimal element.
  (We could state this on preorders, but then it wouldn't be unique
  so distinguishing one would seem odd.) -/
class order_bot (α : Type u) extends has_bot α, partial_order α :=
(bot_le : ∀ a : α, ⊥ ≤ a)

section order_bot
variables [order_bot α] {a b : α}

@[simp] theorem bot_le : ⊥ ≤ a := order_bot.bot_le a

theorem bot_unique (h : a ≤ ⊥) : a = ⊥ :=
le_antisymm h bot_le

-- TODO: delete?
theorem eq_bot_iff : a = ⊥ ↔ a ≤ ⊥ :=
⟨assume eq, eq.symm ▸ le_refl ⊥, bot_unique⟩

@[simp] theorem le_bot_iff : a ≤ ⊥ ↔ a = ⊥ :=
⟨bot_unique, assume h, h.symm ▸ le_refl ⊥⟩

@[simp] theorem not_lt_bot : ¬ a < ⊥ :=
assume h, lt_irrefl a (lt_of_lt_of_le h bot_le)

theorem ne_bot_of_le_ne_bot {a b : α} (hb : b ≠ ⊥) (hab : b ≤ a) : a ≠ ⊥ :=
assume ha, hb $ bot_unique $ ha ▸ hab

theorem eq_bot_mono (h : a ≤ b) (h₂ : b = ⊥) : a = ⊥ :=
le_bot_iff.1 $ h₂ ▸ h

lemma bot_lt_iff_ne_bot : ⊥ < a ↔ a ≠ ⊥ :=
begin
  haveI := classical.dec_eq α,
  haveI : decidable (a ≤ ⊥) := decidable_of_iff' _ le_bot_iff,
  simp [-le_bot_iff, lt_iff_le_not_le, not_iff_not.2 (@le_bot_iff _ _ a)]
end

lemma ne_bot_of_gt (h : a < b) : b ≠ ⊥ :=
bot_lt_iff_ne_bot.1 $ lt_of_le_of_lt bot_le h

end order_bot

lemma strict_mono.bot_preimage_bot' [linear_order α] [order_bot β]
  {f : α → β} (H : strict_mono f) {a} (h_bot : f a = ⊥) (x : α) :
  a ≤ x :=
H.bot_preimage_bot (λ p, by { rw h_bot, exact bot_le }) x

theorem order_bot.ext_bot {α} {A B : order_bot α}
  (H : ∀ x y : α, (by haveI := A; exact x ≤ y) ↔ x ≤ y) :
  (by haveI := A; exact ⊥ : α) = ⊥ :=
bot_unique $ by rw ← H; apply bot_le

theorem order_bot.ext {α} {A B : order_bot α}
  (H : ∀ x y : α, (by haveI := A; exact x ≤ y) ↔ x ≤ y) : A = B :=
begin
  have := partial_order.ext H,
  have tt := order_bot.ext_bot H,
  casesI A, casesI B,
  injection this; congr'
end

/-- A `semilattice_sup_top` is a semilattice with top and join. -/
class semilattice_sup_top (α : Type u) extends order_top α, semilattice_sup α

section semilattice_sup_top
variables [semilattice_sup_top α] {a : α}

@[simp] theorem top_sup_eq : ⊤ ⊔ a = ⊤ :=
sup_of_le_left le_top

@[simp] theorem sup_top_eq : a ⊔ ⊤ = ⊤ :=
sup_of_le_right le_top

end semilattice_sup_top

/-- A `semilattice_sup_bot` is a semilattice with bottom and join. -/
class semilattice_sup_bot (α : Type u) extends order_bot α, semilattice_sup α

section semilattice_sup_bot
variables [semilattice_sup_bot α] {a b : α}

@[simp] theorem bot_sup_eq : ⊥ ⊔ a = a :=
sup_of_le_right bot_le

@[simp] theorem sup_bot_eq : a ⊔ ⊥ = a :=
sup_of_le_left bot_le

@[simp] theorem sup_eq_bot_iff : a ⊔ b = ⊥ ↔ (a = ⊥ ∧ b = ⊥) :=
by rw [eq_bot_iff, sup_le_iff]; simp

end semilattice_sup_bot

instance nat.semilattice_sup_bot : semilattice_sup_bot ℕ :=
{ bot := 0, bot_le := nat.zero_le, .. nat.distrib_lattice }

/-- A `semilattice_inf_top` is a semilattice with top and meet. -/
class semilattice_inf_top (α : Type u) extends order_top α, semilattice_inf α

section semilattice_inf_top
variables [semilattice_inf_top α] {a b : α}

@[simp] theorem top_inf_eq : ⊤ ⊓ a = a :=
inf_of_le_right le_top

@[simp] theorem inf_top_eq : a ⊓ ⊤ = a :=
inf_of_le_left le_top

@[simp] theorem inf_eq_top_iff : a ⊓ b = ⊤ ↔ (a = ⊤ ∧ b = ⊤) :=
by rw [eq_top_iff, le_inf_iff]; simp

end semilattice_inf_top

/-- A `semilattice_inf_bot` is a semilattice with bottom and meet. -/
class semilattice_inf_bot (α : Type u) extends order_bot α, semilattice_inf α

section semilattice_inf_bot
variables [semilattice_inf_bot α] {a : α}

@[simp] theorem bot_inf_eq : ⊥ ⊓ a = ⊥ :=
inf_of_le_left bot_le

@[simp] theorem inf_bot_eq : a ⊓ ⊥ = ⊥ :=
inf_of_le_right bot_le

end semilattice_inf_bot

/- Bounded lattices -/

/-- A bounded lattice is a lattice with a top and bottom element,
  denoted `⊤` and `⊥` respectively. This allows for the interpretation
  of all finite suprema and infima, taking `inf ∅ = ⊤` and `sup ∅ = ⊥`. -/
class bounded_lattice (α : Type u) extends lattice α, order_top α, order_bot α

@[priority 100] -- see Note [lower instance priority]
instance semilattice_inf_top_of_bounded_lattice (α : Type u) [bl : bounded_lattice α] : semilattice_inf_top α :=
{ le_top := assume x, @le_top α _ x, ..bl }

@[priority 100] -- see Note [lower instance priority]
instance semilattice_inf_bot_of_bounded_lattice (α : Type u) [bl : bounded_lattice α] : semilattice_inf_bot α :=
{ bot_le := assume x, @bot_le α _ x, ..bl }

@[priority 100] -- see Note [lower instance priority]
instance semilattice_sup_top_of_bounded_lattice (α : Type u) [bl : bounded_lattice α] : semilattice_sup_top α :=
{ le_top := assume x, @le_top α _ x, ..bl }

@[priority 100] -- see Note [lower instance priority]
instance semilattice_sup_bot_of_bounded_lattice (α : Type u) [bl : bounded_lattice α] : semilattice_sup_bot α :=
{ bot_le := assume x, @bot_le α _ x, ..bl }

theorem bounded_lattice.ext {α} {A B : bounded_lattice α}
  (H : ∀ x y : α, (by haveI := A; exact x ≤ y) ↔ x ≤ y) : A = B :=
begin
  have H1 : @bounded_lattice.to_lattice α A =
             @bounded_lattice.to_lattice α B := lattice.ext H,
  have H2 := order_bot.ext H,
  have H3 : @bounded_lattice.to_order_top α A =
             @bounded_lattice.to_order_top α B := order_top.ext H,
  have tt := order_bot.ext_bot H,
  casesI A, casesI B,
  injection H1; injection H2; injection H3; congr'
end

/-- A bounded distributive lattice is exactly what it sounds like. -/
class bounded_distrib_lattice α extends distrib_lattice α, bounded_lattice α

lemma inf_eq_bot_iff_le_compl {α : Type u} [bounded_distrib_lattice α] {a b c : α}
  (h₁ : b ⊔ c = ⊤) (h₂ : b ⊓ c = ⊥) : a ⊓ b = ⊥ ↔ a ≤ c :=
⟨assume : a ⊓ b = ⊥,
  calc a ≤ a ⊓ (b ⊔ c) : by simp [h₁]
    ... = (a ⊓ b) ⊔ (a ⊓ c) : by simp [inf_sup_left]
    ... ≤ c : by simp [this, inf_le_right],
  assume : a ≤ c,
  bot_unique $
    calc a ⊓ b ≤ b ⊓ c : by { rw [inf_comm], exact inf_le_inf_left _ this }
      ... = ⊥ : h₂⟩

/- Prop instance -/
instance bounded_distrib_lattice_Prop : bounded_distrib_lattice Prop :=
{ le           := λa b, a → b,
  le_refl      := assume _, id,
  le_trans     := assume a b c f g, g ∘ f,
  le_antisymm  := assume a b Hab Hba, propext ⟨Hab, Hba⟩,

  sup          := or,
  le_sup_left  := @or.inl,
  le_sup_right := @or.inr,
  sup_le       := assume a b c, or.rec,

  inf          := and,
  inf_le_left  := @and.left,
  inf_le_right := @and.right,
  le_inf       := assume a b c Hab Hac Ha, and.intro (Hab Ha) (Hac Ha),
  le_sup_inf   := assume a b c H, or_iff_not_imp_left.2 $
    λ Ha, ⟨H.1.resolve_left Ha, H.2.resolve_left Ha⟩,

  top          := true,
  le_top       := assume a Ha, true.intro,

  bot          := false,
  bot_le       := @false.elim }

noncomputable instance Prop.linear_order : linear_order Prop :=
{ le_total := by intros p q; change (p → q) ∨ (q → p); tauto!,
  decidable_le := classical.dec_rel _,
  .. (_ : partial_order Prop) }

@[simp]
lemma le_iff_imp {p q : Prop} : p ≤ q ↔ (p → q) := iff.rfl

section logic
variable [preorder α]

theorem monotone_and {p q : α → Prop} (m_p : monotone p) (m_q : monotone q) :
  monotone (λx, p x ∧ q x) :=
assume a b h, and.imp (m_p h) (m_q h)
-- Note: by finish [monotone] doesn't work

theorem monotone_or {p q : α → Prop} (m_p : monotone p) (m_q : monotone q) :
  monotone (λx, p x ∨ q x) :=
assume a b h, or.imp (m_p h) (m_q h)
end logic

instance pi.order_bot {α : Type*} {β : α → Type*} [∀ a, order_bot $ β a]  : order_bot (Π a, β a) :=
{ bot := λ _, ⊥,
  bot_le := λ x a, bot_le,
  .. pi.partial_order }

/- Function lattices -/

instance pi.has_sup {ι : Type*} {α : ι → Type*} [Π i, has_sup (α i)] : has_sup (Π i, α i) :=
⟨λ f g i, f i ⊔ g i⟩

@[simp] lemma sup_apply {ι : Type*} {α : ι → Type*} [Π i, has_sup (α i)] (f g : Π i, α i) (i : ι) :
  (f ⊔ g) i = f i ⊔ g i :=
rfl

instance pi.has_inf {ι : Type*} {α : ι → Type*} [Π i, has_inf (α i)] : has_inf (Π i, α i) :=
⟨λ f g i, f i ⊓ g i⟩

@[simp] lemma inf_apply {ι : Type*} {α : ι → Type*} [Π i, has_inf (α i)] (f g : Π i, α i) (i : ι) :
  (f ⊓ g) i = f i ⊓ g i :=
rfl

instance pi.has_bot {ι : Type*} {α : ι → Type*} [Π i, has_bot (α i)] : has_bot (Π i, α i) :=
⟨λ i, ⊥⟩

@[simp] lemma bot_apply {ι : Type*} {α : ι → Type*} [Π i, has_bot (α i)] (i : ι) :
  (⊥ : Π i, α i) i = ⊥ :=
rfl

instance pi.has_top {ι : Type*} {α : ι → Type*} [Π i, has_top (α i)] : has_top (Π i, α i) :=
⟨λ i, ⊤⟩

@[simp] lemma top_apply {ι : Type*} {α : ι → Type*} [Π i, has_top (α i)] (i : ι) :
  (⊤ : Π i, α i) i = ⊤ :=
rfl

@[simps]
instance pi.semilattice_sup {ι : Type*} {α : ι → Type*} [Π i, semilattice_sup (α i)] :
  semilattice_sup (Π i, α i) :=
by refine_struct { sup := (⊔), .. pi.partial_order }; tactic.pi_instance_derive_field

@[simps]
instance pi.semilattice_inf {ι : Type*} {α : ι → Type*} [Π i, semilattice_inf (α i)] :
  semilattice_inf (Π i, α i) :=
by refine_struct { inf := (⊓), .. pi.partial_order }; tactic.pi_instance_derive_field

@[simps]
instance pi.semilattice_inf_bot {ι : Type*} {α : ι → Type*} [Π i, semilattice_inf_bot (α i)] :
  semilattice_inf_bot (Π i, α i) :=
by refine_struct { inf := (⊓), bot := ⊥, .. pi.partial_order }; tactic.pi_instance_derive_field

@[simps]
instance pi.semilattice_inf_top {ι : Type*} {α : ι → Type*} [Π i, semilattice_inf_top (α i)] :
  semilattice_inf_top (Π i, α i) :=
by refine_struct { inf := (⊓), top := ⊤, .. pi.partial_order }; tactic.pi_instance_derive_field

@[simps]
instance pi.semilattice_sup_bot {ι : Type*} {α : ι → Type*} [Π i, semilattice_sup_bot (α i)] :
  semilattice_sup_bot (Π i, α i) :=
by refine_struct { sup := (⊔), bot := ⊥, .. pi.partial_order }; tactic.pi_instance_derive_field

@[simps]
instance pi.semilattice_sup_top {ι : Type*} {α : ι → Type*} [Π i, semilattice_sup_top (α i)] :
  semilattice_sup_top (Π i, α i) :=
by refine_struct { sup := (⊔), top := ⊤, .. pi.partial_order }; tactic.pi_instance_derive_field

@[simps]
instance pi.lattice {ι : Type*} {α : ι → Type*} [Π i, lattice (α i)] : lattice (Π i, α i) :=
{ .. pi.semilattice_sup, .. pi.semilattice_inf }

@[simps]
instance pi.bounded_lattice {ι : Type*} {α : ι → Type*} [Π i, bounded_lattice (α i)] :
  bounded_lattice (Π i, α i) :=
{ .. pi.semilattice_sup_top, .. pi.semilattice_inf_bot }

lemma eq_bot_of_bot_eq_top {α : Type*} [bounded_lattice α] (hα : (⊥ : α) = ⊤) (x : α) :
  x = (⊥ : α) :=
eq_bot_mono le_top (eq.symm hα)

lemma eq_top_of_bot_eq_top {α : Type*} [bounded_lattice α] (hα : (⊥ : α) = ⊤) (x : α) :
  x = (⊤ : α) :=
eq_top_mono bot_le hα

lemma subsingleton_of_top_le_bot {α : Type*} [bounded_lattice α] (h : (⊤ : α) ≤ (⊥ : α)) :
  subsingleton α :=
⟨λ a b, le_antisymm (le_trans le_top $ le_trans h bot_le) (le_trans le_top $ le_trans h bot_le)⟩

lemma subsingleton_of_bot_eq_top {α : Type*} [bounded_lattice α] (hα : (⊥ : α) = (⊤ : α)) :
  subsingleton α :=
subsingleton_of_top_le_bot (ge_of_eq hα)

/-- Attach `⊥` to a type. -/
def with_bot (α : Type*) := option α

namespace with_bot

meta instance {α} [has_to_format α] : has_to_format (with_bot α) :=
{ to_format := λ x,
  match x with
  | none := "⊥"
  | (some x) := to_fmt x
  end }

instance : has_coe_t α (with_bot α) := ⟨some⟩
instance has_bot : has_bot (with_bot α) := ⟨none⟩

instance : inhabited (with_bot α) := ⟨⊥⟩

lemma none_eq_bot : (none : with_bot α) = (⊥ : with_bot α) := rfl
lemma some_eq_coe (a : α) : (some a : with_bot α) = (↑a : with_bot α) := rfl

/-- Recursor for `with_bot` using the preferred forms `⊥` and `↑a`. -/
@[elab_as_eliminator]
def rec_bot_coe {C : with_bot α → Sort*} (h₁ : C ⊥) (h₂ : Π (a : α), C a) :
  Π (n : with_bot α), C n :=
option.rec h₁ h₂

@[norm_cast]
theorem coe_eq_coe {a b : α} : (a : with_bot α) = b ↔ a = b :=
by rw [← option.some.inj_eq a b]; refl

@[priority 10]
instance has_lt [has_lt α] : has_lt (with_bot α) :=
{ lt := λ o₁ o₂ : option α, ∃ b ∈ o₂, ∀ a ∈ o₁, a < b }

@[simp] theorem some_lt_some [has_lt α] {a b : α} :
  @has_lt.lt (with_bot α) _ (some a) (some b) ↔ a < b :=
by simp [(<)]

lemma bot_lt_some [has_lt α] (a : α) : (⊥ : with_bot α) < some a :=
⟨a, rfl, λ b hb, (option.not_mem_none _ hb).elim⟩

lemma bot_lt_coe [has_lt α] (a : α) : (⊥ : with_bot α) < a := bot_lt_some a

instance [preorder α] : preorder (with_bot α) :=
{ le          := λ o₁ o₂ : option α, ∀ a ∈ o₁, ∃ b ∈ o₂, a ≤ b,
  lt          := (<),
  lt_iff_le_not_le := by intros; cases a; cases b;
                         simp [lt_iff_le_not_le]; simp [(<)];
                         split; refl,
  le_refl     := λ o a ha, ⟨a, ha, le_refl _⟩,
  le_trans    := λ o₁ o₂ o₃ h₁ h₂ a ha,
    let ⟨b, hb, ab⟩ := h₁ a ha, ⟨c, hc, bc⟩ := h₂ b hb in
    ⟨c, hc, le_trans ab bc⟩ }

instance partial_order [partial_order α] : partial_order (with_bot α) :=
{ le_antisymm := λ o₁ o₂ h₁ h₂, begin
    cases o₁ with a,
    { cases o₂ with b, {refl},
      rcases h₂ b rfl with ⟨_, ⟨⟩, _⟩ },
    { rcases h₁ a rfl with ⟨b, ⟨⟩, h₁'⟩,
      rcases h₂ b rfl with ⟨_, ⟨⟩, h₂'⟩,
      rw le_antisymm h₁' h₂' }
  end,
  .. with_bot.preorder }

instance order_bot [partial_order α] : order_bot (with_bot α) :=
{ bot_le := λ a a' h, option.no_confusion h,
  ..with_bot.partial_order, ..with_bot.has_bot }

@[simp, norm_cast] theorem coe_le_coe [preorder α] {a b : α} :
  (a : with_bot α) ≤ b ↔ a ≤ b :=
⟨λ h, by rcases h a rfl with ⟨_, ⟨⟩, h⟩; exact h,
 λ h a' e, option.some_inj.1 e ▸ ⟨b, rfl, h⟩⟩

@[simp] theorem some_le_some [preorder α] {a b : α} :
  @has_le.le (with_bot α) _ (some a) (some b) ↔ a ≤ b := coe_le_coe

theorem coe_le [partial_order α] {a b : α} :
  ∀ {o : option α}, b ∈ o → ((a : with_bot α) ≤ o ↔ a ≤ b)
| _ rfl := coe_le_coe

@[norm_cast]
lemma coe_lt_coe [partial_order α] {a b : α} : (a : with_bot α) < b ↔ a < b := some_lt_some

lemma le_coe_get_or_else [preorder α] : ∀ (a : with_bot α) (b : α), a ≤ a.get_or_else b
| (some a) b := le_refl a
| none     b := λ _ h, option.no_confusion h

<<<<<<< HEAD
instance decidable_le [preorder α] [@decidable_rel α (≤)] : @decidable_rel (with_bot α) (≤)
| none x := is_true $ λ a h, option.no_confusion h
| (some x) (some y) :=
  if h : x ≤ y
  then is_true (some_le_some.2 h)
  else is_false $ by simp *
| (some x) none := is_false $ λ h, by rcases h x rfl with ⟨y, ⟨_⟩, _⟩
=======
@[simp] lemma get_or_else_bot (a : α) : option.get_or_else (⊥ : with_bot α) a = a := rfl

lemma get_or_else_bot_le_iff [order_bot α] {a : with_bot α} {b : α} :
  a.get_or_else ⊥ ≤ b ↔ a ≤ b :=
by cases a; simp [none_eq_bot, some_eq_coe]

instance linear_order [linear_order α] : linear_order (with_bot α) :=
{ le_total := λ o₁ o₂, begin
    cases o₁ with a, {exact or.inl bot_le},
    cases o₂ with b, {exact or.inr bot_le},
    simp [le_total]
  end,
  ..with_bot.partial_order }
>>>>>>> 2e90c600

instance decidable_lt [has_lt α] [@decidable_rel α (<)] : @decidable_rel (with_bot α) (<)
| none (some x) := is_true $ by existsi [x,rfl]; rintros _ ⟨⟩
| (some x) (some y) :=
  if h : x < y
  then is_true $ by simp *
  else is_false $ by simp *
| x none := is_false $ by rintro ⟨a,⟨⟨⟩⟩⟩

instance linear_order [linear_order α] : linear_order (with_bot α) :=
{ le_total := λ o₁ o₂, begin
    cases o₁ with a, {exact or.inl bot_le},
    cases o₂ with b, {exact or.inr bot_le},
    simp [le_total]
  end,
  decidable_le := with_bot.decidable_le,
  decidable_lt := with_bot.decidable_lt,
  ..with_bot.partial_order }

instance semilattice_sup [semilattice_sup α] : semilattice_sup_bot (with_bot α) :=
{ sup          := option.lift_or_get (⊔),
  le_sup_left  := λ o₁ o₂ a ha,
    by cases ha; cases o₂; simp [option.lift_or_get],
  le_sup_right := λ o₁ o₂ a ha,
    by cases ha; cases o₁; simp [option.lift_or_get],
  sup_le       := λ o₁ o₂ o₃ h₁ h₂ a ha, begin
    cases o₁ with b; cases o₂ with c; cases ha,
    { exact h₂ a rfl },
    { exact h₁ a rfl },
    { rcases h₁ b rfl with ⟨d, ⟨⟩, h₁'⟩,
      simp at h₂,
      exact ⟨d, rfl, sup_le h₁' h₂⟩ }
  end,
  ..with_bot.order_bot }

instance semilattice_inf [semilattice_inf α] : semilattice_inf_bot (with_bot α) :=
{ inf          := λ o₁ o₂, o₁.bind (λ a, o₂.map (λ b, a ⊓ b)),
  inf_le_left  := λ o₁ o₂ a ha, begin
    simp at ha, rcases ha with ⟨b, rfl, c, rfl, rfl⟩,
    exact ⟨_, rfl, inf_le_left⟩
  end,
  inf_le_right := λ o₁ o₂ a ha, begin
    simp at ha, rcases ha with ⟨b, rfl, c, rfl, rfl⟩,
    exact ⟨_, rfl, inf_le_right⟩
  end,
  le_inf       := λ o₁ o₂ o₃ h₁ h₂ a ha, begin
    cases ha,
    rcases h₁ a rfl with ⟨b, ⟨⟩, ab⟩,
    rcases h₂ a rfl with ⟨c, ⟨⟩, ac⟩,
    exact ⟨_, rfl, le_inf ab ac⟩
  end,
  ..with_bot.order_bot }

instance lattice [lattice α] : lattice (with_bot α) :=
{ ..with_bot.semilattice_sup, ..with_bot.semilattice_inf }

theorem lattice_eq_DLO [linear_order α] :
  lattice_of_linear_order = @with_bot.lattice α _ :=
lattice.ext $ λ x y, iff.rfl

theorem sup_eq_max [linear_order α] (x y : with_bot α) : x ⊔ y = max x y :=
by rw [← sup_eq_max, lattice_eq_DLO]

theorem inf_eq_min [linear_order α] (x y : with_bot α) : x ⊓ y = min x y :=
by rw [← inf_eq_min, lattice_eq_DLO]

instance order_top [order_top α] : order_top (with_bot α) :=
{ top := some ⊤,
  le_top := λ o a ha, by cases ha; exact ⟨_, rfl, le_top⟩,
  ..with_bot.partial_order }

instance bounded_lattice [bounded_lattice α] : bounded_lattice (with_bot α) :=
{ ..with_bot.lattice, ..with_bot.order_top, ..with_bot.order_bot }

lemma well_founded_lt [partial_order α] (h : well_founded ((<) : α → α → Prop)) :
  well_founded ((<) : with_bot α → with_bot α → Prop) :=
have acc_bot : acc ((<) : with_bot α → with_bot α → Prop) ⊥ :=
  acc.intro _ (λ a ha, (not_le_of_gt ha bot_le).elim),
⟨λ a, option.rec_on a acc_bot (λ a, acc.intro _ (λ b, option.rec_on b (λ _, acc_bot)
(λ b, well_founded.induction h b
  (show ∀ b : α, (∀ c, c < b → (c : with_bot α) < a →
      acc ((<) : with_bot α → with_bot α → Prop) c) → (b : with_bot α) < a →
        acc ((<) : with_bot α → with_bot α → Prop) b,
  from λ b ih hba, acc.intro _ (λ c, option.rec_on c (λ _, acc_bot)
    (λ c hc, ih _ (some_lt_some.1 hc) (lt_trans hc hba)))))))⟩

instance densely_ordered [partial_order α] [densely_ordered α] [no_bot_order α] :
  densely_ordered (with_bot α) :=
⟨ assume a b,
  match a, b with
  | a,      none   := assume h : a < ⊥, (not_lt_bot h).elim
  | none,   some b := assume h, let ⟨a, ha⟩ := no_bot b in ⟨a, bot_lt_coe a, coe_lt_coe.2 ha⟩
  | some a, some b := assume h, let ⟨a, ha₁, ha₂⟩ := exists_between (coe_lt_coe.1 h) in
    ⟨a, coe_lt_coe.2 ha₁, coe_lt_coe.2 ha₂⟩
  end⟩

end with_bot

--TODO(Mario): Construct using order dual on with_bot
/-- Attach `⊤` to a type. -/
def with_top (α : Type*) := option α

namespace with_top

meta instance {α} [has_to_format α] : has_to_format (with_top α) :=
{ to_format := λ x,
  match x with
  | none := "⊤"
  | (some x) := to_fmt x
  end }

instance : has_coe_t α (with_top α) := ⟨some⟩
instance has_top : has_top (with_top α) := ⟨none⟩

instance : inhabited (with_top α) := ⟨⊤⟩

lemma none_eq_top : (none : with_top α) = (⊤ : with_top α) := rfl
lemma some_eq_coe (a : α) : (some a : with_top α) = (↑a : with_top α) := rfl

/-- Recursor for `with_top` using the preferred forms `⊤` and `↑a`. -/
@[elab_as_eliminator]
def rec_top_coe {C : with_top α → Sort*} (h₁ : C ⊤) (h₂ : Π (a : α), C a) :
  Π (n : with_top α), C n :=
option.rec h₁ h₂

@[norm_cast]
theorem coe_eq_coe {a b : α} : (a : with_top α) = b ↔ a = b :=
by rw [← option.some.inj_eq a b]; refl

@[simp] theorem top_ne_coe {a : α} : ⊤ ≠ (a : with_top α) .
@[simp] theorem coe_ne_top {a : α} : (a : with_top α) ≠ ⊤ .

@[priority 10]
instance has_lt [has_lt α] : has_lt (with_top α) :=
{ lt := λ o₁ o₂ : option α, ∃ b ∈ o₁, ∀ a ∈ o₂, b < a }

@[priority 10]
instance has_le [has_le α] : has_le (with_top α) :=
{ le          := λ o₁ o₂ : option α, ∀ a ∈ o₂, ∃ b ∈ o₁, b ≤ a }

@[simp] theorem some_lt_some [has_lt α] {a b : α} :
  @has_lt.lt (with_top α) _ (some a) (some b) ↔ a < b :=
by simp [(<)]

@[simp] theorem some_le_some [has_le α] {a b : α} :
  @has_le.le (with_top α) _ (some a) (some b) ↔ a ≤ b :=
by simp [(≤)]

@[simp] theorem le_none [has_le α] {a : with_top α} :
  @has_le.le (with_top α) _ a none :=
by simp [(≤)]

@[simp] theorem some_lt_none [has_lt α] {a : α} :
  @has_lt.lt (with_top α) _ (some a) none :=
by simp [(<)]; existsi a; refl

instance [preorder α] : preorder (with_top α) :=
{ le          := λ o₁ o₂ : option α, ∀ a ∈ o₂, ∃ b ∈ o₁, b ≤ a,
  lt          := (<),
  lt_iff_le_not_le := by { intros; cases a; cases b;
                           simp [lt_iff_le_not_le]; simp [(<),(≤)] },
  le_refl     := λ o a ha, ⟨a, ha, le_refl _⟩,
  le_trans    := λ o₁ o₂ o₃ h₁ h₂ c hc,
    let ⟨b, hb, bc⟩ := h₂ c hc, ⟨a, ha, ab⟩ := h₁ b hb in
    ⟨a, ha, le_trans ab bc⟩,
 }

instance partial_order [partial_order α] : partial_order (with_top α) :=
{ le_antisymm := λ o₁ o₂ h₁ h₂, begin
    cases o₂ with b,
    { cases o₁ with a, {refl},
      rcases h₂ a rfl with ⟨_, ⟨⟩, _⟩ },
    { rcases h₁ b rfl with ⟨a, ⟨⟩, h₁'⟩,
      rcases h₂ a rfl with ⟨_, ⟨⟩, h₂'⟩,
      rw le_antisymm h₁' h₂' }
  end,
  .. with_top.preorder }

instance order_top [partial_order α] : order_top (with_top α) :=
{ le_top := λ a a' h, option.no_confusion h,
  ..with_top.partial_order, .. with_top.has_top }

@[simp, norm_cast] theorem coe_le_coe [partial_order α] {a b : α} :
  (a : with_top α) ≤ b ↔ a ≤ b :=
⟨λ h, by rcases h b rfl with ⟨_, ⟨⟩, h⟩; exact h,
 λ h a' e, option.some_inj.1 e ▸ ⟨a, rfl, h⟩⟩

theorem le_coe [partial_order α] {a b : α} :
  ∀ {o : option α}, a ∈ o →
  (@has_le.le (with_top α) _ o b ↔ a ≤ b)
| _ rfl := coe_le_coe

theorem le_coe_iff [partial_order α] (b : α) : ∀(x : with_top α), x ≤ b ↔ (∃a:α, x = a ∧ a ≤ b)
| (some a) := by simp [some_eq_coe, coe_eq_coe]
| none     := by simp [none_eq_top]

theorem coe_le_iff [partial_order α] (a : α) : ∀(x : with_top α), ↑a ≤ x ↔ (∀b:α, x = ↑b → a ≤ b)
| (some b) := by simp [some_eq_coe, coe_eq_coe]
| none     := by simp [none_eq_top]

theorem lt_iff_exists_coe [partial_order α] : ∀(a b : with_top α), a < b ↔ (∃p:α, a = p ∧ ↑p < b)
| (some a) b := by simp [some_eq_coe, coe_eq_coe]
| none     b := by simp [none_eq_top]

@[norm_cast]
lemma coe_lt_coe [partial_order α] {a b : α} : (a : with_top α) < b ↔ a < b := some_lt_some

lemma coe_lt_top [partial_order α] (a : α) : (a : with_top α) < ⊤ := some_lt_none

lemma not_top_le_coe [partial_order α] (a : α) : ¬ (⊤:with_top α) ≤ ↑a :=
assume h, (lt_irrefl ⊤ (lt_of_le_of_lt h (coe_lt_top a))).elim

instance decidable_le [preorder α] [@decidable_rel α (≤)] : @decidable_rel (with_top α) (≤) :=
λ x y, @with_bot.decidable_le (order_dual α) _ _ y x

instance decidable_lt [has_lt α] [@decidable_rel α (<)] : @decidable_rel (with_top α) (<) :=
λ x y, @with_bot.decidable_lt (order_dual α) _ _ y x

instance linear_order [linear_order α] : linear_order (with_top α) :=
{ le_total := λ o₁ o₂, begin
    cases o₁ with a, {exact or.inr le_top},
    cases o₂ with b, {exact or.inl le_top},
    simp [le_total]
  end,
  decidable_le := with_top.decidable_le,
  decidable_lt := with_top.decidable_lt,
  ..with_top.partial_order }

instance semilattice_inf [semilattice_inf α] : semilattice_inf_top (with_top α) :=
{ inf          := option.lift_or_get (⊓),
  inf_le_left  := λ o₁ o₂ a ha,
    by cases ha; cases o₂; simp [option.lift_or_get],
  inf_le_right := λ o₁ o₂ a ha,
    by cases ha; cases o₁; simp [option.lift_or_get],
  le_inf       := λ o₁ o₂ o₃ h₁ h₂ a ha, begin
    cases o₂ with b; cases o₃ with c; cases ha,
    { exact h₂ a rfl },
    { exact h₁ a rfl },
    { rcases h₁ b rfl with ⟨d, ⟨⟩, h₁'⟩,
      simp at h₂,
      exact ⟨d, rfl, le_inf h₁' h₂⟩ }
  end,
  ..with_top.order_top }

lemma coe_inf [semilattice_inf α] (a b : α) : ((a ⊓ b : α) : with_top α) = a ⊓ b := rfl

instance semilattice_sup [semilattice_sup α] : semilattice_sup_top (with_top α) :=
{ sup          := λ o₁ o₂, o₁.bind (λ a, o₂.map (λ b, a ⊔ b)),
  le_sup_left  := λ o₁ o₂ a ha, begin
    simp at ha, rcases ha with ⟨b, rfl, c, rfl, rfl⟩,
    exact ⟨_, rfl, le_sup_left⟩
  end,
  le_sup_right := λ o₁ o₂ a ha, begin
    simp at ha, rcases ha with ⟨b, rfl, c, rfl, rfl⟩,
    exact ⟨_, rfl, le_sup_right⟩
  end,
  sup_le       := λ o₁ o₂ o₃ h₁ h₂ a ha, begin
    cases ha,
    rcases h₁ a rfl with ⟨b, ⟨⟩, ab⟩,
    rcases h₂ a rfl with ⟨c, ⟨⟩, ac⟩,
    exact ⟨_, rfl, sup_le ab ac⟩
  end,
  ..with_top.order_top }

lemma coe_sup [semilattice_sup α] (a b : α) : ((a ⊔ b : α) : with_top α) = a ⊔ b := rfl

instance lattice [lattice α] : lattice (with_top α) :=
{ ..with_top.semilattice_sup, ..with_top.semilattice_inf }

theorem lattice_eq_DLO [linear_order α] :
  lattice_of_linear_order = @with_top.lattice α _ :=
lattice.ext $ λ x y, iff.rfl

theorem sup_eq_max [linear_order α] (x y : with_top α) : x ⊔ y = max x y :=
by rw [← sup_eq_max, lattice_eq_DLO]

theorem inf_eq_min [linear_order α] (x y : with_top α) : x ⊓ y = min x y :=
by rw [← inf_eq_min, lattice_eq_DLO]

instance order_bot [order_bot α] : order_bot (with_top α) :=
{ bot := some ⊥,
  bot_le := λ o a ha, by cases ha; exact ⟨_, rfl, bot_le⟩,
  ..with_top.partial_order }

instance bounded_lattice [bounded_lattice α] : bounded_lattice (with_top α) :=
{ ..with_top.lattice, ..with_top.order_top, ..with_top.order_bot }

lemma well_founded_lt {α : Type*} [partial_order α] (h : well_founded ((<) : α → α → Prop)) :
  well_founded ((<) : with_top α → with_top α → Prop) :=
have acc_some : ∀ a : α, acc ((<) : with_top α → with_top α → Prop) (some a) :=
λ a, acc.intro _ (well_founded.induction h a
  (show ∀ b, (∀ c, c < b → ∀ d : with_top α, d < some c → acc (<) d) →
    ∀ y : with_top α, y < some b → acc (<) y,
  from λ b ih c, option.rec_on c (λ hc, (not_lt_of_ge le_top hc).elim)
    (λ c hc, acc.intro _ (ih _ (some_lt_some.1 hc))))),
⟨λ a, option.rec_on a (acc.intro _ (λ y, option.rec_on y (λ h, (lt_irrefl _ h).elim)
  (λ _ _, acc_some _))) acc_some⟩

instance densely_ordered [partial_order α] [densely_ordered α] [no_top_order α] :
  densely_ordered (with_top α) :=
⟨ assume a b,
  match a, b with
  | none,   a   := assume h : ⊤ < a, (not_top_lt h).elim
  | some a, none := assume h, let ⟨b, hb⟩ := no_top a in ⟨b, coe_lt_coe.2 hb, coe_lt_top b⟩
  | some a, some b := assume h, let ⟨a, ha₁, ha₂⟩ := exists_between (coe_lt_coe.1 h) in
    ⟨a, coe_lt_coe.2 ha₁, coe_lt_coe.2 ha₂⟩
  end⟩

lemma lt_iff_exists_coe_btwn [partial_order α] [densely_ordered α] [no_top_order α]
  {a b : with_top α} :
  (a < b) ↔ (∃ x : α, a < ↑x ∧ ↑x < b) :=
⟨λ h, let ⟨y, hy⟩ := exists_between h, ⟨x, hx⟩ := (lt_iff_exists_coe _ _).1 hy.2 in ⟨x, hx.1 ▸ hy⟩,
 λ ⟨x, hx⟩, lt_trans hx.1 hx.2⟩

end with_top

namespace subtype

/-- A subtype forms a `⊔`-semilattice if `⊔` preserves the property. -/
protected def semilattice_sup [semilattice_sup α] {P : α → Prop}
  (Psup : ∀⦃x y⦄, P x → P y → P (x ⊔ y)) : semilattice_sup {x : α // P x} :=
{ sup := λ x y, ⟨x.1 ⊔ y.1, Psup x.2 y.2⟩,
  le_sup_left := λ x y, @le_sup_left _ _ (x : α) y,
  le_sup_right := λ x y, @le_sup_right _ _ (x : α) y,
  sup_le := λ x y z h1 h2, @sup_le α _ _ _ _ h1 h2,
  ..subtype.partial_order P }

/-- A subtype forms a `⊓`-semilattice if `⊓` preserves the property. -/
protected def semilattice_inf [semilattice_inf α] {P : α → Prop}
  (Pinf : ∀⦃x y⦄, P x → P y → P (x ⊓ y)) : semilattice_inf {x : α // P x} :=
{ inf := λ x y, ⟨x.1 ⊓ y.1, Pinf x.2 y.2⟩,
  inf_le_left := λ x y, @inf_le_left _ _ (x : α) y,
  inf_le_right := λ x y, @inf_le_right _ _ (x : α) y,
  le_inf := λ x y z h1 h2, @le_inf α _ _ _ _ h1 h2,
  ..subtype.partial_order P }

/-- A subtype forms a `⊔`-`⊥`-semilattice if `⊥` and `⊔` preserve the property. -/
protected def semilattice_sup_bot [semilattice_sup_bot α] {P : α → Prop}
  (Pbot : P ⊥) (Psup : ∀⦃x y⦄, P x → P y → P (x ⊔ y)) : semilattice_sup_bot {x : α // P x} :=
{ bot := ⟨⊥, Pbot⟩,
  bot_le := λ x, @bot_le α _ x,
  ..subtype.semilattice_sup Psup }

/-- A subtype forms a `⊓`-`⊥`-semilattice if `⊥` and `⊓` preserve the property. -/
protected def semilattice_inf_bot [semilattice_inf_bot α] {P : α → Prop}
  (Pbot : P ⊥) (Pinf : ∀⦃x y⦄, P x → P y → P (x ⊓ y)) : semilattice_inf_bot {x : α // P x} :=
{ bot := ⟨⊥, Pbot⟩,
  bot_le := λ x, @bot_le α _ x,
  ..subtype.semilattice_inf Pinf }

/-- A subtype forms a `⊓`-`⊤`-semilattice if `⊤` and `⊓` preserve the property. -/
protected def semilattice_inf_top [semilattice_inf_top α] {P : α → Prop}
  (Ptop : P ⊤) (Pinf : ∀{{x y}}, P x → P y → P (x ⊓ y)) : semilattice_inf_top {x : α // P x} :=
{ top := ⟨⊤, Ptop⟩,
  le_top := λ x, @le_top α _ x,
  ..subtype.semilattice_inf Pinf }

/-- A subtype forms a lattice if `⊔` and `⊓` preserve the property. -/
protected def lattice [lattice α] {P : α → Prop}
  (Psup : ∀⦃x y⦄, P x → P y → P (x ⊔ y)) (Pinf : ∀⦃x y⦄, P x → P y → P (x ⊓ y)) :
  lattice {x : α // P x} :=
{ ..subtype.semilattice_inf Pinf, ..subtype.semilattice_sup Psup }

end subtype

namespace order_dual
variable (α)

instance [has_bot α] : has_top (order_dual α) := ⟨(⊥ : α)⟩
instance [has_top α] : has_bot (order_dual α) := ⟨(⊤ : α)⟩

instance [order_bot α] : order_top (order_dual α) :=
{ le_top := @bot_le α _,
  .. order_dual.partial_order α, .. order_dual.has_top α }

instance [order_top α] : order_bot (order_dual α) :=
{ bot_le := @le_top α _,
  .. order_dual.partial_order α, .. order_dual.has_bot α }

instance [semilattice_inf_bot α] : semilattice_sup_top (order_dual α) :=
{ .. order_dual.semilattice_sup α, .. order_dual.order_top α }

instance [semilattice_inf_top α] : semilattice_sup_bot (order_dual α) :=
{ .. order_dual.semilattice_sup α, .. order_dual.order_bot α }

instance [semilattice_sup_bot α] : semilattice_inf_top (order_dual α) :=
{ .. order_dual.semilattice_inf α, .. order_dual.order_top α }

instance [semilattice_sup_top α] : semilattice_inf_bot (order_dual α) :=
{ .. order_dual.semilattice_inf α, .. order_dual.order_bot α }

instance [bounded_lattice α] : bounded_lattice (order_dual α) :=
{ .. order_dual.lattice α, .. order_dual.order_top α, .. order_dual.order_bot α }

instance [bounded_distrib_lattice α] : bounded_distrib_lattice (order_dual α) :=
{ .. order_dual.bounded_lattice α, .. order_dual.distrib_lattice α }

end order_dual

namespace prod
variables (α β)

instance [has_top α] [has_top β] : has_top (α × β) := ⟨⟨⊤, ⊤⟩⟩
instance [has_bot α] [has_bot β] : has_bot (α × β) := ⟨⟨⊥, ⊥⟩⟩

instance [order_top α] [order_top β] : order_top (α × β) :=
{ le_top := assume a, ⟨le_top, le_top⟩,
  .. prod.partial_order α β, .. prod.has_top α β }

instance [order_bot α] [order_bot β] : order_bot (α × β) :=
{ bot_le := assume a, ⟨bot_le, bot_le⟩,
  .. prod.partial_order α β, .. prod.has_bot α β }

instance [semilattice_sup_top α] [semilattice_sup_top β] : semilattice_sup_top (α × β) :=
{ .. prod.semilattice_sup α β, .. prod.order_top α β }

instance [semilattice_inf_top α] [semilattice_inf_top β] : semilattice_inf_top (α × β) :=
{ .. prod.semilattice_inf α β, .. prod.order_top α β }

instance [semilattice_sup_bot α] [semilattice_sup_bot β] : semilattice_sup_bot (α × β) :=
{ .. prod.semilattice_sup α β, .. prod.order_bot α β }

instance [semilattice_inf_bot α] [semilattice_inf_bot β] : semilattice_inf_bot (α × β) :=
{ .. prod.semilattice_inf α β, .. prod.order_bot α β }

instance [bounded_lattice α] [bounded_lattice β] : bounded_lattice (α × β) :=
{ .. prod.lattice α β, .. prod.order_top α β, .. prod.order_bot α β }

instance [bounded_distrib_lattice α] [bounded_distrib_lattice β] :
  bounded_distrib_lattice (α × β) :=
{ .. prod.bounded_lattice α β, .. prod.distrib_lattice α β }

end prod

section disjoint

section semilattice_inf_bot

variable [semilattice_inf_bot α]

/-- Two elements of a lattice are disjoint if their inf is the bottom element.
  (This generalizes disjoint sets, viewed as members of the subset lattice.) -/
def disjoint (a b : α) : Prop := a ⊓ b ≤ ⊥

theorem disjoint.eq_bot {a b : α} (h : disjoint a b) : a ⊓ b = ⊥ :=
eq_bot_iff.2 h

theorem disjoint_iff {a b : α} : disjoint a b ↔ a ⊓ b = ⊥ :=
eq_bot_iff.symm

theorem disjoint.comm {a b : α} : disjoint a b ↔ disjoint b a :=
by rw [disjoint, disjoint, inf_comm]

@[symm] theorem disjoint.symm ⦃a b : α⦄ : disjoint a b → disjoint b a :=
disjoint.comm.1

@[simp] theorem disjoint_bot_left {a : α} : disjoint ⊥ a := disjoint_iff.2 bot_inf_eq
@[simp] theorem disjoint_bot_right {a : α} : disjoint a ⊥ := disjoint_iff.2 inf_bot_eq

theorem disjoint.mono {a b c d : α} (h₁ : a ≤ b) (h₂ : c ≤ d) :
  disjoint b d → disjoint a c := le_trans (inf_le_inf h₁ h₂)

theorem disjoint.mono_left {a b c : α} (h : a ≤ b) : disjoint b c → disjoint a c :=
disjoint.mono h (le_refl _)

theorem disjoint.mono_right {a b c : α} (h : b ≤ c) : disjoint a c → disjoint a b :=
disjoint.mono (le_refl _) h

@[simp] lemma disjoint_self {a : α} : disjoint a a ↔ a = ⊥ :=
by simp [disjoint]

lemma disjoint.ne {a b : α} (ha : a ≠ ⊥) (hab : disjoint a b) : a ≠ b :=
by { intro h, rw [←h, disjoint_self] at hab, exact ha hab }

end semilattice_inf_bot

section bounded_distrib_lattice

variables [bounded_distrib_lattice α] {a b c : α}

@[simp] lemma disjoint_sup_left : disjoint (a ⊔ b) c ↔ disjoint a c ∧ disjoint b c :=
by simp only [disjoint_iff, inf_sup_right, sup_eq_bot_iff]

@[simp] lemma disjoint_sup_right : disjoint a (b ⊔ c) ↔ disjoint a b ∧ disjoint a c :=
by simp only [disjoint_iff, inf_sup_left, sup_eq_bot_iff]

lemma disjoint.sup_left (ha : disjoint a c) (hb : disjoint b c) : disjoint (a ⊔ b) c :=
disjoint_sup_left.2 ⟨ha, hb⟩

lemma disjoint.sup_right (hb : disjoint a b) (hc : disjoint a c) : disjoint a (b ⊔ c) :=
disjoint_sup_right.2 ⟨hb, hc⟩

end bounded_distrib_lattice

end disjoint

/-!
### `is_compl` predicate
-/

/-- Two elements `x` and `y` are complements of each other if
`x ⊔ y = ⊤` and `x ⊓ y = ⊥`. -/
structure is_compl [bounded_lattice α] (x y : α) : Prop :=
(inf_le_bot : x ⊓ y ≤ ⊥)
(top_le_sup : ⊤ ≤ x ⊔ y)

namespace is_compl

section bounded_lattice

variables [bounded_lattice α] {x y z : α}

protected lemma disjoint (h : is_compl x y) : disjoint x y := h.1

@[symm] protected lemma symm (h : is_compl x y) : is_compl y x :=
⟨by { rw inf_comm, exact h.1 }, by { rw sup_comm, exact h.2 }⟩

lemma of_eq (h₁ : x ⊓ y = ⊥) (h₂ : x ⊔ y = ⊤) : is_compl x y :=
⟨le_of_eq h₁, le_of_eq h₂.symm⟩

lemma inf_eq_bot (h : is_compl x y) : x ⊓ y = ⊥ := h.disjoint.eq_bot

lemma sup_eq_top (h : is_compl x y) : x ⊔ y = ⊤ := top_unique h.top_le_sup

lemma to_order_dual (h : is_compl x y) : @is_compl (order_dual α) _ x y := ⟨h.2, h.1⟩

end bounded_lattice

variables [bounded_distrib_lattice α] {x y z : α}

lemma le_left_iff (h : is_compl x y) : z ≤ x ↔ disjoint z y :=
⟨λ hz, h.disjoint.mono_left hz,
  λ hz, le_of_inf_le_sup_le (le_trans hz bot_le) (le_trans le_top h.top_le_sup)⟩

lemma le_right_iff (h : is_compl x y) : z ≤ y ↔ disjoint z x :=
h.symm.le_left_iff

lemma left_le_iff (h : is_compl x y) : x ≤ z ↔ ⊤ ≤ z ⊔ y :=
h.to_order_dual.le_left_iff

lemma right_le_iff (h : is_compl x y) : y ≤ z ↔ ⊤ ≤ z ⊔ x :=
h.symm.left_le_iff

lemma antimono {x' y'} (h : is_compl x y) (h' : is_compl x' y') (hx : x ≤ x') :
  y' ≤ y :=
h'.right_le_iff.2 $ le_trans h.symm.top_le_sup (sup_le_sup_left hx _)

lemma right_unique (hxy : is_compl x y) (hxz : is_compl x z) :
  y = z :=
le_antisymm (hxz.antimono hxy $ le_refl x) (hxy.antimono hxz $ le_refl x)

lemma left_unique (hxz : is_compl x z) (hyz : is_compl y z) :
  x = y :=
hxz.symm.right_unique hyz.symm

lemma sup_inf {x' y'} (h : is_compl x y) (h' : is_compl x' y') :
  is_compl (x ⊔ x') (y ⊓ y') :=
of_eq
  (by rw [inf_sup_right, ← inf_assoc, h.inf_eq_bot, bot_inf_eq, bot_sup_eq, inf_left_comm,
    h'.inf_eq_bot, inf_bot_eq])
  (by rw [sup_inf_left, @sup_comm _ _ x, sup_assoc, h.sup_eq_top, sup_top_eq, top_inf_eq,
    sup_assoc, sup_left_comm, h'.sup_eq_top, sup_top_eq])

lemma inf_sup {x' y'} (h : is_compl x y) (h' : is_compl x' y') :
  is_compl (x ⊓ x') (y ⊔ y') :=
(h.symm.sup_inf h'.symm).symm

lemma inf_left_eq_bot_iff (h : is_compl y z) : x ⊓ y = ⊥ ↔ x ≤ z :=
inf_eq_bot_iff_le_compl h.sup_eq_top h.inf_eq_bot

lemma inf_right_eq_bot_iff (h : is_compl y z) : x ⊓ z = ⊥ ↔ x ≤ y :=
h.symm.inf_left_eq_bot_iff

lemma disjoint_left_iff (h : is_compl y z) : disjoint x y ↔ x ≤ z :=
disjoint_iff.trans h.inf_left_eq_bot_iff

lemma disjoint_right_iff (h : is_compl y z) : disjoint x z ↔ x ≤ y :=
h.symm.disjoint_left_iff

end is_compl

lemma is_compl_bot_top [bounded_lattice α] : is_compl (⊥ : α) ⊤ :=
is_compl.of_eq bot_inf_eq sup_top_eq

lemma is_compl_top_bot [bounded_lattice α] : is_compl (⊤ : α) ⊥ :=
is_compl.of_eq inf_bot_eq top_sup_eq<|MERGE_RESOLUTION|>--- conflicted
+++ resolved
@@ -489,7 +489,12 @@
 | (some a) b := le_refl a
 | none     b := λ _ h, option.no_confusion h
 
-<<<<<<< HEAD
+@[simp] lemma get_or_else_bot (a : α) : option.get_or_else (⊥ : with_bot α) a = a := rfl
+
+lemma get_or_else_bot_le_iff [order_bot α] {a : with_bot α} {b : α} :
+  a.get_or_else ⊥ ≤ b ↔ a ≤ b :=
+by cases a; simp [none_eq_bot, some_eq_coe]
+
 instance decidable_le [preorder α] [@decidable_rel α (≤)] : @decidable_rel (with_bot α) (≤)
 | none x := is_true $ λ a h, option.no_confusion h
 | (some x) (some y) :=
@@ -497,21 +502,6 @@
   then is_true (some_le_some.2 h)
   else is_false $ by simp *
 | (some x) none := is_false $ λ h, by rcases h x rfl with ⟨y, ⟨_⟩, _⟩
-=======
-@[simp] lemma get_or_else_bot (a : α) : option.get_or_else (⊥ : with_bot α) a = a := rfl
-
-lemma get_or_else_bot_le_iff [order_bot α] {a : with_bot α} {b : α} :
-  a.get_or_else ⊥ ≤ b ↔ a ≤ b :=
-by cases a; simp [none_eq_bot, some_eq_coe]
-
-instance linear_order [linear_order α] : linear_order (with_bot α) :=
-{ le_total := λ o₁ o₂, begin
-    cases o₁ with a, {exact or.inl bot_le},
-    cases o₂ with b, {exact or.inr bot_le},
-    simp [le_total]
-  end,
-  ..with_bot.partial_order }
->>>>>>> 2e90c600
 
 instance decidable_lt [has_lt α] [@decidable_rel α (<)] : @decidable_rel (with_bot α) (<)
 | none (some x) := is_true $ by existsi [x,rfl]; rintros _ ⟨⟩

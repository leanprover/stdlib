--- conflicted
+++ resolved
@@ -58,21 +58,14 @@
 
 section extra_attributes
 
-<<<<<<< HEAD
-/-- An attribute that tells `@[to_additive]` that certain arguments of this definition are not
-  involved when using `@[to_additive]`.
-  This helps the heuristic of `@[to_additive]` by also transforming definitions if `ℕ` or another
-  fixed type occurs as one of these arguments. -/
-=======
 setup_tactic_parser
 
 /--
-n attribute that tells `@[to_additive]` that certain arguments of this definition are not
+An attribute that tells `@[to_additive]` that certain arguments of this definition are not
 involved when using `@[to_additive]`.
 This helps the heuristic of `@[to_additive]` by also transforming definitions if `ℕ` or another
 fixed type occurs as one of these arguments.
 -/
->>>>>>> 92dfe37f
 @[user_attribute]
 meta def ignore_args_attr : user_attribute (name_map $ list ℕ) (list ℕ) :=
 { name      := `to_additive_ignore_args,
@@ -86,12 +79,14 @@
       mk_name_map, []⟩,
   parser    := (lean.parser.small_nat)* }
 
-/-- An attribute that stores all the declarations that needs their arguments reordered when
-  applying `@[to_additive]`. Currently, we only support swapping consecutive arguments.
-  The list of the natural numbers contains the positions of the first of the two arguments
-  to be swapped.
-  Example: `@[to_additive_reorder 1 4]` swaps the first two arguments and the arguments in
-  positions 4 and 5. -/
+/--
+An attribute that stores all the declarations that needs their arguments reordered when
+applying `@[to_additive]`. Currently, we only support swapping consecutive arguments.
+The list of the natural numbers contains the positions of the first of the two arguments
+to be swapped.
+Example: `@[to_additive_reorder 1 4]` swaps the first two arguments and the arguments in
+positions 4 and 5.
+-/
 @[user_attribute]
 meta def reorder_attr : user_attribute (name_map $ list ℕ) (list ℕ) :=
 { name      := `to_additive_reorder,

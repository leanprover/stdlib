/-
Copyright (c) 2018 Patrick Massot. All rights reserved.
Released under Apache 2.0 license as described in the file LICENSE.
Authors: Patrick Massot, Kevin Buzzard, Scott Morrison, Johan Commelin, Chris Hughes,
  Johannes Hölzl, Yury Kudryashov

Homomorphisms of multiplicative and additive (semi)groups and monoids.

-/

import algebra.group.to_additive algebra.group.basic

/-!
# monoid and group homomorphisms

This file defines the basic structures for monoid and group
homomorphisms, both unbundled (e.g. `is_monoid_hom f`) and bundled
(e.g. `monoid_hom M N`, a.k.a. `M →* N`). The unbundled ones are deprecated
and the plan is to slowly remove them from mathlib.

## main definitions

monoid_hom, is_monoid_hom (deprecated), is_group_hom (deprecated)

## Notations

→* for bundled monoid homs (also use for group homs)
→+ for bundled add_monoid homs (also use for add_group homs)

## implementation notes

There's a coercion from bundled homs to fun, and the canonical
notation is to use the bundled hom as a function via this coercion.

There is no `group_hom` -- the idea is that `monoid_hom` is used.
The constructor for `monoid_hom` needs a proof of `map_one` as well
as `map_mul`; a separate constructor `monoid_hom.mk'` will construct
group homs (i.e. monoid homs between groups) given only a proof
that multiplication is preserved,

## Tags

is_group_hom, is_monoid_hom, monoid_hom

-/
universes u v
variables {α : Type u} {β : Type v}

/-- Predicate for maps which preserve an addition. -/
class is_add_hom {α β : Type*} [has_add α] [has_add β] (f : α → β) : Prop :=
(map_add : ∀ x y, f (x + y) = f x + f y)

/-- Predicate for maps which preserve a multiplication. -/
@[to_additive]
class is_mul_hom {α β : Type*} [has_mul α] [has_mul β] (f : α → β) : Prop :=
(map_mul : ∀ x y, f (x * y) = f x * f y)

namespace is_mul_hom
variables [has_mul α] [has_mul β] {γ : Type*} [has_mul γ]

/-- The identity map preserves multiplication. -/
@[to_additive "The identity map preserves addition"]
instance id : is_mul_hom (id : α → α) := {map_mul := λ _ _, rfl}

/-- The composition of maps which preserve multiplication, also preserves multiplication. -/
@[to_additive "The composition of addition preserving maps also preserves addition"]
instance comp (f : α → β) (g : β → γ) [is_mul_hom f] [hg : is_mul_hom g] : is_mul_hom (g ∘ f) :=
{ map_mul := λ x y, by simp only [function.comp, map_mul f, map_mul g] }

/-- A product of maps which preserve multiplication,
preserves multiplication when the target is commutative. -/
@[instance, to_additive]
lemma mul {α β} [semigroup α] [comm_semigroup β]
  (f g : α → β) [is_mul_hom f] [is_mul_hom g] :
  is_mul_hom (λa, f a * g a) :=
{ map_mul := assume a b, by simp only [map_mul f, map_mul g, mul_comm, mul_assoc, mul_left_comm] }

/-- The inverse of a map which preserves multiplication,
preserves multiplication when the target is commutative. -/
@[instance, to_additive]
lemma inv {α β} [has_mul α] [comm_group β] (f : α → β) [is_mul_hom f] :
  is_mul_hom (λa, (f a)⁻¹) :=
{ map_mul := assume a b, (map_mul f a b).symm ▸ mul_inv _ _ }

end is_mul_hom

/-- Predicate for add_monoid homomorphisms (deprecated -- use the bundled `monoid_hom` version). -/
class is_add_monoid_hom [add_monoid α] [add_monoid β] (f : α → β) extends is_add_hom f : Prop :=
(map_zero : f 0 = 0)

/-- Predicate for monoid homomorphisms (deprecated -- use the bundled `monoid_hom` version). -/
@[to_additive is_add_monoid_hom]
class is_monoid_hom [monoid α] [monoid β] (f : α → β) extends is_mul_hom f : Prop :=
(map_one : f 1 = 1)

namespace is_monoid_hom
variables [monoid α] [monoid β] (f : α → β) [is_monoid_hom f]

/-- A monoid homomorphism preserves multiplication. -/
@[to_additive]
lemma map_mul (x y) : f (x * y) = f x * f y :=
is_mul_hom.map_mul f x y

end is_monoid_hom

/-- A map to a group preserving multiplication is a monoid homomorphism. -/
@[to_additive]
theorem is_monoid_hom.of_mul [monoid α] [group β] (f : α → β) [is_mul_hom f] :
  is_monoid_hom f :=
{ map_one := mul_self_iff_eq_one.1 $ by rw [← is_mul_hom.map_mul f, one_mul] }

namespace is_monoid_hom
variables [monoid α] [monoid β] (f : α → β) [is_monoid_hom f]

/-- The identity map is a monoid homomorphism. -/
@[to_additive]
instance id : is_monoid_hom (@id α) := { map_one := rfl }

/-- The composite of two monoid homomorphisms is a monoid homomorphism. -/
@[to_additive]
instance comp {γ} [monoid γ] (g : β → γ) [is_monoid_hom g] :
  is_monoid_hom (g ∘ f) :=
{ map_one := show g _ = 1, by rw [map_one f, map_one g] }

end is_monoid_hom

namespace is_add_monoid_hom

/-- Left multiplication in a ring is an additive monoid morphism. -/
instance is_add_monoid_hom_mul_left {γ : Type*} [semiring γ] (x : γ) :
  is_add_monoid_hom (λ y : γ, x * y) :=
{ map_zero := mul_zero x, map_add := λ y z, mul_add x y z }

/-- Right multiplication in a ring is an additive monoid morphism. -/
instance is_add_monoid_hom_mul_right {γ : Type*} [semiring γ] (x : γ) :
  is_add_monoid_hom (λ y : γ, y * x) :=
{ map_zero := zero_mul x, map_add := λ y z, add_mul y z x }

end is_add_monoid_hom

/-- Predicate for additive group homomorphism (deprecated -- use bundled `monoid_hom`). -/
class is_add_group_hom [add_group α] [add_group β] (f : α → β) extends is_add_hom f : Prop

/-- Predicate for group homomorphisms (deprecated -- use bundled `monoid_hom`). -/
@[to_additive is_add_group_hom]
class is_group_hom [group α] [group β] (f : α → β) extends is_mul_hom f : Prop

/-- Construct `is_group_hom` from its only hypothesis. The default constructor tries to get
`is_mul_hom` from class instances, and this makes some proofs fail. -/
@[to_additive]
lemma is_group_hom.mk' [group α] [group β] {f : α → β} (hf : ∀ x y, f (x * y) = f x * f y) :
  is_group_hom f :=
{ map_mul := hf }

namespace is_group_hom
variables [group α] [group β] (f : α → β) [is_group_hom f]
open is_mul_hom (map_mul)

/-- A group homomorphism is a monoid homomorphism. -/
@[to_additive to_is_add_monoid_hom]
instance to_is_monoid_hom : is_monoid_hom f :=
is_monoid_hom.of_mul f

/-- A group homomorphism sends 1 to 1. -/
@[to_additive]
lemma map_one : f 1 = 1 := is_monoid_hom.map_one f

/-- A group homomorphism sends inverses to inverses. -/
@[to_additive]
theorem map_inv (a : α) : f a⁻¹ = (f a)⁻¹ :=
eq_inv_of_mul_eq_one $ by rw [← map_mul f, inv_mul_self, map_one f]

/-- The identity is a group homomorphism. -/
@[to_additive]
instance id : is_group_hom (@id α) := { }

/-- The composition of two group homomomorphisms is a group homomorphism. -/
@[to_additive]
instance comp {γ} [group γ] (g : β → γ) [is_group_hom g] : is_group_hom (g ∘ f) := { }

/-- A group homomorphism is injective iff its kernel is trivial. -/
@[to_additive]
lemma injective_iff (f : α → β) [is_group_hom f] :
  function.injective f ↔ (∀ a, f a = 1 → a = 1) :=
⟨λ h _, by rw ← is_group_hom.map_one f; exact @h _ _,
  λ h x y hxy, by rw [← inv_inv (f x), inv_eq_iff_mul_eq_one, ← map_inv f,
      ← map_mul f] at hxy;
    simpa using inv_eq_of_mul_eq_one (h _ hxy)⟩

/-- The product of group homomorphisms is a group homomorphism if the target is commutative. -/
@[instance, to_additive]
lemma mul {α β} [group α] [comm_group β]
  (f g : α → β) [is_group_hom f] [is_group_hom g] :
  is_group_hom (λa, f a * g a) :=
{ }

/-- The inverse of a group homomorphism is a group homomorphism if the target is commutative. -/
@[instance, to_additive]
lemma inv {α β} [group α] [comm_group β] (f : α → β) [is_group_hom f] :
  is_group_hom (λa, (f a)⁻¹) :=
{ }

end is_group_hom

/-- Inversion is a group homomorphism if the group is commutative. -/
@[instance, to_additive is_add_group_hom]
lemma inv.is_group_hom [comm_group α] : is_group_hom (has_inv.inv : α → α) :=
{ map_mul := mul_inv }

namespace is_add_group_hom
variables [add_group α] [add_group β] (f : α → β) [is_add_group_hom f]

/-- Additive group homomorphisms commute with subtraction. -/
lemma map_sub (a b) : f (a - b) = f a - f b :=
calc f (a + -b) = f a + f (-b) : is_add_hom.map_add f _ _
            ... = f a + -f b   : by rw [map_neg f]

end is_add_group_hom

/-- The difference of two additive group homomorphisms is an additive group
homomorphism if the target is commutative. -/
@[instance]
lemma is_add_group_hom.sub {α β} [add_group α] [add_comm_group β]
  (f g : α → β) [is_add_group_hom f] [is_add_group_hom g] :
  is_add_group_hom (λa, f a - g a) :=
is_add_group_hom.add f (λa, - g a)

/-- Bundled add_monoid homomorphisms; use this for bundled add_group homomorphisms too. -/
structure add_monoid_hom (M : Type*) (N : Type*) [add_monoid M] [add_monoid N] :=
(to_fun : M → N)
(map_zero' : to_fun 0 = 0)
(map_add' : ∀ x y, to_fun (x + y) = to_fun x + to_fun y)

infixr ` →+ `:25 := add_monoid_hom

/-- Bundled monoid homomorphisms; use this for bundled group homomorphisms too. -/
@[to_additive add_monoid_hom]
structure monoid_hom (M : Type*) (N : Type*) [monoid M] [monoid N] :=
(to_fun : M → N)
(map_one' : to_fun 1 = 1)
(map_mul' : ∀ x y, to_fun (x * y) = to_fun x * to_fun y)

infixr ` →* `:25 := monoid_hom

@[to_additive]
instance {M : Type*} {N : Type*} [monoid M] [monoid N] : has_coe_to_fun (M →* N) :=
⟨_, monoid_hom.to_fun⟩

<<<<<<< HEAD
=======
/-- Reinterpret a map `f : M → N` as a homomorphism `M →* N` -/
def as_monoid_hom {M : Type u} {N : Type v} [monoid M] [monoid N]
  (f : M → N) [h : is_monoid_hom f] : M →* N :=
{ to_fun := f,
  map_one' := h.2,
  map_mul' := h.1.1 }

@[simp] lemma coe_as_monoid_hom {M : Type u} {N : Type v} [monoid M] [monoid N]
  (f : M → N) [is_monoid_hom f] : ⇑ (as_monoid_hom f) = f :=
rfl

/-- Bundled add_monoid homomorphisms; use this for bundled add_group homomorphisms too. -/
structure add_monoid_hom (M : Type*) (N : Type*) [add_monoid M] [add_monoid N] :=
(to_fun : M → N)
(map_zero' : to_fun 0 = 0)
(map_add' : ∀ x y, to_fun (x + y) = to_fun x + to_fun y)

infixr ` →+ `:25 := add_monoid_hom

instance {A : Type*} {B : Type*} [add_monoid A] [add_monoid B] : has_coe_to_fun (A →+ B) :=
⟨_, add_monoid_hom.to_fun⟩

attribute [to_additive add_monoid_hom] monoid_hom
attribute [to_additive add_monoid_hom.has_sizeof_inst] monoid_hom.has_sizeof_inst
attribute [to_additive add_monoid_hom.map_zero'] monoid_hom.map_one'
attribute [to_additive add_monoid_hom.map_add'] monoid_hom.map_mul'
attribute [to_additive add_monoid_hom.mk] monoid_hom.mk
attribute [to_additive add_monoid_hom.mk.inj] monoid_hom.mk.inj
attribute [to_additive add_monoid_hom.mk.inj_arrow] monoid_hom.mk.inj_arrow
attribute [to_additive add_monoid_hom.mk.inj_eq] monoid_hom.mk.inj_eq
attribute [to_additive add_monoid_hom.mk.sizeof_spec] monoid_hom.mk.sizeof_spec
attribute [to_additive add_monoid_hom.no_confusion] monoid_hom.no_confusion
attribute [to_additive add_monoid_hom.no_confusion_type] monoid_hom.no_confusion_type
attribute [to_additive add_monoid_hom.rec] monoid_hom.rec
attribute [to_additive add_monoid_hom.rec_on] monoid_hom.rec_on
attribute [to_additive add_monoid_hom.sizeof] monoid_hom.sizeof
attribute [to_additive add_monoid_hom.to_fun] monoid_hom.to_fun
attribute [to_additive as_add_monoid_hom._proof_1] as_monoid_hom._proof_1
attribute [to_additive as_add_monoid_hom] as_monoid_hom

>>>>>>> 538d3f6f
namespace monoid_hom
variables {M : Type*} {N : Type*} {P : Type*} [monoid M] [monoid N] [monoid P]
variables {G : Type*} {H : Type*} [group G] [comm_group H]

@[extensionality, to_additive]
lemma ext (f g : M →* N) (h : (f : M → N) = g) : f = g :=
by cases f; cases g; cases h; refl

/-- If f is a monoid homomorphism then f 1 = 1. -/
@[simp, to_additive]
lemma map_one (f : M →* N) : f 1 = 1 := f.map_one'

/-- If f is a monoid homomorphism then f (a * b) = f a * f b. -/
@[simp, to_additive]
lemma map_mul (f : M →* N) (a b : M) : f (a * b) = f a * f b := f.map_mul' a b

@[to_additive is_add_monoid_hom]
instance {M : Type*} {N : Type*} [monoid M] [monoid N] (f : M →* N) :
  is_monoid_hom (f : M → N) :=
{ map_mul := f.map_mul,
  map_one := f.map_one }

@[to_additive is_add_group_hom]
instance {G : Type*} {H : Type*} [group G] [group H] (f : G →* H) :
  is_group_hom (f : G → H) :=
{ map_mul := f.map_mul }

/-- The identity map from a monoid to itself. -/
@[to_additive]
def id (M : Type*) [monoid M] : M →* M :=
{ to_fun := id,
  map_one' := rfl,
  map_mul' := λ _ _, rfl }

/-- Composition of monoid morphisms is a monoid morphism. -/
@[to_additive]
def comp (hnp : N →* P) (hmn : M →* N) : M →* P :=
{ to_fun := hnp ∘ hmn,
  map_one' := by simp,
  map_mul' := by simp }

@[to_additive]
protected def one : M →* N :=
{ to_fun := λ _, 1,
  map_one' := rfl,
  map_mul' := λ _ _, (one_mul 1).symm }

@[to_additive]
instance : has_one (M →* N) := ⟨monoid_hom.one⟩

/-- The product of two monoid morphisms is a monoid morphism if the target is commutative. -/
@[to_additive]
protected def mul {M N} [monoid M] [comm_monoid N] (f g : M →* N) : M →* N :=
{ to_fun := λ m, f m * g m,
  map_one' := show f 1 * g 1 = 1, by simp,
  map_mul' := begin intros, show f (x * y) * g (x * y) = f x * g x * (f y * g y),
    rw [f.map_mul, g.map_mul, ←mul_assoc, ←mul_assoc, mul_right_comm (f x)], end }

@[to_additive]
instance {M N} [monoid M] [comm_monoid N] : has_mul (M →* N) := ⟨monoid_hom.mul⟩

/-- (M →* N) is a comm_monoid if N is commutative. -/
@[to_additive add_comm_monoid]
instance {M N} [monoid M] [comm_monoid N] : comm_monoid (M →* N) :=
{ mul := (*),
  mul_assoc := by intros; ext; apply mul_assoc,
  one := 1,
  one_mul := by intros; ext; apply one_mul,
  mul_one := by intros; ext; apply mul_one,
  mul_comm := by intros; ext; apply mul_comm }

/-- Group homomorphisms preserve inverse. -/
@[simp, to_additive]
theorem map_inv {G H} [group G] [group H] (f : G →* H) (g : G) : f g⁻¹ = (f g)⁻¹ :=
eq_inv_of_mul_eq_one $ by rw [←f.map_mul, inv_mul_self, f.map_one]

/-- Group homomorphisms preserve division. -/
@[simp, to_additive]
theorem map_mul_inv {G H} [group G] [group H] (f : G →* H) (g h : G) :
  f (g * h⁻¹) = (f g) * (f h)⁻¹ := by rw [f.map_mul, f.map_inv]

/-- Makes a group homomomorphism from a proof that the map preserves multiplication. -/
@[to_additive]
def mk' (f : M → G) (map_mul : ∀ a b : M, f (a * b) = f a * f b) : M →* G :=
{ to_fun := f,
  map_mul' := map_mul,
  map_one' := mul_self_iff_eq_one.1 $ by rw [←map_mul, mul_one] }

/-- The inverse of a monoid homomorphism is a monoid homomorphism if the target is
    a commutative group.-/
@[to_additive]
protected def inv {M G} [monoid M] [comm_group G] (f : M →* G) : M →* G :=
mk' (λ g, (f g)⁻¹) $ λ a b, by rw [←mul_inv, f.map_mul]

@[to_additive]
instance {M G} [monoid M] [comm_group G] : has_inv (M →* G) := ⟨monoid_hom.inv⟩

/-- (M →* G) is a comm_group if G is a comm_group -/
@[to_additive add_comm_group]
instance {M G} [monoid M] [comm_group G] : comm_group (M →* G) :=
{ inv := has_inv.inv,
  mul_left_inv := by intros; ext; apply mul_left_inv,
  ..monoid_hom.comm_monoid }

end monoid_hom

/-- Additive group homomorphisms preserve subtraction. -/
@[simp] theorem add_monoid_hom.map_sub {G H} [add_group G] [add_group H] (f : G →+ H) (g h : G) :
  f (g - h) = (f g) - (f h) := f.map_add_neg g h<|MERGE_RESOLUTION|>--- conflicted
+++ resolved
@@ -246,49 +246,19 @@
 instance {M : Type*} {N : Type*} [monoid M] [monoid N] : has_coe_to_fun (M →* N) :=
 ⟨_, monoid_hom.to_fun⟩
 
-<<<<<<< HEAD
-=======
 /-- Reinterpret a map `f : M → N` as a homomorphism `M →* N` -/
+@[to_additive as_add_monoid_hom]
 def as_monoid_hom {M : Type u} {N : Type v} [monoid M] [monoid N]
   (f : M → N) [h : is_monoid_hom f] : M →* N :=
 { to_fun := f,
   map_one' := h.2,
   map_mul' := h.1.1 }
 
-@[simp] lemma coe_as_monoid_hom {M : Type u} {N : Type v} [monoid M] [monoid N]
+@[simp, to_additive coe_as_add_monoid_hom]
+lemma coe_as_monoid_hom {M : Type u} {N : Type v} [monoid M] [monoid N]
   (f : M → N) [is_monoid_hom f] : ⇑ (as_monoid_hom f) = f :=
 rfl
 
-/-- Bundled add_monoid homomorphisms; use this for bundled add_group homomorphisms too. -/
-structure add_monoid_hom (M : Type*) (N : Type*) [add_monoid M] [add_monoid N] :=
-(to_fun : M → N)
-(map_zero' : to_fun 0 = 0)
-(map_add' : ∀ x y, to_fun (x + y) = to_fun x + to_fun y)
-
-infixr ` →+ `:25 := add_monoid_hom
-
-instance {A : Type*} {B : Type*} [add_monoid A] [add_monoid B] : has_coe_to_fun (A →+ B) :=
-⟨_, add_monoid_hom.to_fun⟩
-
-attribute [to_additive add_monoid_hom] monoid_hom
-attribute [to_additive add_monoid_hom.has_sizeof_inst] monoid_hom.has_sizeof_inst
-attribute [to_additive add_monoid_hom.map_zero'] monoid_hom.map_one'
-attribute [to_additive add_monoid_hom.map_add'] monoid_hom.map_mul'
-attribute [to_additive add_monoid_hom.mk] monoid_hom.mk
-attribute [to_additive add_monoid_hom.mk.inj] monoid_hom.mk.inj
-attribute [to_additive add_monoid_hom.mk.inj_arrow] monoid_hom.mk.inj_arrow
-attribute [to_additive add_monoid_hom.mk.inj_eq] monoid_hom.mk.inj_eq
-attribute [to_additive add_monoid_hom.mk.sizeof_spec] monoid_hom.mk.sizeof_spec
-attribute [to_additive add_monoid_hom.no_confusion] monoid_hom.no_confusion
-attribute [to_additive add_monoid_hom.no_confusion_type] monoid_hom.no_confusion_type
-attribute [to_additive add_monoid_hom.rec] monoid_hom.rec
-attribute [to_additive add_monoid_hom.rec_on] monoid_hom.rec_on
-attribute [to_additive add_monoid_hom.sizeof] monoid_hom.sizeof
-attribute [to_additive add_monoid_hom.to_fun] monoid_hom.to_fun
-attribute [to_additive as_add_monoid_hom._proof_1] as_monoid_hom._proof_1
-attribute [to_additive as_add_monoid_hom] as_monoid_hom
-
->>>>>>> 538d3f6f
 namespace monoid_hom
 variables {M : Type*} {N : Type*} {P : Type*} [monoid M] [monoid N] [monoid P]
 variables {G : Type*} {H : Type*} [group G] [comm_group H]

/-
Copyright (c) 2020 Johan Commelin. All rights reserved.
Released under Apache 2.0 license as described in the file LICENSE.
Authors: Johan Commelin
-/
import tactic.alias
import tactic.push_neg
import tactic.localized
import logic.unique
import algebra.group.commute
import algebra.group.units_hom
<<<<<<< HEAD
import logic.nontrivial
=======
import algebra.group.inj_surj
>>>>>>> 5ff099b6

/-!
# Groups with an adjoined zero element

This file describes structures that are not usually studied on their own right in mathematics,
namely a special sort of monoid: apart from a distinguished “zero element” they form a group,
or in other words, they are groups with an adjoined zero element.

Examples are:

* division rings;
* the value monoid of a multiplicative valuation;
* in particular, the non-negative real numbers.

## Main definitions

* `group_with_zero`
* `comm_group_with_zero`

## Implementation details

As is usual in mathlib, we extend the inverse function to the zero element,
and require `0⁻¹ = 0`.

-/

set_option old_structure_cmd true
open_locale classical
open function

variables {M₀ G₀ M₀' G₀' : Type*}

mk_simp_attribute field_simps "The simpset `field_simps` is used by the tactic `field_simp` to
reduce an expression in a field to an expression of the form `n / d` where `n` and `d` are
division-free."

section

section prio
set_option default_priority 100 -- see Note [default priority]

/-- Typeclass for expressing that a type `M₀` with multiplication and a zero satisfies
`0 * a = 0` and `a * 0 = 0` for all `a : M₀`. -/
@[protect_proj, ancestor has_mul has_zero]
class mul_zero_class (M₀ : Type*) extends has_mul M₀, has_zero M₀ :=
(zero_mul : ∀ a : M₀, 0 * a = 0)
(mul_zero : ∀ a : M₀, a * 0 = 0)

end prio

section mul_zero_class

variables [mul_zero_class M₀] {a b : M₀}

@[ematch, simp] lemma zero_mul (a : M₀) : 0 * a = 0 :=
mul_zero_class.zero_mul a

@[ematch, simp] lemma mul_zero (a : M₀) : a * 0 = 0 :=
mul_zero_class.mul_zero a

/-- Pullback a `mul_zero_class` instance along an injective function. -/
protected def function.injective.mul_zero_class [has_mul M₀'] [has_zero M₀'] (f : M₀' → M₀)
  (hf : injective f) (zero : f 0 = 0) (mul : ∀ a b, f (a * b) = f a * f b) :
  mul_zero_class M₀' :=
{ mul := (*),
  zero := 0,
  zero_mul := λ a, hf $ by simp only [mul, zero, zero_mul],
  mul_zero := λ a, hf $ by simp only [mul, zero, mul_zero] }

/-- Pushforward a `mul_zero_class` instance along an surjective function. -/
protected def function.surjective.mul_zero_class [has_mul M₀'] [has_zero M₀'] (f : M₀ → M₀')
  (hf : surjective f) (zero : f 0 = 0) (mul : ∀ a b, f (a * b) = f a * f b) :
  mul_zero_class M₀' :=
{ mul := (*),
  zero := 0,
  mul_zero := hf.forall.2 $ λ x, by simp only [← zero, ← mul, mul_zero],
  zero_mul := hf.forall.2 $ λ x, by simp only [← zero, ← mul, zero_mul] }

lemma mul_eq_zero_of_left (h : a = 0) (b : M₀) : a * b = 0 := h.symm ▸ zero_mul b

lemma mul_eq_zero_of_right (a : M₀) (h : b = 0) : a * b = 0 := h.symm ▸ mul_zero a

lemma left_ne_zero_of_mul : a * b ≠ 0 → a ≠ 0 := mt (λ h, mul_eq_zero_of_left h b)

lemma right_ne_zero_of_mul : a * b ≠ 0 → b ≠ 0 := mt (mul_eq_zero_of_right a)

lemma ne_zero_and_ne_zero_of_mul (h : a * b ≠ 0) : a ≠ 0 ∧ b ≠ 0 :=
⟨left_ne_zero_of_mul h, right_ne_zero_of_mul h⟩

end mul_zero_class

<<<<<<< HEAD
=======
/-- Predicate typeclass for expressing that a (semi)ring or similar algebraic structure
is nonzero. -/
@[protect_proj] class nonzero (M₀ : Type*) [has_zero M₀] [has_one M₀] : Prop :=
(zero_ne_one : 0 ≠ (1:M₀))

section

variables [has_zero M₀] [has_one M₀] [nonzero M₀]

@[simp] lemma zero_ne_one : 0 ≠ (1:M₀) := nonzero.zero_ne_one

@[simp] lemma one_ne_zero : (1:M₀) ≠ 0 := zero_ne_one.symm

lemma ne_zero_of_eq_one {a : M₀} (h : a = 1) : a ≠ 0 :=
calc a = 1 : h
   ... ≠ 0 : one_ne_zero

/-- Pushforward a `nonzero` instance along an injective function. -/
protected lemma function.injective.nonzero [has_zero M₀'] [has_one M₀']
  (f : M₀ → M₀') (hf : injective f) (zero : f 0 = 0) (one : f 1 = 1) :
  nonzero M₀' :=
⟨zero ▸ (hf.ne_iff' one).2 zero_ne_one⟩

/-- Pullback a `nonzero` instance along a function sending `0` to `0` and `1` to `1`. -/
protected lemma pullback_nonzero [has_zero M₀'] [has_one M₀']
  (f : M₀' → M₀) (zero : f 0 = 0) (one : f 1 = 1) :
  nonzero M₀' :=
⟨mt (congr_arg f) $ by { rw [zero, one], exact zero_ne_one }⟩

end

section

variables [mul_zero_class M₀] [has_one M₀] [nonzero M₀] {a b : M₀}

lemma left_ne_zero_of_mul_eq_one (h : a * b = 1) : a ≠ 0 :=
left_ne_zero_of_mul $ ne_zero_of_eq_one h

lemma right_ne_zero_of_mul_eq_one (h : a * b = 1) : b ≠ 0 :=
right_ne_zero_of_mul $ ne_zero_of_eq_one h

end

>>>>>>> 5ff099b6
/-- Predicate typeclass for expressing that `a * b = 0` implies `a = 0` or `b = 0`
for all `a` and `b` of type `G₀`. -/
class no_zero_divisors (M₀ : Type*) [has_mul M₀] [has_zero M₀] : Prop :=
(eq_zero_or_eq_zero_of_mul_eq_zero : ∀ {a b : M₀}, a * b = 0 → a = 0 ∨ b = 0)

export no_zero_divisors (eq_zero_or_eq_zero_of_mul_eq_zero)

/-- Pushforward a `no_zero_divisors` instance along an injective function. -/
protected lemma function.injective.no_zero_divisors [has_mul M₀] [has_zero M₀]
  [has_mul M₀'] [has_zero M₀'] [no_zero_divisors M₀']
  (f : M₀ → M₀') (hf : injective f) (zero : f 0 = 0) (mul : ∀ x y, f (x * y) = f x * f y) :
  no_zero_divisors M₀ :=
{ eq_zero_or_eq_zero_of_mul_eq_zero := λ x y H,
  have f x * f y = 0, by rw [← mul, H, zero],
  (eq_zero_or_eq_zero_of_mul_eq_zero this).imp (λ H, hf $ by rwa zero)  (λ H, hf $ by rwa zero) }

lemma eq_zero_of_mul_self_eq_zero [has_mul M₀] [has_zero M₀] [no_zero_divisors M₀]
  {a : M₀} (h : a * a = 0) :
  a = 0 :=
(eq_zero_or_eq_zero_of_mul_eq_zero h).elim id id

section

variables [mul_zero_class M₀] [no_zero_divisors M₀] {a b : M₀}

/-- If `α` has no zero divisors, then the product of two elements equals zero iff one of them
equals zero. -/
@[simp] theorem mul_eq_zero : a * b = 0 ↔ a = 0 ∨ b = 0 :=
⟨eq_zero_or_eq_zero_of_mul_eq_zero,
  λo, o.elim (λ h, mul_eq_zero_of_left h b) (mul_eq_zero_of_right a)⟩

/-- If `α` has no zero divisors, then the product of two elements equals zero iff one of them
equals zero. -/
@[simp] theorem zero_eq_mul : 0 = a * b ↔ a = 0 ∨ b = 0 :=
by rw [eq_comm, mul_eq_zero]

/-- If `α` has no zero divisors, then the product of two elements is nonzero iff both of them
are nonzero. -/
theorem mul_ne_zero_iff : a * b ≠ 0 ↔ a ≠ 0 ∧ b ≠ 0 :=
(not_congr mul_eq_zero).trans not_or_distrib

theorem mul_ne_zero (ha : a ≠ 0) (hb : b ≠ 0) : a * b ≠ 0 :=
mul_ne_zero_iff.2 ⟨ha, hb⟩

/-- If `α` has no zero divisors, then for elements `a, b : α`, `a * b` equals zero iff so is
`b * a`. -/
theorem mul_eq_zero_comm : a * b = 0 ↔ b * a = 0 :=
mul_eq_zero.trans $ (or_comm _ _).trans mul_eq_zero.symm

/-- If `α` has no zero divisors, then for elements `a, b : α`, `a * b` is nonzero iff so is
`b * a`. -/
theorem mul_ne_zero_comm : a * b ≠ 0 ↔ b * a ≠ 0 :=
not_congr mul_eq_zero_comm

lemma mul_self_eq_zero : a * a = 0 ↔ a = 0 := by simp
lemma zero_eq_mul_self : 0 = a * a ↔ a = 0 := by simp

end

end -- default_priority 100

section prio
set_option default_priority 10 -- see Note [default priority]

/-- A type `M` is a “monoid with zero” if it is a monoid with zero element, and `0` is left
and right absorbing. -/
@[protect_proj] class monoid_with_zero (M₀ : Type*) extends monoid M₀, mul_zero_class M₀.

/-- A type `M` is a `cancel_monoid_with_zero` if it is a monoid with zero element, `0` is left
and right absorbing, and left/right multiplication by a non-zero element is injective. -/
@[protect_proj] class cancel_monoid_with_zero (M₀ : Type*) extends monoid_with_zero M₀ :=
(mul_left_cancel_of_ne_zero : ∀ {a b c : M₀}, a ≠ 0 → a * b = a * c → b = c)
(mul_right_cancel_of_ne_zero : ∀ {a b c : M₀}, b ≠ 0 → a * b = c * b → a = c)

section

variables [monoid_with_zero M₀] [nontrivial M₀] {a b : M₀}

/-- In a nontrivial monoid with zero, zero and one are different. -/
@[simp] lemma zero_ne_one : 0 ≠ (1:M₀) :=
begin
  assume h,
  rcases exists_pair_ne M₀ with ⟨x, y, hx⟩,
  apply hx,
  calc x = 1 * x : by rw [one_mul]
  ... = 0 : by rw [← h, zero_mul]
  ... = 1 * y : by rw [← h, zero_mul]
  ... = y : by rw [one_mul]
end

@[simp] lemma one_ne_zero : (1:M₀) ≠ 0 :=
zero_ne_one.symm

lemma ne_zero_of_eq_one {a : M₀} (h : a = 1) : a ≠ 0 :=
calc a = 1 : h
   ... ≠ 0 : one_ne_zero

lemma left_ne_zero_of_mul_eq_one (h : a * b = 1) : a ≠ 0 :=
left_ne_zero_of_mul $ ne_zero_of_eq_one h

lemma right_ne_zero_of_mul_eq_one (h : a * b = 1) : b ≠ 0 :=
right_ne_zero_of_mul $ ne_zero_of_eq_one h

end

/-- A type `M` is a commutative “monoid with zero” if it is a commutative monoid with zero
element, and `0` is left and right absorbing. -/
@[protect_proj]
class comm_monoid_with_zero (M₀ : Type*) extends comm_monoid M₀, monoid_with_zero M₀.

/-- A type `G₀` is a “group with zero” if it is a monoid with zero element (distinct from `1`)
such that every nonzero element is invertible.
The type is required to come with an “inverse” function, and the inverse of `0` must be `0`.

Examples include division rings and the ordered monoids that are the
target of valuations in general valuation theory.-/
class group_with_zero (G₀ : Type*) extends monoid_with_zero G₀, has_inv G₀, nontrivial G₀ :=
(inv_zero : (0 : G₀)⁻¹ = 0)
(mul_inv_cancel : ∀ a:G₀, a ≠ 0 → a * a⁻¹ = 1)

/-- A type `G₀` is a commutative “group with zero”
if it is a commutative monoid with zero element (distinct from `1`)
such that every nonzero element is invertible.
The type is required to come with an “inverse” function, and the inverse of `0` must be `0`. -/
class comm_group_with_zero (G₀ : Type*) extends comm_monoid_with_zero G₀, group_with_zero G₀.

/-- The division operation on a group with zero element. -/
instance group_with_zero.has_div {G₀ : Type*} [group_with_zero G₀] :
  has_div G₀ := ⟨λ g h, g * h⁻¹⟩

end prio

section monoid_with_zero

/-- Pullback a `monoid_with_zero` class along an injective function. -/
protected def function.injective.monoid_with_zero [has_zero M₀'] [has_mul M₀'] [has_one M₀']
  [monoid_with_zero M₀]
  (f : M₀' → M₀) (hf : injective f) (zero : f 0 = 0) (one : f 1 = 1)
  (mul : ∀ x y, f (x * y) = f x * f y) :
  monoid_with_zero M₀' :=
{ .. hf.monoid f one mul, .. hf.mul_zero_class f zero mul }

/-- Pushforward a `monoid_with_zero` class along a surjective function. -/
protected def function.surjective.monoid_with_zero [has_zero M₀'] [has_mul M₀'] [has_one M₀']
  [monoid_with_zero M₀]
  (f : M₀ → M₀') (hf : surjective f) (zero : f 0 = 0) (one : f 1 = 1)
  (mul : ∀ x y, f (x * y) = f x * f y) :
  monoid_with_zero M₀' :=
{ .. hf.monoid f one mul, .. hf.mul_zero_class f zero mul }

/-- Pullback a `monoid_with_zero` class along an injective function. -/
protected def function.injective.comm_monoid_with_zero [has_zero M₀'] [has_mul M₀'] [has_one M₀']
  [comm_monoid_with_zero M₀]
  (f : M₀' → M₀) (hf : injective f) (zero : f 0 = 0) (one : f 1 = 1)
  (mul : ∀ x y, f (x * y) = f x * f y) :
  comm_monoid_with_zero M₀' :=
{ .. hf.comm_monoid f one mul, .. hf.mul_zero_class f zero mul }

/-- Pushforward a `monoid_with_zero` class along a surjective function. -/
protected def function.surjective.comm_monoid_with_zero [has_zero M₀'] [has_mul M₀'] [has_one M₀']
  [comm_monoid_with_zero M₀]
  (f : M₀ → M₀') (hf : surjective f) (zero : f 0 = 0) (one : f 1 = 1)
  (mul : ∀ x y, f (x * y) = f x * f y) :
  comm_monoid_with_zero M₀' :=
{ .. hf.comm_monoid f one mul, .. hf.mul_zero_class f zero mul }

variables [monoid_with_zero M₀]

namespace units

@[simp] lemma ne_zero [nontrivial M₀] (u : units M₀) :
  (u : M₀) ≠ 0 :=
left_ne_zero_of_mul_eq_one u.mul_inv

-- We can't use `mul_eq_zero` + `units.ne_zero` in the next two lemmas because we don't assume
-- `nonzero M₀`.

@[simp] lemma mul_left_eq_zero (u : units M₀) {a : M₀} : a * u = 0 ↔ a = 0 :=
⟨λ h, by simpa using mul_eq_zero_of_left h ↑u⁻¹, λ h, mul_eq_zero_of_left h u⟩

@[simp] lemma mul_right_eq_zero (u : units M₀) {a : M₀} : ↑u * a = 0 ↔ a = 0 :=
⟨λ h, by simpa using mul_eq_zero_of_right ↑u⁻¹ h, mul_eq_zero_of_right u⟩

end units

namespace is_unit

lemma ne_zero [nontrivial M₀] {a : M₀} (ha : is_unit a) : a ≠ 0 := let ⟨u, hu⟩ := ha in hu ▸ u.ne_zero

lemma mul_right_eq_zero {a b : M₀} (ha : is_unit a) : a * b = 0 ↔ b = 0 :=
let ⟨u, hu⟩ := ha in hu ▸ u.mul_right_eq_zero

lemma mul_left_eq_zero {a b : M₀} (hb : is_unit b) : a * b = 0 ↔ a = 0 :=
let ⟨u, hu⟩ := hb in hu ▸ u.mul_left_eq_zero

end is_unit

/-- In a monoid with zero, if zero equals one, then zero is the only element. -/
lemma eq_zero_of_zero_eq_one (h : (0 : M₀) = 1) (a : M₀) : a = 0 :=
by rw [← mul_one a, ← h, mul_zero]

/-- In a monoid with zero, if zero equals one, then zero is the unique element.

Somewhat arbitrarily, we define the default element to be `0`.
All other elements will be provably equal to it, but not necessarily definitionally equal. -/
def unique_of_zero_eq_one (h : (0 : M₀) = 1) : unique M₀ :=
{ default := 0, uniq := eq_zero_of_zero_eq_one h }

/-- In a monoid with zero, if zero equals one, then all elements of that semiring are equal. -/
theorem subsingleton_of_zero_eq_one (h : (0 : M₀) = 1) : subsingleton M₀ :=
@unique.subsingleton _ (unique_of_zero_eq_one h)

lemma eq_of_zero_eq_one (h : (0 : M₀) = 1) (a b : M₀) : a = b :=
@subsingleton.elim _ (subsingleton_of_zero_eq_one h) a b

@[simp] theorem is_unit_zero_iff : is_unit (0 : M₀) ↔ (0:M₀) = 1 :=
⟨λ ⟨⟨_, a, (a0 : 0 * a = 1), _⟩, rfl⟩, by rwa zero_mul at a0,
 λ h, ⟨⟨0, 0, eq_of_zero_eq_one h _ _, eq_of_zero_eq_one h _ _⟩, rfl⟩⟩

@[simp] theorem not_is_unit_zero [nontrivial M₀] : ¬ is_unit (0 : M₀) :=
mt is_unit_zero_iff.1 zero_ne_one

variable (M₀)

/-- In a monoid with zero, either zero and one are nonequal, or zero is the only element. -/
lemma zero_ne_one_or_forall_eq_0 : (0 : M₀) ≠ 1 ∨ (∀a:M₀, a = 0) :=
not_or_of_imp eq_zero_of_zero_eq_one

end monoid_with_zero

section cancel_monoid_with_zero

variables [cancel_monoid_with_zero M₀] {a b c : M₀}

lemma mul_left_cancel' (ha : a ≠ 0) (h : a * b = a * c) : b = c :=
cancel_monoid_with_zero.mul_left_cancel_of_ne_zero ha h

lemma mul_right_cancel' (hb : b ≠ 0) (h : a * b = c * b) : a = c :=
cancel_monoid_with_zero.mul_right_cancel_of_ne_zero hb h

lemma mul_left_inj' (hc : c ≠ 0) : a * c = b * c ↔ a = b := ⟨mul_right_cancel' hc, λ h, h ▸ rfl⟩

lemma mul_right_inj' (ha : a ≠ 0) : a * b = a * c ↔ b = c := ⟨mul_left_cancel' ha, λ h, h ▸ rfl⟩

/-- Pullback a `monoid_with_zero` class along an injective function. -/
protected def function.injective.cancel_monoid_with_zero [has_zero M₀'] [has_mul M₀'] [has_one M₀']
  (f : M₀' → M₀) (hf : injective f) (zero : f 0 = 0) (one : f 1 = 1)
  (mul : ∀ x y, f (x * y) = f x * f y) :
  cancel_monoid_with_zero M₀' :=
{ mul_left_cancel_of_ne_zero := λ x y z hx H, hf $ mul_left_cancel' ((hf.ne_iff' zero).2 hx) $
    by erw [← mul, ← mul, H]; refl,
  mul_right_cancel_of_ne_zero := λ x y z hx H, hf $ mul_right_cancel' ((hf.ne_iff' zero).2 hx) $
    by erw [← mul, ← mul, H]; refl,
  .. hf.monoid f one mul, .. hf.mul_zero_class f zero mul }

/-- An element of a `cancel_monoid_with_zero` fixed by right multiplication by an element other
than one must be zero. -/
theorem eq_zero_of_mul_eq_self_right (h₁ : b ≠ 1) (h₂ : a * b = a) : a = 0 :=
classical.by_contradiction $ λ ha, h₁ $ mul_left_cancel' ha $ h₂.symm ▸ (mul_one a).symm

/-- An element of a `cancel_monoid_with_zero` fixed by left multiplication by an element other
than one must be zero. -/
theorem eq_zero_of_mul_eq_self_left (h₁ : b ≠ 1) (h₂ : b * a = a) : a = 0 :=
classical.by_contradiction $ λ ha, h₁ $ mul_right_cancel' ha $ h₂.symm ▸ (one_mul a).symm

end cancel_monoid_with_zero

section group_with_zero
variables [group_with_zero G₀]

lemma div_eq_mul_inv {a b : G₀} : a / b = a * b⁻¹ := rfl

alias div_eq_mul_inv ← division_def

@[simp] lemma inv_zero : (0 : G₀)⁻¹ = 0 :=
group_with_zero.inv_zero

@[simp] lemma mul_inv_cancel {a : G₀} (h : a ≠ 0) : a * a⁻¹ = 1 :=
group_with_zero.mul_inv_cancel a h

/-- Pullback a `group_with_zero` class along an injective function. -/
protected def function.injective.group_with_zero [has_zero G₀'] [has_mul G₀'] [has_one G₀']
  [has_inv G₀'] (f : G₀' → G₀) (hf : injective f) (zero : f 0 = 0) (one : f 1 = 1)
  (mul : ∀ x y, f (x * y) = f x * f y) (inv : ∀ x, f x⁻¹ = (f x)⁻¹) :
  group_with_zero G₀' :=
{ inv := has_inv.inv,
  inv_zero := hf $ by erw [inv, zero, inv_zero],
  mul_inv_cancel := λ x hx, hf $ by erw [one, mul, inv, mul_inv_cancel ((hf.ne_iff' zero).2 hx)],
  .. hf.monoid_with_zero f zero one mul,
  .. pullback_nonzero f zero one }

/-- Pushforward a `group_with_zero` class along an surjective function. -/
protected def function.surjective.group_with_zero [has_zero G₀'] [has_mul G₀'] [has_one G₀']
  [has_inv G₀'] (h01 : (0:G₀') ≠ 1)
  (f : G₀ → G₀') (hf : surjective f) (zero : f 0 = 0) (one : f 1 = 1)
  (mul : ∀ x y, f (x * y) = f x * f y) (inv : ∀ x, f x⁻¹ = (f x)⁻¹) :
  group_with_zero G₀' :=
{ inv := has_inv.inv,
  inv_zero := by erw [← zero, ← inv, inv_zero],
  mul_inv_cancel := hf.forall.2 $ λ x hx,
    by erw [← inv, ← mul, mul_inv_cancel (mt (congr_arg f) $ trans_rel_left ne hx zero.symm)];
      exact one,
  zero_ne_one := h01,
  .. hf.monoid_with_zero f zero one mul }

@[simp] lemma mul_inv_cancel_right' {b : G₀} (h : b ≠ 0) (a : G₀) :
  (a * b) * b⁻¹ = a :=
calc (a * b) * b⁻¹ = a * (b * b⁻¹) : mul_assoc _ _ _
               ... = a             : by simp [h]

@[simp] lemma mul_inv_cancel_left' {a : G₀} (h : a ≠ 0) (b : G₀) :
  a * (a⁻¹ * b) = b :=
calc a * (a⁻¹ * b) = (a * a⁻¹) * b : (mul_assoc _ _ _).symm
               ... = b             : by simp [h]

lemma inv_ne_zero {a : G₀} (h : a ≠ 0) : a⁻¹ ≠ 0 :=
assume a_eq_0, by simpa [a_eq_0] using mul_inv_cancel h

@[simp] lemma inv_mul_cancel {a : G₀} (h : a ≠ 0) : a⁻¹ * a = 1 :=
calc a⁻¹ * a = (a⁻¹ * a) * a⁻¹ * a⁻¹⁻¹ : by simp [inv_ne_zero h]
         ... = a⁻¹ * a⁻¹⁻¹             : by simp [h]
         ... = 1                       : by simp [inv_ne_zero h]

@[simp] lemma inv_mul_cancel_right' {b : G₀} (h : b ≠ 0) (a : G₀) :
  (a * b⁻¹) * b = a :=
calc (a * b⁻¹) * b = a * (b⁻¹ * b) : mul_assoc _ _ _
               ... = a             : by simp [h]

@[simp] lemma inv_mul_cancel_left' {a : G₀} (h : a ≠ 0) (b : G₀) :
  a⁻¹ * (a * b) = b :=
calc a⁻¹ * (a * b) = (a⁻¹ * a) * b : (mul_assoc _ _ _).symm
               ... = b             : by simp [h]

@[simp] lemma inv_one : 1⁻¹ = (1:G₀) :=
calc 1⁻¹ = 1 * 1⁻¹ : by rw [one_mul]
     ... = (1:G₀)  : by simp

@[simp] lemma inv_inv' (a : G₀) : a⁻¹⁻¹ = a :=
begin
  classical,
  by_cases h : a = 0, { simp [h] },
  calc a⁻¹⁻¹ = a * (a⁻¹ * a⁻¹⁻¹) : by simp [h]
         ... = a                 : by simp [inv_ne_zero h]
end

/-- Multiplying `a` by itself and then by its inverse results in `a`
(whether or not `a` is zero). -/
@[simp] lemma mul_self_mul_inv (a : G₀) : a * a * a⁻¹ = a :=
begin
  classical,
  by_cases h : a = 0,
  { rw [h, inv_zero, mul_zero] },
  { rw [mul_assoc, mul_inv_cancel h, mul_one] }
end

/-- Multiplying `a` by its inverse and then by itself results in `a`
(whether or not `a` is zero). -/
@[simp] lemma mul_inv_mul_self (a : G₀) : a * a⁻¹ * a = a :=
begin
  classical,
  by_cases h : a = 0,
  { rw [h, inv_zero, mul_zero] },
  { rw [mul_inv_cancel h, one_mul] }
end

/-- Multiplying `a⁻¹` by `a` twice results in `a` (whether or not `a`
is zero). -/
@[simp] lemma inv_mul_mul_self (a : G₀) : a⁻¹ * a * a = a :=
begin
  classical,
  by_cases h : a = 0,
  { rw [h, inv_zero, mul_zero] },
  { rw [inv_mul_cancel h, one_mul] }
end

/-- Multiplying `a` by itself and then dividing by itself results in
`a` (whether or not `a` is zero). -/
@[simp] lemma mul_self_div_self (a : G₀) : a * a / a = a :=
mul_self_mul_inv a

/-- Dividing `a` by itself and then multiplying by itself results in
`a` (whether or not `a` is zero). -/
@[simp] lemma div_self_mul_self (a : G₀) : a / a * a = a :=
mul_inv_mul_self a

lemma inv_involutive' : function.involutive (has_inv.inv : G₀ → G₀) :=
inv_inv'

lemma eq_inv_of_mul_right_eq_one {a b : G₀} (h : a * b = 1) :
  b = a⁻¹ :=
by rw [← inv_mul_cancel_left' (left_ne_zero_of_mul_eq_one h) b, h, mul_one]

lemma eq_inv_of_mul_left_eq_one {a b : G₀} (h : a * b = 1) :
  a = b⁻¹ :=
by rw [← mul_inv_cancel_right' (right_ne_zero_of_mul_eq_one h) a, h, one_mul]

lemma inv_injective' : function.injective (@has_inv.inv G₀ _) :=
inv_involutive'.injective

@[simp] lemma inv_inj' {g h : G₀} : g⁻¹ = h⁻¹ ↔ g = h := inv_injective'.eq_iff

lemma inv_eq_iff {g h : G₀} : g⁻¹ = h ↔ h⁻¹ = g :=
by rw [← inv_inj', eq_comm, inv_inv']

end group_with_zero

namespace units
variables [group_with_zero G₀]
variables {a b : G₀}

/-- Embed a non-zero element of a `group_with_zero` into the unit group.
  By combining this function with the operations on units,
  or the `/ₚ` operation, it is possible to write a division
  as a partial function with three arguments. -/
def mk0 (a : G₀) (ha : a ≠ 0) : units G₀ :=
⟨a, a⁻¹, mul_inv_cancel ha, inv_mul_cancel ha⟩

@[simp] lemma coe_mk0 {a : G₀} (h : a ≠ 0) : (mk0 a h : G₀) = a := rfl

@[simp] lemma mk0_coe (u : units G₀) (h : (u : G₀) ≠ 0) : mk0 (u : G₀) h = u :=
units.ext rfl

@[simp, norm_cast] lemma coe_inv' (u : units G₀) : ((u⁻¹ : units G₀) : G₀) = u⁻¹ :=
eq_inv_of_mul_left_eq_one u.inv_mul

@[simp] lemma mul_inv' (u : units G₀) : (u : G₀) * u⁻¹ = 1 := mul_inv_cancel u.ne_zero

@[simp] lemma inv_mul' (u : units G₀) : (u⁻¹ : G₀) * u = 1 := inv_mul_cancel u.ne_zero

@[simp] lemma mk0_inj {a b : G₀} (ha : a ≠ 0) (hb : b ≠ 0) :
  units.mk0 a ha = units.mk0 b hb ↔ a = b :=
⟨λ h, by injection h, λ h, units.ext h⟩

@[simp] lemma exists_iff_ne_zero {x : G₀} : (∃ u : units G₀, ↑u = x) ↔ x ≠ 0 :=
⟨λ ⟨u, hu⟩, hu ▸ u.ne_zero, assume hx, ⟨mk0 x hx, rfl⟩⟩

end units

section group_with_zero
variables [group_with_zero G₀]

lemma is_unit.mk0 (x : G₀) (hx : x ≠ 0) : is_unit x := is_unit_unit (units.mk0 x hx)

lemma is_unit_iff_ne_zero {x : G₀} : is_unit x ↔ x ≠ 0 :=
units.exists_iff_ne_zero

section prio
set_option default_priority 10 -- see Note [default priority]

instance group_with_zero.no_zero_divisors : no_zero_divisors G₀ :=
{ eq_zero_or_eq_zero_of_mul_eq_zero := λ a b h,
    begin
      classical, contrapose! h,
      exact ((units.mk0 a h.1) * (units.mk0 b h.2)).ne_zero
    end,
  .. (‹_› : group_with_zero G₀) }

instance group_with_zero.cancel_monoid_with_zero : cancel_monoid_with_zero G₀ :=
{ mul_left_cancel_of_ne_zero := λ x y z hx h,
    by rw [← inv_mul_cancel_left' hx y, h, inv_mul_cancel_left' hx z],
  mul_right_cancel_of_ne_zero := λ x y z hy h,
    by rw [← mul_inv_cancel_right' hy x, h, mul_inv_cancel_right' hy z],
  .. (‹_› : group_with_zero G₀) }

end prio

lemma mul_inv_rev' (x y : G₀) : (x * y)⁻¹ = y⁻¹ * x⁻¹ :=
begin
  classical,
  by_cases hx : x = 0, { simp [hx] },
  by_cases hy : y = 0, { simp [hy] },
  symmetry,
  apply eq_inv_of_mul_left_eq_one,
  simp [mul_assoc, hx, hy]
end

@[simp] lemma div_self {a : G₀} (h : a ≠ 0) : a / a = 1 := mul_inv_cancel h

@[simp] lemma div_one (a : G₀) : a / 1 = a := by simp [div_eq_mul_inv]

lemma one_div (a : G₀) : 1 / a = a⁻¹ := one_mul _

@[simp] lemma zero_div (a : G₀) : 0 / a = 0 := zero_mul _

@[simp] lemma div_zero (a : G₀) : a / 0 = 0 :=
show a * 0⁻¹ = 0, by rw [inv_zero, mul_zero]

@[simp] lemma div_mul_cancel (a : G₀) {b : G₀} (h : b ≠ 0) : a / b * b = a :=
inv_mul_cancel_right' h a

lemma div_mul_cancel_of_imp {a b : G₀} (h : b = 0 → a = 0) : a / b * b = a :=
classical.by_cases (λ hb : b = 0, by simp [*]) (div_mul_cancel a)

@[simp] lemma mul_div_cancel (a : G₀) {b : G₀} (h : b ≠ 0) : a * b / b = a :=
mul_inv_cancel_right' h a

lemma mul_div_cancel_of_imp {a b : G₀} (h : b = 0 → a = 0) : a * b / b = a :=
classical.by_cases (λ hb : b = 0, by simp [*]) (mul_div_cancel a)

lemma mul_div_assoc {a b c : G₀} : a * b / c = a * (b / c) :=
mul_assoc _ _ _

local attribute [simp] div_eq_mul_inv mul_comm mul_assoc mul_left_comm

lemma div_eq_mul_one_div (a b : G₀) : a / b = a * (1 / b) :=
by simp

lemma mul_one_div_cancel {a : G₀} (h : a ≠ 0) : a * (1 / a) = 1 :=
by simp [h]

lemma one_div_mul_cancel {a : G₀} (h : a ≠ 0) : (1 / a) * a = 1 :=
by simp [h]

lemma one_div_one : 1 / 1 = (1:G₀) :=
div_self (ne.symm zero_ne_one)

lemma one_div_ne_zero {a : G₀} (h : a ≠ 0) : 1 / a ≠ 0 :=
by simpa only [one_div] using inv_ne_zero h

lemma eq_one_div_of_mul_eq_one {a b : G₀} (h : a * b = 1) : b = 1 / a :=
by simpa only [one_div] using eq_inv_of_mul_right_eq_one h

lemma eq_one_div_of_mul_eq_one_left {a b : G₀} (h : b * a = 1) : b = 1 / a :=
by simpa only [one_div] using eq_inv_of_mul_left_eq_one h

@[simp] lemma one_div_div (a b : G₀) : 1 / (a / b) = b / a :=
by rw [one_div, div_eq_mul_inv, mul_inv_rev', inv_inv', div_eq_mul_inv]

@[simp] lemma one_div_one_div (a : G₀) : 1 / (1 / a) = a :=
by simp

lemma eq_of_one_div_eq_one_div {a b : G₀} (h : 1 / a = 1 / b) : a = b :=
by rw [← one_div_one_div a, h, one_div_one_div]

variables {a b c : G₀}

@[simp] lemma inv_eq_zero {a : G₀} : a⁻¹ = 0 ↔ a = 0 :=
by rw [inv_eq_iff, inv_zero, eq_comm]

lemma one_div_mul_one_div_rev (a b : G₀) : (1 / a) * (1 / b) =  1 / (b * a) :=
by simp only [div_eq_mul_inv, one_mul, mul_inv_rev']

theorem divp_eq_div (a : G₀) (u : units G₀) : a /ₚ u = a / u :=
congr_arg _ $ u.coe_inv'

@[simp] theorem divp_mk0 (a : G₀) {b : G₀} (hb : b ≠ 0) :
  a /ₚ units.mk0 b hb = a / b :=
divp_eq_div _ _

lemma inv_div : (a / b)⁻¹ = b / a :=
(mul_inv_rev' _ _).trans (by rw inv_inv'; refl)

lemma inv_div_left : a⁻¹ / b = (b * a)⁻¹ :=
(mul_inv_rev' _ _).symm

lemma div_ne_zero (ha : a ≠ 0) (hb : b ≠ 0) : a / b ≠ 0 :=
mul_ne_zero ha (inv_ne_zero hb)

@[simp] lemma div_eq_zero_iff : a / b = 0 ↔ a = 0 ∨ b = 0:=
by simp [div_eq_mul_inv]

lemma div_ne_zero_iff : a / b ≠ 0 ↔ a ≠ 0 ∧ b ≠ 0 :=
(not_congr div_eq_zero_iff).trans not_or_distrib

lemma div_left_inj' (hc : c ≠ 0) : a / c = b / c ↔ a = b :=
by rw [← divp_mk0 _ hc, ← divp_mk0 _ hc, divp_left_inj]

lemma div_eq_iff_mul_eq (hb : b ≠ 0) : a / b = c ↔ c * b = a :=
⟨λ h, by rw [← h, div_mul_cancel _ hb],
 λ h, by rw [← h, mul_div_cancel _ hb]⟩

lemma eq_div_iff_mul_eq (hc : c ≠ 0) : a = b / c ↔ a * c = b :=
by rw [eq_comm, div_eq_iff_mul_eq hc]

lemma div_eq_of_eq_mul {x : G₀} (hx : x ≠ 0) {y z : G₀} (h : y = z * x) : y / x = z :=
(div_eq_iff_mul_eq hx).2 h.symm

lemma eq_div_of_mul_eq {x : G₀} (hx : x ≠ 0) {y z : G₀} (h : z * x = y) : z = y / x :=
eq.symm $ div_eq_of_eq_mul hx h.symm

lemma eq_of_div_eq_one (h : a / b = 1) : a = b :=
begin
  classical,
  by_cases hb : b = 0,
  { rw [hb, div_zero] at h,
    exact eq_of_zero_eq_one h a b },
  { rwa [div_eq_iff_mul_eq hb, one_mul, eq_comm] at h }
end

lemma div_eq_one_iff_eq (hb : b ≠ 0) : a / b = 1 ↔ a = b :=
⟨eq_of_div_eq_one, λ h, h.symm ▸ div_self hb⟩

lemma div_mul_left {a b : G₀} (hb : b ≠ 0) : b / (a * b) = 1 / a :=
by simp only [div_eq_mul_inv, mul_inv_rev', mul_inv_cancel_left' hb, one_mul]

lemma mul_div_mul_right (a b : G₀) {c : G₀} (hc : c ≠ 0) :
  (a * c) / (b * c) = a / b :=
by simp only [div_eq_mul_inv, mul_inv_rev', mul_assoc, mul_inv_cancel_left' hc]

lemma mul_mul_div (a : G₀) {b : G₀} (hb : b ≠ 0) : a = a * b * (1 / b) :=
by simp [hb]

end group_with_zero

section comm_group_with_zero -- comm
variables [comm_group_with_zero G₀] {a b c : G₀}

/-- Pullback a `comm_group_with_zero` class along an injective function. -/
protected def function.injective.comm_group_with_zero [has_zero G₀'] [has_mul G₀'] [has_one G₀']
  [has_inv G₀'] (f : G₀' → G₀) (hf : injective f) (zero : f 0 = 0) (one : f 1 = 1)
  (mul : ∀ x y, f (x * y) = f x * f y) (inv : ∀ x, f x⁻¹ = (f x)⁻¹) :
  comm_group_with_zero G₀' :=
{ .. hf.group_with_zero f zero one mul inv, .. hf.comm_semigroup f mul }

/-- Pushforward a `comm_group_with_zero` class along an surjective function. -/
protected def function.surjective.comm_group_with_zero [has_zero G₀'] [has_mul G₀'] [has_one G₀']
  [has_inv G₀'] (h01 : (0:G₀') ≠ 1)
  (f : G₀ → G₀') (hf : surjective f) (zero : f 0 = 0) (one : f 1 = 1)
  (mul : ∀ x y, f (x * y) = f x * f y) (inv : ∀ x, f x⁻¹ = (f x)⁻¹) :
  comm_group_with_zero G₀' :=
{ .. hf.group_with_zero h01 f zero one mul inv, .. hf.comm_semigroup f mul }

lemma mul_inv' : (a * b)⁻¹ = a⁻¹ * b⁻¹ :=
by rw [mul_inv_rev', mul_comm]

lemma one_div_mul_one_div (a b : G₀) : (1 / a) * (1 / b) = 1 / (a * b) :=
by rw [one_div_mul_one_div_rev, mul_comm b]

lemma div_mul_right {a : G₀} (b : G₀) (ha : a ≠ 0) : a / (a * b) = 1 / b :=
by rw [mul_comm, div_mul_left ha]

lemma mul_div_cancel_left_of_imp {a b : G₀} (h : a = 0 → b = 0) : a * b / a = b :=
by rw [mul_comm, mul_div_cancel_of_imp h]

lemma mul_div_cancel_left {a : G₀} (b : G₀) (ha : a ≠ 0) : a * b / a = b :=
mul_div_cancel_left_of_imp $ λ h, (ha h).elim

lemma mul_div_cancel_of_imp' {a b : G₀} (h : b = 0 → a = 0) : b * (a / b) = a :=
by rw [mul_comm, div_mul_cancel_of_imp h]

lemma mul_div_cancel' (a : G₀) {b : G₀} (hb : b ≠ 0) : b * (a / b) = a :=
by rw [mul_comm, (div_mul_cancel _ hb)]

local attribute [simp] mul_assoc mul_comm mul_left_comm

lemma div_mul_div (a b c d : G₀) :
      (a / b) * (c / d) = (a * c) / (b * d) :=
by { simp [div_eq_mul_inv], rw [mul_inv_rev', mul_comm d⁻¹] }

lemma mul_div_mul_left (a b : G₀) {c : G₀} (hc : c ≠ 0) :
      (c * a) / (c * b) = a / b :=
by rw [mul_comm c, mul_comm c, mul_div_mul_right _ _ hc]

@[field_simps] lemma div_mul_eq_mul_div (a b c : G₀) : (b / c) * a = (b * a) / c :=
by simp [div_eq_mul_inv]

lemma div_mul_eq_mul_div_comm (a b c : G₀) :
      (b / c) * a = b * (a / c) :=
by rw [div_mul_eq_mul_div, ← one_mul c, ← div_mul_div, div_one, one_mul]

lemma mul_eq_mul_of_div_eq_div (a : G₀) {b : G₀} (c : G₀) {d : G₀} (hb : b ≠ 0)
      (hd : d ≠ 0) (h : a / b = c / d) : a * d = c * b :=
by rw [← mul_one (a*d), mul_assoc, mul_comm d, ← mul_assoc, ← div_self hb,
       ← div_mul_eq_mul_div_comm, h, div_mul_eq_mul_div, div_mul_cancel _ hd]

@[field_simps] lemma div_div_eq_mul_div (a b c : G₀) :
      a / (b / c) = (a * c) / b :=
by rw [div_eq_mul_one_div, one_div_div, ← mul_div_assoc]

@[field_simps] lemma div_div_eq_div_mul (a b c : G₀) :
      (a / b) / c = a / (b * c) :=
by rw [div_eq_mul_one_div, div_mul_div, mul_one]

lemma div_div_div_div_eq (a : G₀) {b c d : G₀} :
      (a / b) / (c / d) = (a * d) / (b * c) :=
by rw [div_div_eq_mul_div, div_mul_eq_mul_div, div_div_eq_div_mul]

lemma div_mul_eq_div_mul_one_div (a b c : G₀) :
      a / (b * c) = (a / b) * (1 / c) :=
by rw [← div_div_eq_div_mul, ← div_eq_mul_one_div]

/-- Dividing `a` by the result of dividing `a` by itself results in
`a` (whether or not `a` is zero). -/
@[simp] lemma div_div_self (a : G₀) : a / (a / a) = a :=
begin
  rw div_div_eq_mul_div,
  exact mul_self_div_self a
end

lemma ne_zero_of_one_div_ne_zero {a : G₀} (h : 1 / a ≠ 0) : a ≠ 0 :=
assume ha : a = 0, begin rw [ha, div_zero] at h, contradiction end

lemma eq_zero_of_one_div_eq_zero {a : G₀} (h : 1 / a = 0) : a = 0 :=
classical.by_cases
  (assume ha, ha)
  (assume ha, ((one_div_ne_zero ha) h).elim)

lemma div_helper {a : G₀} (b : G₀) (h : a ≠ 0) : (1 / (a * b)) * a = 1 / b :=
by rw [div_mul_eq_mul_div, one_mul, div_mul_right _ h]

end comm_group_with_zero

section comm_group_with_zero
variables [comm_group_with_zero G₀] {a b c d : G₀}

lemma div_eq_inv_mul : a / b = b⁻¹ * a := mul_comm _ _

lemma mul_div_right_comm (a b c : G₀) : (a * b) / c = (a / c) * b :=
by rw [div_eq_mul_inv, mul_assoc, mul_comm b, ← mul_assoc]; refl

lemma mul_comm_div' (a b c : G₀) : (a / b) * c = a * (c / b) :=
by rw [← mul_div_assoc, mul_div_right_comm]

lemma div_mul_comm' (a b c : G₀) : (a / b) * c = (c / b) * a :=
by rw [div_mul_eq_mul_div, mul_comm, mul_div_right_comm]

lemma mul_div_comm (a b c : G₀) : a * (b / c) = b * (a / c) :=
by rw [← mul_div_assoc, mul_comm, mul_div_assoc]

lemma div_right_comm (a : G₀) : (a / b) / c = (a / c) / b :=
by rw [div_div_eq_div_mul, div_div_eq_div_mul, mul_comm]

lemma div_div_div_cancel_right (a : G₀) (hc : c ≠ 0) : (a / c) / (b / c) = a / b :=
by rw [div_div_eq_mul_div, div_mul_cancel _ hc]

lemma div_mul_div_cancel (a : G₀) (hc : c ≠ 0) : (a / c) * (c / b) = a / b :=
by rw [← mul_div_assoc, div_mul_cancel _ hc]

@[field_simps] lemma div_eq_div_iff (hb : b ≠ 0) (hd : d ≠ 0) : a / b = c / d ↔ a * d = c * b :=
calc a / b = c / d ↔ a / b * (b * d) = c / d * (b * d) :
by rw [mul_left_inj' (mul_ne_zero hb hd)]
               ... ↔ a * d = c * b :
by rw [← mul_assoc, div_mul_cancel _ hb,
      ← mul_assoc, mul_right_comm, div_mul_cancel _ hd]

@[field_simps] lemma div_eq_iff (hb : b ≠ 0) : a / b = c ↔ a = c * b :=
by simpa using @div_eq_div_iff _ _ a b c 1 hb one_ne_zero

@[field_simps] lemma eq_div_iff (hb : b ≠ 0) : c = a / b ↔ c * b = a :=
by simpa using @div_eq_div_iff _ _ c 1 a b one_ne_zero hb

lemma div_div_cancel' (ha : a ≠ 0) : a / (a / b) = b :=
by rw [div_eq_mul_inv, inv_div, mul_div_cancel' _ ha]

end comm_group_with_zero

namespace semiconj_by

@[simp] lemma zero_right [mul_zero_class G₀] (a : G₀) : semiconj_by a 0 0 :=
by simp only [semiconj_by, mul_zero, zero_mul]

@[simp] lemma zero_left [mul_zero_class G₀] (x y : G₀) : semiconj_by 0 x y :=
by simp only [semiconj_by, mul_zero, zero_mul]

variables [group_with_zero G₀] {a x y x' y' : G₀}

@[simp] lemma inv_symm_left_iff' : semiconj_by a⁻¹ x y ↔ semiconj_by a y x :=
classical.by_cases
  (λ ha : a = 0, by simp only [ha, inv_zero, semiconj_by.zero_left])
  (λ ha, @units_inv_symm_left_iff _ _ (units.mk0 a ha) _ _)

lemma inv_symm_left' (h : semiconj_by a x y) : semiconj_by a⁻¹ y x :=
semiconj_by.inv_symm_left_iff'.2 h

lemma inv_right' (h : semiconj_by a x y) : semiconj_by a x⁻¹ y⁻¹ :=
begin
  classical,
  by_cases ha : a = 0,
  { simp only [ha, zero_left] },
  by_cases hx : x = 0,
  { subst x,
    simp only [semiconj_by, mul_zero, @eq_comm _ _ (y * a), mul_eq_zero] at h,
    simp [h.resolve_right ha] },
  { have := mul_ne_zero ha hx,
    rw [h.eq, mul_ne_zero_iff] at this,
    exact @units_inv_right _ _ _ (units.mk0 x hx) (units.mk0 y this.1) h },
end

@[simp] lemma inv_right_iff' : semiconj_by a x⁻¹ y⁻¹ ↔ semiconj_by a x y :=
⟨λ h, inv_inv' x ▸ inv_inv' y ▸ h.inv_right', inv_right'⟩

lemma div_right (h : semiconj_by a x y) (h' : semiconj_by a x' y') :
  semiconj_by a (x / x') (y / y') :=
h.mul_right h'.inv_right'

end semiconj_by

namespace commute

@[simp] theorem zero_right [mul_zero_class G₀] (a : G₀) :commute a 0 := semiconj_by.zero_right a
@[simp] theorem zero_left [mul_zero_class G₀] (a : G₀) : commute 0 a := semiconj_by.zero_left a a

variables [group_with_zero G₀] {a b c : G₀}

@[simp] theorem inv_left_iff' : commute a⁻¹ b ↔ commute a b :=
semiconj_by.inv_symm_left_iff'

theorem inv_left' (h : commute a b) : commute a⁻¹ b := inv_left_iff'.2 h

@[simp] theorem inv_right_iff' : commute a b⁻¹ ↔ commute a b :=
semiconj_by.inv_right_iff'

theorem inv_right' (h : commute a b) : commute a b⁻¹ := inv_right_iff'.2 h

theorem inv_inv' (h : commute a b) : commute a⁻¹ b⁻¹ := h.inv_left'.inv_right'

@[simp] theorem div_right (hab : commute a b) (hac : commute a c) :
  commute a (b / c) :=
hab.div_right hac

@[simp] theorem div_left (hac : commute a c) (hbc : commute b c) :
  commute (a / b) c :=
hac.mul_left hbc.inv_left'

end commute

namespace monoid_hom

section group_with_zero

variables [group_with_zero G₀] [group_with_zero G₀'] (f : G₀ →* G₀') (h0 : f 0 = 0)
  {a : G₀}

include h0

lemma map_ne_zero : f a ≠ 0 ↔ a ≠ 0 :=
⟨λ hfa ha, hfa $ ha.symm ▸ h0, λ ha, ((is_unit.mk0 a ha).map f).ne_zero⟩

lemma map_eq_zero : f a = 0 ↔ a = 0 :=
by { classical, exact not_iff_not.1 (f.map_ne_zero h0) }

variables (a) (b : G₀)

/-- A monoid homomorphism between groups with zeros sending `0` to `0` sends `a⁻¹` to `(f a)⁻¹`. -/
lemma map_inv' : f a⁻¹ = (f a)⁻¹ :=
begin
  classical, by_cases h : a = 0, by simp [h, h0],
  apply eq_inv_of_mul_left_eq_one,
  rw [← f.map_mul, inv_mul_cancel h, f.map_one]
end

lemma map_div : f (a / b) = f a / f b := (f.map_mul _ _).trans $ congr_arg _ $ f.map_inv' h0 b

end group_with_zero

section comm_group_with_zero

@[simp] lemma map_units_inv {M G₀ : Type*} [monoid M] [comm_group_with_zero G₀]
  (f : M →* G₀) (u : units M) : f ↑u⁻¹ = (f u)⁻¹ :=
have f (u * ↑u⁻¹) = 1 := by rw [←units.coe_mul, mul_inv_self, units.coe_one, f.map_one],
inv_unique (trans (f.map_mul _ _).symm this)
  (mul_inv_cancel (λ hu, zero_ne_one (trans (by rw [f.map_mul, hu, zero_mul]) this)))

end comm_group_with_zero

end monoid_hom<|MERGE_RESOLUTION|>--- conflicted
+++ resolved
@@ -9,11 +9,8 @@
 import logic.unique
 import algebra.group.commute
 import algebra.group.units_hom
-<<<<<<< HEAD
 import logic.nontrivial
-=======
 import algebra.group.inj_surj
->>>>>>> 5ff099b6
 
 /-!
 # Groups with an adjoined zero element
@@ -105,52 +102,6 @@
 
 end mul_zero_class
 
-<<<<<<< HEAD
-=======
-/-- Predicate typeclass for expressing that a (semi)ring or similar algebraic structure
-is nonzero. -/
-@[protect_proj] class nonzero (M₀ : Type*) [has_zero M₀] [has_one M₀] : Prop :=
-(zero_ne_one : 0 ≠ (1:M₀))
-
-section
-
-variables [has_zero M₀] [has_one M₀] [nonzero M₀]
-
-@[simp] lemma zero_ne_one : 0 ≠ (1:M₀) := nonzero.zero_ne_one
-
-@[simp] lemma one_ne_zero : (1:M₀) ≠ 0 := zero_ne_one.symm
-
-lemma ne_zero_of_eq_one {a : M₀} (h : a = 1) : a ≠ 0 :=
-calc a = 1 : h
-   ... ≠ 0 : one_ne_zero
-
-/-- Pushforward a `nonzero` instance along an injective function. -/
-protected lemma function.injective.nonzero [has_zero M₀'] [has_one M₀']
-  (f : M₀ → M₀') (hf : injective f) (zero : f 0 = 0) (one : f 1 = 1) :
-  nonzero M₀' :=
-⟨zero ▸ (hf.ne_iff' one).2 zero_ne_one⟩
-
-/-- Pullback a `nonzero` instance along a function sending `0` to `0` and `1` to `1`. -/
-protected lemma pullback_nonzero [has_zero M₀'] [has_one M₀']
-  (f : M₀' → M₀) (zero : f 0 = 0) (one : f 1 = 1) :
-  nonzero M₀' :=
-⟨mt (congr_arg f) $ by { rw [zero, one], exact zero_ne_one }⟩
-
-end
-
-section
-
-variables [mul_zero_class M₀] [has_one M₀] [nonzero M₀] {a b : M₀}
-
-lemma left_ne_zero_of_mul_eq_one (h : a * b = 1) : a ≠ 0 :=
-left_ne_zero_of_mul $ ne_zero_of_eq_one h
-
-lemma right_ne_zero_of_mul_eq_one (h : a * b = 1) : b ≠ 0 :=
-right_ne_zero_of_mul $ ne_zero_of_eq_one h
-
-end
-
->>>>>>> 5ff099b6
 /-- Predicate typeclass for expressing that `a * b = 0` implies `a = 0` or `b = 0`
 for all `a` and `b` of type `G₀`. -/
 class no_zero_divisors (M₀ : Type*) [has_mul M₀] [has_zero M₀] : Prop :=
@@ -253,6 +204,11 @@
 
 lemma right_ne_zero_of_mul_eq_one (h : a * b = 1) : b ≠ 0 :=
 right_ne_zero_of_mul $ ne_zero_of_eq_one h
+
+/-- Pullback a `nontrivial` instance along a function sending `0` to `0` and `1` to `1`. -/
+protected lemma pullback_nonzero [has_zero M₀'] [has_one M₀']
+  (f : M₀' → M₀) (zero : f 0 = 0) (one : f 1 = 1) : nontrivial M₀' :=
+⟨⟨0, 1, mt (congr_arg f) $ by { rw [zero, one], exact zero_ne_one }⟩⟩
 
 end
 
@@ -453,7 +409,7 @@
   mul_inv_cancel := hf.forall.2 $ λ x hx,
     by erw [← inv, ← mul, mul_inv_cancel (mt (congr_arg f) $ trans_rel_left ne hx zero.symm)];
       exact one,
-  zero_ne_one := h01,
+  exists_pair_ne := ⟨0, 1, h01⟩,
   .. hf.monoid_with_zero f zero one mul }
 
 @[simp] lemma mul_inv_cancel_right' {b : G₀} (h : b ≠ 0) (a : G₀) :

--- conflicted
+++ resolved
@@ -123,11 +123,7 @@
   intros b h1 h2,
   suffices : (p.choose b : R) = 0, { rw this, simp },
   rw char_p.cast_eq_zero_iff R p,
-<<<<<<< HEAD
-  refine hp.1.dvd_choose_self (by omega) _,
-=======
-  refine nat.prime.dvd_choose_self (pos_iff_ne_zero.mpr h2) _ (by assumption),
->>>>>>> 64914d36
+  refine nat.prime.dvd_choose_self (pos_iff_ne_zero.mpr h2) _ hp.1,
   rwa ← finset.mem_range
 end
 

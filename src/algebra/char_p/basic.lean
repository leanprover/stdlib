--- conflicted
+++ resolved
@@ -26,15 +26,11 @@
 
 @[simp] lemma char_p.cast_card_eq_zero [add_group R] [has_one R] [fintype R] :
   (fintype.card R : R) = 0 :=
-<<<<<<< HEAD
-by simp only [← nsmul_one, card_nsmul_eq_zero]
-=======
 begin
   have : fintype.card R • (1 : R) = 0 :=
     @pow_card_eq_one (multiplicative R) _ _ (multiplicative.of_add 1),
   simpa only [nsmul_one]
 end
->>>>>>> 63801552
 
 lemma char_p.int_cast_eq_zero_iff [add_group R] [has_one R] (p : ℕ) [char_p R p]
   (a : ℤ) :

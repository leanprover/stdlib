--- conflicted
+++ resolved
@@ -61,10 +61,7 @@
 
 end nat
 
-<<<<<<< HEAD
-=======
 @[priority 100] -- see Note [lower instance priority]
->>>>>>> f7edbca4
 instance char_zero.infinite (α : Type*) [add_monoid α] [has_one α] [char_zero α] : infinite α :=
 infinite.of_injective coe nat.cast_injective
 

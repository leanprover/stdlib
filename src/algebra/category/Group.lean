--- conflicted
+++ resolved
@@ -51,13 +51,8 @@
 instance (G : CommGroup) : comm_group G := G.str
 
 @[to_additive has_forget_to_AddGroup]
-<<<<<<< HEAD
-instance has_forget_to_Group : has_forget CommGroup.{u} Group.{u} :=
-Group.bundled_hom.induced_category_has_forget _
-=======
 instance has_forget_to_Group : has_forget₂ CommGroup.{u} Group.{u} :=
 Group.bundled_hom.full_subcategory_has_forget₂ _
->>>>>>> a158c9cf
 
 @[to_additive] instance : has_one CommGroup := ⟨CommGroup.of punit⟩
 

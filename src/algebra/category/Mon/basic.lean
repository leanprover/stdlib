/-
Copyright (c) 2018 Scott Morrison. All rights reserved.
Released under Apache 2.0 license as described in the file LICENSE.
Authors: Scott Morrison
-/
import category_theory.concrete_category
import algebra.punit_instances

/-!
# Category instances for monoid, add_monoid, comm_monoid, and add_comm_monoid.

We introduce the bundled categories:
* `Mon`
* `AddMon`
* `CommMon`
* `AddCommMon`
along with the relevant forgetful functors between them.
-/

universes u v

open category_theory

/-- The category of monoids and monoid morphisms. -/
@[to_additive AddMon]
def Mon : Type (u+1) := bundled monoid

<<<<<<< HEAD
attribute [derive [has_coe_to_sort]] Mon AddMon
=======
/-- The category of additive monoids and monoid morphisms. -/
add_decl_doc AddMon
>>>>>>> 8b630df3

namespace Mon

/-- Construct a bundled `Mon` from the underlying type and typeclass. -/
@[to_additive]
def of (M : Type u) [monoid M] : Mon := bundled.of M

/-- Construct a bundled Mon from the underlying type and typeclass. -/
add_decl_doc AddMon.of

@[to_additive]
instance : inhabited Mon :=
-- The default instance for `monoid punit` is derived via `punit.comm_ring`,
-- which breaks to_additive.
⟨@of punit $ @group.to_monoid _ $ @comm_group.to_group _ punit.comm_group⟩

@[to_additive add_monoid]
instance (M : Mon) : monoid M := M.str

@[to_additive]
instance bundled_hom : bundled_hom @monoid_hom :=
⟨@monoid_hom.to_fun, @monoid_hom.id, @monoid_hom.comp, @monoid_hom.coe_inj⟩

attribute [derive [large_category, concrete_category]] Mon AddMon

end Mon

/-- The category of commutative monoids and monoid morphisms. -/
@[to_additive AddCommMon]
def CommMon : Type (u+1) := bundled comm_monoid

/-- The category of additive commutative monoids and monoid morphisms. -/
add_decl_doc AddCommMon

attribute [derive [has_coe_to_sort, large_category, concrete_category]] CommMon AddCommMon

namespace CommMon

@[to_additive]
instance : bundled_hom.parent_projection comm_monoid.to_monoid := ⟨⟩

/-- Construct a bundled `CommMon` from the underlying type and typeclass. -/
@[to_additive]
def of (M : Type u) [comm_monoid M] : CommMon := bundled.of M

/-- Construct a bundled `AddCommMon` from the underlying type and typeclass. -/
add_decl_doc AddCommMon.of

@[to_additive]
instance : inhabited CommMon :=
-- The default instance for `comm_monoid punit` is derived via `punit.comm_ring`,
-- which breaks to_additive.
⟨@of punit $ @comm_group.to_comm_monoid _ punit.comm_group⟩

@[to_additive add_comm_monoid]
instance (M : CommMon) : comm_monoid M := M.str

@[to_additive has_forget_to_AddMon]
<<<<<<< HEAD
instance has_forget_to_Mon : has_forget₂ CommMon Mon :=
by delta_instance CommMon
=======
instance has_forget_to_Mon : has_forget₂ CommMon Mon := bundled_hom.forget₂ _ _
>>>>>>> 8b630df3

end CommMon

-- We verify that the coercions of morphisms to functions work correctly:
example {R S : Mon}     (f : R ⟶ S) : (R : Type) → (S : Type) := f
example {R S : CommMon} (f : R ⟶ S) : (R : Type) → (S : Type) := f

-- We verify that when constructing a morphism in `CommMon`,
-- when we construct the `to_fun` field, the types are presented as `↥R`,
-- rather than `R.α` or (as we used to have) `↥(bundled.map comm_monoid.to_monoid R)`.
example (R : CommMon.{u}) : R ⟶ R :=
{ to_fun := λ x,
  begin
    match_target (R : Type u),
    match_hyp x := (R : Type u),
    exact x * x
  end ,
  map_one' := by simp,
  map_mul' := λ x y,
  begin rw [mul_assoc x y (x * y), ←mul_assoc y x y, mul_comm y x, mul_assoc, mul_assoc], end, }

variables {X Y : Type u}

section
variables [monoid X] [monoid Y]

/-- Build an isomorphism in the category `Mon` from a `mul_equiv` between `monoid`s. -/
@[to_additive add_equiv.to_AddMon_iso "Build an isomorphism in the category `AddMon` from
an `add_equiv` between `add_monoid`s."]
def mul_equiv.to_Mon_iso (e : X ≃* Y) : Mon.of X ≅ Mon.of Y :=
{ hom := e.to_monoid_hom,
  inv := e.symm.to_monoid_hom }

@[simp, to_additive add_equiv.to_AddMon_iso_hom]
lemma mul_equiv.to_Mon_iso_hom {e : X ≃* Y} : e.to_Mon_iso.hom = e.to_monoid_hom := rfl
@[simp, to_additive add_equiv.to_AddMon_iso_inv]
lemma mul_equiv.to_Mon_iso_inv {e : X ≃* Y} : e.to_Mon_iso.inv = e.symm.to_monoid_hom := rfl
end

section
variables [comm_monoid X] [comm_monoid Y]

/-- Build an isomorphism in the category `CommMon` from a `mul_equiv` between `comm_monoid`s. -/
@[to_additive add_equiv.to_AddCommMon_iso "Build an isomorphism in the category `AddCommMon` from
an `add_equiv` between `add_comm_monoid`s."]
def mul_equiv.to_CommMon_iso (e : X ≃* Y) : CommMon.of X ≅ CommMon.of Y :=
{ hom := e.to_monoid_hom,
  inv := e.symm.to_monoid_hom }

@[simp, to_additive add_equiv.to_AddCommMon_iso_hom]
lemma mul_equiv.to_CommMon_iso_hom {e : X ≃* Y} : e.to_CommMon_iso.hom = e.to_monoid_hom := rfl
@[simp, to_additive add_equiv.to_AddCommMon_iso_inv]
lemma mul_equiv.to_CommMon_iso_inv {e : X ≃* Y} : e.to_CommMon_iso.inv = e.symm.to_monoid_hom := rfl
end

namespace category_theory.iso

/-- Build a `mul_equiv` from an isomorphism in the category `Mon`. -/
<<<<<<< HEAD
@[to_additive AddMon_iso_to_add_equiv "Build an `add_equiv` from an isomorphism in the category `AddMon`."]
def Mon_iso_to_mul_equiv {X Y : Mon.{u}} (i : X ≅ Y) : X ≃* Y :=
=======
@[to_additive AddMond_iso_to_add_equiv "Build an `add_equiv` from an isomorphism in the category
`AddMon`."]
def Mon_iso_to_mul_equiv {X Y : Mon} (i : X ≅ Y) : X ≃* Y :=
>>>>>>> 8b630df3
{ to_fun    := i.hom,
  inv_fun   := i.inv,
  left_inv  := by tidy,
  right_inv := by tidy,
  map_mul'  := by tidy }.

/-- Build a `mul_equiv` from an isomorphism in the category `CommMon`. -/
@[to_additive AddCommMon_iso_to_add_equiv "Build an `add_equiv` from an isomorphism in the category
`AddCommMon`."]
def CommMon_iso_to_mul_equiv {X Y : CommMon} (i : X ≅ Y) : X ≃* Y :=
{ to_fun    := i.hom,
  inv_fun   := i.inv,
  left_inv  := by tidy,
  right_inv := by tidy,
  map_mul'  := by tidy }.

end category_theory.iso

/-- multiplicative equivalences between `monoid`s are the same as (isomorphic to) isomorphisms
in `Mon` -/
@[to_additive add_equiv_iso_AddMon_iso "additive equivalences between `add_monoid`s are the same
as (isomorphic to) isomorphisms in `AddMon`"]
def mul_equiv_iso_Mon_iso {X Y : Type u} [monoid X] [monoid Y] :
  (X ≃* Y) ≅ (Mon.of X ≅ Mon.of Y) :=
{ hom := λ e, e.to_Mon_iso,
  inv := λ i, i.Mon_iso_to_mul_equiv, }

/-- multiplicative equivalences between `comm_monoid`s are the same as (isomorphic to) isomorphisms
in `CommMon` -/
@[to_additive add_equiv_iso_AddCommMon_iso "additive equivalences between `add_comm_monoid`s are
the same as (isomorphic to) isomorphisms in `AddCommMon`"]
def mul_equiv_iso_CommMon_iso {X Y : Type u} [comm_monoid X] [comm_monoid Y] :
  (X ≃* Y) ≅ (CommMon.of X ≅ CommMon.of Y) :=
{ hom := λ e, e.to_CommMon_iso,
  inv := λ i, i.CommMon_iso_to_mul_equiv, }<|MERGE_RESOLUTION|>--- conflicted
+++ resolved
@@ -25,12 +25,8 @@
 @[to_additive AddMon]
 def Mon : Type (u+1) := bundled monoid
 
-<<<<<<< HEAD
-attribute [derive [has_coe_to_sort]] Mon AddMon
-=======
 /-- The category of additive monoids and monoid morphisms. -/
 add_decl_doc AddMon
->>>>>>> 8b630df3
 
 namespace Mon
 
@@ -89,12 +85,7 @@
 instance (M : CommMon) : comm_monoid M := M.str
 
 @[to_additive has_forget_to_AddMon]
-<<<<<<< HEAD
-instance has_forget_to_Mon : has_forget₂ CommMon Mon :=
-by delta_instance CommMon
-=======
 instance has_forget_to_Mon : has_forget₂ CommMon Mon := bundled_hom.forget₂ _ _
->>>>>>> 8b630df3
 
 end CommMon
 
@@ -153,14 +144,9 @@
 namespace category_theory.iso
 
 /-- Build a `mul_equiv` from an isomorphism in the category `Mon`. -/
-<<<<<<< HEAD
-@[to_additive AddMon_iso_to_add_equiv "Build an `add_equiv` from an isomorphism in the category `AddMon`."]
-def Mon_iso_to_mul_equiv {X Y : Mon.{u}} (i : X ≅ Y) : X ≃* Y :=
-=======
 @[to_additive AddMond_iso_to_add_equiv "Build an `add_equiv` from an isomorphism in the category
 `AddMon`."]
 def Mon_iso_to_mul_equiv {X Y : Mon} (i : X ≅ Y) : X ≃* Y :=
->>>>>>> 8b630df3
 { to_fun    := i.hom,
   inv_fun   := i.inv,
   left_inv  := by tidy,

--- conflicted
+++ resolved
@@ -24,11 +24,8 @@
 
 universe u
 
-<<<<<<< HEAD
 noncomputable theory
 
-=======
->>>>>>> c1478948
 variables {J : Type u} [small_category J]
 
 namespace Group
@@ -97,11 +94,7 @@
 lifted_limit_is_limit _
 
 /-- The category of groups has all limits. -/
-<<<<<<< HEAD
-@[to_additive]
-=======
-@[irreducible, to_additive]
->>>>>>> c1478948
+@[to_additive]
 instance has_limits : has_limits Group :=
 { has_limits_of_shape := λ J 𝒥, by exactI
   { has_limit := λ F, has_limit_of_created F (forget₂ Group Mon) } } -- TODO use the above instead?
@@ -174,11 +167,7 @@
 lifted_limit_is_limit _
 
 /-- The category of commutative groups has all limits. -/
-<<<<<<< HEAD
-@[to_additive]
-=======
-@[irreducible, to_additive]
->>>>>>> c1478948
+@[to_additive]
 instance has_limits : has_limits CommGroup :=
 { has_limits_of_shape := λ J 𝒥, by exactI
   { has_limit := λ F, has_limit_of_created F (forget₂ CommGroup Group) } }
@@ -281,10 +270,6 @@
 @[simps {rhs_md:=semireducible}]
 def kernel_iso_ker_over {G H : AddCommGroup.{u}} (f : G ⟶ H) :
   over.mk (kernel.ι f) ≅ @over.mk _ _ G (AddCommGroup.of f.ker) (add_subgroup.subtype f.ker) :=
-<<<<<<< HEAD
-over.iso_mk' (kernel_iso_ker f) (by simp)
-=======
 over.iso_mk (kernel_iso_ker f) (by simp)
->>>>>>> c1478948
 
 end AddCommGroup
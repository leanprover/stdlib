--- conflicted
+++ resolved
@@ -148,15 +148,9 @@
     π :=
     { app := Mon.limit_π_monoid_hom (F ⋙ forget₂ CommGroup Group.{u} ⋙ forget₂ Group Mon),
       naturality' := (Mon.has_limits.limit_cone _).π.naturality, } },
-<<<<<<< HEAD
-  valid_lift := by convert is_limit.unique_up_to_iso (Group.limit_cone_is_limit _) t,
-  makes_limit := is_limit.of_faithful (forget₂ _ Group.{u} ⋙ forget₂ _ Mon.{u})
-    (by convert Mon.has_limits.limit_cone_is_limit _) (λ s, _) (λ s, rfl) })
-=======
   valid_lift := by apply is_limit.unique_up_to_iso (Group.limit_cone_is_limit _) t,
   makes_limit := is_limit.of_faithful (forget₂ _ Group.{u} ⋙ forget₂ _ Mon.{u})
     (by apply Mon.has_limits.limit_cone_is_limit _) (λ s, _) (λ s, rfl) })
->>>>>>> f438c43b
 
 /--
 A choice of limit cone for a functor into `CommGroup`.

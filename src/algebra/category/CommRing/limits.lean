/-
Copyright (c) 2019 Scott Morrison. All rights reserved.
Released under Apache 2.0 license as described in the file LICENSE.
Authors: Scott Morrison
-/
import algebra.ring.pi
import algebra.category.CommRing.basic
import algebra.category.Group.limits
import deprecated.subring
import ring_theory.subsemiring

/-!
# The category of (commutative) rings has all limits

Further, these limits are preserved by the forgetful functor --- that is,
the underlying types are just the limits in the category of types.
-/

open category_theory
open category_theory.limits

universe u

noncomputable theory

namespace SemiRing

variables {J : Type u} [small_category J]

instance semiring_obj (F : J ⥤ SemiRing) (j) :
  semiring ((F ⋙ forget SemiRing).obj j) :=
by { change semiring (F.obj j), apply_instance }

/--
The flat sections of a functor into `SemiRing` form a subsemiring of all sections.
-/
def sections_subsemiring (F : J ⥤ SemiRing) :
  subsemiring (Π j, F.obj j) :=
{ carrier := (F ⋙ forget SemiRing).sections,
  ..(AddMon.sections_add_submonoid (F ⋙ forget₂ SemiRing AddCommMon ⋙ forget₂ AddCommMon AddMon)),
  ..(Mon.sections_submonoid (F ⋙ forget₂ SemiRing Mon)) }

instance limit_semiring (F : J ⥤ SemiRing) :
  semiring (types.limit_cone (F ⋙ forget SemiRing)).X :=
(sections_subsemiring F).to_semiring

/-- `limit.π (F ⋙ forget SemiRing) j` as a `ring_hom`. -/
def limit_π_ring_hom (F : J ⥤ SemiRing) (j) :
  (types.limit_cone (F ⋙ forget SemiRing)).X →+* (F ⋙ forget SemiRing).obj j :=
{ to_fun := (types.limit_cone (F ⋙ forget SemiRing)).π.app j,
  ..AddMon.limit_π_add_monoid_hom (F ⋙ forget₂ SemiRing AddCommMon ⋙ forget₂ AddCommMon AddMon) j,
  ..Mon.limit_π_monoid_hom (F ⋙ forget₂ SemiRing Mon) j, }

namespace has_limits
-- The next two definitions are used in the construction of `has_limits SemiRing`.
-- After that, the limits should be constructed using the generic limits API,
-- e.g. `limit F`, `limit.cone F`, and `limit.is_limit F`.

/--
Construction of a limit cone in `SemiRing`.
(Internal use only; use the limits API.)
-/
def limit_cone (F : J ⥤ SemiRing) : cone F :=
{ X := SemiRing.of (types.limit_cone (F ⋙ forget _)).X,
  π :=
  { app := limit_π_ring_hom F,
    naturality' := λ j j' f,
      ring_hom.coe_inj ((types.limit_cone (F ⋙ forget _)).π.naturality f) } }

/--
Witness that the limit cone in `SemiRing` is a limit cone.
(Internal use only; use the limits API.)
-/
def limit_cone_is_limit (F : J ⥤ SemiRing) : is_limit (limit_cone F) :=
begin
  refine is_limit.of_faithful
    (forget SemiRing) (types.limit_cone_is_limit _)
    (λ s, ⟨_, _, _, _, _⟩) (λ s, rfl); tidy
end

end has_limits

open has_limits

/-- The category of rings has all limits. -/
@[irreducible]
instance has_limits : has_limits SemiRing :=
{ has_limits_of_shape := λ J 𝒥, by exactI
<<<<<<< HEAD
  { has_limit := λ F, has_limit.mk
=======
  { has_limit := λ F,
>>>>>>> c1478948
    { cone     := limit_cone F,
      is_limit := limit_cone_is_limit F } } }

/--
An auxiliary declaration to speed up typechecking.
-/
def forget₂_AddCommMon_preserves_limits_aux (F : J ⥤ SemiRing) :
  is_limit ((forget₂ SemiRing AddCommMon).map_cone (limit_cone F)) :=
AddCommMon.limit_cone_is_limit (F ⋙ forget₂ SemiRing AddCommMon)

/--
The forgetful functor from semirings to additive commutative monoids preserves all limits.
-/
instance forget₂_AddCommMon_preserves_limits : preserves_limits (forget₂ SemiRing AddCommMon) :=
{ preserves_limits_of_shape := λ J 𝒥, by exactI
  { preserves_limit := λ F, preserves_limit_of_preserves_limit_cone
      (limit_cone_is_limit F) (forget₂_AddCommMon_preserves_limits_aux F) } }

/--
An auxiliary declaration to speed up typechecking.
-/
def forget₂_Mon_preserves_limits_aux (F : J ⥤ SemiRing) :
  is_limit ((forget₂ SemiRing Mon).map_cone (limit_cone F)) :=
Mon.has_limits.limit_cone_is_limit (F ⋙ forget₂ SemiRing Mon)

/--
The forgetful functor from semirings to monoids preserves all limits.
-/
instance forget₂_Mon_preserves_limits :
  preserves_limits (forget₂ SemiRing Mon) :=
{ preserves_limits_of_shape := λ J 𝒥, by exactI
  { preserves_limit := λ F, preserves_limit_of_preserves_limit_cone
    (limit_cone_is_limit F) (forget₂_Mon_preserves_limits_aux F) } }

/--
The forgetful functor from semirings to types preserves all limits.
-/
instance forget_preserves_limits : preserves_limits (forget SemiRing) :=
{ preserves_limits_of_shape := λ J 𝒥, by exactI
  { preserves_limit := λ F, preserves_limit_of_preserves_limit_cone
    (limit_cone_is_limit F) (types.limit_cone_is_limit (F ⋙ forget _)) } }

end SemiRing

namespace CommSemiRing

variables {J : Type u} [small_category J]

instance comm_semiring_obj (F : J ⥤ CommSemiRing) (j) :
  comm_semiring ((F ⋙ forget CommSemiRing).obj j) :=
by { change comm_semiring (F.obj j), apply_instance }

instance limit_comm_semiring (F : J ⥤ CommSemiRing) :
  comm_semiring (types.limit_cone (F ⋙ forget CommSemiRing)).X :=
@subsemiring.to_comm_semiring (Π j, F.obj j) _
  (SemiRing.sections_subsemiring (F ⋙ forget₂ CommSemiRing SemiRing))

/--
We show that the forgetful functor `CommSemiRing ⥤ SemiRing` creates limits.

All we need to do is notice that the limit point has a `comm_semiring` instance available,
and then reuse the existing limit.
-/
instance (F : J ⥤ CommSemiRing) : creates_limit F (forget₂ CommSemiRing SemiRing) :=
creates_limit_of_reflects_iso (λ c' t,
{ lifted_cone :=
  { X := CommSemiRing.of (types.limit_cone (F ⋙ forget _)).X,
    π :=
    { app := SemiRing.limit_π_ring_hom (F ⋙ forget₂ CommSemiRing SemiRing),
      naturality' := (SemiRing.has_limits.limit_cone (F ⋙ forget₂ _ _)).π.naturality, } },
  valid_lift := is_limit.unique_up_to_iso (SemiRing.has_limits.limit_cone_is_limit _) t,
  makes_limit := is_limit.of_faithful (forget₂ CommSemiRing SemiRing)
    (SemiRing.has_limits.limit_cone_is_limit _)
    (λ s, _) (λ s, rfl) })

/--
A choice of limit cone for a functor into `CommSemiRing`.
(Generally, you'll just want to use `limit F`.)
-/
def limit_cone (F : J ⥤ CommSemiRing) : cone F :=
lift_limit (limit.is_limit (F ⋙ (forget₂ CommSemiRing SemiRing)))

/--
The chosen cone is a limit cone.
(Generally, you'll just want to use `limit.cone F`.)
-/
def limit_cone_is_limit (F : J ⥤ CommSemiRing) : is_limit (limit_cone F) :=
lifted_limit_is_limit _

/-- The category of rings has all limits. -/
@[irreducible]
instance has_limits : has_limits CommSemiRing :=
{ has_limits_of_shape := λ J 𝒥, by exactI
  { has_limit := λ F, has_limit_of_created F (forget₂ CommSemiRing SemiRing) } }

/--
The forgetful functor from rings to semirings preserves all limits.
-/
instance forget₂_SemiRing_preserves_limits : preserves_limits (forget₂ CommSemiRing SemiRing) :=
{ preserves_limits_of_shape := λ J 𝒥,
  { preserves_limit := λ F, by apply_instance } }

/--
The forgetful functor from rings to types preserves all limits. (That is, the underlying
types could have been computed instead as limits in the category of types.)
-/
instance forget_preserves_limits : preserves_limits (forget CommSemiRing) :=
{ preserves_limits_of_shape := λ J 𝒥, by exactI
  { preserves_limit := λ F,
    limits.comp_preserves_limit (forget₂ CommSemiRing SemiRing) (forget SemiRing) } }


end CommSemiRing


namespace Ring

variables {J : Type u} [small_category J]

instance ring_obj (F : J ⥤ Ring) (j) :
  ring ((F ⋙ forget Ring).obj j) :=
by { change ring (F.obj j), apply_instance }

-- We still don't have bundled subrings,
-- so we need to convert the bundled sub-objects back to unbundled

instance sections_submonoid' (F : J ⥤ Ring) :
  is_submonoid (F ⋙ forget Ring).sections :=
(Mon.sections_submonoid (F ⋙ forget₂ Ring SemiRing ⋙ forget₂ SemiRing Mon)).is_submonoid

instance sections_add_subgroup' (F : J ⥤ Ring) :
  is_add_subgroup (F ⋙ forget Ring).sections :=
(AddGroup.sections_add_subgroup (F ⋙ forget₂ Ring AddCommGroup ⋙ forget₂ AddCommGroup AddGroup)).is_add_subgroup

instance sections_subring (F : J ⥤ Ring) :
  is_subring (F ⋙ forget Ring).sections := {}

instance limit_ring (F : J ⥤ Ring) :
  ring (types.limit_cone (F ⋙ forget Ring)).X :=
@subtype.ring ((Π (j : J), (F ⋙ forget _).obj j)) (by apply_instance) _
  (by convert (Ring.sections_subring F))

/--
We show that the forgetful functor `CommRing ⥤ Ring` creates limits.

All we need to do is notice that the limit point has a `ring` instance available,
and then reuse the existing limit.
-/
instance (F : J ⥤ Ring) : creates_limit F (forget₂ Ring SemiRing) :=
creates_limit_of_reflects_iso (λ c' t,
{ lifted_cone :=
  { X := Ring.of (types.limit_cone (F ⋙ forget _)).X,
    π :=
    { app := SemiRing.limit_π_ring_hom (F ⋙ forget₂ Ring SemiRing),
      naturality' := (SemiRing.has_limits.limit_cone (F ⋙ forget₂ _ _)).π.naturality, } },
  valid_lift := is_limit.unique_up_to_iso (SemiRing.has_limits.limit_cone_is_limit _) t,
  makes_limit := is_limit.of_faithful (forget₂ Ring SemiRing)
    (SemiRing.has_limits.limit_cone_is_limit _)
    (λ s, _) (λ s, rfl) })

/--
A choice of limit cone for a functor into `Ring`.
(Generally, you'll just want to use `limit F`.)
-/
def limit_cone (F : J ⥤ Ring) : cone F :=
lift_limit (limit.is_limit (F ⋙ (forget₂ Ring SemiRing)))

/--
The chosen cone is a limit cone.
(Generally, you'll just want to use `limit.cone F`.)
-/
def limit_cone_is_limit (F : J ⥤ Ring) : is_limit (limit_cone F) :=
lifted_limit_is_limit _

/-- The category of rings has all limits. -/
@[irreducible]
instance has_limits : has_limits Ring :=
{ has_limits_of_shape := λ J 𝒥, by exactI
  { has_limit := λ F, has_limit_of_created F (forget₂ Ring SemiRing) } }

/--
The forgetful functor from rings to semirings preserves all limits.
-/
instance forget₂_SemiRing_preserves_limits : preserves_limits (forget₂ Ring SemiRing) :=
{ preserves_limits_of_shape := λ J 𝒥,
  { preserves_limit := λ F, by apply_instance } }

/--
An auxiliary declaration to speed up typechecking.
-/
def forget₂_AddCommGroup_preserves_limits_aux (F : J ⥤ Ring) :
  is_limit ((forget₂ Ring AddCommGroup).map_cone (limit_cone F)) :=
AddCommGroup.limit_cone_is_limit (F ⋙ forget₂ Ring AddCommGroup)

/--
The forgetful functor from rings to additive commutative groups preserves all limits.
-/
instance forget₂_AddCommGroup_preserves_limits : preserves_limits (forget₂ Ring AddCommGroup) :=
{ preserves_limits_of_shape := λ J 𝒥, by exactI
  { preserves_limit := λ F, preserves_limit_of_preserves_limit_cone
    (limit_cone_is_limit F) (forget₂_AddCommGroup_preserves_limits_aux F) } }

/--
The forgetful functor from rings to types preserves all limits. (That is, the underlying
types could have been computed instead as limits in the category of types.)
-/
instance forget_preserves_limits : preserves_limits (forget Ring) :=
{ preserves_limits_of_shape := λ J 𝒥, by exactI
  { preserves_limit := λ F,
    limits.comp_preserves_limit (forget₂ Ring SemiRing) (forget SemiRing) } }

end Ring


namespace CommRing

variables {J : Type u} [small_category J]

instance comm_ring_obj (F : J ⥤ CommRing) (j) :
  comm_ring ((F ⋙ forget CommRing).obj j) :=
by { change comm_ring (F.obj j), apply_instance }

instance limit_comm_ring (F : J ⥤ CommRing) :
  comm_ring (types.limit_cone (F ⋙ forget CommRing)).X :=
@subtype.comm_ring ((Π (j : J), (F ⋙ forget _).obj j)) (by apply_instance) _
  (by convert (Ring.sections_subring (F ⋙ forget₂ CommRing Ring)))

/--
We show that the forgetful functor `CommRing ⥤ Ring` creates limits.

All we need to do is notice that the limit point has a `comm_ring` instance available,
and then reuse the existing limit.
-/
instance (F : J ⥤ CommRing) : creates_limit F (forget₂ CommRing Ring) :=
/-
A terse solution here would be
```
creates_limit_of_fully_faithful_of_iso (CommRing.of (limit (F ⋙ forget _))) (iso.refl _)
```
but it seems this would introduce additional identity morphisms in `limit.π`.
-/
creates_limit_of_reflects_iso (λ c' t,
{ lifted_cone :=
  { X := CommRing.of (types.limit_cone (F ⋙ forget _)).X,
    π :=
    { app := SemiRing.limit_π_ring_hom (F ⋙ forget₂ CommRing Ring ⋙ forget₂ Ring SemiRing),
      naturality' := (SemiRing.has_limits.limit_cone (F ⋙ forget₂ _ _ ⋙ forget₂ _ _)).π.naturality, } },
  valid_lift := is_limit.unique_up_to_iso (Ring.limit_cone_is_limit _) t,
  makes_limit := is_limit.of_faithful (forget₂ CommRing Ring) (Ring.limit_cone_is_limit _)
    (λ s, _) (λ s, rfl) })

/--
A choice of limit cone for a functor into `CommRing`.
(Generally, you'll just want to use `limit F`.)
-/
def limit_cone (F : J ⥤ CommRing) : cone F :=
lift_limit (limit.is_limit (F ⋙ (forget₂ CommRing Ring)))

/--
The chosen cone is a limit cone.
(Generally, you'll just want to use `limit.cone F`.)
-/
def limit_cone_is_limit (F : J ⥤ CommRing) : is_limit (limit_cone F) :=
lifted_limit_is_limit _

/-- The category of commutative rings has all limits. -/
@[irreducible]
instance has_limits : has_limits CommRing :=
{ has_limits_of_shape := λ J 𝒥, by exactI
  { has_limit := λ F, has_limit_of_created F (forget₂ CommRing Ring) } }

/--
The forgetful functor from commutative rings to rings preserves all limits.
(That is, the underlying rings could have been computed instead as limits in the category of rings.)
-/
instance forget₂_Ring_preserves_limits : preserves_limits (forget₂ CommRing Ring) :=
{ preserves_limits_of_shape := λ J 𝒥,
  { preserves_limit := λ F, by apply_instance } }

/--
An auxiliary declaration to speed up typechecking.
-/
def forget₂_CommSemiRing_preserves_limits_aux (F : J ⥤ CommRing) :
  is_limit ((forget₂ CommRing CommSemiRing).map_cone (limit_cone F)) :=
CommSemiRing.limit_cone_is_limit (F ⋙ forget₂ CommRing CommSemiRing)

/--
The forgetful functor from commutative rings to commutative semirings preserves all limits.
(That is, the underlying commutative semirings could have been computed instead as limits
in the category of commutative semirings.)
-/
instance forget₂_CommSemiRing_preserves_limits : preserves_limits (forget₂ CommRing CommSemiRing) :=
{ preserves_limits_of_shape := λ J 𝒥, by exactI
  { preserves_limit := λ F, preserves_limit_of_preserves_limit_cone
    (limit_cone_is_limit F) (forget₂_CommSemiRing_preserves_limits_aux F) } }

/--
The forgetful functor from commutative rings to types preserves all limits.
(That is, the underlying types could have been computed instead as limits in the category of types.)
-/
instance forget_preserves_limits : preserves_limits (forget CommRing) :=
{ preserves_limits_of_shape := λ J 𝒥, by exactI
  { preserves_limit := λ F, limits.comp_preserves_limit (forget₂ CommRing Ring) (forget Ring) } }

end CommRing<|MERGE_RESOLUTION|>--- conflicted
+++ resolved
@@ -86,11 +86,7 @@
 @[irreducible]
 instance has_limits : has_limits SemiRing :=
 { has_limits_of_shape := λ J 𝒥, by exactI
-<<<<<<< HEAD
   { has_limit := λ F, has_limit.mk
-=======
-  { has_limit := λ F,
->>>>>>> c1478948
     { cone     := limit_cone F,
       is_limit := limit_cone_is_limit F } } }
 

--- conflicted
+++ resolved
@@ -39,25 +39,14 @@
   ..(Mon.sections_submonoid (F ⋙ forget₂ SemiRing Mon)) }
 
 instance limit_semiring (F : J ⥤ SemiRing) :
-<<<<<<< HEAD
-  semiring (limit (F ⋙ forget SemiRing.{u})) :=
+  semiring (types.limit_cone (F ⋙ forget SemiRing.{u})).X :=
 (sections_subsemiring F).to_semiring
 
 /-- `limit.π (F ⋙ forget SemiRing) j` as a `ring_hom`. -/
 def limit_π_ring_hom (F : J ⥤ SemiRing.{u}) (j) :
-  limit (F ⋙ forget SemiRing) →+* (F ⋙ forget SemiRing).obj j :=
-{ to_fun := limit.π (F ⋙ forget SemiRing) j,
-  ..AddMon.limit_π_add_monoid_hom (F ⋙ forget₂ SemiRing AddCommMon.{u} ⋙ forget₂ AddCommMon AddMon) j,
-=======
-  semiring (types.limit_cone (F ⋙ forget SemiRing)).X :=
-(sections_subsemiring F).to_semiring
-
-/-- `limit.π (F ⋙ forget SemiRing) j` as a `ring_hom`. -/
-def limit_π_ring_hom (F : J ⥤ SemiRing) (j) :
   (types.limit_cone (F ⋙ forget SemiRing)).X →+* (F ⋙ forget SemiRing).obj j :=
 { to_fun := (types.limit_cone (F ⋙ forget SemiRing)).π.app j,
-  ..AddMon.limit_π_add_monoid_hom (F ⋙ forget₂ SemiRing AddCommMon ⋙ forget₂ AddCommMon AddMon) j,
->>>>>>> 036527ae
+  ..AddMon.limit_π_add_monoid_hom (F ⋙ forget₂ SemiRing AddCommMon.{u} ⋙ forget₂ AddCommMon AddMon) j,
   ..Mon.limit_π_monoid_hom (F ⋙ forget₂ SemiRing Mon) j, }
 
 namespace has_limits
@@ -149,11 +138,7 @@
 by { change comm_semiring (F.obj j), apply_instance }
 
 instance limit_comm_semiring (F : J ⥤ CommSemiRing) :
-<<<<<<< HEAD
-  comm_semiring (limit (F ⋙ forget CommSemiRing.{u})) :=
-=======
-  comm_semiring (types.limit_cone (F ⋙ forget CommSemiRing)).X :=
->>>>>>> 036527ae
+  comm_semiring (types.limit_cone (F ⋙ forget CommSemiRing.{u})).X :=
 @subsemiring.to_comm_semiring (Π j, F.obj j) _
   (SemiRing.sections_subsemiring (F ⋙ forget₂ CommSemiRing SemiRing.{u}))
 
@@ -169,16 +154,10 @@
   { X := CommSemiRing.of (types.limit_cone (F ⋙ forget _)).X,
     π :=
     { app := SemiRing.limit_π_ring_hom (F ⋙ forget₂ CommSemiRing SemiRing),
-<<<<<<< HEAD
-      naturality' := (SemiRing.has_limits.limit (F ⋙ forget₂ _ _)).π.naturality, } },
-  valid_lift := is_limit.unique_up_to_iso (limit.is_limit _) t,
-  makes_limit := is_limit.of_faithful (forget₂ CommSemiRing SemiRing.{u}) (limit.is_limit _)
-=======
       naturality' := (SemiRing.has_limits.limit_cone (F ⋙ forget₂ _ _)).π.naturality, } },
   valid_lift := is_limit.unique_up_to_iso (SemiRing.has_limits.limit_cone_is_limit _) t,
-  makes_limit := is_limit.of_faithful (forget₂ CommSemiRing SemiRing)
+  makes_limit := is_limit.of_faithful (forget₂ CommSemiRing SemiRing.{u})
     (SemiRing.has_limits.limit_cone_is_limit _)
->>>>>>> 036527ae
     (λ s, _) (λ s, rfl) })
 
 /--
@@ -196,12 +175,8 @@
 lifted_limit_is_limit _
 
 /-- The category of rings has all limits. -/
-<<<<<<< HEAD
+@[irreducible]
 instance has_limits : has_limits CommSemiRing.{u} :=
-=======
-@[irreducible]
-instance has_limits : has_limits CommSemiRing :=
->>>>>>> 036527ae
 { has_limits_of_shape := λ J 𝒥, by exactI
   { has_limit := λ F, has_limit_of_created F (forget₂ CommSemiRing SemiRing.{u}) } }
 
@@ -248,11 +223,7 @@
   is_subring (F ⋙ forget Ring).sections := {}
 
 instance limit_ring (F : J ⥤ Ring) :
-<<<<<<< HEAD
-  ring (limit (F ⋙ forget Ring.{u})) :=
-=======
-  ring (types.limit_cone (F ⋙ forget Ring)).X :=
->>>>>>> 036527ae
+  ring (types.limit_cone (F ⋙ forget Ring.{u})).X :=
 @subtype.ring ((Π (j : J), (F ⋙ forget _).obj j)) (by apply_instance) _
   (by convert (Ring.sections_subring F))
 
@@ -268,16 +239,10 @@
   { X := Ring.of (types.limit_cone (F ⋙ forget _)).X,
     π :=
     { app := SemiRing.limit_π_ring_hom (F ⋙ forget₂ Ring SemiRing),
-<<<<<<< HEAD
-      naturality' := (SemiRing.has_limits.limit (F ⋙ forget₂ _ _)).π.naturality, } },
-  valid_lift := is_limit.unique_up_to_iso (limit.is_limit _) t,
-  makes_limit := is_limit.of_faithful (forget₂ Ring SemiRing.{u}) (limit.is_limit _)
-=======
       naturality' := (SemiRing.has_limits.limit_cone (F ⋙ forget₂ _ _)).π.naturality, } },
   valid_lift := is_limit.unique_up_to_iso (SemiRing.has_limits.limit_cone_is_limit _) t,
-  makes_limit := is_limit.of_faithful (forget₂ Ring SemiRing)
+  makes_limit := is_limit.of_faithful (forget₂ Ring SemiRing.{u})
     (SemiRing.has_limits.limit_cone_is_limit _)
->>>>>>> 036527ae
     (λ s, _) (λ s, rfl) })
 
 /--
@@ -343,11 +308,7 @@
 by { change comm_ring (F.obj j), apply_instance }
 
 instance limit_comm_ring (F : J ⥤ CommRing) :
-<<<<<<< HEAD
-  comm_ring (limit (F ⋙ forget CommRing.{u})) :=
-=======
-  comm_ring (types.limit_cone (F ⋙ forget CommRing)).X :=
->>>>>>> 036527ae
+  comm_ring (types.limit_cone (F ⋙ forget CommRing.{u})).X :=
 @subtype.comm_ring ((Π (j : J), (F ⋙ forget _).obj j)) (by apply_instance) _
   (by convert (Ring.sections_subring (F ⋙ forget₂ CommRing Ring.{u})))
 
@@ -369,17 +330,10 @@
 { lifted_cone :=
   { X := CommRing.of (types.limit_cone (F ⋙ forget _)).X,
     π :=
-<<<<<<< HEAD
     { app := SemiRing.limit_π_ring_hom (F ⋙ forget₂ CommRing Ring.{u} ⋙ forget₂ Ring SemiRing),
-      naturality' := (SemiRing.has_limits.limit (F ⋙ forget₂ _ _ ⋙ forget₂ _ _)).π.naturality, } },
-  valid_lift := is_limit.unique_up_to_iso (limit.is_limit _) t,
-  makes_limit := is_limit.of_faithful (forget₂ CommRing Ring.{u}) (limit.is_limit _)
-=======
-    { app := SemiRing.limit_π_ring_hom (F ⋙ forget₂ CommRing Ring ⋙ forget₂ Ring SemiRing),
       naturality' := (SemiRing.has_limits.limit_cone (F ⋙ forget₂ _ _ ⋙ forget₂ _ _)).π.naturality, } },
   valid_lift := is_limit.unique_up_to_iso (Ring.limit_cone_is_limit _) t,
-  makes_limit := is_limit.of_faithful (forget₂ CommRing Ring) (Ring.limit_cone_is_limit _)
->>>>>>> 036527ae
+  makes_limit := is_limit.of_faithful (forget₂ CommRing Ring.{u}) (Ring.limit_cone_is_limit _)
     (λ s, _) (λ s, rfl) })
 
 /--
@@ -397,12 +351,8 @@
 lifted_limit_is_limit _
 
 /-- The category of commutative rings has all limits. -/
-<<<<<<< HEAD
+@[irreducible]
 instance has_limits : has_limits CommRing.{u} :=
-=======
-@[irreducible]
-instance has_limits : has_limits CommRing :=
->>>>>>> 036527ae
 { has_limits_of_shape := λ J 𝒥, by exactI
   { has_limit := λ F, has_limit_of_created F (forget₂ CommRing Ring.{u}) } }
 

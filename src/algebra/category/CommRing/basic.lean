/-
Copyright (c) 2018 Scott Morrison. All rights reserved.
Released under Apache 2.0 license as described in the file LICENSE.
Authors: Scott Morrison, Johannes Hölzl, Yury Kudryashov
-/

import algebra.category.Mon.basic
import category_theory.fully_faithful
import algebra.ring
import data.int.basic

/-!
# Category instances for semiring, ring, comm_semiring, and comm_ring.

We introduce the bundled categories:
* `SemiRing`
* `Ring`
* `CommSemiRing`
* `CommRing`
along with the relevant forgetful functors between them.
-/

universes u v

open category_theory

/-- The category of semirings. -/
@[reducible] def SemiRing : Type (u+1) := bundled semiring

namespace SemiRing

/-- Construct a bundled SemiRing from the underlying type and typeclass. -/
def of (R : Type u) [semiring R] : SemiRing := bundled.of R

instance bundled_hom : bundled_hom @ring_hom :=
⟨@ring_hom.to_fun, @ring_hom.id, @ring_hom.comp, @ring_hom.ext⟩

instance (R : SemiRing) : semiring R := R.str

instance has_forget_to_Mon : has_forget₂ SemiRing.{u} Mon.{u} :=
bundled_hom.mk_has_forget₂ @semiring.to_monoid (λ R₁ R₂ f, f.to_monoid_hom) (λ _ _ _, rfl)

end SemiRing

/-- The category of rings. -/
@[reducible] def Ring : Type (u+1) := induced_category SemiRing (bundled.map @ring.to_semiring.{u})

namespace Ring

/-- Construct a bundled Ring from the underlying type and typeclass. -/
def of (R : Type u) [ring R] : Ring := bundled.of R

instance (R : Ring) : ring R := R.str

<<<<<<< HEAD
@[simp] lemma id_eq (R : Ring) : 𝟙 R = ring_hom.id R := rfl
@[simp] lemma comp_eq {R₁ R₂ R₃ : Ring} (f : R₁ ⟶ R₂) (g : R₂ ⟶ R₃) :
  f ≫ g = g.comp f := rfl

instance has_forget_to_SemiRing : has_forget₂ Ring.{u} SemiRing.{u} :=
SemiRing.bundled_hom.induced_category_has_forget₂ _
=======
example : concrete_category Ring.{u} := infer_instance
example : has_forget₂ Ring.{u} SemiRing.{u} := infer_instance
>>>>>>> e6ae377d

end Ring

/-- The category of commutative semirings. -/
@[reducible] def CommSemiRing : Type (u+1) := induced_category SemiRing (bundled.map comm_semiring.to_semiring.{u})

namespace CommSemiRing

/-- Construct a bundled CommSemiRing from the underlying type and typeclass. -/
def of (R : Type u) [comm_semiring R] : CommSemiRing := bundled.of R

instance (R : CommSemiRing) : comm_semiring R := R.str

-- These examples verify that we have successfully provided the expected instances.
example : concrete_category CommSemiRing.{u} := infer_instance
example : has_forget₂ CommSemiRing.{u} SemiRing.{u} := infer_instance

/-- The forgetful functor from commutative rings to (multiplicative) commutative monoids. -/
instance has_forget_to_CommMon : has_forget₂ CommSemiRing.{u} CommMon.{u} :=
has_forget₂.mk'
  (λ R : CommSemiRing.{u}, CommMon.of R) (λ R, rfl)
  (λ R₁ R₂ f, f.to_monoid_hom) (by tidy)

end CommSemiRing

/-- The category of commutative rings. -/
-- TODO experiment with making @[reducible] local
@[reducible] def CommRing : Type (u+1) := induced_category Ring (bundled.map comm_ring.to_ring.{u})

namespace CommRing

/-- Construct a bundled CommRing from the underlying type and typeclass. -/
def of (R : Type u) [comm_ring R] : CommRing := bundled.of R

instance (R : CommRing) : comm_ring R := R.str

-- These examples verify that we have successfully provided the expected instances.
example : concrete_category CommRing.{u} := infer_instance
example : has_forget₂ CommRing.{u} Ring.{u} := infer_instance

/-- The forgetful functor from commutative rings to commutative semirings. -/
instance has_forget_to_CommSemiRing : has_forget₂ CommRing.{u} CommSemiRing.{u} :=
has_forget₂.mk' (λ R : CommRing.{u}, CommSemiRing.of R) (λ R, rfl) (λ R₁ R₂ f, f) (by tidy)

end CommRing

namespace ring_equiv

variables {X Y : Type u}

section
variables [ring X] [ring Y]

def to_Ring_iso (e : X ≃r Y) : Ring.of X ≅ Ring.of Y :=
{ hom := e.to_ring_hom,
  inv := e.symm.to_ring_hom }

@[simp] lemma to_Ring_iso_hom {e : X ≃r Y} : e.to_Ring_iso.hom = e.to_ring_hom := rfl
@[simp] lemma to_Ring_iso_inv {e : X ≃r Y} : e.to_Ring_iso.inv = e.symm.to_ring_hom := rfl
end

section
variables [comm_ring X] [comm_ring Y]

def to_CommRing_iso (e : X ≃r Y) : CommRing.of X ≅ CommRing.of Y :=
{ hom := e.to_ring_hom,
  inv := e.symm.to_ring_hom }

@[simp] lemma to_CommRing_iso_hom {e : X ≃r Y} : e.to_CommRing_iso.hom = e.to_ring_hom := rfl
@[simp] lemma to_CommRing_iso_inv {e : X ≃r Y} : e.to_CommRing_iso.inv = e.symm.to_ring_hom := rfl
end

end ring_equiv

namespace category_theory.iso

def Ring_iso_to_ring_equiv {X Y : Ring.{u}} (i : X ≅ Y) : X ≃r Y :=
{ to_fun    := i.hom,
  inv_fun   := i.inv,
  left_inv  := by tidy,
  right_inv := by tidy,
  hom       := by apply_instance }.

def CommRing_iso_to_ring_equiv {X Y : CommRing.{u}} (i : X ≅ Y) : X ≃r Y :=
{ to_fun    := i.hom,
  inv_fun   := i.inv,
  left_inv  := by tidy,
  right_inv := by tidy,
  hom       := by apply_instance  }.

end category_theory.iso

/-- ring equivalences are the same as (isomorphic to) isomorphisms of rings -/
def ring_equiv_iso_Ring_iso {X Y : Type u} [ring X] [ring Y] :
  (X ≃r Y) ≅ (Ring.of X ≅ Ring.of Y) :=
{ hom := λ e, e.to_Ring_iso,
  inv := λ i, i.Ring_iso_to_ring_equiv, }

def ring_equiv_iso_CommRing_iso {X Y : Type u} [comm_ring X] [comm_ring Y] :
  (X ≃r Y) ≅ (CommRing.of X ≅ CommRing.of Y) :=
{ hom := λ e, e.to_CommRing_iso,
  inv := λ i, i.CommRing_iso_to_ring_equiv, }<|MERGE_RESOLUTION|>--- conflicted
+++ resolved
@@ -52,17 +52,8 @@
 
 instance (R : Ring) : ring R := R.str
 
-<<<<<<< HEAD
-@[simp] lemma id_eq (R : Ring) : 𝟙 R = ring_hom.id R := rfl
-@[simp] lemma comp_eq {R₁ R₂ R₃ : Ring} (f : R₁ ⟶ R₂) (g : R₂ ⟶ R₃) :
-  f ≫ g = g.comp f := rfl
-
-instance has_forget_to_SemiRing : has_forget₂ Ring.{u} SemiRing.{u} :=
-SemiRing.bundled_hom.induced_category_has_forget₂ _
-=======
 example : concrete_category Ring.{u} := infer_instance
 example : has_forget₂ Ring.{u} SemiRing.{u} := infer_instance
->>>>>>> e6ae377d
 
 end Ring
 

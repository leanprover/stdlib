--- conflicted
+++ resolved
@@ -322,10 +322,7 @@
 
 namespace ring_hom
 
-<<<<<<< HEAD
-=======
 /-- Construct a bundled `ring_hom` from a bare function and the appropriate typeclasses. -/
->>>>>>> b11f0f14
 def of {α : Type u} {β : Type v} [semiring α] [semiring β]
   (f : α → β) [is_semiring_hom f] : α →+* β :=
 { to_fun := f,

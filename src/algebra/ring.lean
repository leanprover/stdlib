--- conflicted
+++ resolved
@@ -322,7 +322,6 @@
 
 namespace ring_hom
 
-<<<<<<< HEAD
 variables {β : Type v} {γ : Type w} [semiring α] [semiring β] [semiring γ]
 
 /-- Interpret `f : α → β` with `is_semiring_hom f` as a ring homomorphism. -/
@@ -333,19 +332,6 @@
 
 @[simp] lemma coe_of (f : α → β) [is_semiring_hom f] : ⇑(of f) = f := rfl
 
-=======
-/-- Construct a bundled `ring_hom` from a bare function and the appropriate typeclasses. -/
-def of {α : Type u} {β : Type v} [semiring α] [semiring β]
-  (f : α → β) [is_semiring_hom f] : α →+* β :=
-{ to_fun := f,
-  .. as_monoid_hom f,
-  .. as_add_monoid_hom f }
-
-@[simp] lemma coe_of {α : Type u} {β : Type v} [semiring α] [semiring β]
-  (f : α → β) [is_semiring_hom f] : ⇑(of f) = f := rfl
-
-variables {β : Type v} {γ : Type w} [semiring α] [semiring β] [semiring γ]
->>>>>>> b11f0f14
 variables (f : α →+* β) {x y : α}
 
 @[extensionality] theorem ext ⦃f g : α →+* β⦄ (h : (f : α → β) = g) : f = g :=

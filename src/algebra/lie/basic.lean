--- conflicted
+++ resolved
@@ -182,11 +182,7 @@
 instance : has_coe_to_fun (L₁ →ₗ⁅R⁆ L₂) := ⟨_, morphism.to_fun⟩
 
 @[simp] lemma coe_mk (f : L₁ → L₂) (h₁ h₂ h₃) :
-<<<<<<< HEAD
-  ((morphism.mk f h₁ h₂ h₃ : L₁ →ₗ⁅R⁆ L₂) : L₁ → L₂) = f := rfl
-=======
   ((⟨f, h₁, h₂, h₃⟩ : L₁ →ₗ⁅R⁆ L₂) : L₁ → L₂) = f := rfl
->>>>>>> bff244fe
 
 @[simp, norm_cast] lemma coe_to_linear_map (f : L₁ →ₗ⁅R⁆ L₂) : ((f : L₁ →ₗ[R] L₂) : L₁ → L₂) = f :=
 rfl
@@ -201,21 +197,13 @@
 
 instance : inhabited (L₁ →ₗ⁅R⁆ L₂) := ⟨0⟩
 
-<<<<<<< HEAD
-theorem morphism.coe_injective : function.injective (λ f : L₁ →ₗ⁅R⁆ L₂, show L₁ → L₂, from f) :=
-=======
 lemma morphism.coe_injective : function.injective (λ f : L₁ →ₗ⁅R⁆ L₂, show L₁ → L₂, from f) :=
->>>>>>> bff244fe
 by rintro ⟨f, _⟩ ⟨g, _⟩ ⟨h⟩; congr
 
 @[ext] lemma morphism.ext {f g : L₁ →ₗ⁅R⁆ L₂} (h : ∀ x, f x = g x) : f = g :=
 morphism.coe_injective $ funext h
 
-<<<<<<< HEAD
-theorem morphism.ext_iff {f g : L₁ →ₗ⁅R⁆ L₂} : f = g ↔ ∀ x, f x = g x :=
-=======
 lemma morphism.ext_iff {f g : L₁ →ₗ⁅R⁆ L₂} : f = g ↔ ∀ x, f x = g x :=
->>>>>>> bff244fe
 ⟨by { rintro rfl x, refl }, morphism.ext⟩
 
 /-- The composition of morphisms is a morphism. -/

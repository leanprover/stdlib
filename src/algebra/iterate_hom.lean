--- conflicted
+++ resolved
@@ -138,7 +138,6 @@
 nat.rec_on n (funext $ λ x, by simp) $ λ n ihn,
 funext $ λ x, by simp [iterate_succ, ihn, pow_succ', mul_assoc]
 
-<<<<<<< HEAD
 @[simp] lemma mul_right_iterate : (* a)^[n] = (* a ^ n) :=
 begin
   induction n with d hd,
@@ -182,26 +181,17 @@
 
 variables [add_monoid M] (a : M) (n : ℕ)
 
-@[simp] lemma add_left_iterate : ((+) a)^[n] = (+) (n •ℕ a) :=
-=======
-@[simp] lemma add_left_iterate [add_monoid M] (a : M) (n : ℕ) : ((+) a)^[n] = (+) (n • a) :=
->>>>>>> 63801552
+@[simp] lemma add_left_iterate : ((+) a)^[n] = (+) (n • a) :=
 @mul_left_iterate (multiplicative M) _ a n
 
-@[simp] lemma add_right_iterate : (+ a)^[n] = (+ n •ℕ a) :=
+@[simp] lemma add_right_iterate : (+ a)^[n] = (+ n • a) :=
 begin
   induction n with d hd,
   { simpa },
   { simpa [hd] }
 end
 
-lemma add_right_iterate_apply_zero : (+ a)^[n] 0 = n •ℕ a :=
+lemma add_right_iterate_apply_zero : (+ a)^[n] 0 = n • a :=
 by simp [add_right_iterate]
 
-<<<<<<< HEAD
-end add_monoid
-=======
-@[simp] lemma add_right_iterate [add_monoid M] (a : M) (n : ℕ) :
-  (λ x, x + a)^[n] = λ x, x + (n • a) :=
-@mul_right_iterate (multiplicative M) _ a n
->>>>>>> 63801552
+end add_monoid
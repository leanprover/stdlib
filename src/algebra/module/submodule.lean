/-
Copyright (c) 2015 Nathaniel Thomas. All rights reserved.
Released under Apache 2.0 license as described in the file LICENSE.
Authors: Nathaniel Thomas, Jeremy Avigad, Johannes Hölzl, Mario Carneiro
-/
import algebra.module.linear_map
import group_theory.group_action.sub_mul_action
/-!

# Submodules of a module

In this file we define

* `submodule R M` : a subset of a `module` `M` that contains zero and is closed with respect to
  addition and scalar multiplication.

* `subspace k M` : an abbreviation for `submodule` assuming that `k` is a `field`.

## Tags

submodule, subspace, linear map
-/

open function
open_locale big_operators

universes u' u v w
variables {S : Type u'} {R : Type u} {M : Type v} {ι : Type w}

set_option old_structure_cmd true

/-- A submodule of a module is one which is closed under vector operations.
  This is a sufficient condition for the subset of vectors in the submodule
  to themselves form a module. -/
structure submodule (R : Type u) (M : Type v) [semiring R]
  [add_comm_monoid M] [semimodule R M] extends add_submonoid M, sub_mul_action R M : Type v.

/-- Reinterpret a `submodule` as an `add_submonoid`. -/
add_decl_doc submodule.to_add_submonoid

/-- Reinterpret a `submodule` as an `sub_mul_action`. -/
add_decl_doc submodule.to_sub_mul_action

namespace submodule

variables [semiring R] [add_comm_monoid M] [semimodule R M]

<<<<<<< HEAD
instance : has_coe_t (submodule R M) (set M) := ⟨λ s, s.carrier⟩
instance : has_mem M (submodule R M) := ⟨λ x p, x ∈ (p : set M)⟩
instance : has_coe_to_sort (submodule R M) Type* := ⟨λ p, {x : M // x ∈ p}⟩

variables (p q : submodule R M)

@[simp, norm_cast] theorem coe_sort_coe : ((p : set M) : Type*) = p := rfl

variables {p q}

protected theorem «exists» {q : p → Prop} : (∃ x, q x) ↔ (∃ x ∈ p, q ⟨x, ‹_›⟩) := set_coe.exists

protected theorem «forall» {q : p → Prop} : (∀ x, q x) ↔ (∀ x ∈ p, q ⟨x, ‹_›⟩) := set_coe.forall

theorem coe_injective : injective (coe : submodule R M → set M) :=
λ p q h, by cases p; cases q; congr'

@[simp, norm_cast] theorem coe_set_eq : (p : set M) = q ↔ p = q := coe_injective.eq_iff
=======
instance : set_like (submodule R M) M :=
⟨submodule.carrier, λ p q h, by cases p; cases q; congr'⟩

variables {p q : submodule R M}
>>>>>>> 23dbb4cf

@[simp] lemma mk_coe (S : set M) (h₁ h₂ h₃) :
  ((⟨S, h₁, h₂, h₃⟩ : submodule R M) : set M) = S := rfl

@[ext] theorem ext (h : ∀ x, x ∈ p ↔ x ∈ q) : p = q := set_like.ext h

theorem to_add_submonoid_injective :
  injective (to_add_submonoid : submodule R M → add_submonoid M) :=
λ p q h, set_like.ext'_iff.2 (show _, from set_like.ext'_iff.1 h)

@[simp] theorem to_add_submonoid_eq : p.to_add_submonoid = q.to_add_submonoid ↔ p = q :=
to_add_submonoid_injective.eq_iff

theorem to_sub_mul_action_injective :
  injective (to_sub_mul_action : submodule R M → sub_mul_action R M) :=
λ p q h, set_like.ext'_iff.2 (show _, from set_like.ext'_iff.1 h)

@[simp] theorem to_sub_mul_action_eq : p.to_sub_mul_action = q.to_sub_mul_action ↔ p = q :=
to_sub_mul_action_injective.eq_iff

end submodule

namespace submodule

section add_comm_monoid

variables [semiring S] [semiring R] [add_comm_monoid M]

-- We can infer the module structure implicitly from the bundled submodule,
-- rather than via typeclass resolution.
variables {semimodule_M : semimodule R M}
variables {p q : submodule R M}
variables {r : R} {x y : M}

variables [has_scalar S R] [semimodule S M] [is_scalar_tower S R M]

variables (p)
@[simp] lemma mem_carrier : x ∈ p.carrier ↔ x ∈ (p : set M) := iff.rfl

@[simp] lemma zero_mem : (0 : M) ∈ p := p.zero_mem'

lemma add_mem (h₁ : x ∈ p) (h₂ : y ∈ p) : x + y ∈ p := p.add_mem' h₁ h₂

lemma smul_mem (r : R) (h : x ∈ p) : r • x ∈ p := p.smul_mem' r h
lemma smul_of_tower_mem (r : S) (h : x ∈ p) : r • x ∈ p :=
p.to_sub_mul_action.smul_of_tower_mem r h

lemma sum_mem {t : finset ι} {f : ι → M} : (∀c∈t, f c ∈ p) → (∑ i in t, f i) ∈ p :=
p.to_add_submonoid.sum_mem

lemma sum_smul_mem {t : finset ι} {f : ι → M} (r : ι → R)
    (hyp : ∀ c ∈ t, f c ∈ p) : (∑ i in t, r i • f i) ∈ p :=
submodule.sum_mem _ (λ i hi, submodule.smul_mem  _ _ (hyp i hi))

@[simp] lemma smul_mem_iff' (u : units S) : (u:S) • x ∈ p ↔ x ∈ p :=
p.to_sub_mul_action.smul_mem_iff' u

instance : has_add p := ⟨λx y, ⟨x.1 + y.1, add_mem _ x.2 y.2⟩⟩
instance : has_zero p := ⟨⟨0, zero_mem _⟩⟩
instance : inhabited p := ⟨0⟩
instance : has_scalar S p := ⟨λ c x, ⟨c • x.1, smul_of_tower_mem _ c x.2⟩⟩

protected lemma nonempty : (p : set M).nonempty := ⟨0, p.zero_mem⟩

@[simp] lemma mk_eq_zero {x} (h : x ∈ p) : (⟨x, h⟩ : p) = 0 ↔ x = 0 := subtype.ext_iff_val

variables {p}
@[simp, norm_cast] lemma coe_eq_zero {x : p} : (x : M) = 0 ↔ x = 0 :=
(set_like.coe_eq_coe : (x : M) = (0 : p) ↔ x = 0)
@[simp, norm_cast] lemma coe_add (x y : p) : (↑(x + y) : M) = ↑x + ↑y := rfl
@[simp, norm_cast] lemma coe_zero : ((0 : p) : M) = 0 := rfl
@[norm_cast] lemma coe_smul (r : R) (x : p) : ((r • x : p) : M) = r • ↑x := rfl
@[simp, norm_cast] lemma coe_smul_of_tower (r : S) (x : p) : ((r • x : p) : M) = r • ↑x := rfl
@[simp, norm_cast] lemma coe_mk (x : M) (hx : x ∈ p) : ((⟨x, hx⟩ : p) : M) = x := rfl
@[simp] lemma coe_mem (x : p) : (x : M) ∈ p := x.2

variables (p)

instance : add_comm_monoid p :=
{ add := (+), zero := 0, .. p.to_add_submonoid.to_add_comm_monoid }

instance semimodule' : semimodule S p :=
by refine {smul := (•), ..p.to_sub_mul_action.mul_action', ..};
   { intros, apply set_coe.ext, simp [smul_add, add_smul, mul_smul] }
instance : semimodule R p := p.semimodule'

instance : is_scalar_tower S R p :=
p.to_sub_mul_action.is_scalar_tower

instance no_zero_smul_divisors [no_zero_smul_divisors R M] : no_zero_smul_divisors R p :=
⟨λ c x h,
  have c = 0 ∨ (x : M) = 0,
  from eq_zero_or_eq_zero_of_smul_eq_zero (congr_arg coe h),
  this.imp_right (@subtype.ext_iff _ _ x 0).mpr⟩

/-- Embedding of a submodule `p` to the ambient space `M`. -/
protected def subtype : p →ₗ[R] M :=
by refine {to_fun := coe, ..}; simp [coe_smul]

@[simp] theorem subtype_apply (x : p) : p.subtype x = x := rfl

lemma subtype_eq_val : ((submodule.subtype p) : p → M) = subtype.val := rfl

end add_comm_monoid

section add_comm_group

variables [ring R] [add_comm_group M]
variables {semimodule_M : semimodule R M}
variables (p p' : submodule R M)
variables {r : R} {x y : M}

lemma neg_mem (hx : x ∈ p) : -x ∈ p := p.to_sub_mul_action.neg_mem hx

/-- Reinterpret a submodule as an additive subgroup. -/
def to_add_subgroup : add_subgroup M :=
{ neg_mem' := λ _, p.neg_mem , .. p.to_add_submonoid }

@[simp] lemma coe_to_add_subgroup : (p.to_add_subgroup : set M) = p := rfl

lemma sub_mem : x ∈ p → y ∈ p → x - y ∈ p := p.to_add_subgroup.sub_mem

@[simp] lemma neg_mem_iff : -x ∈ p ↔ x ∈ p := p.to_add_subgroup.neg_mem_iff

lemma add_mem_iff_left : y ∈ p → (x + y ∈ p ↔ x ∈ p) := p.to_add_subgroup.add_mem_cancel_right

lemma add_mem_iff_right : x ∈ p → (x + y ∈ p ↔ y ∈ p) := p.to_add_subgroup.add_mem_cancel_left

instance : has_neg p := ⟨λx, ⟨-x.1, neg_mem _ x.2⟩⟩

@[simp, norm_cast] lemma coe_neg (x : p) : ((-x : p) : M) = -x := rfl

instance : add_comm_group p :=
{ add := (+), zero := 0, neg := has_neg.neg, ..p.to_add_subgroup.to_add_comm_group }

@[simp, norm_cast] lemma coe_sub (x y : p) : (↑(x - y) : M) = ↑x - ↑y := rfl

end add_comm_group

section ordered_monoid

variables [semiring R]

/-- A submodule of an `ordered_add_comm_monoid` is an `ordered_add_comm_monoid`. -/
instance to_ordered_add_comm_monoid
  {M} [ordered_add_comm_monoid M] [semimodule R M] (S : submodule R M) :
  ordered_add_comm_monoid S :=
subtype.coe_injective.ordered_add_comm_monoid coe rfl (λ _ _, rfl)

/-- A submodule of a `linear_ordered_add_comm_monoid` is a `linear_ordered_add_comm_monoid`. -/
instance to_linear_ordered_add_comm_monoid
  {M} [linear_ordered_add_comm_monoid M] [semimodule R M] (S : submodule R M) :
  linear_ordered_add_comm_monoid S :=
subtype.coe_injective.linear_ordered_add_comm_monoid coe rfl (λ _ _, rfl)

/-- A submodule of an `ordered_cancel_add_comm_monoid` is an `ordered_cancel_add_comm_monoid`. -/
instance to_ordered_cancel_add_comm_monoid
  {M} [ordered_cancel_add_comm_monoid M] [semimodule R M] (S : submodule R M) :
  ordered_cancel_add_comm_monoid S :=
subtype.coe_injective.ordered_cancel_add_comm_monoid coe rfl (λ _ _, rfl)

/-- A submodule of a `linear_ordered_cancel_add_comm_monoid` is a
`linear_ordered_cancel_add_comm_monoid`. -/
instance to_linear_ordered_cancel_add_comm_monoid
  {M} [linear_ordered_cancel_add_comm_monoid M] [semimodule R M] (S : submodule R M) :
  linear_ordered_cancel_add_comm_monoid S :=
subtype.coe_injective.linear_ordered_cancel_add_comm_monoid coe rfl (λ _ _, rfl)

end ordered_monoid

section ordered_group

variables [ring R]

/-- A submodule of an `ordered_add_comm_group` is an `ordered_add_comm_group`. -/
instance to_ordered_add_comm_group
  {M} [ordered_add_comm_group M] [semimodule R M] (S : submodule R M) :
  ordered_add_comm_group S :=
subtype.coe_injective.ordered_add_comm_group coe rfl (λ _ _, rfl) (λ _, rfl) (λ _ _, rfl)

/-- A submodule of a `linear_ordered_add_comm_group` is a
`linear_ordered_add_comm_group`. -/
instance to_linear_ordered_add_comm_group
  {M} [linear_ordered_add_comm_group M] [semimodule R M] (S : submodule R M) :
  linear_ordered_add_comm_group S :=
subtype.coe_injective.linear_ordered_add_comm_group coe rfl (λ _ _, rfl) (λ _, rfl) (λ _ _, rfl)

end ordered_group

end submodule

namespace submodule

variables [division_ring S] [semiring R] [add_comm_monoid M] [semimodule R M]
variables [has_scalar S R] [semimodule S M] [is_scalar_tower S R M]

variables (p : submodule R M) {s : S} {x y : M}

theorem smul_mem_iff (s0 : s ≠ 0) : s • x ∈ p ↔ x ∈ p :=
p.to_sub_mul_action.smul_mem_iff s0

end submodule

/-- Subspace of a vector space. Defined to equal `submodule`. -/
abbreviation subspace (R : Type u) (M : Type v)
  [field R] [add_comm_group M] [vector_space R M] :=
submodule R M<|MERGE_RESOLUTION|>--- conflicted
+++ resolved
@@ -45,31 +45,10 @@
 
 variables [semiring R] [add_comm_monoid M] [semimodule R M]
 
-<<<<<<< HEAD
-instance : has_coe_t (submodule R M) (set M) := ⟨λ s, s.carrier⟩
-instance : has_mem M (submodule R M) := ⟨λ x p, x ∈ (p : set M)⟩
-instance : has_coe_to_sort (submodule R M) Type* := ⟨λ p, {x : M // x ∈ p}⟩
-
-variables (p q : submodule R M)
-
-@[simp, norm_cast] theorem coe_sort_coe : ((p : set M) : Type*) = p := rfl
-
-variables {p q}
-
-protected theorem «exists» {q : p → Prop} : (∃ x, q x) ↔ (∃ x ∈ p, q ⟨x, ‹_›⟩) := set_coe.exists
-
-protected theorem «forall» {q : p → Prop} : (∀ x, q x) ↔ (∀ x ∈ p, q ⟨x, ‹_›⟩) := set_coe.forall
-
-theorem coe_injective : injective (coe : submodule R M → set M) :=
-λ p q h, by cases p; cases q; congr'
-
-@[simp, norm_cast] theorem coe_set_eq : (p : set M) = q ↔ p = q := coe_injective.eq_iff
-=======
 instance : set_like (submodule R M) M :=
 ⟨submodule.carrier, λ p q h, by cases p; cases q; congr'⟩
 
 variables {p q : submodule R M}
->>>>>>> 23dbb4cf
 
 @[simp] lemma mk_coe (S : set M) (h₁ h₂ h₃) :
   ((⟨S, h₁, h₂, h₃⟩ : submodule R M) : set M) = S := rfl

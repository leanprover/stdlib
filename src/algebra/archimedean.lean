--- conflicted
+++ resolved
@@ -110,31 +110,12 @@
 
 section linear_ordered_field
 
-<<<<<<< HEAD
-/-- For any `y < 1` and any positive `x`, there exists `n : ℕ` with `y ^ n < x`. -/
-lemma exists_nat_pow_lt [linear_ordered_field α] [archimedean α]
-  {x : α} {y : α} (hx : 0 < x) (hy : y < 1) : ∃ n : ℕ, y ^ n < x :=
-begin
-  by_cases y_pos : y ≤ 0,
-  { use 1, simp only [pow_one], linarith, },
-  simp only [not_le] at y_pos,
-  rcases pow_unbounded_of_one_lt (x⁻¹) (one_lt_inv y_pos hy) with ⟨q, hq⟩,
-  simp only [inv_lt_inv hx (pow_pos y_pos _), inv_pow'] at hq,
-  exact ⟨q, hq⟩,
-end
-
-/-- Every positive `x` is between two successive integer powers of
-another `y` greater than one. This is the same as `exists_int_pow_near'`,
-but with `≤` and `<` the other way around. -/
-lemma exists_int_pow_near [linear_ordered_field α] [archimedean α]
-=======
 variables [linear_ordered_field α]
 
 /-- Every positive `x` is between two successive integer powers of
 another `y` greater than one. This is the same as `exists_int_pow_near'`,
 but with ≤ and < the other way around. -/
 lemma exists_int_pow_near [archimedean α]
->>>>>>> 60234d18
   {x : α} {y : α} (hx : 0 < x) (hy : 1 < y) :
   ∃ n : ℤ, y ^ n ≤ x ∧ x < y ^ (n + 1) :=
 by classical; exact
@@ -151,13 +132,8 @@
 
 /-- Every positive `x` is between two successive integer powers of
 another `y` greater than one. This is the same as `exists_int_pow_near`,
-<<<<<<< HEAD
-but with `≤` and `<` the other way around. -/
-lemma exists_int_pow_near' [linear_ordered_field α] [archimedean α]
-=======
 but with ≤ and < the other way around. -/
 lemma exists_int_pow_near' [archimedean α]
->>>>>>> 60234d18
   {x : α} {y : α} (hx : 0 < x) (hy : 1 < y) :
   ∃ n : ℤ, y ^ n < x ∧ x ≤ y ^ (n + 1) :=
 let ⟨m, hle, hlt⟩ := exists_int_pow_near (inv_pos.2 hx) hy in
@@ -167,11 +143,6 @@
 by rwa [neg_add, neg_add_cancel_right, fpow_neg,
         le_inv hx (fpow_pos_of_pos hyp _)]⟩
 
-<<<<<<< HEAD
-/-- Given `x` and `y` between `0` and `1`, `x` is between two successive powers of `y`.
-This is the same as `exists_nat_pow_near`, but for elements between `0` and `1` -/
-lemma exists_nat_pow_near_of_lt_one [linear_ordered_field α] [archimedean α]
-=======
 /-- For any `y < 1` and any positive `x`, there exists `n : ℕ` with `y ^ n < x`. -/
 lemma exists_pow_lt_of_lt_one [archimedean α] {x y : α} (hx : 0 < x) (hy : y < 1) :
   ∃ n : ℕ, y ^ n < x :=
@@ -186,7 +157,6 @@
 /-- Given `x` and `y` between `0` and `1`, `x` is between two successive powers of `y`.
 This is the same as `exists_nat_pow_near`, but for elements between `0` and `1` -/
 lemma exists_nat_pow_near_of_lt_one [archimedean α]
->>>>>>> 60234d18
   {x : α} {y : α} (xpos : 0 < x) (hx : x ≤ 1) (ypos : 0 < y) (hy : y < 1) :
   ∃ n : ℕ, y ^ (n + 1) < x ∧ x ≤ y ^ n :=
 begin
@@ -197,11 +167,7 @@
   { rwa [inv_pow', inv_le_inv (pow_pos ypos _) xpos] at hn }
 end
 
-<<<<<<< HEAD
-variables [linear_ordered_field α] [floor_ring α]
-=======
 variables [floor_ring α]
->>>>>>> 60234d18
 
 lemma sub_floor_div_mul_nonneg (x : α) {y : α} (hy : 0 < y) :
   0 ≤ x - ⌊x / y⌋ * y :=

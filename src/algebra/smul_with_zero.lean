/-
Copyright (c) 2021 Damiano Testa. All rights reserved.
Released under Apache 2.0 license as described in the file LICENSE.
Authors: Damiano Testa
-/
import group_theory.group_action.defs
/-!
# Introduce `smul_with_zero`

In analogy with the usual monoid action on a Type `M`, we introduce an action of a
`monoid_with_zero` on a Type with `0`.

In particular, for Types `R` and `M`, both containing `0`, we define `smul_with_zero R M` to
be the typeclass where the products `r • 0` and `0 • m` vanish for all `r : R` and all `m : M`.

Moreover, in the case in which `R` is a `monoid_with_zero`, we introduce the typeclass
`mul_action_with_zero R M`, mimicking group actions and having an absorbing `0` in `R`.
Thus, the action is required to be compatible with

* the unit of the monoid, acting as the identity;
* the zero of the monoid_with_zero, acting as zero;
* associativity of the monoid.

We also add an `instance`:

* any `monoid_with_zero` has a `mul_action_with_zero R R` acting on itself.
-/

variables {R R' M M' : Type*}

section has_zero

<<<<<<< HEAD
variables [has_zero R] [has_zero R'] [has_zero M]

=======
>>>>>>> 8b7c8a4c
variables (R M)
/--  `smul_with_zero` is a class consisting of a Type `R` with `0 ∈ R` and a scalar multiplication
of `R` on a Type `M` with `0`, such that the equality `r • m = 0` holds if at least one among `r`
or `m` equals `0`. -/
class smul_with_zero [has_zero R] [has_zero M] extends has_scalar R M :=
(smul_zero : ∀ r : R, r • (0 : M) = 0)
(zero_smul : ∀ m : M, (0 : R) • m = 0)

instance mul_zero_class.to_smul_with_zero [mul_zero_class R] : smul_with_zero R R :=
{ smul := (*),
  smul_zero := mul_zero,
  zero_smul := zero_mul }

variables (R) {M} [has_zero R] [has_zero M] [smul_with_zero R M]

@[simp] lemma zero_smul (m : M) : (0 : R) • m = 0 := smul_with_zero.zero_smul m

variables {R} (M)
/-- Note that this lemma has different typeclass assumptions to `smul_zero`. -/
@[simp] lemma smul_zero' (r : R) : r • (0 : M) = 0 := smul_with_zero.smul_zero r

variables {R M} [has_zero M'] [has_scalar R M']

/-- Pullback a `smul_with_zero` structure along an injective zero-preserving homomorphism. -/
protected def function.injective.smul_with_zero
  (f : zero_hom M' M) (hf : function.injective f) (smul : ∀ (a : R) b, f (a • b) = a • f b) :
  smul_with_zero R M' :=
{ smul := (•),
  zero_smul := λ a, hf $ by simp [smul],
  smul_zero := λ a, hf $ by simp [smul]}

/-- Pushforward a `smul_with_zero` structure along a surjective zero-preserving homomorphism. -/
protected def function.surjective.smul_with_zero
  (f : zero_hom M M') (hf : function.surjective f) (smul : ∀ (a : R) b, f (a • b) = a • f b) :
  smul_with_zero R M' :=
{ smul := (•),
  zero_smul := λ m, by { rcases hf m with ⟨x, rfl⟩, simp [←smul] },
  smul_zero := λ c, by simp only [← f.map_zero, ← smul, smul_zero'] }

variables (M)

/-- Compose a `smul_with_zero` with a `zero_hom`, with action `f r' • m` -/
def smul_with_zero.comp_hom (f : zero_hom R' R) : smul_with_zero R' M :=
{ smul := (•) ∘ f,
  smul_zero := λ m, by simp,
  zero_smul := λ m, by simp }

end has_zero

section monoid_with_zero

variables [monoid_with_zero R] [monoid_with_zero R'] [has_zero M]

variables (R M)
/--  An action of a monoid with zero `R` on a Type `M`, also with `0`, extends `mul_action` and
is compatible with `0` (both in `R` and in `M`), with `1 ∈ R`, and with associativity of
multiplication on the monoid `M`. -/
class mul_action_with_zero extends mul_action R M :=
-- these fields are copied from `smul_with_zero`, as `extends` behaves poorly
(smul_zero : ∀ r : R, r • (0 : M) = 0)
(zero_smul : ∀ m : M, (0 : R) • m = 0)

@[priority 100] -- see Note [lower instance priority]
instance mul_action_with_zero.to_smul_with_zero [m : mul_action_with_zero R M] :
  smul_with_zero R M :=
{..m}

instance monoid_with_zero.to_mul_action_with_zero : mul_action_with_zero R R :=
{ ..mul_zero_class.to_smul_with_zero R,
  ..monoid.to_mul_action R }

variables {R M} [mul_action_with_zero R M] [has_zero M'] [has_scalar R M']

/-- Pullback a `mul_action_with_zero` structure along an injective zero-preserving homomorphism. -/
protected def function.injective.mul_action_with_zero
  (f : zero_hom M' M) (hf : function.injective f) (smul : ∀ (a : R) b, f (a • b) = a • f b) :
  mul_action_with_zero R M' :=
{ ..hf.mul_action f smul, ..hf.smul_with_zero f smul }

/-- Pushforward a `mul_action_with_zero` structure along a surjective zero-preserving homomorphism.
-/
protected def function.surjective.mul_action_with_zero
  (f : zero_hom M M') (hf : function.surjective f) (smul : ∀ (a : R) b, f (a • b) = a • f b) :
  mul_action_with_zero R M' :=
{ ..hf.mul_action f smul, ..hf.smul_with_zero f smul }

variables (M)

/-- Compose a `mul_action_with_zero` with a `monoid_with_zero_hom`, with action `f r' • m` -/
def mul_action_with_zero.comp_hom (f : monoid_with_zero_hom R' R) :
  mul_action_with_zero R' M :=
{ smul := (•) ∘ f,
  mul_smul := λ r s m, by simp [mul_smul],
  one_smul := λ m, by simp,
  .. smul_with_zero.comp_hom M f.to_zero_hom}

end monoid_with_zero<|MERGE_RESOLUTION|>--- conflicted
+++ resolved
@@ -30,11 +30,6 @@
 
 section has_zero
 
-<<<<<<< HEAD
-variables [has_zero R] [has_zero R'] [has_zero M]
-
-=======
->>>>>>> 8b7c8a4c
 variables (R M)
 /--  `smul_with_zero` is a class consisting of a Type `R` with `0 ∈ R` and a scalar multiplication
 of `R` on a Type `M` with `0`, such that the equality `r • m = 0` holds if at least one among `r`
@@ -56,7 +51,7 @@
 /-- Note that this lemma has different typeclass assumptions to `smul_zero`. -/
 @[simp] lemma smul_zero' (r : R) : r • (0 : M) = 0 := smul_with_zero.smul_zero r
 
-variables {R M} [has_zero M'] [has_scalar R M']
+variables {R M} [has_zero R'] [has_zero M'] [has_scalar R M']
 
 /-- Pullback a `smul_with_zero` structure along an injective zero-preserving homomorphism. -/
 protected def function.injective.smul_with_zero

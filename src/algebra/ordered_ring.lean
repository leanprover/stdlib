--- conflicted
+++ resolved
@@ -346,17 +346,10 @@
 lemma exists_lt_mul_self (a : α) : ∃ x : α, a < x * x :=
 begin
   by_cases ha : 0 ≤ a,
-<<<<<<< HEAD
-   { use (a + 1),
-     calc a = a * 1 : by rw mul_one
-     ... < (a + 1) * (a + 1) : mul_lt_mul (lt_add_one _) (le_add_of_nonneg_left ha)
-                                          zero_lt_one (add_nonneg ha zero_le_one) },
-=======
   { use (a + 1),
     calc a = a * 1 : by rw mul_one
     ... < (a + 1) * (a + 1) : mul_lt_mul (lt_add_one _) (le_add_of_nonneg_left ha)
                                          zero_lt_one (add_nonneg ha zero_le_one) },
->>>>>>> d174295c
   { rw not_le at ha,
     use 1,
     calc a < 0     : ha
@@ -364,14 +357,7 @@
 end
 
 lemma exists_le_mul_self (a : α) : ∃ x : α, a ≤ x * x :=
-<<<<<<< HEAD
-begin
-  obtain ⟨x, hx⟩ := exists_lt_mul_self a,
-  exact ⟨x, le_of_lt hx⟩
-end
-=======
 let ⟨x, hx⟩ := exists_lt_mul_self a in ⟨x, le_of_lt hx⟩
->>>>>>> d174295c
 
 @[priority 100] -- see Note [lower instance priority]
 instance linear_ordered_semiring.to_nontrivial {α : Type*} [linear_ordered_semiring α] :

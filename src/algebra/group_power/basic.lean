--- conflicted
+++ resolved
@@ -624,7 +624,6 @@
 
 end linear_ordered_ring
 
-<<<<<<< HEAD
 @[simp] lemma abs_sq_eq [linear_ordered_ring R] (a : R) : (abs a) ^ 2 = a ^ 2 :=
 begin
   by_cases h : 0 ≤ a,
@@ -632,13 +631,8 @@
   { simp [abs_of_neg (not_le.mp h)] }
 end
 
-/- this lemma would work for `ordered_integral_domain`, if that typeclass existed -/
-@[simp] lemma eq_of_pow_two_eq_pow_two [linear_ordered_field R] {a b : R}
-  (ha : 0 ≤ a) (hb : 0 ≤ b) :
-=======
 @[simp] lemma eq_of_pow_two_eq_pow_two [linear_ordered_comm_ring R]
   {a b : R} (ha : 0 ≤ a) (hb : 0 ≤ b) :
->>>>>>> 12419ce5
   a ^ 2 = b ^ 2 ↔ a = b :=
 begin
   refine ⟨_, congr_arg _⟩,

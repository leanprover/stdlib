--- conflicted
+++ resolved
@@ -3,12 +3,8 @@
 Released under Apache 2.0 license as described in the file LICENSE.
 Authors: Jeremy Avigad, Robert Y. Lewis
 -/
-<<<<<<< HEAD
-import algebra.ordered_field
-=======
 import algebra.ordered_ring
 import tactic.monotonicity.basic
->>>>>>> 61cc2543
 import deprecated.group
 
 /-!
@@ -635,13 +631,8 @@
   { simp [abs_of_neg (not_le.mp h)] }
 end
 
-<<<<<<< HEAD
-/-- this lemma would work for `ordered_integral_domain`, if that typeclass existed -/
-@[simp] lemma eq_of_pow_two_eq_pow_two [linear_ordered_field R] {a b : R} (ha : 0 ≤ a) (hb : 0 ≤ b) :
-=======
 @[simp] lemma eq_of_pow_two_eq_pow_two [linear_ordered_comm_ring R]
   {a b : R} (ha : 0 ≤ a) (hb : 0 ≤ b) :
->>>>>>> 61cc2543
   a ^ 2 = b ^ 2 ↔ a = b :=
 begin
   refine ⟨_, congr_arg _⟩,

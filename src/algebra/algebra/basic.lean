/-
Copyright (c) 2018 Kenny Lau. All rights reserved.
Released under Apache 2.0 license as described in the file LICENSE.
Authors: Kenny Lau, Yury Kudryashov
-/
import tactic.nth_rewrite
import data.matrix.basic
import linear_algebra.tensor_product
import ring_theory.subring
import deprecated.subring

/-!
# Algebra over Commutative Semiring (under category)

In this file we define algebra over commutative (semi)rings, algebra homomorphisms `alg_hom`,
algebra equivalences `alg_equiv`. We also define usual operations on `alg_hom`s
(`id`, `comp`).

`subalgebra`s are defined in `algebra.algebra.subalgebra`.

If `S` is an `R`-algebra and `A` is an `S`-algebra then `algebra.comap.algebra R S A` can be used
to provide `A` with a structure of an `R`-algebra. Other than that, `algebra.comap` is now
deprecated and replcaed with `is_scalar_tower`.

## Notations

* `A →ₐ[R] B` : `R`-algebra homomorphism from `A` to `B`.
* `A ≃ₐ[R] B` : `R`-algebra equivalence from `A` to `B`.
-/

universes u v w u₁ v₁

open_locale tensor_product big_operators

section prio
-- We set this priority to 0 later in this file
set_option extends_priority 200 /- control priority of
`instance [algebra R A] : has_scalar R A` -/

/-- The category of R-algebras where R is a commutative
ring is the under category R ↓ CRing. In the categorical
setting we have a forgetful functor R-Alg ⥤ R-Mod.
However here it extends module in order to preserve
definitional equality in certain cases. -/
@[nolint has_inhabited_instance]
class algebra (R : Type u) (A : Type v) [comm_semiring R] [semiring A]
  extends has_scalar R A, R →+* A :=
(commutes' : ∀ r x, to_fun r * x = x * to_fun r)
(smul_def' : ∀ r x, r • x = to_fun r * x)
end prio

/-- Embedding `R →+* A` given by `algebra` structure. -/
def algebra_map (R : Type u) (A : Type v) [comm_semiring R] [semiring A] [algebra R A] : R →+* A :=
algebra.to_ring_hom

/-- Creating an algebra from a morphism to the center of a semiring. -/
def ring_hom.to_algebra' {R S} [comm_semiring R] [semiring S] (i : R →+* S)
  (h : ∀ c x, i c * x = x * i c) :
  algebra R S :=
{ smul := λ c x, i c * x,
  commutes' := h,
  smul_def' := λ c x, rfl,
  to_ring_hom := i}

/-- Creating an algebra from a morphism to a commutative semiring. -/
def ring_hom.to_algebra {R S} [comm_semiring R] [comm_semiring S] (i : R →+* S) :
  algebra R S :=
i.to_algebra' $ λ _, mul_comm _

lemma ring_hom.algebra_map_to_algebra {R S} [comm_semiring R] [comm_semiring S]
  (i : R →+* S) :
  @algebra_map R S _ _ i.to_algebra = i :=
rfl

namespace algebra

variables {R : Type u} {S : Type v} {A : Type w} {B : Type*}

/-- Let `R` be a commutative semiring, let `A` be a semiring with a `semimodule R` structure.
If `(r • 1) * x = x * (r • 1) = r • x` for all `r : R` and `x : A`, then `A` is an `algebra`
over `R`. -/
def of_semimodule' [comm_semiring R] [semiring A] [semimodule R A]
  (h₁ : ∀ (r : R) (x : A), (r • 1) * x = r • x)
  (h₂ : ∀ (r : R) (x : A), x * (r • 1) = r • x) : algebra R A :=
{ to_fun := λ r, r • 1,
  map_one' := one_smul _ _,
  map_mul' := λ r₁ r₂, by rw [h₁, mul_smul],
  map_zero' := zero_smul _ _,
  map_add' := λ r₁ r₂, add_smul r₁ r₂ 1,
  commutes' := λ r x, by simp only [h₁, h₂],
  smul_def' := λ r x, by simp only [h₁] }

/-- Let `R` be a commutative semiring, let `A` be a semiring with a `semimodule R` structure.
If `(r • x) * y = x * (r • y) = r • (x * y)` for all `r : R` and `x y : A`, then `A`
is an `algebra` over `R`. -/
def of_semimodule [comm_semiring R] [semiring A] [semimodule R A]
  (h₁ : ∀ (r : R) (x y : A), (r • x) * y = r • (x * y))
  (h₂ : ∀ (r : R) (x y : A), x * (r • y) = r • (x * y)) : algebra R A :=
of_semimodule' (λ r x, by rw [h₁, one_mul]) (λ r x, by rw [h₂, mul_one])

section semiring

variables [comm_semiring R] [comm_semiring S]
variables [semiring A] [algebra R A] [semiring B] [algebra R B]

lemma smul_def'' (r : R) (x : A) : r • x = algebra_map R A r * x :=
algebra.smul_def' r x

/--
To prove two algebra structures on a fixed `[comm_semiring R] [semiring A]` agree,
it suffices to check the `algebra_map`s agree.
-/
-- We'll later use this to show `algebra ℤ M` is a subsingleton.
@[ext]
lemma algebra_ext {R : Type*} [comm_semiring R] {A : Type*} [semiring A] (P Q : algebra R A)
  (w : ∀ (r : R), by { haveI := P, exact algebra_map R A r } = by { haveI := Q, exact algebra_map R A r }) :
  P = Q :=
begin
  unfreezingI { rcases P with ⟨⟨P⟩⟩, rcases Q with ⟨⟨Q⟩⟩ },
  congr,
  { funext r a,
    replace w := congr_arg (λ s, s * a) (w r),
    simp only [←algebra.smul_def''] at w,
    apply w, },
  { ext r,
    exact w r, },
  { apply proof_irrel_heq, },
  { apply proof_irrel_heq, },
end

@[priority 200] -- see Note [lower instance priority]
instance to_semimodule : semimodule R A :=
{ one_smul := by simp [smul_def''],
  mul_smul := by simp [smul_def'', mul_assoc],
  smul_add := by simp [smul_def'', mul_add],
  smul_zero := by simp [smul_def''],
  add_smul := by simp [smul_def'', add_mul],
  zero_smul := by simp [smul_def''] }

-- from now on, we don't want to use the following instance anymore
attribute [instance, priority 0] algebra.to_has_scalar

lemma smul_def (r : R) (x : A) : r • x = algebra_map R A r * x :=
algebra.smul_def' r x

lemma algebra_map_eq_smul_one (r : R) : algebra_map R A r = r • 1 :=
calc algebra_map R A r = algebra_map R A r * 1 : (mul_one _).symm
                   ... = r • 1                 : (algebra.smul_def r 1).symm

theorem commutes (r : R) (x : A) : algebra_map R A r * x = x * algebra_map R A r :=
algebra.commutes' r x

theorem left_comm (r : R) (x y : A) : x * (algebra_map R A r * y) = algebra_map R A r * (x * y) :=
by rw [← mul_assoc, ← commutes, mul_assoc]

@[simp] lemma mul_smul_comm (s : R) (x y : A) :
  x * (s • y) = s • (x * y) :=
by rw [smul_def, smul_def, left_comm]

@[simp] lemma smul_mul_assoc (r : R) (x y : A) :
  (r • x) * y = r • (x * y) :=
by rw [smul_def, smul_def, mul_assoc]

section
variables (r : R) (a : A)

@[simp] lemma bit0_smul_one : bit0 r • (1 : A) = r • 2 :=
by simp [bit0, add_smul, smul_add]
@[simp] lemma bit0_smul_bit0 : bit0 r • bit0 a = r • (bit0 (bit0 a)) :=
by simp [bit0, add_smul, smul_add]
@[simp] lemma bit0_smul_bit1 : bit0 r • bit1 a = r • (bit0 (bit1 a)) :=
by simp [bit0, add_smul, smul_add]
@[simp] lemma bit1_smul_one : bit1 r • (1 : A) = r • 2 + 1 :=
by simp [bit1, add_smul, smul_add]
@[simp] lemma bit1_smul_bit0 : bit1 r • bit0 a = r • (bit0 (bit0 a)) + bit0 a :=
by simp [bit1, add_smul, smul_add]
@[simp] lemma bit1_smul_bit1 : bit1 r • bit1 a = r • (bit0 (bit1 a)) + bit1 a :=
by { simp only [bit0, bit1, add_smul, smul_add, one_smul], abel }

end

variables (R A)

/--
The canonical ring homomorphism `algebra_map R A : R →* A` for any `R`-algebra `A`,
packaged as an `R`-linear map.
-/
protected def linear_map : R →ₗ[R] A :=
{ map_smul' := λ x y, begin dsimp, simp [algebra.smul_def], end,
  ..algebra_map R A }

@[simp]
lemma linear_map_apply (r : R) : algebra.linear_map R A r = algebra_map R A r := rfl

instance id : algebra R R := (ring_hom.id R).to_algebra

variables {R A}

namespace id

@[simp] lemma map_eq_self (x : R) : algebra_map R R x = x := rfl

@[simp] lemma smul_eq_mul (x y : R) : x • y = x * y := rfl

end id

section prod
variables (R A B)

instance : algebra R (A × B) :=
{ commutes' := by { rintro r ⟨a, b⟩, dsimp, rw [commutes r a, commutes r b] },
  smul_def' := by { rintro r ⟨a, b⟩, dsimp, rw [smul_def r a, smul_def r b] },
<<<<<<< HEAD
  .. (show semimodule R (A × B), by apply_instance),
=======
  .. prod.semimodule,
>>>>>>> d174295c
  .. ring_hom.prod (algebra_map R A) (algebra_map R B) }

variables {R A B}

@[simp] lemma algebra_map_prod_apply (r : R) :
  algebra_map R (A × B) r = (algebra_map R A r, algebra_map R B r) := rfl

end prod

/-- Algebra over a subsemiring. -/
instance of_subsemiring (S : subsemiring R) : algebra S A :=
{ smul := λ s x, (s : R) • x,
  commutes' := λ r x, algebra.commutes r x,
  smul_def' := λ r x, algebra.smul_def r x,
  .. (algebra_map R A).comp (subsemiring.subtype S) }

/-- Algebra over a subring. -/
instance of_subring {R A : Type*} [comm_ring R] [ring A] [algebra R A]
  (S : subring R) : algebra S A :=
{ smul := λ s x, (s : R) • x,
  commutes' := λ r x, algebra.commutes r x,
  smul_def' := λ r x, algebra.smul_def r x,
  .. (algebra_map R A).comp (subring.subtype S) }

lemma algebra_map_of_subring {R : Type*} [comm_ring R] (S : subring R) :
  (algebra_map S R : S →+* R) = subring.subtype S := rfl

lemma coe_algebra_map_of_subring {R : Type*} [comm_ring R] (S : subring R) :
  (algebra_map S R : S → R) = subtype.val := rfl

lemma algebra_map_of_subring_apply {R : Type*} [comm_ring R] (S : subring R) (x : S) :
  algebra_map S R x = x := rfl

/-- Algebra over a set that is closed under the ring operations. -/
instance of_is_subring {R A : Type*} [comm_ring R] [ring A] [algebra R A]
  (S : set R) [is_subring S] : algebra S A :=
algebra.of_subring S.to_subring

lemma is_subring_coe_algebra_map_hom {R : Type*} [comm_ring R] (S : set R) [is_subring S] :
  (algebra_map S R : S →+* R) = is_subring.subtype S := rfl

lemma is_subring_coe_algebra_map {R : Type*} [comm_ring R] (S : set R) [is_subring S] :
  (algebra_map S R : S → R) = subtype.val := rfl

lemma is_subring_algebra_map_apply {R : Type*} [comm_ring R] (S : set R) [is_subring S] (x : S) :
  algebra_map S R x = x := rfl

lemma set_range_subset {R : Type*} [comm_ring R] {T₁ T₂ : set R} [is_subring T₁] (hyp : T₁ ⊆ T₂) :
  set.range (algebra_map T₁ R) ⊆ T₂ :=
begin
  rintros x ⟨⟨t, ht⟩, rfl⟩,
  exact hyp ht,
end

variables (R A)
/-- The multiplication in an algebra is a bilinear map. -/
def lmul : A →ₗ A →ₗ A :=
linear_map.mk₂ R (*)
  (λ x y z, add_mul x y z)
  (λ c x y, by rw [smul_def, smul_def, mul_assoc _ x y])
  (λ x y z, mul_add x y z)
  (λ c x y, by rw [smul_def, smul_def, left_comm])

/-- The multiplication on the left in an algebra is a linear map. -/
def lmul_left (r : A) : A →ₗ A :=
lmul R A r

/-- The multiplication on the right in an algebra is a linear map. -/
def lmul_right (r : A) : A →ₗ A :=
(lmul R A).flip r

/-- Simultaneous multiplication on the left and right is a linear map. -/
def lmul_left_right (vw: A × A) : A →ₗ[R] A :=
(lmul_right R A vw.2).comp (lmul_left R A vw.1)

/-- The multiplication map on an algebra, as an `R`-linear map from `A ⊗[R] A` to `A`. -/
def lmul' : A ⊗[R] A →ₗ[R] A :=
tensor_product.lift (algebra.lmul R A)

variables {R A}

@[simp] lemma lmul_apply (p q : A) : lmul R A p q = p * q := rfl
@[simp] lemma lmul_left_apply (p q : A) : lmul_left R A p q = p * q := rfl
@[simp] lemma lmul_right_apply (p q : A) : lmul_right R A p q = q * p := rfl
@[simp] lemma lmul_left_right_apply (vw : A × A) (p : A) :
  lmul_left_right R A vw p = vw.1 * p * vw.2 := rfl

@[simp] lemma lmul'_apply {x y} : algebra.lmul' R A (x ⊗ₜ y) = x * y :=
begin
  dsimp [algebra.lmul'],
  simp,
end

/-- Explicit characterization of the submonoid map in the case of an algebra.
`S` is made explicit to help with type inference -/
def algebra_map_submonoid (S : Type*) [semiring S] [algebra R S]
  (M : submonoid R) : (submonoid S) :=
submonoid.map (algebra_map R S : R →* S) M

lemma mem_algebra_map_submonoid_of_mem [algebra R S] {M : submonoid R} (x : M) :
  (algebra_map R S x) ∈ algebra_map_submonoid S M :=
set.mem_image_of_mem (algebra_map R S) x.2

instance linear_map.semimodule' (R : Type u) [comm_semiring R]
  (M : Type v) [add_comm_monoid M] [semimodule R M]
  (S : Type w) [comm_semiring S] [algebra R S] : semimodule S (M →ₗ[R] S) :=
{ smul := λ s f, linear_map.llcomp _ _ _ _ (algebra.lmul R S s) f,
  one_smul := λ f, linear_map.ext $ λ x, one_mul _,
  mul_smul := λ s₁ s₂ f, linear_map.ext $ λ x, mul_assoc _ _ _,
  smul_add := λ s f g, linear_map.map_add _ _ _,
  smul_zero := λ s, linear_map.map_zero _,
  add_smul := λ s₁ s₂ f, linear_map.ext $ λ x, add_mul _ _ _,
  zero_smul := λ f, linear_map.ext $ λ x, zero_mul _ }

end semiring

section ring
variables [comm_ring R]

variables (R)

/-- A `semiring` that is an `algebra` over a commutative ring carries a natural `ring` structure. -/
def semiring_to_ring [semiring A] [algebra R A] : ring A := {
  ..semimodule.add_comm_monoid_to_add_comm_group R,
  ..(infer_instance : semiring A) }

variables {R}

lemma mul_sub_algebra_map_commutes [ring A] [algebra R A] (x : A) (r : R) :
  x * (x - algebra_map R A r) = (x - algebra_map R A r) * x :=
by rw [mul_sub, ←commutes, sub_mul]

lemma mul_sub_algebra_map_pow_commutes [ring A] [algebra R A] (x : A) (r : R) (n : ℕ) :
  x * (x - algebra_map R A r) ^ n = (x - algebra_map R A r) ^ n * x :=
begin
  induction n with n ih,
  { simp },
  { rw [pow_succ, ←mul_assoc, mul_sub_algebra_map_commutes,
      mul_assoc, ih, ←mul_assoc], }
end

end ring

end algebra

namespace module

instance endomorphism_algebra (R : Type u) (M : Type v)
  [comm_ring R] [add_comm_group M] [module R M] : algebra R (M →ₗ[R] M) :=
{ to_fun    := λ r, r • linear_map.id,
  map_one' := one_smul _ _,
  map_zero' := zero_smul _ _,
  map_add' := λ r₁ r₂, add_smul _ _ _,
  map_mul' := λ r₁ r₂, by { ext x, simp [mul_smul] },
  commutes' := by { intros, ext, simp },
  smul_def' := by { intros, ext, simp } }

lemma algebra_map_End_eq_smul_id (R : Type u) (M : Type v)
  [comm_ring R] [add_comm_group M] [module R M] (a : R) :
  (algebra_map R (End R M)) a = a • linear_map.id := rfl

lemma algebra_map_End_apply (R : Type u) (M : Type v)
  [comm_ring R] [add_comm_group M] [module R M] (a : R) (m : M) :
  (algebra_map R (End R M)) a m = a • m := rfl

lemma ker_algebra_map_End (K : Type u) (V : Type v)
  [field K] [add_comm_group V] [vector_space K V] (a : K) (ha : a ≠ 0) :
  ((algebra_map K (End K V)) a).ker = ⊥ :=
linear_map.ker_smul _ _ ha

end module

instance matrix_algebra (n : Type u) (R : Type v)
  [decidable_eq n] [fintype n] [comm_semiring R] : algebra R (matrix n n R) :=
{ commutes' := by { intros, simp [matrix.scalar], },
  smul_def' := by { intros, simp [matrix.scalar], },
  ..(matrix.scalar n) }

set_option old_structure_cmd true
/-- Defining the homomorphism in the category R-Alg. -/
@[nolint has_inhabited_instance]
structure alg_hom (R : Type u) (A : Type v) (B : Type w)
  [comm_semiring R] [semiring A] [semiring B] [algebra R A] [algebra R B] extends ring_hom A B :=
(commutes' : ∀ r : R, to_fun (algebra_map R A r) = algebra_map R B r)

run_cmd tactic.add_doc_string `alg_hom.to_ring_hom "Reinterpret an `alg_hom` as a `ring_hom`"

infixr ` →ₐ `:25 := alg_hom _
notation A ` →ₐ[`:25 R `] ` B := alg_hom R A B

namespace alg_hom

variables {R : Type u} {A : Type v} {B : Type w} {C : Type u₁} {D : Type v₁}

section semiring

variables [comm_semiring R] [semiring A] [semiring B] [semiring C] [semiring D]
variables [algebra R A] [algebra R B] [algebra R C] [algebra R D]

instance : has_coe_to_fun (A →ₐ[R] B) := ⟨_, λ f, f.to_fun⟩

instance coe_ring_hom : has_coe (A →ₐ[R] B) (A →+* B) := ⟨alg_hom.to_ring_hom⟩

instance coe_monoid_hom : has_coe (A →ₐ[R] B) (A →* B) := ⟨λ f, ↑(f : A →+* B)⟩

instance coe_add_monoid_hom : has_coe (A →ₐ[R] B) (A →+ B) := ⟨λ f, ↑(f : A →+* B)⟩

@[simp, norm_cast] lemma coe_mk {f : A → B} (h₁ h₂ h₃ h₄ h₅) :
  ⇑(⟨f, h₁, h₂, h₃, h₄, h₅⟩ : A →ₐ[R] B) = f := rfl

@[simp, norm_cast] lemma coe_to_ring_hom (f : A →ₐ[R] B) : ⇑(f : A →+* B) = f := rfl

-- as `simp` can already prove this lemma, it is not tagged with the `simp` attribute.
@[norm_cast] lemma coe_to_monoid_hom (f : A →ₐ[R] B) : ⇑(f : A →* B) = f := rfl

-- as `simp` can already prove this lemma, it is not tagged with the `simp` attribute.
@[norm_cast] lemma coe_to_add_monoid_hom (f : A →ₐ[R] B) : ⇑(f : A →+ B) = f := rfl

variables (φ : A →ₐ[R] B)

theorem coe_fn_inj ⦃φ₁ φ₂ : A →ₐ[R] B⦄ (H : ⇑φ₁ = φ₂) : φ₁ = φ₂ :=
by { cases φ₁, cases φ₂, congr, exact H }

theorem coe_ring_hom_injective : function.injective (coe : (A →ₐ[R] B) → (A →+* B)) :=
λ φ₁ φ₂ H, coe_fn_inj $ show ((φ₁ : (A →+* B)) : A → B) = ((φ₂ : (A →+* B)) : A → B),
  from congr_arg _ H

theorem coe_monoid_hom_injective : function.injective (coe : (A →ₐ[R] B)  → (A →* B)) :=
ring_hom.coe_monoid_hom_injective.comp coe_ring_hom_injective

theorem coe_add_monoid_hom_injective : function.injective (coe : (A →ₐ[R] B)  → (A →+ B)) :=
ring_hom.coe_add_monoid_hom_injective.comp coe_ring_hom_injective

@[ext]
theorem ext {φ₁ φ₂ : A →ₐ[R] B} (H : ∀ x, φ₁ x = φ₂ x) : φ₁ = φ₂ :=
coe_fn_inj $ funext H

theorem ext_iff {φ₁ φ₂ : A →ₐ[R] B} : φ₁ = φ₂ ↔ ∀ x, φ₁ x = φ₂ x :=
⟨by { rintro rfl x, refl }, ext⟩

@[simp]
theorem commutes (r : R) : φ (algebra_map R A r) = algebra_map R B r := φ.commutes' r

theorem comp_algebra_map : (φ : A →+* B).comp (algebra_map R A) = algebra_map R B :=
ring_hom.ext $ φ.commutes

@[simp] lemma map_add (r s : A) : φ (r + s) = φ r + φ s :=
φ.to_ring_hom.map_add r s

@[simp] lemma map_zero : φ 0 = 0 :=
φ.to_ring_hom.map_zero

@[simp] lemma map_mul (x y) : φ (x * y) = φ x * φ y :=
φ.to_ring_hom.map_mul x y

@[simp] lemma map_one : φ 1 = 1 :=
φ.to_ring_hom.map_one

@[simp] lemma map_smul (r : R) (x : A) : φ (r • x) = r • φ x :=
by simp only [algebra.smul_def, map_mul, commutes]

@[simp] lemma map_pow (x : A) (n : ℕ) : φ (x ^ n) = (φ x) ^ n :=
φ.to_ring_hom.map_pow x n

lemma map_sum {ι : Type*} (f : ι → A) (s : finset ι) :
  φ (∑ x in s, f x) = ∑ x in s, φ (f x) :=
φ.to_ring_hom.map_sum f s

lemma map_finsupp_sum {α : Type*} [has_zero α] {ι : Type*} (f : ι →₀ α) (g : ι → α → A) :
  φ (f.sum g) = f.sum (λ i a, φ (g i a)) :=
φ.map_sum _ _

@[simp] lemma map_nat_cast (n : ℕ) : φ n = n :=
φ.to_ring_hom.map_nat_cast n

@[simp] lemma map_bit0 (x) : φ (bit0 x) = bit0 (φ x) :=
φ.to_ring_hom.map_bit0 x

@[simp] lemma map_bit1 (x) : φ (bit1 x) = bit1 (φ x) :=
φ.to_ring_hom.map_bit1 x

section

variables (R A)
/-- Identity map as an `alg_hom`. -/
protected def id : A →ₐ[R] A :=
{ commutes' := λ _, rfl,
  ..ring_hom.id A  }

end

@[simp] lemma id_apply (p : A) : alg_hom.id R A p = p := rfl

/-- Composition of algebra homeomorphisms. -/
def comp (φ₁ : B →ₐ[R] C) (φ₂ : A →ₐ[R] B) : A →ₐ[R] C :=
{ commutes' := λ r : R, by rw [← φ₁.commutes, ← φ₂.commutes]; refl,
  .. φ₁.to_ring_hom.comp ↑φ₂ }

@[simp] lemma comp_apply (φ₁ : B →ₐ[R] C) (φ₂ : A →ₐ[R] B) (p : A) :
  φ₁.comp φ₂ p = φ₁ (φ₂ p) := rfl

@[simp] theorem comp_id : φ.comp (alg_hom.id R A) = φ :=
ext $ λ x, rfl

@[simp] theorem id_comp : (alg_hom.id R B).comp φ = φ :=
ext $ λ x, rfl

theorem comp_assoc (φ₁ : C →ₐ[R] D) (φ₂ : B →ₐ[R] C) (φ₃ : A →ₐ[R] B) :
  (φ₁.comp φ₂).comp φ₃ = φ₁.comp (φ₂.comp φ₃) :=
ext $ λ x, rfl

/-- R-Alg ⥤ R-Mod -/
def to_linear_map : A →ₗ B :=
{ to_fun := φ,
  map_add' := φ.map_add,
  map_smul' := φ.map_smul }

@[simp] lemma to_linear_map_apply (p : A) : φ.to_linear_map p = φ p := rfl

theorem to_linear_map_inj {φ₁ φ₂ : A →ₐ[R] B} (H : φ₁.to_linear_map = φ₂.to_linear_map) : φ₁ = φ₂ :=
ext $ λ x, show φ₁.to_linear_map x = φ₂.to_linear_map x, by rw H

@[simp] lemma comp_to_linear_map (f : A →ₐ[R] B) (g : B →ₐ[R] C) :
  (g.comp f).to_linear_map = g.to_linear_map.comp f.to_linear_map := rfl

end semiring

section comm_semiring

variables [comm_semiring R] [comm_semiring A] [comm_semiring B]
variables [algebra R A] [algebra R B] (φ : A →ₐ[R] B)

lemma map_prod {ι : Type*} (f : ι → A) (s : finset ι) :
  φ (∏ x in s, f x) = ∏ x in s, φ (f x) :=
φ.to_ring_hom.map_prod f s

lemma map_finsupp_prod {α : Type*} [has_zero α] {ι : Type*} (f : ι →₀ α) (g : ι → α → A) :
  φ (f.prod g) = f.prod (λ i a, φ (g i a)) :=
φ.map_prod _ _

end comm_semiring

section ring

variables [comm_ring R] [ring A] [ring B]
variables [algebra R A] [algebra R B] (φ : A →ₐ[R] B)

@[simp] lemma map_neg (x) : φ (-x) = -φ x :=
φ.to_ring_hom.map_neg x

@[simp] lemma map_sub (x y) : φ (x - y) = φ x - φ y :=
φ.to_ring_hom.map_sub x y

end ring

section division_ring

variables [comm_ring R] [division_ring A] [division_ring B]
variables [algebra R A] [algebra R B] (φ : A →ₐ[R] B)

@[simp] lemma map_inv (x) : φ (x⁻¹) = (φ x)⁻¹ :=
φ.to_ring_hom.map_inv x

@[simp] lemma map_div (x y) : φ (x / y) = φ x / φ y :=
φ.to_ring_hom.map_div x y

end division_ring

theorem injective_iff {R A B : Type*} [comm_semiring R] [ring A] [semiring B]
  [algebra R A] [algebra R B] (f : A →ₐ[R] B) :
  function.injective f ↔ (∀ x, f x = 0 → x = 0) :=
ring_hom.injective_iff (f : A →+* B)

end alg_hom

set_option old_structure_cmd true
/-- An equivalence of algebras is an equivalence of rings commuting with the actions of scalars. -/
structure alg_equiv (R : Type u) (A : Type v) (B : Type w)
  [comm_semiring R] [semiring A] [semiring B] [algebra R A] [algebra R B]
  extends A ≃ B, A ≃* B, A ≃+ B, A ≃+* B :=
(commutes' : ∀ r : R, to_fun (algebra_map R A r) = algebra_map R B r)

attribute [nolint doc_blame] alg_equiv.to_ring_equiv
attribute [nolint doc_blame] alg_equiv.to_equiv
attribute [nolint doc_blame] alg_equiv.to_add_equiv
attribute [nolint doc_blame] alg_equiv.to_mul_equiv

notation A ` ≃ₐ[`:50 R `] ` A' := alg_equiv R A A'

namespace alg_equiv

variables {R : Type u} {A₁ : Type v} {A₂ : Type w} {A₃ : Type u₁}

section semiring

variables [comm_semiring R] [semiring A₁] [semiring A₂] [semiring A₃]
variables [algebra R A₁] [algebra R A₂] [algebra R A₃]
variables (e : A₁ ≃ₐ[R] A₂)

instance : has_coe_to_fun (A₁ ≃ₐ[R] A₂) := ⟨_, alg_equiv.to_fun⟩

@[ext]
lemma ext {f g : A₁ ≃ₐ[R] A₂} (h : ∀ a, f a = g a) : f = g :=
begin
  have h₁ : f.to_equiv = g.to_equiv := equiv.ext h,
  cases f, cases g, congr,
  { exact (funext h) },
  { exact congr_arg equiv.inv_fun h₁ }
end

lemma coe_fun_injective : @function.injective (A₁ ≃ₐ[R] A₂) (A₁ → A₂) (λ e, (e : A₁ → A₂)) :=
begin
  intros f g w,
  ext,
  exact congr_fun w a,
end

instance has_coe_to_ring_equiv : has_coe (A₁ ≃ₐ[R] A₂) (A₁ ≃+* A₂) := ⟨alg_equiv.to_ring_equiv⟩

@[simp] lemma mk_apply {to_fun inv_fun left_inv right_inv map_mul map_add commutes a} :
  (⟨to_fun, inv_fun, left_inv, right_inv, map_mul, map_add, commutes⟩ : A₁ ≃ₐ[R] A₂) a = to_fun a :=
rfl

@[simp] lemma to_fun_apply {e : A₁ ≃ₐ[R] A₂} {a : A₁} : e.to_fun a = e a := rfl

@[simp, norm_cast] lemma coe_ring_equiv : ((e : A₁ ≃+* A₂) : A₁ → A₂) = e := rfl

lemma coe_ring_equiv_injective : function.injective (λ e : A₁ ≃ₐ[R] A₂, (e : A₁ ≃+* A₂)) :=
begin
  intros f g w,
  ext,
  replace w : ((f : A₁ ≃+* A₂) : A₁ → A₂) = ((g : A₁ ≃+* A₂) : A₁ → A₂) :=
    congr_arg (λ e : A₁ ≃+* A₂, (e : A₁ → A₂)) w,
  exact congr_fun w a,
end

@[simp] lemma map_add : ∀ x y, e (x + y) = e x + e y := e.to_add_equiv.map_add

@[simp] lemma map_zero : e 0 = 0 := e.to_add_equiv.map_zero

@[simp] lemma map_mul : ∀ x y, e (x * y) = (e x) * (e y) := e.to_mul_equiv.map_mul

@[simp] lemma map_one : e 1 = 1 := e.to_mul_equiv.map_one

@[simp] lemma commutes : ∀ (r : R), e (algebra_map R A₁ r) = algebra_map R A₂ r :=
  e.commutes'

lemma map_sum {ι : Type*} (f : ι → A₁) (s : finset ι) :
  e (∑ x in s, f x) = ∑ x in s, e (f x) :=
e.to_add_equiv.map_sum f s

lemma map_finsupp_sum {α : Type*} [has_zero α] {ι : Type*} (f : ι →₀ α) (g : ι → α → A₁) :
  e (f.sum g) = f.sum (λ i b, e (g i b)) :=
e.map_sum _ _

/-- Interpret an algebra equivalence as an algebra homomorphism.

This definition is included for symmetry with the other `to_*_hom` projections.
The `simp` normal form is to use the coercion of the `has_coe_to_alg_hom` instance. -/
def to_alg_hom : A₁ →ₐ[R] A₂ :=
{ map_one' := e.map_one, map_zero' := e.map_zero, ..e }

instance has_coe_to_alg_hom : has_coe (A₁ ≃ₐ[R] A₂) (A₁ →ₐ[R] A₂) :=
⟨to_alg_hom⟩

@[simp] lemma to_alg_hom_eq_coe : e.to_alg_hom = e := rfl

@[simp, norm_cast] lemma coe_alg_hom : ((e : A₁ →ₐ[R] A₂) : A₁ → A₂) = e :=
rfl

lemma injective : function.injective e := e.to_equiv.injective

lemma surjective : function.surjective e := e.to_equiv.surjective

lemma bijective : function.bijective e := e.to_equiv.bijective

instance : has_one (A₁ ≃ₐ[R] A₁) := ⟨{commutes' := λ r, rfl, ..(1 : A₁ ≃+* A₁)}⟩

instance : inhabited (A₁ ≃ₐ[R] A₁) := ⟨1⟩

/-- Algebra equivalences are reflexive. -/
@[refl]
def refl : A₁ ≃ₐ[R] A₁ := 1

@[simp] lemma coe_refl : (@refl R A₁ _ _ _ : A₁ →ₐ[R] A₁) = alg_hom.id R A₁ :=
alg_hom.ext (λ x, rfl)

/-- Algebra equivalences are symmetric. -/
@[symm]
def symm (e : A₁ ≃ₐ[R] A₂) : A₂ ≃ₐ[R] A₁ :=
{ commutes' := λ r, by { rw ←e.to_ring_equiv.symm_apply_apply (algebra_map R A₁ r), congr,
                         change _ = e _, rw e.commutes, },
  ..e.to_ring_equiv.symm, }

@[simp] lemma inv_fun_apply {e : A₁ ≃ₐ[R] A₂} {a : A₂} : e.inv_fun a = e.symm a := rfl

@[simp] lemma symm_symm {e : A₁ ≃ₐ[R] A₂} : e.symm.symm = e :=
by { ext, refl, }

/-- Algebra equivalences are transitive. -/
@[trans]
def trans (e₁ : A₁ ≃ₐ[R] A₂) (e₂ : A₂ ≃ₐ[R] A₃) : A₁ ≃ₐ[R] A₃ :=
{ commutes' := λ r, show e₂.to_fun (e₁.to_fun _) = _, by rw [e₁.commutes', e₂.commutes'],
  ..(e₁.to_ring_equiv.trans e₂.to_ring_equiv), }

@[simp] lemma apply_symm_apply (e : A₁ ≃ₐ[R] A₂) : ∀ x, e (e.symm x) = x :=
  e.to_equiv.apply_symm_apply

@[simp] lemma symm_apply_apply (e : A₁ ≃ₐ[R] A₂) : ∀ x, e.symm (e x) = x :=
  e.to_equiv.symm_apply_apply

@[simp] lemma trans_apply (e₁ : A₁ ≃ₐ[R] A₂) (e₂ : A₂ ≃ₐ[R] A₃) (x : A₁) :
  (e₁.trans e₂) x = e₂ (e₁ x) := rfl

@[simp] lemma comp_symm (e : A₁ ≃ₐ[R] A₂) :
  alg_hom.comp (e : A₁ →ₐ[R] A₂) ↑e.symm = alg_hom.id R A₂ :=
by { ext, simp }

@[simp] lemma symm_comp (e : A₁ ≃ₐ[R] A₂) :
  alg_hom.comp ↑e.symm (e : A₁ →ₐ[R] A₂) = alg_hom.id R A₁ :=
by { ext, simp }

/-- If an algebra morphism has an inverse, it is a algebra isomorphism. -/
def of_alg_hom (f : A₁ →ₐ[R] A₂) (g : A₂ →ₐ[R] A₁) (h₁ : f.comp g = alg_hom.id R A₂) (h₂ : g.comp f = alg_hom.id R A₁) : A₁ ≃ₐ[R] A₂ :=
{ inv_fun   := g,
  left_inv  := alg_hom.ext_iff.1 h₂,
  right_inv := alg_hom.ext_iff.1 h₁,
  ..f }

/-- Promotes a bijective algebra homomorphism to an algebra equivalence. -/
noncomputable def of_bijective (f : A₁ →ₐ[R] A₂) (hf : function.bijective f) : A₁ ≃ₐ[R] A₂ :=
{ .. ring_equiv.of_bijective (f : A₁ →+* A₂) hf, .. f }

/-- Forgetting the multiplicative structures, an equivalence of algebras is a linear equivalence. -/
def to_linear_equiv (e : A₁ ≃ₐ[R] A₂) : A₁ ≃ₗ[R] A₂ :=
{ to_fun    := e.to_fun,
  map_add'  := λ x y, by simp,
  map_smul' := λ r x, by simp [algebra.smul_def''],
  inv_fun   := e.symm.to_fun,
  left_inv  := e.left_inv,
  right_inv := e.right_inv, }

@[simp] lemma to_linear_equiv_apply (e : A₁ ≃ₐ[R] A₂) (x : A₁) : e.to_linear_equiv x = e x := rfl

theorem to_linear_equiv_inj {e₁ e₂ : A₁ ≃ₐ[R] A₂} (H : e₁.to_linear_equiv = e₂.to_linear_equiv) :
  e₁ = e₂ :=
ext $ λ x, show e₁.to_linear_equiv x = e₂.to_linear_equiv x, by rw H

/-- Interpret an algebra equivalence as a linear map. -/
def to_linear_map : A₁ →ₗ[R] A₂ :=
e.to_alg_hom.to_linear_map

@[simp] lemma to_alg_hom_to_linear_map :
  (e : A₁ →ₐ[R] A₂).to_linear_map = e.to_linear_map := rfl

@[simp] lemma to_linear_equiv_to_linear_map :
  e.to_linear_equiv.to_linear_map = e.to_linear_map := rfl

@[simp] lemma to_linear_map_apply (x : A₁) : e.to_linear_map x = e x := rfl

theorem to_linear_map_inj {e₁ e₂ : A₁ ≃ₐ[R] A₂} (H : e₁.to_linear_map = e₂.to_linear_map) :
  e₁ = e₂ :=
ext $ λ x, show e₁.to_linear_map x = e₂.to_linear_map x, by rw H

@[simp] lemma trans_to_linear_map (f : A₁ ≃ₐ[R] A₂) (g : A₂ ≃ₐ[R] A₃) :
  (f.trans g).to_linear_map = g.to_linear_map.comp f.to_linear_map := rfl

end semiring

section comm_semiring

variables [comm_semiring R] [comm_semiring A₁] [comm_semiring A₂]
variables [algebra R A₁] [algebra R A₂] (e : A₁ ≃ₐ[R] A₂)

lemma map_prod {ι : Type*} (f : ι → A₁) (s : finset ι) :
  e (∏ x in s, f x) = ∏ x in s, e (f x) :=
e.to_alg_hom.map_prod f s

lemma map_finsupp_prod {α : Type*} [has_zero α] {ι : Type*} (f : ι →₀ α) (g : ι → α → A₁) :
  e (f.prod g) = f.prod (λ i a, e (g i a)) :=
e.to_alg_hom.map_finsupp_prod f g

end comm_semiring

section ring

variables [comm_ring R] [ring A₁] [ring A₂]
variables [algebra R A₁] [algebra R A₂] (e : A₁ ≃ₐ[R] A₂)

@[simp] lemma map_neg (x) : e (-x) = -e x :=
e.to_alg_hom.map_neg x

@[simp] lemma map_sub (x y) : e (x - y) = e x - e y :=
e.to_alg_hom.map_sub x y

end ring

section division_ring

variables [comm_ring R] [division_ring A₁] [division_ring A₂]
variables [algebra R A₁] [algebra R A₂] (e : A₁ ≃ₐ[R] A₂)

@[simp] lemma map_inv (x) : e (x⁻¹) = (e x)⁻¹ :=
e.to_alg_hom.map_inv x

@[simp] lemma map_div (x y) : e (x / y) = e x / e y :=
e.to_alg_hom.map_div x y

end division_ring

end alg_equiv

namespace algebra

variables (R : Type u) (S : Type v) (A : Type w)
include R S A

/-- `comap R S A` is a type alias for `A`, and has an R-algebra structure defined on it
  when `algebra R S` and `algebra S A`. If `S` is an `R`-algebra and `A` is an `S`-algebra then
  `algebra.comap.algebra R S A` can be used to provide `A` with a structure of an `R`-algebra.
  Other than that, `algebra.comap` is now deprecated and replaced with `is_scalar_tower`. -/
/- This is done to avoid a type class search with meta-variables `algebra R ?m_1` and
    `algebra ?m_1 A -/
/- The `nolint` attribute is added because it has unused arguments `R` and `S`, but these are necessary for synthesizing the
     appropriate type classes -/
@[nolint unused_arguments]
def comap : Type w := A

instance comap.inhabited [h : inhabited A] : inhabited (comap R S A) := h
instance comap.semiring [h : semiring A] : semiring (comap R S A) := h
instance comap.ring [h : ring A] : ring (comap R S A) := h
instance comap.comm_semiring [h : comm_semiring A] : comm_semiring (comap R S A) := h
instance comap.comm_ring [h : comm_ring A] : comm_ring (comap R S A) := h

instance comap.algebra' [comm_semiring S] [semiring A] [h : algebra S A] :
  algebra S (comap R S A) := h

/-- Identity homomorphism `A →ₐ[S] comap R S A`. -/
def comap.to_comap [comm_semiring S] [semiring A] [algebra S A] :
  A →ₐ[S] comap R S A := alg_hom.id S A
/-- Identity homomorphism `comap R S A →ₐ[S] A`. -/
def comap.of_comap [comm_semiring S] [semiring A] [algebra S A] :
  comap R S A →ₐ[S] A := alg_hom.id S A

variables [comm_semiring R] [comm_semiring S] [semiring A] [algebra R S] [algebra S A]

/-- `R ⟶ S` induces `S-Alg ⥤ R-Alg` -/
instance comap.algebra : algebra R (comap R S A) :=
{ smul := λ r x, (algebra_map R S r • x : A),
  commutes' := λ r x, algebra.commutes _ _,
  smul_def' := λ _ _, algebra.smul_def _ _,
  .. (algebra_map S A).comp (algebra_map R S) }

/-- Embedding of `S` into `comap R S A`. -/
def to_comap : S →ₐ[R] comap R S A :=
{ commutes' := λ r, rfl,
  .. algebra_map S A }

theorem to_comap_apply (x) : to_comap R S A x = algebra_map S A x := rfl

end algebra

namespace alg_hom

variables {R : Type u} {S : Type v} {A : Type w} {B : Type u₁}
variables [comm_semiring R] [comm_semiring S] [semiring A] [semiring B]
variables [algebra R S] [algebra S A] [algebra S B] (φ : A →ₐ[S] B)
include R

/-- R ⟶ S induces S-Alg ⥤ R-Alg -/
def comap : algebra.comap R S A →ₐ[R] algebra.comap R S B :=
{ commutes' := λ r, φ.commutes (algebra_map R S r)
  ..φ }

end alg_hom

namespace rat

instance algebra_rat {α} [division_ring α] [char_zero α] : algebra ℚ α :=
(rat.cast_hom α).to_algebra' $ λ r x, r.cast_commute x

end rat

namespace algebra

variables (R : Type u) (A : Type v)

variables [comm_semiring R] [semiring A] [algebra R A]

/-- `algebra_map` as an `alg_hom`. -/
def of_id : R →ₐ[R] A :=
{ commutes' := λ _, rfl, .. algebra_map R A }
variables {R}

theorem of_id_apply (r) : of_id R A r = algebra_map R A r := rfl

end algebra

section nat

variables (R : Type*) [semiring R]

/-- Reinterpret a `ring_hom` as an `ℕ`-algebra homomorphism. -/
def alg_hom_nat
  {R : Type u} [semiring R] [algebra ℕ R]
  {S : Type v} [semiring S] [algebra ℕ S]
  (f : R →+* S) : R →ₐ[ℕ] S :=
{ commutes' := λ i, show f _ = _, by simp, .. f }

/-- Semiring ⥤ ℕ-Alg -/
instance algebra_nat : algebra ℕ R :=
{ commutes' := nat.cast_commute,
  smul_def' := λ _ _, nsmul_eq_mul _ _,
  .. nat.cast_ring_hom R }

section span_nat
open submodule

lemma span_nat_eq_add_group_closure (s : set R) :
  (span ℕ s).to_add_submonoid = add_submonoid.closure s :=
eq.symm $ add_submonoid.closure_eq_of_le subset_span $ λ x hx, span_induction hx
  (λ x hx, add_submonoid.subset_closure hx) (add_submonoid.zero_mem _)
  (λ _ _, add_submonoid.add_mem _) (λ _ _ _, add_submonoid.nsmul_mem _ ‹_› _)

@[simp] lemma span_nat_eq (s : add_submonoid R) : (span ℕ (s : set R)).to_add_submonoid = s :=
by rw [span_nat_eq_add_group_closure, s.closure_eq]

end span_nat

end nat

section int

variables (R : Type*) [ring R]

/-- Reinterpret a `ring_hom` as a `ℤ`-algebra homomorphism. -/
def alg_hom_int
  {R : Type u} [comm_ring R] [algebra ℤ R]
  {S : Type v} [comm_ring S] [algebra ℤ S]
  (f : R →+* S) : R →ₐ[ℤ] S :=
{ commutes' := λ i, show f _ = _, by simp, .. f }

/-- Ring ⥤ ℤ-Alg -/
instance algebra_int : algebra ℤ R :=
{ commutes' := int.cast_commute,
  smul_def' := λ _ _, gsmul_eq_mul _ _,
  .. int.cast_ring_hom R }

/--
Promote a ring homomorphisms to a `ℤ`-algebra homomorphism.
-/
def ring_hom.to_int_alg_hom {R S : Type*} [ring R] [ring S] (f : R →+* S) : R →ₐ[ℤ] S :=
{ commutes' := λ n, by simp,
  .. f }

variables {R}

section
variables {S : Type*} [ring S]

instance int_algebra_subsingleton : subsingleton (algebra ℤ S) :=
⟨λ P Q, by { ext, simp, }⟩
end

section
variables {S : Type*} [semiring S]

instance nat_algebra_subsingleton : subsingleton (algebra ℕ S) :=
⟨λ P Q, by { ext, simp, }⟩
end

section span_int
open submodule

lemma span_int_eq_add_group_closure (s : set R) :
  (span ℤ s).to_add_subgroup = add_subgroup.closure s :=
eq.symm $ add_subgroup.closure_eq_of_le _ subset_span $ λ x hx, span_induction hx
  (λ x hx, add_subgroup.subset_closure hx) (add_subgroup.zero_mem _)
  (λ _ _, add_subgroup.add_mem _) (λ _ _ _, add_subgroup.gsmul_mem _ ‹_› _)

@[simp] lemma span_int_eq (s : add_subgroup R) : (span ℤ (s : set R)).to_add_subgroup = s :=
by rw [span_int_eq_add_group_closure, s.closure_eq]

end span_int

end int

/-!
The R-algebra structure on `Π i : I, A i` when each `A i` is an R-algebra.

We couldn't set this up back in `algebra.pi_instances` because this file imports it.
-/
namespace pi

variable {I : Type u}     -- The indexing type
variable {f : I → Type v} -- The family of types already equipped with instances
variables (x y : Π i, f i) (i : I)
variables (I f)

instance algebra (α) {r : comm_semiring α}
  [s : ∀ i, semiring (f i)] [∀ i, algebra α (f i)] :
  algebra α (Π i : I, f i) :=
{ commutes' := λ a f, begin ext, simp [algebra.commutes], end,
  smul_def' := λ a f, begin ext, simp [algebra.smul_def''], end,
  ..pi.ring_hom (λ i, algebra_map α (f i)) }

@[simp] lemma algebra_map_apply (α) {r : comm_semiring α}
  [s : ∀ i, semiring (f i)] [∀ i, algebra α (f i)] (a : α) (i : I) :
  algebra_map α (Π i, f i) a i = algebra_map α (f i) a := rfl

-- One could also build a `Π i, R i`-algebra structure on `Π i, A i`,
-- when each `A i` is an `R i`-algebra, although I'm not sure that it's useful.

end pi

section is_scalar_tower

variables {R : Type*} [comm_semiring R]
variables (A : Type*) [semiring A] [algebra R A]
variables {M : Type*} [add_comm_monoid M] [semimodule A M] [semimodule R M] [is_scalar_tower R A M]
variables {N : Type*} [add_comm_monoid N] [semimodule A N] [semimodule R N] [is_scalar_tower R A N]

lemma algebra_compatible_smul (r : R) (m : M) : r • m = ((algebra_map R A) r) • m :=
by rw [←(one_smul A m), ←smul_assoc, algebra.smul_def, mul_one, one_smul]

variable {A}

lemma smul_algebra_smul_comm (r : R) (a : A) (m : M) : a • r • m = r • a • m :=
by rw [algebra_compatible_smul A r (a • m), smul_smul, algebra.commutes, mul_smul, ←algebra_compatible_smul]

@[simp] lemma map_smul_eq_smul_map (f : M →ₗ[A] N) (r : R) (m : M) :
  f (r • m) = r • f m :=
by rw [algebra_compatible_smul A r m, linear_map.map_smul, ←algebra_compatible_smul A r (f m)]

instance : has_coe (M →ₗ[A] N) (M →ₗ[R] N) :=
⟨λ f, ⟨f.to_fun, λ x y, f.map_add' x y, λ r n, map_smul_eq_smul_map _ _ _⟩⟩

end is_scalar_tower

section restrict_scalars
/- In this section, we describe restriction of scalars: if `S` is an algebra over `R`, then
`S`-modules are also `R`-modules. -/

section semimodule

variables (R : Type*) [comm_semiring R] (S : Type*) [semiring S] [algebra R S]
variables (E : Type*) [add_comm_monoid E] [semimodule S E]
variables {F : Type*} [add_comm_monoid F] [semimodule S F]

/--
When `E` is a module over a ring `S`, and `S` is an algebra over `R`, then `E` inherits a
module structure over `R`, called `module.restrict_scalars' R S E`.
We do not register this as an instance as `S` can not be inferred.
-/
def semimodule.restrict_scalars' : semimodule R E :=
{ smul      := λ c x, (algebra_map R S c) • x,
  one_smul  := by simp,
  mul_smul  := by simp [mul_smul],
  smul_add  := by simp [smul_add],
  smul_zero := by simp [smul_zero],
  add_smul  := by simp [add_smul],
  zero_smul := by simp [zero_smul] }

/--
When `E` is a module over a ring `S`, and `S` is an algebra over `R`, then `E` inherits a
module structure over `R`, provided as a type synonym `module.restrict_scalars R S E := E`.

When the `R`-module structure on `E` is registered directly (using `module.restrict_scalars'` for
instance, or for `S = ℂ` and `R = ℝ`), theorems on `module.restrict_scalars R S E` can be directly
applied to `E` as these types are the same for the kernel.
-/
@[nolint unused_arguments]
def semimodule.restrict_scalars (R : Type*) (S : Type*) (E : Type*) : Type* := E

instance (R : Type*) (S : Type*) (E : Type*) [I : inhabited E] :
  inhabited (semimodule.restrict_scalars R S E) := I

instance (R : Type*) (S : Type*) (E : Type*) [I : add_comm_monoid E] :
  add_comm_monoid (semimodule.restrict_scalars R S E) := I

instance semimodule.restrict_scalars.module_orig (R : Type*) (S : Type*) [semiring S]
  (E : Type*) [add_comm_monoid E] [I : semimodule S E] :
  semimodule S (semimodule.restrict_scalars R S E) := I

instance : semimodule R (semimodule.restrict_scalars R S E) :=
(semimodule.restrict_scalars' R S E : semimodule R E)

lemma semimodule.restrict_scalars_smul_def (c : R) (x : semimodule.restrict_scalars R S E) :
  c • x = ((algebra_map R S c) • x : E) := rfl

/--
`module.restrict_scalars R S S` is `R`-linearly equivalent to the original algebra `S`.

Unfortunately these structures are not generally definitionally equal:
the `R`-module structure on `S` is part of the data of `S`,
while the `R`-module structure on `module.restrict_scalars R S S`
comes from the ring homomorphism `R →+* S`, which is a separate part of the data of `S`.
The field `algebra.smul_def'` gives the equation we need here.
-/
def algebra.restrict_scalars_equiv :
  (semimodule.restrict_scalars R S S) ≃ₗ[R] S :=
{ to_fun := λ s, s,
  inv_fun := λ s, s,
  left_inv := λ s, rfl,
  right_inv := λ s, rfl,
  map_add' := λ x y, rfl,
  map_smul' := λ c x, (algebra.smul_def' _ _).symm, }

@[simp]
lemma algebra.restrict_scalars_equiv_apply (s : S) :
  algebra.restrict_scalars_equiv R S s = s := rfl
@[simp]
lemma algebra.restrict_scalars_equiv_symm_apply (s : S) :
  (algebra.restrict_scalars_equiv R S).symm s = s := rfl

variables {S E}

open semimodule

instance : is_scalar_tower R S (restrict_scalars R S E) :=
⟨λ r s e, by { rw [algebra.smul_def, mul_smul], refl }⟩

/--
`V.restrict_scalars R` is the `R`-submodule of the `R`-module given by restriction of scalars,
corresponding to `V`, an `S`-submodule of the original `S`-module.
-/
@[simps]
def submodule.restrict_scalars (V : submodule S E) : submodule R (restrict_scalars R S E) :=
{ carrier := V.carrier,
  zero_mem' := V.zero_mem,
  smul_mem' := λ c e h, V.smul_mem _ h,
  add_mem' := λ x y hx hy, V.add_mem hx hy, }

@[simp]
lemma submodule.restrict_scalars_mem (V : submodule S E) (e : E) :
  e ∈ V.restrict_scalars R ↔ e ∈ V :=
iff.refl _

@[simp]
lemma submodule.restrict_scalars_bot :
  submodule.restrict_scalars R (⊥ : submodule S E) = ⊥ :=
rfl

@[simp]
lemma submodule.restrict_scalars_top :
  submodule.restrict_scalars R (⊤ : submodule S E) = ⊤ :=
rfl

/-- The `R`-linear map induced by an `S`-linear map when `S` is an algebra over `R`. -/
def linear_map.restrict_scalars (f : E →ₗ[S] F) :
  (restrict_scalars R S E) →ₗ[R] (restrict_scalars R S F) :=
{ to_fun := f.to_fun,
  map_add' := λx y, f.map_add x y,
  map_smul' := λc x, f.map_smul (algebra_map R S c) x }

@[simp, norm_cast squash] lemma linear_map.coe_restrict_scalars_eq_coe (f : E →ₗ[S] F) :
  (f.restrict_scalars R : E → F) = f := rfl

@[simp]
lemma restrict_scalars_ker (f : E →ₗ[S] F) :
  (f.restrict_scalars R).ker = submodule.restrict_scalars R f.ker :=
rfl

/-- `A`-linearly coerce a `R`-linear map from `M` to `R` to a function, given an algebra `A` over
a commutative semiring `R` and `M` a semimodule over `R`. -/
def linear_map.lto_fun (R : Type u) (M : Type v) (A : Type w)
  [comm_semiring R] [add_comm_monoid M] [semimodule R M] [comm_ring A] [algebra R A] :
  (M →ₗ[R] A) →ₗ[A] (M → A) :=
{ to_fun := linear_map.to_fun,
  map_add' := λ f g, rfl,
  map_smul' := λ c f, rfl }

end semimodule

section module

instance (R : Type*) (S : Type*) (E : Type*) [I : add_comm_group E] :
  add_comm_group (semimodule.restrict_scalars R S E) := I

end module

end restrict_scalars

section extend_scalars
/-! When `V` is an `R`-module and `W` is an `S`-module, where `S` is an algebra over `R`, then
the collection of `R`-linear maps from `V` to `W` admits an `S`-module structure, given by
multiplication in the target -/

variables (R : Type*) [comm_semiring R] (S : Type*) [semiring S] [algebra R S]
  (V : Type*) [add_comm_monoid V] [semimodule R V]
  (W : Type*) [add_comm_monoid W] [semimodule S W]

/-- The set of `R`-linear maps admits an `S`-action by left multiplication -/
instance linear_map.has_scalar_extend_scalars :
  has_scalar S (V →ₗ[R] (semimodule.restrict_scalars R S W)) :=
{ smul := λ r f,
  { to_fun := λ v, r • f v,
    map_add' := by simp [smul_add],
    map_smul' := λ c x, by rw [linear_map.map_smul, smul_algebra_smul_comm] }}

/-- The set of `R`-linear maps is an `S`-module-/
instance linear_map.module_extend_scalars :
  semimodule S (V →ₗ[R] (semimodule.restrict_scalars R S W)) :=
{ one_smul := λ f, by { ext v, simp [(•)] },
  mul_smul := λ r r' f, by { ext v, simp [(•), smul_smul] },
  smul_add := λ r f g, by { ext v, simp [(•), smul_add] },
  smul_zero := λ r, by { ext v, simp [(•)] },
  add_smul := λ r r' f, by { ext v, simp [(•), add_smul] },
  zero_smul := λ f, by { ext v, simp [(•)] } }

variables {R S V W}

/-- When `f` is a linear map taking values in `S`, then `λb, f b • x` is a linear map. -/
def smul_algebra_right (f : V →ₗ[R] S) (x : semimodule.restrict_scalars R S W) :
  V →ₗ[R] (semimodule.restrict_scalars R S W) :=
{ to_fun := λb, f b • x,
  map_add' := by simp [add_smul],
  map_smul' := λ b y, by { simp [algebra.smul_def, ← smul_smul], refl } }

@[simp] theorem smul_algebra_right_apply
  (f : V →ₗ[R] S) (x : semimodule.restrict_scalars R S W) (c : V) :
  smul_algebra_right f x c = f c • x := rfl

end extend_scalars

/-!
When `V` and `W` are `S`-modules, for some `R`-algebra `S`,
the collection of `S`-linear maps from `V` to `W` forms an `R`-module.
(But not generally an `S`-module, because `S` may be non-commutative.)
-/

section module_of_linear_maps

variables (R : Type*) [comm_semiring R] (S : Type*) [semiring S] [algebra R S]
  (V : Type*) [add_comm_monoid V] [semimodule S V]
  (W : Type*) [add_comm_monoid W] [semimodule S W]

/--
For `r : R`, and `f : V →ₗ[S] W` (where `S` is an `R`-algebra) we define
`(r • f) v = f (r • v)`.
-/
def linear_map_algebra_has_scalar : has_scalar R (V →ₗ[S] W) :=
{ smul := λ r f,
  { to_fun := λ v, f ((algebra_map R S r) • v),
    map_add' := λ x y, by simp [smul_add],
    map_smul' := λ s v, by simp [smul_smul, algebra.commutes], } }

local attribute [instance] linear_map_algebra_has_scalar

/-- The `R`-module structure on `S`-linear maps, for `S` an `R`-algebra. -/
def linear_map_algebra_module : semimodule R (V →ₗ[S] W) :=
{ one_smul := λ f, begin ext v, dsimp [(•)], simp, end,
  mul_smul := λ r r' f,
  begin
    ext v, dsimp [(•)],
    rw [linear_map.map_smul, linear_map.map_smul, linear_map.map_smul, ring_hom.map_mul,
        smul_smul, algebra.commutes],
  end,
  smul_zero := λ r, by { ext v, dsimp [(•)], refl, },
  smul_add := λ r f g, by { ext v, dsimp [(•)], simp [linear_map.map_add], },
  zero_smul := λ f, by { ext v, dsimp [(•)], simp, },
  add_smul := λ r r' f, by { ext v, dsimp [(•)], simp [add_smul], }, }

local attribute [instance] linear_map_algebra_module

variables {R S V W}
@[simp]
lemma linear_map_algebra_module.smul_apply (c : R) (f : V →ₗ[S] W) (v : V) :
  (c • f) v = (c • (f v) : semimodule.restrict_scalars R S W) :=
begin
  erw [linear_map.map_smul],
  refl,
end

end module_of_linear_maps<|MERGE_RESOLUTION|>--- conflicted
+++ resolved
@@ -210,11 +210,7 @@
 instance : algebra R (A × B) :=
 { commutes' := by { rintro r ⟨a, b⟩, dsimp, rw [commutes r a, commutes r b] },
   smul_def' := by { rintro r ⟨a, b⟩, dsimp, rw [smul_def r a, smul_def r b] },
-<<<<<<< HEAD
-  .. (show semimodule R (A × B), by apply_instance),
-=======
   .. prod.semimodule,
->>>>>>> d174295c
   .. ring_hom.prod (algebra_map R A) (algebra_map R B) }
 
 variables {R A B}

--- conflicted
+++ resolved
@@ -92,11 +92,7 @@
 omit 𝒱
 local attribute [instance] has_zero_object.has_zero
 
-<<<<<<< HEAD
-instance : inhabited (cochain_complex punit) := ⟨0⟩
-=======
-instance : inhabited (cochain_complex.{v} (discrete punit.{v+1})) := ⟨0⟩
->>>>>>> a443d8ba
+instance : inhabited (cochain_complex (discrete punit)) := ⟨0⟩
 end
 
 end cochain_complex
@@ -134,11 +130,7 @@
 omit 𝒱
 local attribute [instance] has_zero_object.has_zero
 
-<<<<<<< HEAD
-instance : inhabited (chain_complex punit) := ⟨0⟩
-=======
-instance : inhabited (chain_complex.{v} (discrete punit.{v+1})) := ⟨0⟩
->>>>>>> a443d8ba
+instance : inhabited (chain_complex (discrete punit)) := ⟨0⟩
 end
 
 end chain_complex

--- conflicted
+++ resolved
@@ -100,7 +100,6 @@
 
 end add_comm_monoid
 
-<<<<<<< HEAD
 section add_comm_group
 
 variables (R M) [semiring R] [add_comm_group M]
@@ -157,18 +156,6 @@
   operation between vectors. -/
 abbreviation module (R : Type u) (M : Type v) [ring R] [add_comm_group M] :=
 semimodule R M
-=======
-section prio
-set_option default_priority 100 -- see Note [default priority]
-/-- A module is a generalization of vector spaces to a scalar ring.
-  It consists of a scalar ring `R` and an additive group of "vectors" `M`,
-  connected by a "scalar multiplication" operation `r • x : M`
-  (where `r : R` and `x : M`) with some natural associativity and
-  distributivity axioms similar to those on a ring. -/
-@[protect_proj]
-class module (R : Type u) (M : Type v) [ring R] [add_comm_group M] extends semimodule R M
-end prio
->>>>>>> 62cb7f2f
 
 /--
 To prove two module structures on a fixed `add_comm_group` agree,

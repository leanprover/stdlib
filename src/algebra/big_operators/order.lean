--- conflicted
+++ resolved
@@ -221,52 +221,7 @@
 
 end pigeonhole
 
-<<<<<<< HEAD
-lemma sum_nonpos (h : ∀x∈s, f x ≤ 0) : (∑ x in s, f x) ≤ 0 :=
-le_trans (sum_le_sum h) (by rw [sum_const_zero])
-
-lemma sum_le_sum_of_subset_of_nonneg
-  (h : s₁ ⊆ s₂) (hf : ∀x∈s₂, x ∉ s₁ → 0 ≤ f x) : (∑ x in s₁, f x) ≤ (∑ x in s₂, f x) :=
-by classical;
-calc (∑ x in s₁, f x) ≤ (∑ x in s₂ \ s₁, f x) + (∑ x in s₁, f x) :
-    le_add_of_nonneg_left $ sum_nonneg $ by simpa only [mem_sdiff, and_imp]
-  ... = ∑ x in s₂ \ s₁ ∪ s₁, f x : (sum_union sdiff_disjoint).symm
-  ... = (∑ x in s₂, f x)         : by rw [sdiff_union_of_subset h]
-
-lemma sum_le_univ_sum_of_nonneg [fintype α] {s : finset α} {f : α → β} (w : ∀ a, 0 ≤ f a) :
-  ∑ a in s, f a ≤ ∑ a, f a :=
-sum_le_sum_of_subset_of_nonneg (subset_univ s) (λ a _ _, w a)
-
-lemma sum_mono_set_of_nonneg (hf : ∀ x, 0 ≤ f x) : monotone (λ s, ∑ x in s, f x) :=
-λ s₁ s₂ hs, sum_le_sum_of_subset_of_nonneg hs $ λ x _ _, hf x
-
-lemma sum_fiberwise_le_sum_of_sum_fiber_nonneg [decidable_eq γ] {s : finset α} {t : finset γ}
-  {g : α → γ} {f : α → β} (h : ∀ y ∉ t, (0 : β) ≤ ∑ x in s.filter (λ x, g x = y), f x) :
-  (∑ y in t, ∑ x in s.filter (λ x, g x = y), f x) ≤ ∑ x in s, f x :=
-calc (∑ y in t, ∑ x in s.filter (λ x, g x = y), f x) ≤
-  (∑ y in t ∪ s.image g, ∑ x in s.filter (λ x, g x = y), f x) :
-  sum_le_sum_of_subset_of_nonneg (subset_union_left _ _) $ λ y hyts, h y
-... = ∑ x in s, f x :
-  sum_fiberwise_of_maps_to (λ x hx, mem_union.2 $ or.inr $ mem_image_of_mem _ hx) _
-
-lemma sum_le_sum_fiberwise_of_sum_fiber_nonpos [decidable_eq γ] {s : finset α} {t : finset γ}
-  {g : α → γ} {f : α → β} (h : ∀ y ∉ t, (∑ x in s.filter (λ x, g x = y), f x) ≤ 0) :
-  (∑ x in s, f x) ≤ ∑ y in t, ∑ x in s.filter (λ x, g x = y), f x :=
-@sum_fiberwise_le_sum_of_sum_fiber_nonneg α (order_dual β) _ _ _ _ _ _ _ h
-
-lemma sum_eq_zero_iff_of_nonneg : (∀x∈s, 0 ≤ f x) → ((∑ x in s, f x) = 0 ↔ ∀x∈s, f x = 0) :=
-begin
-  classical,
-  apply finset.induction_on s,
-  exact λ _, ⟨λ _ _, false.elim, λ _, rfl⟩,
-  assume a s ha ih H,
-  have : ∀ x ∈ s, 0 ≤ f x, from λ _, H _ ∘ mem_insert_of_mem,
-  rw [sum_insert ha, add_eq_zero_iff' (H _ $ mem_insert_self _ _) (sum_nonneg this),
-    forall_mem_insert, ih this]
-end
-=======
 section canonically_ordered_monoid
->>>>>>> b76a1483
 
 variables [canonically_ordered_monoid M] {f : ι → M} {s t : finset ι}
 

--- conflicted
+++ resolved
@@ -136,26 +136,6 @@
 { mul_assoc := λ _ _ _, image2_assoc mul_assoc,
   ..set.has_mul }
 
-@[to_additive]
-lemma singleton.is_mul_hom [has_mul α] : is_mul_hom (singleton : α → set α) :=
-{ map_mul := λ a b, singleton_mul_singleton.symm }
-
-@[simp, to_additive]
-lemma empty_mul [has_mul α] : ∅ * s = ∅ := image2_empty_left
-
-@[simp, to_additive]
-lemma mul_empty [has_mul α] : s * ∅ = ∅ := image2_empty_right
-
-instance [has_mul α] : mul_zero_class (set α) :=
-{ zero := ∅,
-  zero_mul := λ s, empty_mul,
-  mul_zero := λ s, mul_empty,
-  ..set.has_mul }
-
-instance [semigroup_with_zero α] : semigroup_with_zero (set α) :=
-{ ..set.mul_zero_class,
-  ..set.semigroup }
-
 @[to_additive set.add_monoid]
 instance [monoid α] : monoid (set α) :=
 { ..set.semigroup,
@@ -168,6 +148,16 @@
 @[to_additive set.add_comm_monoid]
 instance [comm_monoid α] : comm_monoid (set α) :=
 { mul_comm := λ _ _, set.mul_comm, ..set.monoid }
+
+@[to_additive]
+lemma singleton.is_mul_hom [has_mul α] : is_mul_hom (singleton : α → set α) :=
+{ map_mul := λ a b, singleton_mul_singleton.symm }
+
+@[simp, to_additive]
+lemma empty_mul [has_mul α] : ∅ * s = ∅ := image2_empty_left
+
+@[simp, to_additive]
+lemma mul_empty [has_mul α] : s * ∅ = ∅ := image2_empty_right
 
 @[to_additive]
 lemma mul_subset_mul [has_mul α] (h₁ : s₁ ⊆ t₁) (h₂ : s₂ ⊆ t₂) : s₁ * s₂ ⊆ t₁ * t₂ :=
@@ -325,22 +315,21 @@
 @[simp] protected lemma down_up {s : set α} : s.up.down = s := rfl
 @[simp] protected lemma up_down {s : set_semiring α} : s.down.up = s := rfl
 
-<<<<<<< HEAD
-instance set_semiring.non_unital_non_assoc_semiring [has_mul α] :
-  non_unital_non_assoc_semiring (set_semiring α) :=
-=======
 instance set_semiring.add_comm_monoid : add_comm_monoid (set_semiring α) :=
->>>>>>> 5254ef14
 { add := λ s t, (s ∪ t : set α),
   zero := (∅ : set α),
   add_assoc := union_assoc,
   zero_add := empty_union,
   add_zero := union_empty,
-<<<<<<< HEAD
-  add_comm := union_comm,
+  add_comm := union_comm, }
+
+instance set_semiring.non_unital_non_assoc_semiring [has_mul α] :
+  non_unital_non_assoc_semiring (set_semiring α) :=
+{ zero_mul := λ s, empty_mul,
+  mul_zero := λ s, mul_empty,
   left_distrib := λ _ _ _, mul_union,
   right_distrib := λ _ _ _, union_mul,
-  ..set.has_mul, ..set.mul_zero_class }
+  ..set.has_mul, ..set_semiring.add_comm_monoid }
 
 instance set_semiring.non_unital_semiring [semigroup α] : non_unital_semiring (set_semiring α) :=
 { ..set.semigroup,
@@ -353,25 +342,6 @@
 instance set_semiring.semiring [monoid α] : semiring (set_semiring α) :=
 { ..set_semiring.non_unital_semiring,
   ..set_semiring.non_assoc_semiring }
-=======
-  add_comm := union_comm, }
-
-instance set_semiring.mul_zero_class [has_mul α] : mul_zero_class (set_semiring α) :=
-{ zero_mul := λ s, empty_mul,
-  mul_zero := λ s, mul_empty,
-  ..set.has_mul, ..set_semiring.add_comm_monoid }
-
-instance set_semiring.distrib [has_mul α] : distrib (set_semiring α) :=
-{ left_distrib := λ _ _ _, mul_union,
-  right_distrib := λ _ _ _, union_mul,
-  ..set.has_mul, ..set_semiring.add_comm_monoid }
-
-instance set_semiring.semiring [monoid α] : semiring (set_semiring α) :=
-{ ..set_semiring.add_comm_monoid,
-  ..set_semiring.distrib,
-  ..set_semiring.mul_zero_class,
-  ..set.monoid }
->>>>>>> 5254ef14
 
 instance set_semiring.comm_semiring [comm_monoid α] : comm_semiring (set_semiring α) :=
 { ..set.comm_monoid, ..set_semiring.semiring }

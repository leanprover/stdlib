/-
Copyright (c) 2016 Jeremy Avigad. All rights reserved.
Released under Apache 2.0 license as described in the file LICENSE.
Authors: Jeremy Avigad, Leonardo de Moura, Mario Carneiro, Johannes Hölzl
-/
import algebra.group.with_one
import algebra.group.type_tags
import order.bounded_lattice

set_option old_structure_cmd true
set_option default_priority 100 -- see Note [default priority]

/-!
# Ordered monoids and groups

This file develops the basics of ordered monoids and groups.

## Implementation details

Unfortunately, the number of `'` appended to lemmas in this file
may differ between the multiplicative and the additive version of a lemma.
The reason is that we did not want to change existing names in the library.

-/

universe u
variable {α : Type u}

/-- An ordered commutative monoid is a commutative monoid
with a partial order such that
  * `a ≤ b → c * a ≤ c * b` (multiplication is monotone)
  * `a * b < a * c → b < c`.
-/
@[protect_proj, ancestor comm_monoid partial_order]
class ordered_comm_monoid (α : Type*) extends comm_monoid α, partial_order α :=
(mul_le_mul_left       : ∀ a b : α, a ≤ b → ∀ c : α, c * a ≤ c * b)
(lt_of_mul_lt_mul_left : ∀ a b c : α, a * b < a * c → b < c)

/-- An ordered (additive) commutative monoid is a commutative monoid
  with a partial order such that
  * `a ≤ b → c + a ≤ c + b` (addition is monotone)
  * `a + b < a + c → b < c`.
-/
@[protect_proj, ancestor add_comm_monoid partial_order]
class ordered_add_comm_monoid (α : Type*) extends add_comm_monoid α, partial_order α :=
(add_le_add_left       : ∀ a b : α, a ≤ b → ∀ c : α, c + a ≤ c + b)
(lt_of_add_lt_add_left : ∀ a b c : α, a + b < a + c → b < c)

attribute [to_additive] ordered_comm_monoid

section ordered_comm_monoid
variables [ordered_comm_monoid α] {a b c d : α}

@[to_additive add_le_add_left]
lemma mul_le_mul_left' (h : a ≤ b) (c) : c * a ≤ c * b :=
ordered_comm_monoid.mul_le_mul_left a b h c

@[to_additive add_le_add_right]
lemma mul_le_mul_right' (h : a ≤ b) (c) : a * c ≤ b * c :=
by { convert mul_le_mul_left' h c using 1; rw mul_comm }

@[to_additive lt_of_add_lt_add_left]
lemma lt_of_mul_lt_mul_left' : a * b < a * c → b < c :=
ordered_comm_monoid.lt_of_mul_lt_mul_left a b c

@[to_additive add_le_add]
lemma mul_le_mul' (h₁ : a ≤ b) (h₂ : c ≤ d) : a * c ≤ b * d :=
(mul_le_mul_right' h₁ _).trans $ mul_le_mul_left' h₂ _

@[to_additive]
lemma mul_le_mul_three {e f : α} (h₁ : a ≤ d) (h₂ : b ≤ e) (h₃ : c ≤ f) : a * b * c ≤ d * e * f :=
mul_le_mul' (mul_le_mul' h₁ h₂) h₃

@[to_additive le_add_of_nonneg_right]
lemma le_mul_of_one_le_right' (h : 1 ≤ b) : a ≤ a * b :=
have a * 1 ≤ a * b, from mul_le_mul_left' h _,
by rwa mul_one at this

@[to_additive le_add_of_nonneg_left]
lemma le_mul_of_one_le_left' (h : 1 ≤ b) : a ≤ b * a :=
have 1 * a ≤ b * a, from mul_le_mul_right' h a,
by rwa one_mul at this

@[to_additive lt_of_add_lt_add_right]
lemma lt_of_mul_lt_mul_right' (h : a * b < c * b) : a < c :=
lt_of_mul_lt_mul_left'
  (show b * a < b * c, begin rw [mul_comm b a, mul_comm b c], assumption end)

-- here we start using properties of one.
@[to_additive]
lemma le_mul_of_one_le_of_le (ha : 1 ≤ a) (hbc : b ≤ c) : b ≤ a * c :=
one_mul b ▸ mul_le_mul' ha hbc

@[to_additive]
lemma le_mul_of_le_of_one_le (hbc : b ≤ c) (ha : 1 ≤ a) : b ≤ c * a :=
mul_one b ▸ mul_le_mul' hbc ha

@[to_additive add_nonneg]
lemma one_le_mul (ha : 1 ≤ a) (hb : 1 ≤ b) : 1 ≤ a * b :=
le_mul_of_one_le_of_le ha hb

@[to_additive add_pos_of_pos_of_nonneg]
lemma one_lt_mul_of_lt_of_le' (ha : 1 < a) (hb : 1 ≤ b) : 1 < a * b :=
lt_of_lt_of_le ha $ le_mul_of_one_le_right' hb

@[to_additive add_pos_of_nonneg_of_pos]
lemma one_lt_mul_of_le_of_lt' (ha : 1 ≤ a) (hb : 1 < b) : 1 < a * b :=
lt_of_lt_of_le hb $ le_mul_of_one_le_left' ha

@[to_additive add_pos]
lemma one_lt_mul' (ha : 1 < a) (hb : 1 < b) : 1 < a * b :=
one_lt_mul_of_lt_of_le' ha hb.le

@[to_additive add_nonpos]
lemma mul_le_one' (ha : a ≤ 1) (hb : b ≤ 1) : a * b ≤ 1 :=
one_mul (1:α) ▸ (mul_le_mul' ha hb)

@[to_additive]
lemma mul_le_of_le_one_of_le' (ha : a ≤ 1) (hbc : b ≤ c) : a * b ≤ c :=
one_mul c ▸ mul_le_mul' ha hbc

@[to_additive]
lemma mul_le_of_le_of_le_one' (hbc : b ≤ c) (ha : a ≤ 1) : b * a ≤ c :=
mul_one c ▸ mul_le_mul' hbc ha

@[to_additive]
lemma mul_lt_one_of_lt_one_of_le_one' (ha : a < 1) (hb : b ≤ 1) : a * b < 1 :=
(mul_le_of_le_of_le_one' le_rfl hb).trans_lt ha

@[to_additive]
lemma mul_lt_one_of_le_one_of_lt_one' (ha : a ≤ 1) (hb : b < 1) : a * b < 1 :=
(mul_le_of_le_one_of_le' ha le_rfl).trans_lt hb

@[to_additive]
lemma mul_lt_one' (ha : a < 1) (hb : b < 1) : a * b < 1 :=
mul_lt_one_of_le_one_of_lt_one' ha.le hb

@[to_additive]
lemma lt_mul_of_one_le_of_lt' (ha : 1 ≤ a) (hbc : b < c) : b < a * c :=
hbc.trans_le $ le_mul_of_one_le_left' ha

@[to_additive]
lemma lt_mul_of_lt_of_one_le' (hbc : b < c) (ha : 1 ≤ a) : b < c * a :=
hbc.trans_le $ le_mul_of_one_le_right' ha

@[to_additive]
lemma lt_mul_of_one_lt_of_lt' (ha : 1 < a) (hbc : b < c) : b < a * c :=
lt_mul_of_one_le_of_lt' ha.le hbc

@[to_additive]
lemma lt_mul_of_lt_of_one_lt' (hbc : b < c) (ha : 1 < a) : b < c * a :=
lt_mul_of_lt_of_one_le' hbc ha.le

@[to_additive]
lemma mul_lt_of_le_one_of_lt' (ha : a ≤ 1) (hbc : b < c) : a * b < c :=
lt_of_le_of_lt (mul_le_of_le_one_of_le' ha le_rfl) hbc

@[to_additive]
lemma mul_lt_of_lt_of_le_one' (hbc : b < c) (ha : a ≤ 1)  : b * a < c :=
lt_of_le_of_lt (mul_le_of_le_of_le_one' le_rfl ha) hbc

@[to_additive]
lemma mul_lt_of_lt_one_of_lt' (ha : a < 1) (hbc : b < c) : a * b < c :=
mul_lt_of_le_one_of_lt' ha.le hbc

@[to_additive]
lemma mul_lt_of_lt_of_lt_one' (hbc : b < c) (ha : a < 1) : b * a < c :=
mul_lt_of_lt_of_le_one' hbc ha.le

@[to_additive]
lemma mul_eq_one_iff' (ha : 1 ≤ a) (hb : 1 ≤ b) : a * b = 1 ↔ a = 1 ∧ b = 1 :=
iff.intro
  (assume hab : a * b = 1,
   have a ≤ 1, from hab ▸ le_mul_of_le_of_one_le le_rfl hb,
   have a = 1, from le_antisymm this ha,
   have b ≤ 1, from hab ▸ le_mul_of_one_le_of_le ha le_rfl,
   have b = 1, from le_antisymm this hb,
   and.intro ‹a = 1› ‹b = 1›)
  (assume ⟨ha', hb'⟩, by rw [ha', hb', mul_one])

section mono

variables {β : Type*} [preorder β] {f g : β → α}

@[to_additive monotone.add]
lemma monotone.mul' (hf : monotone f) (hg : monotone g) : monotone (λ x, f x * g x) :=
λ x y h, mul_le_mul' (hf h) (hg h)

@[to_additive monotone.add_const]
lemma monotone.mul_const' (hf : monotone f) (a : α) : monotone (λ x, f x * a) :=
hf.mul' monotone_const

@[to_additive monotone.const_add]
lemma monotone.const_mul' (hf : monotone f) (a : α) : monotone (λ x, a * f x) :=
monotone_const.mul' hf

end mono

end ordered_comm_monoid

lemma bit0_pos [ordered_add_comm_monoid α] {a : α} (h : 0 < a) : 0 < bit0 a :=
add_pos h h

namespace units

@[to_additive]
instance [monoid α] [preorder α] : preorder (units α) :=
preorder.lift (coe : units α → α)

@[simp, to_additive, norm_cast]
theorem coe_le_coe [monoid α] [preorder α] {a b : units α} :
  (a : α) ≤ b ↔ a ≤ b := iff.rfl

@[simp, to_additive, norm_cast]
theorem coe_lt_coe [monoid α] [preorder α] {a b : units α} :
  (a : α) < b ↔ a < b := iff.rfl

@[to_additive]
instance [monoid α] [partial_order α] : partial_order (units α) :=
partial_order.lift coe units.ext

@[to_additive]
instance [monoid α] [linear_order α] : linear_order (units α) :=
linear_order.lift coe units.ext

@[to_additive]
instance [monoid α] [decidable_linear_order α] : decidable_linear_order (units α) :=
decidable_linear_order.lift coe units.ext

@[simp, to_additive, norm_cast]
theorem max_coe [monoid α] [decidable_linear_order α] {a b : units α} :
  (↑(max a b) : α) = max a b :=
by by_cases b ≤ a; simp [max, h]

@[simp, to_additive, norm_cast]
theorem min_coe [monoid α] [decidable_linear_order α] {a b : units α} :
  (↑(min a b) : α) = min a b :=
by by_cases a ≤ b; simp [min, h]

end units

namespace with_zero

local attribute [semireducible] with_zero

instance [preorder α] : preorder (with_zero α) := with_bot.preorder

instance [partial_order α] : partial_order (with_zero α) := with_bot.partial_order

instance [partial_order α] : order_bot (with_zero α) := with_bot.order_bot

lemma zero_le [partial_order α] (a : with_zero α) : 0 ≤ a := order_bot.bot_le a

lemma zero_lt_coe [partial_order α] (a : α) : (0 : with_zero α) < a := with_bot.bot_lt_coe a

@[simp, norm_cast] lemma coe_lt_coe [partial_order α] {a b : α} : (a : with_zero α) < b ↔ a < b :=
with_bot.coe_lt_coe

@[simp, norm_cast] lemma coe_le_coe [partial_order α] {a b : α} : (a : with_zero α) ≤ b ↔ a ≤ b :=
with_bot.coe_le_coe

instance [lattice α] : lattice (with_zero α) := with_bot.lattice

instance [linear_order α] : linear_order (with_zero α) := with_bot.linear_order

instance [decidable_linear_order α] :
 decidable_linear_order (with_zero α) := with_bot.decidable_linear_order

lemma mul_le_mul_left {α : Type u}
  [ordered_comm_monoid α] :
  ∀ (a b : with_zero α),
    a ≤ b → ∀ (c : with_zero α), c * a ≤ c * b :=
begin
  rintro (_ | a) (_ | b) h (_ | c),
  { apply with_zero.zero_le },
  { apply with_zero.zero_le },
  { apply with_zero.zero_le },
  { apply with_zero.zero_le },
  { apply with_zero.zero_le },
  { exact false.elim (not_lt_of_le h (with_zero.zero_lt_coe a))},
  { apply with_zero.zero_le },
  { change (c : with_zero α) * a ≤ c * b,
    change (a : with_zero α) ≤ b at h,
    rw with_zero.coe_le_coe at h,
    norm_cast,
    exact mul_le_mul_left' h c }
end

lemma lt_of_mul_lt_mul_left  {α : Type u}
  [ordered_comm_monoid α] :
  ∀ (a b c : with_zero α), a * b < a * c → b < c :=
begin
  rintro (_ | a) (_ | b) (_ | c) h,
  { exact false.elim (lt_irrefl none h)},
  { exact false.elim (lt_irrefl none h)},
  { exact false.elim (lt_irrefl none h)},
  { exact false.elim (lt_irrefl none h)},
  { exact false.elim (lt_irrefl none h)},
  { exact with_zero.zero_lt_coe c},
  { exact false.elim (not_le_of_lt h (with_zero.zero_le _))},
  { change (a : with_zero α) * b < a * c at h,
    change (b : with_zero α) < c,
    norm_cast at ⊢ h,
    apply lt_of_mul_lt_mul_left' h }
end

instance [ordered_comm_monoid α] : ordered_comm_monoid (with_zero α) :=
{ mul_le_mul_left := with_zero.mul_le_mul_left,
  lt_of_mul_lt_mul_left := with_zero.lt_of_mul_lt_mul_left,
  ..with_zero.comm_monoid_with_zero,
  ..with_zero.partial_order
}

/--
If `0` is the least element in `α`, then `with_zero α` is an `ordered_add_comm_monoid`.
-/
def ordered_add_comm_monoid [ordered_add_comm_monoid α]
  (zero_le : ∀ a : α, 0 ≤ a) : ordered_add_comm_monoid (with_zero α) :=
begin
  suffices, refine {
    add_le_add_left := this,
    ..with_zero.partial_order,
    ..with_zero.add_comm_monoid, .. },
  { intros a b c h,
    have h' := lt_iff_le_not_le.1 h,
    rw lt_iff_le_not_le at ⊢,
    refine ⟨λ b h₂, _, λ h₂, h'.2 $ this _ _ h₂ _⟩,
    cases h₂, cases c with c,
    { cases h'.2 (this _ _ bot_le a) },
    { refine ⟨_, rfl, _⟩,
      cases a with a,
      { exact with_bot.some_le_some.1 h'.1 },
      { exact le_of_lt (lt_of_add_lt_add_left $
          with_bot.some_lt_some.1 h), } } },
  { intros a b h c ca h₂,
    cases b with b,
    { rw le_antisymm h bot_le at h₂,
      exact ⟨_, h₂, le_refl _⟩ },
    cases a with a,
    { change c + 0 = some ca at h₂,
      simp at h₂, simp [h₂],
      exact ⟨_, rfl, by simpa using add_le_add_left (zero_le b) _⟩ },
    { simp at h,
      cases c with c; change some _ = _ at h₂;
        simp [-add_comm] at h₂; subst ca; refine ⟨_, rfl, _⟩,
      { exact h },
      { exact add_le_add_left h _ } } }
end

end with_zero

namespace with_top

section has_one

variables [has_one α]

@[to_additive] instance : has_one (with_top α) := ⟨(1 : α)⟩

@[simp, to_additive] lemma coe_one : ((1 : α) : with_top α) = 1 := rfl

@[simp, to_additive] lemma coe_eq_one {a : α} : (a : with_top α) = 1 ↔ a = 1 :=
coe_eq_coe

@[simp, to_additive] theorem one_eq_coe {a : α} : 1 = (a : with_top α) ↔ a = 1 :=
by rw [eq_comm, coe_eq_one]

attribute [norm_cast] coe_one coe_eq_one coe_zero coe_eq_zero one_eq_coe zero_eq_coe

@[simp, to_additive] theorem top_ne_one : ⊤ ≠ (1 : with_top α) .
@[simp, to_additive] theorem one_ne_top : (1 : with_top α) ≠ ⊤ .

end has_one

instance [has_add α] : has_add (with_top α) :=
⟨λ o₁ o₂, o₁.bind (λ a, o₂.map (λ b, a + b))⟩

local attribute [reducible] with_zero

instance [add_semigroup α] : add_semigroup (with_top α) :=
{ add := (+),
  ..@additive.add_semigroup _ $ @with_zero.semigroup (multiplicative α) _ }

@[norm_cast] lemma coe_add [has_add α] {a b : α} : ((a + b : α) : with_top α) = a + b := rfl

@[norm_cast] lemma coe_bit0 [has_add α] {a : α} : ((bit0 a : α) : with_top α) = bit0 a := rfl

@[norm_cast]
lemma coe_bit1 [has_add α] [has_one α] {a : α} : ((bit1 a : α) : with_top α) = bit1 a := rfl

instance [add_comm_semigroup α] : add_comm_semigroup (with_top α) :=
{ ..@additive.add_comm_semigroup _ $
    @with_zero.comm_semigroup (multiplicative α) _ }

instance [add_monoid α] : add_monoid (with_top α) :=
{ zero := some 0,
  add := (+),
  ..@additive.add_monoid _ $ @monoid_with_zero.to_monoid _ $
    @with_zero.monoid_with_zero (multiplicative α) _ }

instance [add_comm_monoid α] : add_comm_monoid (with_top α) :=
{ zero := 0,
  add := (+),
  ..@additive.add_comm_monoid _ $ @comm_monoid_with_zero.to_comm_monoid _ $
    @with_zero.comm_monoid_with_zero (multiplicative α) _ }

instance [ordered_add_comm_monoid α] : ordered_add_comm_monoid (with_top α) :=
begin
  suffices, refine {
    add_le_add_left := this,
    ..with_top.partial_order,
    ..with_top.add_comm_monoid, ..},
  { intros a b c h,
    have h' := h,
    rw lt_iff_le_not_le at h' ⊢,
    refine ⟨λ c h₂, _, λ h₂, h'.2 $ this _ _ h₂ _⟩,
    cases h₂, cases a with a,
    { exact (not_le_of_lt h).elim le_top },
    cases b with b,
    { exact (not_le_of_lt h).elim le_top },
    { exact ⟨_, rfl, le_of_lt (lt_of_add_lt_add_left $
        with_top.some_lt_some.1 h)⟩ } },
  { intros a b h c ca h₂,
    cases c with c, {cases h₂},
    cases b with b; cases h₂,
    cases a with a, {cases le_antisymm h le_top },
    simp at h,
    exact ⟨_, rfl, add_le_add_left h _⟩, }
end

@[simp] lemma zero_lt_top [ordered_add_comm_monoid α] : (0 : with_top α) < ⊤ :=
coe_lt_top 0

@[simp, norm_cast] lemma zero_lt_coe [ordered_add_comm_monoid α] (a : α) :
  (0 : with_top α) < a ↔ 0 < a :=
coe_lt_coe

@[simp] lemma add_top [ordered_add_comm_monoid α] : ∀{a : with_top α}, a + ⊤ = ⊤
| none := rfl
| (some a) := rfl

@[simp] lemma top_add [ordered_add_comm_monoid α] {a : with_top α} : ⊤ + a = ⊤ := rfl

lemma add_eq_top [ordered_add_comm_monoid α] (a b : with_top α) : a + b = ⊤ ↔ a = ⊤ ∨ b = ⊤ :=
<<<<<<< HEAD
begin
  cases a;
  cases b,
  { simp [none_eq_top] },
  { simp [none_eq_top] },
  { simp [none_eq_top] },
  { simp only [some_eq_coe, coe_add.symm, coe_ne_top, iff_false, or_self], exact not_false },
end
  -- simp [(with_top.coe_add).symm, none_eq_top, some_eq_coe], sorry}
=======
by {cases a; cases b; simp [none_eq_top, some_eq_coe, ←with_top.coe_add, ←with_zero.coe_add]}
>>>>>>> 7d88a30a

lemma add_lt_top [ordered_add_comm_monoid α] (a b : with_top α) : a + b < ⊤ ↔ a < ⊤ ∧ b < ⊤ :=
by simp [lt_top_iff_ne_top, add_eq_top, not_or_distrib]

end with_top

namespace with_bot

instance [has_zero α] : has_zero (with_bot α) := with_top.has_zero
instance [has_one α] : has_one (with_bot α) := with_top.has_one
instance [add_semigroup α] : add_semigroup (with_bot α) := with_top.add_semigroup
instance [add_comm_semigroup α] : add_comm_semigroup (with_bot α) := with_top.add_comm_semigroup
instance [add_monoid α] : add_monoid (with_bot α) := with_top.add_monoid
instance [add_comm_monoid α] : add_comm_monoid (with_bot α) :=  with_top.add_comm_monoid

instance [ordered_add_comm_monoid α] : ordered_add_comm_monoid (with_bot α) :=
begin
  suffices, refine {
    add_le_add_left := this,
    ..with_bot.partial_order,
    ..with_bot.add_comm_monoid, ..},
  { intros a b c h,
    have h' := h,
    rw lt_iff_le_not_le at h' ⊢,
    refine ⟨λ b h₂, _, λ h₂, h'.2 $ this _ _ h₂ _⟩,
    cases h₂, cases a with a,
    { exact (not_le_of_lt h).elim bot_le },
    cases c with c,
    { exact (not_le_of_lt h).elim bot_le },
    { exact ⟨_, rfl, le_of_lt (lt_of_add_lt_add_left $
        with_bot.some_lt_some.1 h)⟩ } },
  { intros a b h c ca h₂,
    cases c with c, {cases h₂},
    cases a with a; cases h₂,
    cases b with b, {cases le_antisymm h bot_le},
    simp at h,
    exact ⟨_, rfl, add_le_add_left h _⟩, }
end

-- `by norm_cast` proves this lemma, so I did not tag it with `norm_cast`
lemma coe_zero [has_zero α] : ((0 : α) : with_bot α) = 0 := rfl

-- `by norm_cast` proves this lemma, so I did not tag it with `norm_cast`
lemma coe_one [has_one α] : ((1 : α) : with_bot α) = 1 := rfl

-- `by norm_cast` proves this lemma, so I did not tag it with `norm_cast`
lemma coe_eq_zero {α : Type*}
  [add_monoid α] {a : α} : (a : with_bot α) = 0 ↔ a = 0 :=
by norm_cast

-- `by norm_cast` proves this lemma, so I did not tag it with `norm_cast`
lemma coe_add [add_semigroup α] (a b : α) : ((a + b : α) : with_bot α) = a + b := by norm_cast

-- `by norm_cast` proves this lemma, so I did not tag it with `norm_cast`
lemma coe_bit0 [add_semigroup α] {a : α} : ((bit0 a : α) : with_bot α) = bit0 a :=
by norm_cast

-- `by norm_cast` proves this lemma, so I did not tag it with `norm_cast`
lemma coe_bit1 [add_semigroup α] [has_one α] {a : α} : ((bit1 a : α) : with_bot α) = bit1 a :=
by norm_cast

@[simp] lemma bot_add [ordered_add_comm_monoid α] (a : with_bot α) : ⊥ + a = ⊥ := rfl

@[simp] lemma add_bot [ordered_add_comm_monoid α] (a : with_bot α) : a + ⊥ = ⊥ := by cases a; refl

end with_bot

/-- A canonically ordered additive monoid is an ordered commutative additive monoid
  in which the ordering coincides with the divisibility relation,
  which is to say, `a ≤ b` iff there exists `c` with `b = a + c`.
  This is satisfied by the natural numbers, for example, but not
  the integers or other ordered groups. -/
@[protect_proj]
class canonically_ordered_add_monoid (α : Type*) extends ordered_add_comm_monoid α, order_bot α :=
(le_iff_exists_add : ∀a b:α, a ≤ b ↔ ∃c, b = a + c)

section canonically_ordered_add_monoid
variables [canonically_ordered_add_monoid α] {a b c d : α}

lemma le_iff_exists_add : a ≤ b ↔ ∃c, b = a + c :=
canonically_ordered_add_monoid.le_iff_exists_add a b

@[simp] lemma zero_le (a : α) : 0 ≤ a := le_iff_exists_add.mpr ⟨a, by simp⟩

@[simp] lemma bot_eq_zero : (⊥ : α) = 0 :=
le_antisymm bot_le (zero_le ⊥)

@[simp] lemma add_eq_zero_iff : a + b = 0 ↔ a = 0 ∧ b = 0 :=
add_eq_zero_iff' (zero_le _) (zero_le _)

@[simp] lemma le_zero_iff_eq : a ≤ 0 ↔ a = 0 :=
iff.intro
  (assume h, le_antisymm h (zero_le a))
  (assume h, h ▸ le_refl a)

lemma zero_lt_iff_ne_zero : 0 < a ↔ a ≠ 0 :=
iff.intro ne_of_gt $ assume hne, lt_of_le_of_ne (zero_le _) hne.symm

lemma exists_pos_add_of_lt (h : a < b) : ∃ c > 0, a + c = b :=
begin
  obtain ⟨c, hc⟩ := le_iff_exists_add.1 h.le,
  refine ⟨c, zero_lt_iff_ne_zero.2 _, hc.symm⟩,
  rintro rfl,
  simpa [hc, lt_irrefl] using h
end

lemma le_add_left (h : a ≤ c) : a ≤ b + c :=
calc a = 0 + a : by simp
  ... ≤ b + c : add_le_add (zero_le _) h

lemma le_add_right (h : a ≤ b) : a ≤ b + c :=
calc a = a + 0 : by simp
  ... ≤ b + c : add_le_add h (zero_le _)

local attribute [semireducible] with_zero

instance with_zero.canonically_ordered_add_monoid :
  canonically_ordered_add_monoid (with_zero α) :=
{ le_iff_exists_add := λ a b, begin
    cases a with a,
    { exact iff_of_true bot_le ⟨b, (zero_add b).symm⟩ },
    cases b with b,
    { exact iff_of_false
        (mt (le_antisymm bot_le) (by simp))
        (λ ⟨c, h⟩, by cases c; cases h) },
    { simp [le_iff_exists_add, -add_comm],
      split; intro h; rcases h with ⟨c, h⟩,
      { exact ⟨some c, congr_arg some h⟩ },
      { cases c; cases h,
        { exact ⟨_, (add_zero _).symm⟩ },
        { exact ⟨_, rfl⟩ } } }
  end,
  bot    := 0,
  bot_le := assume a a' h, option.no_confusion h,
  .. with_zero.ordered_add_comm_monoid zero_le }

instance with_top.canonically_ordered_add_monoid : canonically_ordered_add_monoid (with_top α) :=
{ le_iff_exists_add := assume a b,
  match a, b with
  | a, none     := show a ≤ ⊤ ↔ ∃c, ⊤ = a + c, by simp; refine ⟨⊤, _⟩; cases a; refl
  | (some a), (some b) := show (a:with_top α) ≤ ↑b ↔ ∃c:with_top α, ↑b = ↑a + c,
    begin
      simp [canonically_ordered_add_monoid.le_iff_exists_add, -add_comm],
      split,
      { rintro ⟨c, rfl⟩, refine ⟨c, _⟩, norm_cast },
      { exact assume h, match b, h with _, ⟨some c, rfl⟩ := ⟨_, rfl⟩ end }
    end
  | none, some b := show (⊤ : with_top α) ≤ b ↔ ∃c:with_top α, ↑b = ⊤ + c, by simp
  end,
  .. with_top.order_bot,
  .. with_top.ordered_add_comm_monoid }

end canonically_ordered_add_monoid

/-- A canonically linear-ordered additive monoid is a canonically ordered additive monoid
    whose ordering is a decidable linear order. -/
@[protect_proj]
class canonically_linear_ordered_add_monoid (α : Type*)
      extends canonically_ordered_add_monoid α, decidable_linear_order α

section canonically_linear_ordered_add_monoid
variables [canonically_linear_ordered_add_monoid α]

instance canonically_linear_ordered_add_monoid.semilattice_sup_bot : semilattice_sup_bot α :=
{ ..lattice_of_decidable_linear_order, ..canonically_ordered_add_monoid.to_order_bot α }

end canonically_linear_ordered_add_monoid

/-- An ordered cancellative additive commutative monoid
is an additive commutative monoid with a partial order,
in which addition is cancellative and strictly monotone. -/
@[protect_proj, ancestor add_comm_monoid add_left_cancel_semigroup add_right_cancel_semigroup partial_order]
class ordered_cancel_add_comm_monoid (α : Type u)
      extends add_comm_monoid α, add_left_cancel_semigroup α,
              add_right_cancel_semigroup α, partial_order α :=
(add_le_add_left       : ∀ a b : α, a ≤ b → ∀ c : α, c + a ≤ c + b)
(le_of_add_le_add_left : ∀ a b c : α, a + b ≤ a + c → b ≤ c)

/-- An ordered cancellative commutative monoid
is a commutative monoid with a partial order,
in which multiplication is cancellative and strictly monotone. -/
@[protect_proj, ancestor comm_monoid left_cancel_semigroup right_cancel_semigroup partial_order]
class ordered_cancel_comm_monoid (α : Type u)
      extends comm_monoid α, left_cancel_semigroup α,
              right_cancel_semigroup α, partial_order α :=
(mul_le_mul_left       : ∀ a b : α, a ≤ b → ∀ c : α, c * a ≤ c * b)
(le_of_mul_le_mul_left : ∀ a b c : α, a * b ≤ a * c → b ≤ c)

attribute [to_additive] ordered_cancel_comm_monoid

section ordered_cancel_comm_monoid
variables [ordered_cancel_comm_monoid α] {a b c d : α}

@[to_additive]
instance ordered_cancel_comm_monoid.to_left_cancel_monoid :
  left_cancel_monoid α := { ..‹ordered_cancel_comm_monoid α› }

@[to_additive le_of_add_le_add_left]
lemma le_of_mul_le_mul_left' : ∀ {a b c : α}, a * b ≤ a * c → b ≤ c :=
ordered_cancel_comm_monoid.le_of_mul_le_mul_left

@[to_additive]
instance ordered_cancel_comm_monoid.to_ordered_comm_monoid : ordered_comm_monoid α :=
{ lt_of_mul_lt_mul_left := λ a b c h, lt_of_le_not_le (le_of_mul_le_mul_left' h.le) $
      mt (λ h, ordered_cancel_comm_monoid.mul_le_mul_left _ _ h _) (not_le_of_gt h),
  ..‹ordered_cancel_comm_monoid α› }

@[to_additive add_lt_add_left]
lemma mul_lt_mul_left' (h : a < b) (c : α) : c * a < c * b :=
lt_of_le_not_le (mul_le_mul_left' h.le _) $
  mt le_of_mul_le_mul_left' (not_le_of_gt h)

@[to_additive add_lt_add_right]
lemma mul_lt_mul_right' (h : a < b) (c : α) : a * c < b * c :=
begin
 rw [mul_comm a c, mul_comm b c],
 exact (mul_lt_mul_left' h c)
end

@[to_additive add_lt_add]
lemma mul_lt_mul''' (h₁ : a < b) (h₂ : c < d) : a * c < b * d :=
lt_trans (mul_lt_mul_right' h₁ c) (mul_lt_mul_left' h₂ b)

@[to_additive]
lemma mul_lt_mul_of_le_of_lt (h₁ : a ≤ b) (h₂ : c < d) : a * c < b * d :=
lt_of_le_of_lt (mul_le_mul_right' h₁ _) (mul_lt_mul_left' h₂ b)

@[to_additive]
lemma mul_lt_mul_of_lt_of_le (h₁ : a < b) (h₂ : c ≤ d) : a * c < b * d :=
lt_of_lt_of_le (mul_lt_mul_right' h₁ c) (mul_le_mul_left' h₂ _)

@[to_additive lt_add_of_pos_right]
lemma lt_mul_of_one_lt_right' (a : α) {b : α} (h : 1 < b) : a < a * b :=
have a * 1 < a * b, from mul_lt_mul_left' h a,
by rwa [mul_one] at this

@[to_additive lt_add_of_pos_left]
lemma lt_mul_of_one_lt_left' (a : α) {b : α} (h : 1 < b) : a < b * a :=
have 1 * a < b * a, from mul_lt_mul_right' h a,
by rwa [one_mul] at this

@[to_additive le_of_add_le_add_right]
lemma le_of_mul_le_mul_right' (h : a * b ≤ c * b) : a ≤ c :=
le_of_mul_le_mul_left'
  (show b * a ≤ b * c, begin rw [mul_comm b a, mul_comm b c], assumption end)

@[to_additive]
lemma mul_lt_one (ha : a < 1) (hb : b < 1) : a * b < 1 :=
one_mul (1:α) ▸ (mul_lt_mul''' ha hb)

@[to_additive]
lemma mul_lt_one_of_lt_one_of_le_one (ha : a < 1) (hb : b ≤ 1) : a * b < 1 :=
one_mul (1:α) ▸ (mul_lt_mul_of_lt_of_le ha hb)

@[to_additive]
lemma mul_lt_one_of_le_one_of_lt_one (ha : a ≤ 1) (hb : b < 1) : a * b < 1 :=
one_mul (1:α) ▸ (mul_lt_mul_of_le_of_lt ha hb)

@[to_additive]
lemma lt_mul_of_one_lt_of_le (ha : 1 < a) (hbc : b ≤ c) : b < a * c :=
one_mul b ▸ mul_lt_mul_of_lt_of_le ha hbc

@[to_additive]
lemma lt_mul_of_le_of_one_lt (hbc : b ≤ c) (ha : 1 < a) : b < c * a :=
mul_one b ▸ mul_lt_mul_of_le_of_lt hbc ha

@[to_additive]
lemma mul_le_of_le_one_of_le (ha : a ≤ 1) (hbc : b ≤ c) : a * b ≤ c :=
one_mul c ▸ mul_le_mul' ha hbc

@[to_additive]
lemma mul_le_of_le_of_le_one (hbc : b ≤ c) (ha : a ≤ 1) : b * a ≤ c :=
mul_one c ▸ mul_le_mul' hbc ha

@[to_additive]
lemma mul_lt_of_lt_one_of_le (ha : a < 1) (hbc : b ≤ c) : a * b < c :=
one_mul c ▸ mul_lt_mul_of_lt_of_le ha hbc

@[to_additive]
lemma mul_lt_of_le_of_lt_one (hbc : b ≤ c) (ha : a < 1) : b * a < c :=
mul_one c ▸ mul_lt_mul_of_le_of_lt hbc ha

@[to_additive]
lemma lt_mul_of_one_le_of_lt (ha : 1 ≤ a) (hbc : b < c) : b < a * c :=
one_mul b ▸ mul_lt_mul_of_le_of_lt ha hbc

@[to_additive]
lemma lt_mul_of_lt_of_one_le (hbc : b < c) (ha : 1 ≤ a) : b < c * a :=
mul_one b ▸ mul_lt_mul_of_lt_of_le hbc ha

@[to_additive]
lemma lt_mul_of_one_lt_of_lt (ha : 1 < a) (hbc : b < c) : b < a * c :=
one_mul b ▸ mul_lt_mul''' ha hbc

@[to_additive]
lemma lt_mul_of_lt_of_one_lt (hbc : b < c) (ha : 1 < a) : b < c * a :=
mul_one b ▸ mul_lt_mul''' hbc ha

@[to_additive]
lemma mul_lt_of_le_one_of_lt (ha : a ≤ 1) (hbc : b < c) : a * b < c :=
one_mul c ▸ mul_lt_mul_of_le_of_lt ha hbc

@[to_additive]
lemma mul_lt_of_lt_of_le_one (hbc : b < c) (ha : a ≤ 1)  : b * a < c :=
mul_one c ▸ mul_lt_mul_of_lt_of_le hbc ha

@[to_additive]
lemma mul_lt_of_lt_one_of_lt (ha : a < 1) (hbc : b < c) : a * b < c :=
one_mul c ▸ mul_lt_mul''' ha hbc

@[to_additive]
lemma mul_lt_of_lt_of_lt_one (hbc : b < c) (ha : a < 1) : b * a < c :=
mul_one c ▸ mul_lt_mul''' hbc ha

@[simp, to_additive]
lemma mul_le_mul_iff_left (a : α) {b c : α} : a * b ≤ a * c ↔ b ≤ c :=
⟨le_of_mul_le_mul_left', λ h, mul_le_mul_left' h _⟩

@[simp, to_additive]
lemma mul_le_mul_iff_right (c : α) : a * c ≤ b * c ↔ a ≤ b :=
mul_comm c a ▸ mul_comm c b ▸ mul_le_mul_iff_left c

@[simp, to_additive]
lemma mul_lt_mul_iff_left (a : α) {b c : α} : a * b < a * c ↔ b < c :=
⟨lt_of_mul_lt_mul_left', λ h, mul_lt_mul_left' h _⟩

@[simp, to_additive]
lemma mul_lt_mul_iff_right (c : α) : a * c < b * c ↔ a < b :=
mul_comm c a ▸ mul_comm c b ▸ mul_lt_mul_iff_left c

@[simp, to_additive le_add_iff_nonneg_right]
lemma le_mul_iff_one_le_right' (a : α) {b : α} : a ≤ a * b ↔ 1 ≤ b :=
have a * 1 ≤ a * b ↔ 1 ≤ b, from mul_le_mul_iff_left a,
by rwa mul_one at this

@[simp, to_additive le_add_iff_nonneg_left]
lemma le_mul_iff_one_le_left' (a : α) {b : α} : a ≤ b * a ↔ 1 ≤ b :=
by rw [mul_comm, le_mul_iff_one_le_right']

@[simp, to_additive lt_add_iff_pos_right]
lemma lt_mul_iff_one_lt_right' (a : α) {b : α} : a < a * b ↔ 1 < b :=
have a * 1 < a * b ↔ 1 < b, from mul_lt_mul_iff_left a,
by rwa mul_one at this

@[simp, to_additive lt_add_iff_pos_left]
lemma lt_mul_iff_one_lt_left' (a : α) {b : α} : a < b * a ↔ 1 < b :=
by rw [mul_comm, lt_mul_iff_one_lt_right']

@[simp, to_additive add_le_iff_nonpos_left]
lemma mul_le_iff_le_one_left' : a * b ≤ b ↔ a ≤ 1 :=
by { convert mul_le_mul_iff_right b, rw [one_mul] }

@[simp, to_additive add_le_iff_nonpos_right]
lemma mul_le_iff_le_one_right' : a * b ≤ a ↔ b ≤ 1 :=
by { convert mul_le_mul_iff_left a, rw [mul_one] }

@[simp, to_additive add_lt_iff_neg_right]
lemma mul_lt_iff_lt_one_right' : a * b < b ↔ a < 1 :=
by { convert mul_lt_mul_iff_right b, rw [one_mul] }

@[simp, to_additive add_lt_iff_neg_left]
lemma mul_lt_iff_lt_one_left' : a * b < a ↔ b < 1 :=
by { convert mul_lt_mul_iff_left a, rw [mul_one] }

@[to_additive]
lemma mul_eq_one_iff_eq_one_of_one_le
  (ha : 1 ≤ a) (hb : 1 ≤ b) : a * b = 1 ↔ a = 1 ∧ b = 1 :=
⟨λ hab : a * b = 1,
by split; apply le_antisymm; try {assumption};
   rw ← hab; simp [ha, hb],
λ ⟨ha', hb'⟩, by rw [ha', hb', mul_one]⟩

section mono

variables {β : Type*} [preorder β] {f g : β → α}

@[to_additive monotone.add_strict_mono]
lemma monotone.mul_strict_mono' (hf : monotone f) (hg : strict_mono g) :
  strict_mono (λ x, f x * g x) :=
λ x y h, mul_lt_mul_of_le_of_lt (hf $ le_of_lt h) (hg h)

@[to_additive strict_mono.add_monotone]
lemma strict_mono.mul_monotone' (hf : strict_mono f) (hg : monotone g) :
  strict_mono (λ x, f x * g x) :=
λ x y h, mul_lt_mul_of_lt_of_le (hf h) (hg $ le_of_lt h)

@[to_additive strict_mono.add_const]
lemma strict_mono.mul_const' (hf : strict_mono f) (c : α) :
  strict_mono (λ x, f x * c) :=
hf.mul_monotone' monotone_const

@[to_additive strict_mono.const_add]
lemma strict_mono.const_mul' (hf : strict_mono f) (c : α) :
  strict_mono (λ x, c * f x) :=
monotone_const.mul_strict_mono' hf

end mono

end ordered_cancel_comm_monoid

section ordered_cancel_add_comm_monoid

variable [ordered_cancel_add_comm_monoid α]

lemma with_top.add_lt_add_iff_left :
  ∀{a b c : with_top α}, a < ⊤ → (a + c < a + b ↔ c < b)
| none := assume b c h, (lt_irrefl ⊤ h).elim
| (some a) :=
  begin
    assume b c h,
    cases b; cases c;
      simp [with_top.none_eq_top, with_top.some_eq_coe, with_top.coe_lt_top, with_top.coe_lt_coe],
    { norm_cast, exact with_top.coe_lt_top _ },
    { norm_cast, exact add_lt_add_iff_left _ }
  end

local attribute [reducible] with_zero

lemma with_top.add_lt_add_iff_right
  {a b c : with_top α} : a < ⊤ → (c + a < b + a ↔ c < b) :=
by simpa [add_comm] using @with_top.add_lt_add_iff_left _ _ a b c

end ordered_cancel_add_comm_monoid

/-- An ordered additive commutative group is an additive commutative group
with a partial order in which addition is strictly monotone. -/
@[protect_proj, ancestor add_comm_group partial_order]
class ordered_add_comm_group (α : Type u) extends add_comm_group α, partial_order α :=
(add_le_add_left : ∀ a b : α, a ≤ b → ∀ c : α, c + a ≤ c + b)

/-- An ordered commutative group is an commutative group
with a partial order in which multiplication is strictly monotone. -/
@[protect_proj, ancestor comm_group partial_order]
class ordered_comm_group (α : Type u) extends comm_group α, partial_order α :=
(mul_le_mul_left : ∀ a b : α, a ≤ b → ∀ c : α, c * a ≤ c * b)

attribute [to_additive] ordered_comm_group

/--The units of an ordered commutative monoid form an ordered commutative group. -/
@[to_additive]
instance units.ordered_comm_group [ordered_comm_monoid α] : ordered_comm_group (units α) :=
{ mul_le_mul_left := λ a b h c, mul_le_mul_left' h _,
  .. units.partial_order,
  .. (infer_instance : comm_group (units α)) }

section ordered_comm_group
variables [ordered_comm_group α] {a b c d : α}

@[to_additive ordered_add_comm_group.add_lt_add_left]
lemma ordered_comm_group.mul_lt_mul_left' (a b : α) (h : a < b) (c : α) : c * a < c * b :=
begin
  rw lt_iff_le_not_le at h ⊢,
  split,
  { apply ordered_comm_group.mul_le_mul_left _ _ h.1 },
  { intro w,
    replace w : c⁻¹ * (c * b) ≤ c⁻¹ * (c * a) := ordered_comm_group.mul_le_mul_left _ _ w _,
    simp only [mul_one, mul_comm, mul_left_inv, mul_left_comm] at w,
    exact h.2 w },
end

@[to_additive ordered_add_comm_group.le_of_add_le_add_left]
lemma ordered_comm_group.le_of_mul_le_mul_left (h : a * b ≤ a * c) : b ≤ c :=
have a⁻¹ * (a * b) ≤ a⁻¹ * (a * c), from ordered_comm_group.mul_le_mul_left _ _ h _,
begin simp [inv_mul_cancel_left] at this, assumption end

@[to_additive]
lemma ordered_comm_group.lt_of_mul_lt_mul_left (h : a * b < a * c) : b < c :=
have a⁻¹ * (a * b) < a⁻¹ * (a * c), from ordered_comm_group.mul_lt_mul_left' _ _ h _,
begin simp [inv_mul_cancel_left] at this, assumption end

@[to_additive]
instance ordered_comm_group.to_ordered_cancel_comm_monoid (α : Type u)
  [s : ordered_comm_group α] : ordered_cancel_comm_monoid α :=
{ mul_left_cancel       := @mul_left_cancel α _,
  mul_right_cancel      := @mul_right_cancel α _,
  le_of_mul_le_mul_left := @ordered_comm_group.le_of_mul_le_mul_left α _,
  ..s }

@[to_additive neg_le_neg]
lemma inv_le_inv' (h : a ≤ b) : b⁻¹ ≤ a⁻¹ :=
have 1 ≤ a⁻¹ * b,           from mul_left_inv a ▸ mul_le_mul_left' h _,
have 1 * b⁻¹ ≤ a⁻¹ * b * b⁻¹, from mul_le_mul_right' this _,
by rwa [mul_inv_cancel_right, one_mul] at this

@[to_additive]
lemma le_of_inv_le_inv (h : b⁻¹ ≤ a⁻¹) : a ≤ b :=
suffices (a⁻¹)⁻¹ ≤ (b⁻¹)⁻¹, from
  begin simp [inv_inv] at this, assumption end,
inv_le_inv' h

@[to_additive]
lemma one_le_of_inv_le_one (h : a⁻¹ ≤ 1) : 1 ≤ a :=
have a⁻¹ ≤ 1⁻¹, by rwa one_inv,
le_of_inv_le_inv this

@[to_additive]
lemma inv_le_one_of_one_le (h : 1 ≤ a) : a⁻¹ ≤ 1 :=
have a⁻¹ ≤ 1⁻¹, from inv_le_inv' h,
by rwa one_inv at this

@[to_additive nonpos_of_neg_nonneg]
lemma le_one_of_one_le_inv (h : 1 ≤ a⁻¹) : a ≤ 1 :=
have 1⁻¹ ≤ a⁻¹, by rwa one_inv,
le_of_inv_le_inv this

@[to_additive neg_nonneg_of_nonpos]
lemma one_le_inv_of_le_one (h : a ≤ 1) : 1 ≤ a⁻¹ :=
have 1⁻¹ ≤ a⁻¹, from inv_le_inv' h,
by rwa one_inv at this

@[to_additive neg_lt_neg]
lemma inv_lt_inv' (h : a < b) : b⁻¹ < a⁻¹ :=
have 1 < a⁻¹ * b, from mul_left_inv a ▸ mul_lt_mul_left' h (a⁻¹),
have 1 * b⁻¹ < a⁻¹ * b * b⁻¹, from mul_lt_mul_right' this (b⁻¹),
by rwa [mul_inv_cancel_right, one_mul] at this

@[to_additive]
lemma lt_of_inv_lt_inv (h : b⁻¹ < a⁻¹) : a < b :=
inv_inv a ▸ inv_inv b ▸ inv_lt_inv' h

@[to_additive]
lemma one_lt_of_inv_inv (h : a⁻¹ < 1) : 1 < a :=
have a⁻¹ < 1⁻¹, by rwa one_inv,
lt_of_inv_lt_inv this

@[to_additive]
lemma inv_inv_of_one_lt (h : 1 < a) : a⁻¹ < 1 :=
have a⁻¹ < 1⁻¹, from inv_lt_inv' h,
by rwa one_inv at this

@[to_additive neg_of_neg_pos]
lemma inv_of_one_lt_inv (h : 1 < a⁻¹) : a < 1 :=
have 1⁻¹ < a⁻¹, by rwa one_inv,
lt_of_inv_lt_inv this

@[to_additive neg_pos_of_neg]
lemma one_lt_inv_of_inv (h : a < 1) : 1 < a⁻¹ :=
have 1⁻¹ < a⁻¹, from inv_lt_inv' h,
by rwa one_inv at this

@[to_additive]
lemma le_inv_of_le_inv (h : a ≤ b⁻¹) : b ≤ a⁻¹ :=
begin
  have h := inv_le_inv' h,
  rwa inv_inv at h
end

@[to_additive]
lemma inv_le_of_inv_le (h : a⁻¹ ≤ b) : b⁻¹ ≤ a :=
begin
  have h := inv_le_inv' h,
  rwa inv_inv at h
end

@[to_additive]
lemma lt_inv_of_lt_inv (h : a < b⁻¹) : b < a⁻¹ :=
begin
  have h := inv_lt_inv' h,
  rwa inv_inv at h
end

@[to_additive]
lemma inv_lt_of_inv_lt (h : a⁻¹ < b) : b⁻¹ < a :=
begin
  have h := inv_lt_inv' h,
  rwa inv_inv at h
end

@[to_additive]
lemma mul_le_of_le_inv_mul (h : b ≤ a⁻¹ * c) : a * b ≤ c :=
begin
  have h := mul_le_mul_left' h a,
  rwa mul_inv_cancel_left at h
end

@[to_additive]
lemma le_inv_mul_of_mul_le (h : a * b ≤ c) : b ≤ a⁻¹ * c :=
begin
  have h := mul_le_mul_left' h a⁻¹,
  rwa inv_mul_cancel_left at h
end

@[to_additive]
lemma le_mul_of_inv_mul_le (h : b⁻¹ * a ≤ c) : a ≤ b * c :=
begin
  have h := mul_le_mul_left' h b,
  rwa mul_inv_cancel_left at h
end

@[to_additive]
lemma inv_mul_le_of_le_mul (h : a ≤ b * c) : b⁻¹ * a ≤ c :=
begin
  have h := mul_le_mul_left' h b⁻¹,
  rwa inv_mul_cancel_left at h
end

@[to_additive]
lemma le_mul_of_inv_mul_le_left (h : b⁻¹ * a ≤ c) : a ≤ b * c :=
le_mul_of_inv_mul_le h

@[to_additive]
lemma inv_mul_le_left_of_le_mul (h : a ≤ b * c) : b⁻¹ * a ≤ c :=
inv_mul_le_of_le_mul h

@[to_additive]
lemma le_mul_of_inv_mul_le_right (h : c⁻¹ * a ≤ b) : a ≤ b * c :=
by { rw mul_comm, exact le_mul_of_inv_mul_le h }

@[to_additive]
lemma inv_mul_le_right_of_le_mul (h : a ≤ b * c) : c⁻¹ * a ≤ b :=
by { rw mul_comm at h, apply inv_mul_le_left_of_le_mul h }

@[to_additive]
lemma mul_lt_of_lt_inv_mul (h : b < a⁻¹ * c) : a * b < c :=
begin
  have h := mul_lt_mul_left' h a,
  rwa mul_inv_cancel_left at h
end

@[to_additive]
lemma lt_inv_mul_of_mul_lt (h : a * b < c) : b < a⁻¹ * c :=
begin
  have h := mul_lt_mul_left' h (a⁻¹),
  rwa inv_mul_cancel_left at h
end

@[to_additive]
lemma lt_mul_of_inv_mul_lt (h : b⁻¹ * a < c) : a < b * c :=
begin
  have h := mul_lt_mul_left' h b,
  rwa mul_inv_cancel_left at h
end

@[to_additive]
lemma inv_mul_lt_of_lt_mul (h : a < b * c) : b⁻¹ * a < c :=
begin
  have h := mul_lt_mul_left' h (b⁻¹),
  rwa inv_mul_cancel_left at h
end

@[to_additive]
lemma lt_mul_of_inv_mul_lt_left (h : b⁻¹ * a < c) : a < b * c :=
lt_mul_of_inv_mul_lt h

@[to_additive]
lemma inv_mul_lt_left_of_lt_mul (h : a < b * c) : b⁻¹ * a < c :=
inv_mul_lt_of_lt_mul h

@[to_additive]
lemma lt_mul_of_inv_mul_lt_right (h : c⁻¹ * a < b) : a < b * c :=
by { rw mul_comm, exact lt_mul_of_inv_mul_lt h }

@[to_additive]
lemma inv_mul_lt_right_of_lt_mul (h : a < b * c) : c⁻¹ * a < b :=
by { rw mul_comm at h, exact inv_mul_lt_of_lt_mul h }

@[simp, to_additive]
lemma inv_lt_one_iff_one_lt : a⁻¹ < 1 ↔ 1 < a :=
⟨ one_lt_of_inv_inv, inv_inv_of_one_lt ⟩

@[simp, to_additive]
lemma inv_le_inv_iff : a⁻¹ ≤ b⁻¹ ↔ b ≤ a :=
have a * b * a⁻¹ ≤ a * b * b⁻¹ ↔ a⁻¹ ≤ b⁻¹, from mul_le_mul_iff_left _,
by { rw [mul_inv_cancel_right, mul_comm a, mul_inv_cancel_right] at this, rw [this] }

@[to_additive neg_le]
lemma inv_le' : a⁻¹ ≤ b ↔ b⁻¹ ≤ a :=
have a⁻¹ ≤ (b⁻¹)⁻¹ ↔ b⁻¹ ≤ a, from inv_le_inv_iff,
by rwa inv_inv at this

@[to_additive le_neg]
lemma le_inv' : a ≤ b⁻¹ ↔ b ≤ a⁻¹ :=
have (a⁻¹)⁻¹ ≤ b⁻¹ ↔ b ≤ a⁻¹, from inv_le_inv_iff,
by rwa inv_inv at this

@[to_additive neg_le_iff_add_nonneg]
lemma inv_le_iff_one_le_mul : a⁻¹ ≤ b ↔ 1 ≤ a * b :=
(mul_le_mul_iff_left a).symm.trans $ by rw mul_inv_self

@[to_additive]
lemma le_inv_iff_mul_le_one : a ≤ b⁻¹ ↔ a * b ≤ 1 :=
(mul_le_mul_iff_right b).symm.trans $ by rw inv_mul_self

@[simp, to_additive neg_nonpos]
lemma inv_le_one' : a⁻¹ ≤ 1 ↔ 1 ≤ a :=
have a⁻¹ ≤ 1⁻¹ ↔ 1 ≤ a, from inv_le_inv_iff,
by rwa one_inv at this

@[simp, to_additive neg_nonneg]
lemma one_le_inv' : 1 ≤ a⁻¹ ↔ a ≤ 1 :=
have 1⁻¹ ≤ a⁻¹ ↔ a ≤ 1, from inv_le_inv_iff,
by rwa one_inv at this

@[to_additive]
lemma inv_le_self (h : 1 ≤ a) : a⁻¹ ≤ a :=
le_trans (inv_le_one'.2 h) h

@[to_additive]
lemma self_le_inv (h : a ≤ 1) : a ≤ a⁻¹ :=
le_trans h (one_le_inv'.2 h)

@[simp, to_additive]
lemma inv_lt_inv_iff : a⁻¹ < b⁻¹ ↔ b < a :=
have a * b * a⁻¹ < a * b * b⁻¹ ↔ a⁻¹ < b⁻¹, from mul_lt_mul_iff_left _,
by { rw [mul_inv_cancel_right, mul_comm a, mul_inv_cancel_right] at this, rw [this] }

@[to_additive neg_lt_zero]
lemma inv_lt_one' : a⁻¹ < 1 ↔ 1 < a :=
have a⁻¹ < 1⁻¹ ↔ 1 < a, from inv_lt_inv_iff,
by rwa one_inv at this

@[to_additive neg_pos]
lemma one_lt_inv' : 1 < a⁻¹ ↔ a < 1 :=
have 1⁻¹ < a⁻¹ ↔ a < 1, from inv_lt_inv_iff,
by rwa one_inv at this

@[to_additive neg_lt]
lemma inv_lt' : a⁻¹ < b ↔ b⁻¹ < a :=
have a⁻¹ < (b⁻¹)⁻¹ ↔ b⁻¹ < a, from inv_lt_inv_iff,
by rwa inv_inv at this

@[to_additive lt_neg]
lemma lt_inv' : a < b⁻¹ ↔ b < a⁻¹ :=
have (a⁻¹)⁻¹ < b⁻¹ ↔ b < a⁻¹, from inv_lt_inv_iff,
by rwa inv_inv at this

@[to_additive]
lemma le_inv_mul_iff_mul_le : b ≤ a⁻¹ * c ↔ a * b ≤ c :=
have a⁻¹ * (a * b) ≤ a⁻¹ * c ↔ a * b ≤ c, from mul_le_mul_iff_left _,
by rwa inv_mul_cancel_left at this

@[simp, to_additive]
lemma inv_mul_le_iff_le_mul : b⁻¹ * a ≤ c ↔ a ≤ b * c :=
have b⁻¹ * a ≤ b⁻¹ * (b * c) ↔ a ≤ b * c, from mul_le_mul_iff_left _,
by rwa inv_mul_cancel_left at this

@[to_additive]
lemma mul_inv_le_iff_le_mul : a * c⁻¹ ≤ b ↔ a ≤ b * c :=
by rw [mul_comm a, mul_comm b, inv_mul_le_iff_le_mul]

@[simp, to_additive]
lemma mul_inv_le_iff_le_mul' : a * b⁻¹ ≤ c ↔ a ≤ b * c :=
by rw [← inv_mul_le_iff_le_mul, mul_comm]

@[to_additive]
lemma inv_mul_le_iff_le_mul' : c⁻¹ * a ≤ b ↔ a ≤ b * c :=
by rw [inv_mul_le_iff_le_mul, mul_comm]

@[simp, to_additive]
lemma lt_inv_mul_iff_mul_lt : b < a⁻¹ * c ↔ a * b < c :=
have a⁻¹ * (a * b) < a⁻¹ * c ↔ a * b < c, from mul_lt_mul_iff_left _,
by rwa inv_mul_cancel_left at this

@[simp, to_additive]
lemma inv_mul_lt_iff_lt_mul : b⁻¹ * a < c ↔ a < b * c :=
have b⁻¹ * a < b⁻¹ * (b * c) ↔ a < b * c, from mul_lt_mul_iff_left _,
by rwa inv_mul_cancel_left at this

@[to_additive]
lemma inv_mul_lt_iff_lt_mul_right : c⁻¹ * a < b ↔ a < b * c :=
by rw [inv_mul_lt_iff_lt_mul, mul_comm]

@[to_additive sub_le_sub_iff]
lemma div_le_div_iff' (a b c d : α) : a * b⁻¹ ≤ c * d⁻¹ ↔ a * d ≤ c * b :=
begin
  split ; intro h,
  have := mul_le_mul_right' (mul_le_mul_right' h b) d,
  rwa [inv_mul_cancel_right, mul_assoc _ _ b, mul_comm _ b, ← mul_assoc, inv_mul_cancel_right] at this,
  have := mul_le_mul_right' (mul_le_mul_right' h d⁻¹) b⁻¹,
  rwa [mul_inv_cancel_right, _root_.mul_assoc, _root_.mul_comm d⁻¹ b⁻¹, ← mul_assoc, mul_inv_cancel_right] at this,
end

end ordered_comm_group

section ordered_add_comm_group
variables [ordered_add_comm_group α] {a b c d : α}

lemma sub_nonneg_of_le (h : b ≤ a) : 0 ≤ a - b :=
begin
  have h := add_le_add_right h (-b),
  rwa add_right_neg at h
end

lemma le_of_sub_nonneg (h : 0 ≤ a - b) : b ≤ a :=
begin
  have h := add_le_add_right h b,
  rwa [sub_add_cancel, zero_add] at h
end

lemma sub_nonpos_of_le (h : a ≤ b) : a - b ≤ 0 :=
begin
  have h := add_le_add_right h (-b),
  rwa add_right_neg at h
end

lemma le_of_sub_nonpos (h : a - b ≤ 0) : a ≤ b :=
begin
  have h := add_le_add_right h b,
  rwa [sub_add_cancel, zero_add] at h
end

lemma sub_pos_of_lt (h : b < a) : 0 < a - b :=
begin
  have h := add_lt_add_right h (-b),
  rwa add_right_neg at h
end

lemma lt_of_sub_pos (h : 0 < a - b) : b < a :=
begin
  have h := add_lt_add_right h b,
  rwa [sub_add_cancel, zero_add] at h
end

lemma sub_neg_of_lt (h : a < b) : a - b < 0 :=
begin
  have h := add_lt_add_right h (-b),
  rwa add_right_neg at h
end

lemma lt_of_sub_neg (h : a - b < 0) : a < b :=
begin
  have h := add_lt_add_right h b,
  rwa [sub_add_cancel, zero_add] at h
end

lemma add_le_of_le_sub_left (h : b ≤ c - a) : a + b ≤ c :=
begin
  have h := add_le_add_left h a,
  rwa [← add_sub_assoc, add_comm a c, add_sub_cancel] at h
end

lemma le_sub_left_of_add_le (h : a + b ≤ c) : b ≤ c - a :=
begin
  have h := add_le_add_right h (-a),
  rwa [add_comm a b, add_neg_cancel_right] at h
end

lemma add_le_of_le_sub_right (h : a ≤ c - b) : a + b ≤ c :=
begin
  have h := add_le_add_right h b,
  rwa sub_add_cancel at h
end

lemma le_sub_right_of_add_le (h : a + b ≤ c) : a ≤ c - b :=
begin
  have h := add_le_add_right h (-b),
  rwa add_neg_cancel_right at h
end

lemma le_add_of_sub_left_le (h : a - b ≤ c) : a ≤ b + c :=
begin
  have h := add_le_add_right h b,
  rwa [sub_add_cancel, add_comm] at h
end

lemma sub_left_le_of_le_add (h : a ≤ b + c) : a - b ≤ c :=
begin
  have h := add_le_add_right h (-b),
  rwa [add_comm b c, add_neg_cancel_right] at h
end

lemma le_add_of_sub_right_le (h : a - c ≤ b) : a ≤ b + c :=
begin
  have h := add_le_add_right h c,
  rwa sub_add_cancel at h
end

lemma sub_right_le_of_le_add (h : a ≤ b + c) : a - c ≤ b :=
begin
  have h := add_le_add_right h (-c),
  rwa add_neg_cancel_right at h
end

lemma le_add_of_neg_le_sub_left (h : -a ≤ b - c) : c ≤ a + b :=
le_add_of_neg_add_le_left (add_le_of_le_sub_right h)

lemma neg_le_sub_left_of_le_add (h : c ≤ a + b) : -a ≤ b - c :=
begin
  have h := le_neg_add_of_add_le (sub_left_le_of_le_add h),
  rwa add_comm at h
end

lemma le_add_of_neg_le_sub_right (h : -b ≤ a - c) : c ≤ a + b :=
le_add_of_sub_right_le (add_le_of_le_sub_left h)

lemma neg_le_sub_right_of_le_add (h : c ≤ a + b) : -b ≤ a - c :=
le_sub_left_of_add_le (sub_right_le_of_le_add h)

lemma sub_le_of_sub_le (h : a - b ≤ c) : a - c ≤ b :=
sub_left_le_of_le_add (le_add_of_sub_right_le h)

lemma sub_le_sub_left (h : a ≤ b) (c : α) : c - b ≤ c - a :=
add_le_add_left (neg_le_neg h) c

lemma sub_le_sub_right (h : a ≤ b) (c : α) : a - c ≤ b - c :=
add_le_add_right h (-c)

lemma sub_le_sub (hab : a ≤ b) (hcd : c ≤ d) : a - d ≤ b - c :=
add_le_add hab (neg_le_neg hcd)

lemma add_lt_of_lt_sub_left (h : b < c - a) : a + b < c :=
begin
  have h := add_lt_add_left h a,
  rwa [← add_sub_assoc, add_comm a c, add_sub_cancel] at h
end

lemma lt_sub_left_of_add_lt (h : a + b < c) : b < c - a :=
begin
  have h := add_lt_add_right h (-a),
  rwa [add_comm a b, add_neg_cancel_right] at h
end

lemma add_lt_of_lt_sub_right (h : a < c - b) : a + b < c :=
begin
  have h := add_lt_add_right h b,
  rwa sub_add_cancel at h
end

lemma lt_sub_right_of_add_lt (h : a + b < c) : a < c - b :=
begin
  have h := add_lt_add_right h (-b),
  rwa add_neg_cancel_right at h
end

lemma lt_add_of_sub_left_lt (h : a - b < c) : a < b + c :=
begin
  have h := add_lt_add_right h b,
  rwa [sub_add_cancel, add_comm] at h
end

lemma sub_left_lt_of_lt_add (h : a < b + c) : a - b < c :=
begin
  have h := add_lt_add_right h (-b),
  rwa [add_comm b c, add_neg_cancel_right] at h
end

lemma lt_add_of_sub_right_lt (h : a - c < b) : a < b + c :=
begin
  have h := add_lt_add_right h c,
  rwa sub_add_cancel at h
end

lemma sub_right_lt_of_lt_add (h : a < b + c) : a - c < b :=
begin
  have h := add_lt_add_right h (-c),
  rwa add_neg_cancel_right at h
end

lemma lt_add_of_neg_lt_sub_left (h : -a < b - c) : c < a + b :=
lt_add_of_neg_add_lt_left (add_lt_of_lt_sub_right h)

lemma neg_lt_sub_left_of_lt_add (h : c < a + b) : -a < b - c :=
begin
  have h := lt_neg_add_of_add_lt (sub_left_lt_of_lt_add h),
  rwa add_comm at h
end

lemma lt_add_of_neg_lt_sub_right (h : -b < a - c) : c < a + b :=
lt_add_of_sub_right_lt (add_lt_of_lt_sub_left h)

lemma neg_lt_sub_right_of_lt_add (h : c < a + b) : -b < a - c :=
lt_sub_left_of_add_lt (sub_right_lt_of_lt_add h)

lemma sub_lt_of_sub_lt (h : a - b < c) : a - c < b :=
sub_left_lt_of_lt_add (lt_add_of_sub_right_lt h)

lemma sub_lt_sub_left (h : a < b) (c : α) : c - b < c - a :=
add_lt_add_left (neg_lt_neg h) c

lemma sub_lt_sub_right (h : a < b) (c : α) : a - c < b - c :=
add_lt_add_right h (-c)

lemma sub_lt_sub (hab : a < b) (hcd : c < d) : a - d < b - c :=
add_lt_add hab (neg_lt_neg hcd)

lemma sub_lt_sub_of_le_of_lt (hab : a ≤ b) (hcd : c < d) : a - d < b - c :=
add_lt_add_of_le_of_lt hab (neg_lt_neg hcd)

lemma sub_lt_sub_of_lt_of_le (hab : a < b) (hcd : c ≤ d) : a - d < b - c :=
add_lt_add_of_lt_of_le hab (neg_le_neg hcd)

lemma sub_le_self (a : α) {b : α} (h : 0 ≤ b) : a - b ≤ a :=
calc
  a - b = a + -b : rfl
    ... ≤ a + 0  : add_le_add_left (neg_nonpos_of_nonneg h) _
    ... = a      : by rw add_zero

lemma sub_lt_self (a : α) {b : α} (h : 0 < b) : a - b < a :=
calc
  a - b = a + -b : rfl
    ... < a + 0  : add_lt_add_left (neg_neg_of_pos h) _
    ... = a      : by rw add_zero

@[simp]
lemma sub_le_sub_iff_left (a : α) {b c : α} : a - b ≤ a - c ↔ c ≤ b :=
(add_le_add_iff_left _).trans neg_le_neg_iff

@[simp]
lemma sub_le_sub_iff_right (c : α) : a - c ≤ b - c ↔ a ≤ b :=
add_le_add_iff_right _

@[simp]
lemma sub_lt_sub_iff_left (a : α) {b c : α} : a - b < a - c ↔ c < b :=
(add_lt_add_iff_left _).trans neg_lt_neg_iff

@[simp]
lemma sub_lt_sub_iff_right (c : α) : a - c < b - c ↔ a < b :=
add_lt_add_iff_right _

@[simp] lemma sub_nonneg : 0 ≤ a - b ↔ b ≤ a :=
have a - a ≤ a - b ↔ b ≤ a, from sub_le_sub_iff_left a,
by rwa sub_self at this

@[simp] lemma sub_nonpos : a - b ≤ 0 ↔ a ≤ b :=
have a - b ≤ b - b ↔ a ≤ b, from sub_le_sub_iff_right b,
by rwa sub_self at this

@[simp] lemma sub_pos : 0 < a - b ↔ b < a :=
have a - a < a - b ↔ b < a, from sub_lt_sub_iff_left a,
by rwa sub_self at this

@[simp] lemma sub_lt_zero : a - b < 0 ↔ a < b :=
have a - b < b - b ↔ a < b, from sub_lt_sub_iff_right b,
by rwa sub_self at this

lemma le_sub_iff_add_le' : b ≤ c - a ↔ a + b ≤ c :=
by rw [sub_eq_add_neg, add_comm, le_neg_add_iff_add_le]

lemma le_sub_iff_add_le : a ≤ c - b ↔ a + b ≤ c :=
by rw [le_sub_iff_add_le', add_comm]

lemma sub_le_iff_le_add' : a - b ≤ c ↔ a ≤ b + c :=
by rw [sub_eq_add_neg, add_comm, neg_add_le_iff_le_add]

lemma sub_le_iff_le_add : a - c ≤ b ↔ a ≤ b + c :=
by rw [sub_le_iff_le_add', add_comm]

@[simp] lemma neg_le_sub_iff_le_add : -b ≤ a - c ↔ c ≤ a + b :=
le_sub_iff_add_le.trans neg_add_le_iff_le_add'

lemma neg_le_sub_iff_le_add' : -a ≤ b - c ↔ c ≤ a + b :=
by rw [neg_le_sub_iff_le_add, add_comm]

lemma sub_le : a - b ≤ c ↔ a - c ≤ b :=
sub_le_iff_le_add'.trans sub_le_iff_le_add.symm

theorem le_sub : a ≤ b - c ↔ c ≤ b - a :=
le_sub_iff_add_le'.trans le_sub_iff_add_le.symm

lemma lt_sub_iff_add_lt' : b < c - a ↔ a + b < c :=
by rw [sub_eq_add_neg, add_comm, lt_neg_add_iff_add_lt]

lemma lt_sub_iff_add_lt : a < c - b ↔ a + b < c :=
by rw [lt_sub_iff_add_lt', add_comm]

lemma sub_lt_iff_lt_add' : a - b < c ↔ a < b + c :=
by rw [sub_eq_add_neg, add_comm, neg_add_lt_iff_lt_add]

lemma sub_lt_iff_lt_add : a - c < b ↔ a < b + c :=
by rw [sub_lt_iff_lt_add', add_comm]

@[simp] lemma neg_lt_sub_iff_lt_add : -b < a - c ↔ c < a + b :=
lt_sub_iff_add_lt.trans neg_add_lt_iff_lt_add_right

lemma neg_lt_sub_iff_lt_add' : -a < b - c ↔ c < a + b :=
by rw [neg_lt_sub_iff_lt_add, add_comm]

lemma sub_lt : a - b < c ↔ a - c < b :=
sub_lt_iff_lt_add'.trans sub_lt_iff_lt_add.symm

theorem lt_sub : a < b - c ↔ c < b - a :=
lt_sub_iff_add_lt'.trans lt_sub_iff_add_lt.symm

lemma sub_le_self_iff (a : α) {b : α} : a - b ≤ a ↔ 0 ≤ b :=
sub_le_iff_le_add'.trans (le_add_iff_nonneg_left _)

lemma sub_lt_self_iff (a : α) {b : α} : a - b < a ↔ 0 < b :=
sub_lt_iff_lt_add'.trans (lt_add_iff_pos_left _)

end ordered_add_comm_group

/-
TODO:
The `add_lt_add_left` field of `ordered_add_comm_group` is redundant,
and it is no longer in core so we can remove it now.
This alternative constructor is a workaround until someone fixes this.
-/

/-- Alternative constructor for ordered commutative groups,
that avoids the field `mul_lt_mul_left`. -/
@[to_additive "Alternative constructor for ordered commutative groups,
that avoids the field `mul_lt_mul_left`."]
def ordered_comm_group.mk' {α : Type u} [comm_group α] [partial_order α]
  (mul_le_mul_left : ∀ a b : α, a ≤ b → ∀ c : α, c * a ≤ c * b) :
  ordered_comm_group α :=
{ mul_le_mul_left := mul_le_mul_left,
  ..(by apply_instance : comm_group α),
  ..(by apply_instance : partial_order α) }

/-- A decidable linearly ordered cancellative additive commutative monoid
is an additive commutative monoid with a decidable linear order
in which addition is cancellative and strictly monotone. -/
@[protect_proj] class decidable_linear_ordered_cancel_add_comm_monoid (α : Type u)
  extends ordered_cancel_add_comm_monoid α, decidable_linear_order α

section decidable_linear_ordered_cancel_add_comm_monoid
variables [decidable_linear_ordered_cancel_add_comm_monoid α]

lemma min_add_add_left (a b c : α) : min (a + b) (a + c) = a + min b c :=
eq.symm (eq_min
  (show a + min b c ≤ a + b, from add_le_add_left (min_le_left _ _)  _)
  (show a + min b c ≤ a + c, from add_le_add_left (min_le_right _ _)  _)
  (assume d,
    assume : d ≤ a + b,
    assume : d ≤ a + c,
    decidable.by_cases
      (assume : b ≤ c, by rwa [min_eq_left this])
      (assume : ¬ b ≤ c, by rwa [min_eq_right (le_of_lt (lt_of_not_ge this))])))

lemma min_add_add_right (a b c : α) : min (a + c) (b + c) = min a b + c :=
begin rw [add_comm a c, add_comm b c, add_comm _ c], apply min_add_add_left end

lemma max_add_add_left (a b c : α) : max (a + b) (a + c) = a + max b c :=
eq.symm (eq_max
  (add_le_add_left (le_max_left _ _)  _)
  (add_le_add_left (le_max_right _ _) _)
  (assume d,
    assume : a + b ≤ d,
    assume : a + c ≤ d,
    decidable.by_cases
      (assume : b ≤ c, by rwa [max_eq_right this])
      (assume : ¬ b ≤ c, by rwa [max_eq_left (le_of_lt (lt_of_not_ge this))])))

lemma max_add_add_right (a b c : α) : max (a + c) (b + c) = max a b + c :=
begin rw [add_comm a c, add_comm b c, add_comm _ c], apply max_add_add_left end

end decidable_linear_ordered_cancel_add_comm_monoid

/-- A decidable linearly ordered additive commutative group is an
additive commutative group with a decidable linear order in which
addition is strictly monotone. -/
@[protect_proj] class decidable_linear_ordered_add_comm_group (α : Type u)
  extends add_comm_group α, decidable_linear_order α :=
(add_le_add_left : ∀ a b : α, a ≤ b → ∀ c : α, c + a ≤ c + b)

instance decidable_linear_ordered_comm_group.to_ordered_add_comm_group (α : Type u)
  [s : decidable_linear_ordered_add_comm_group α] : ordered_add_comm_group α :=
{ add := s.add, ..s }

section decidable_linear_ordered_add_comm_group
variables [decidable_linear_ordered_add_comm_group α]

@[priority 100] -- see Note [lower instance priority]
instance decidable_linear_ordered_add_comm_group.to_decidable_linear_ordered_cancel_add_comm_monoid :
  decidable_linear_ordered_cancel_add_comm_monoid α :=
{ le_of_add_le_add_left := λ x y z, le_of_add_le_add_left,
  add_left_cancel := λ x y z, add_left_cancel,
  add_right_cancel := λ x y z, add_right_cancel,
  ..‹decidable_linear_ordered_add_comm_group α› }

lemma decidable_linear_ordered_add_comm_group.add_lt_add_left
  (a b : α) (h : a < b) (c : α) : c + a < c + b :=
ordered_add_comm_group.add_lt_add_left a b h c

lemma max_neg_neg (a b : α) : max (-a) (-b) = - min a b  :=
eq.symm (eq_max
  (show -a ≤ -(min a b), from neg_le_neg $ min_le_left a b)
  (show -b ≤ -(min a b), from neg_le_neg $ min_le_right a b)
  (assume d,
    assume H₁ : -a ≤ d,
    assume H₂ : -b ≤ d,
    have H : -d ≤ min a b,
      from le_min (neg_le_of_neg_le  H₁) (neg_le_of_neg_le H₂),
    show -(min a b) ≤ d, from neg_le_of_neg_le H))

lemma min_eq_neg_max_neg_neg (a b : α) : min a b = - max (-a) (-b) :=
by rw [max_neg_neg, neg_neg]

lemma min_neg_neg (a b : α) : min (-a) (-b) = - max a b :=
by rw [min_eq_neg_max_neg_neg, neg_neg, neg_neg]

lemma max_eq_neg_min_neg_neg (a b : α) : max a b = - min (-a) (-b) :=
by rw [min_neg_neg, neg_neg]

/-- `abs a` is the absolute value of `a`. -/
def abs (a : α) : α := max a (-a)

lemma abs_of_nonneg {a : α} (h : 0 ≤ a) : abs a = a :=
have h' : -a ≤ a, from le_trans (neg_nonpos_of_nonneg h) h,
max_eq_left h'

lemma abs_of_pos {a : α} (h : 0 < a) : abs a = a :=
abs_of_nonneg h.le

lemma abs_of_nonpos {a : α} (h : a ≤ 0) : abs a = -a :=
have h' : a ≤ -a, from le_trans h (neg_nonneg_of_nonpos h),
max_eq_right h'

lemma abs_of_neg {a : α} (h : a < 0) : abs a = -a :=
abs_of_nonpos h.le

lemma abs_zero : abs 0 = (0:α) :=
abs_of_nonneg le_rfl

lemma abs_neg (a : α) : abs (-a) = abs a :=
begin unfold abs, rw [max_comm, neg_neg] end

lemma abs_pos_of_pos {a : α} (h : 0 < a) : 0 < abs a :=
by rwa (abs_of_pos h)

lemma abs_pos_of_neg {a : α} (h : a < 0) : 0 < abs a :=
abs_neg a ▸ abs_pos_of_pos (neg_pos_of_neg h)

lemma abs_sub (a b : α) : abs (a - b) = abs (b - a) :=
by rw [← neg_sub, abs_neg]

lemma ne_zero_of_abs_ne_zero {a : α} (h : abs a ≠ 0) : a ≠ 0 :=
by { refine mt _ h, rintro rfl, exact abs_zero }

/- these assume a linear order -/

lemma eq_zero_of_neg_eq {a : α} (h : -a = a) : a = 0 :=
match lt_trichotomy a 0 with
| or.inl h₁ :=
  have 0 < a, from h ▸ neg_pos_of_neg h₁,
  absurd h₁ this.asymm
| or.inr (or.inl h₁) := h₁
| or.inr (or.inr h₁) :=
  have a < 0, from h ▸ neg_neg_of_pos h₁,
  absurd h₁ this.asymm
end

lemma abs_nonneg (a : α) : 0 ≤ abs a :=
or.elim (le_total 0 a)
  (assume h : 0 ≤ a, by rwa (abs_of_nonneg h))
  (assume h : a ≤ 0, calc
       0 ≤ -a    : neg_nonneg_of_nonpos h
     ... = abs a : eq.symm (abs_of_nonpos h))

lemma abs_abs (a : α) : abs (abs a) = abs a :=
abs_of_nonneg $ abs_nonneg a

lemma le_abs_self (a : α) : a ≤ abs a :=
or.elim (le_total 0 a)
  (assume h : 0 ≤ a,
   begin rw [abs_of_nonneg h] end)
  (assume h : a ≤ 0, h.trans $ abs_nonneg a)

lemma neg_le_abs_self (a : α) : -a ≤ abs a :=
abs_neg a ▸ le_abs_self (-a)

lemma eq_zero_of_abs_eq_zero {a : α} (h : abs a = 0) : a = 0 :=
have h₁ : a ≤ 0, from h ▸ le_abs_self a,
have h₂ : -a ≤ 0, from h ▸ abs_neg a ▸ le_abs_self (-a),
le_antisymm h₁ (nonneg_of_neg_nonpos h₂)

lemma eq_of_abs_sub_eq_zero {a b : α} (h : abs (a - b) = 0) : a = b :=
have a - b = 0, from eq_zero_of_abs_eq_zero h,
show a = b, from eq_of_sub_eq_zero this

lemma abs_pos_of_ne_zero {a : α} (h : a ≠ 0) : 0 < abs a :=
or.elim (lt_or_gt_of_ne h) abs_pos_of_neg abs_pos_of_pos

lemma abs_by_cases (P : α → Prop) {a : α} (h1 : P a) (h2 : P (-a)) : P (abs a) :=
or.elim (le_total 0 a)
  (assume h : 0 ≤ a, eq.symm (abs_of_nonneg h) ▸ h1)
  (assume h : a ≤ 0, eq.symm (abs_of_nonpos h) ▸ h2)

lemma abs_le_of_le_of_neg_le {a b : α} (h1 : a ≤ b) (h2 : -a ≤ b) : abs a ≤ b :=
abs_by_cases (λ x : α, x ≤ b) h1 h2

lemma abs_lt_of_lt_of_neg_lt {a b : α} (h1 : a < b) (h2 : -a < b) : abs a < b :=
abs_by_cases (λ x : α, x < b) h1 h2

private lemma aux1 {a b : α} (h1 : 0 ≤ a + b) (h2 : 0 ≤ a) : abs (a + b) ≤ abs a + abs b :=
decidable.by_cases
  (assume h3 : 0 ≤ b, calc
    abs (a + b) ≤ abs (a + b)   : by apply le_refl
            ... = a + b         : by rw abs_of_nonneg h1
            ... = abs a + b     : by rw abs_of_nonneg h2
            ... = abs a + abs b : by rw abs_of_nonneg h3)
 (assume h3 : ¬ 0 ≤ b,
  have h4 : b ≤ 0, from le_of_lt (lt_of_not_ge h3),
  calc
    abs (a + b) = a + b         : by rw abs_of_nonneg h1
            ... = abs a + b     : by rw abs_of_nonneg h2
            ... ≤ abs a + 0     : add_le_add_left h4 _
            ... ≤ abs a + -b    : add_le_add_left (neg_nonneg_of_nonpos h4) _
            ... = abs a + abs b : by rw abs_of_nonpos h4)

private lemma aux2 {a b : α} (h1 : 0 ≤ a + b) : abs (a + b) ≤ abs a + abs b :=
(le_total b 0).elim
 (assume h2 : b ≤ 0,
  have h3 : ¬ a < 0, from
    assume h4 : a < 0,
    have h5 : a + b < 0,
      begin
        have aux := add_lt_add_of_lt_of_le h4 h2,
        rwa [add_zero] at aux
      end,
    not_lt_of_ge h1 h5,
  aux1 h1 (le_of_not_gt h3))
 (assume h2 : 0 ≤ b,
  begin
    have h3 : abs (b + a) ≤ abs b + abs a,
    begin
      rw add_comm at h1,
      exact aux1 h1 h2
    end,
    rw [add_comm, add_comm (abs a)],
    exact h3
  end)

lemma abs_add_le_abs_add_abs (a b : α) : abs (a + b) ≤ abs a + abs b :=
(le_total 0 (a + b)).elim
  (assume h2 : 0 ≤ a + b, aux2 h2)
  (assume h2 : a + b ≤ 0,
   have h3 : -a + -b = -(a + b), by rw neg_add,
   have h4 : 0 ≤ -(a + b), from neg_nonneg_of_nonpos h2,
   have h5   : 0 ≤ -a + -b, begin rw [← h3] at h4, exact h4 end,
   calc
      abs (a + b) = abs (-a + -b)   : by rw [← abs_neg, neg_add]
              ... ≤ abs (-a) + abs (-b) : aux2 h5
              ... = abs a + abs b       : by rw [abs_neg, abs_neg])

lemma abs_sub_abs_le_abs_sub (a b : α) : abs a - abs b ≤ abs (a - b) :=
have h1 : abs a - abs b + abs b ≤ abs (a - b) + abs b, from
calc
   abs a - abs b + abs b = abs a                 : by rw sub_add_cancel
                     ... = abs (a - b + b)       : by rw sub_add_cancel
                     ... ≤ abs (a - b) + abs b   : by apply abs_add_le_abs_add_abs,
le_of_add_le_add_right h1

lemma abs_sub_le (a b c : α) : abs (a - c) ≤ abs (a - b) + abs (b - c) :=
calc
    abs (a - c) = abs (a - b + (b - c))     : by rw [sub_eq_add_neg, sub_eq_add_neg, sub_eq_add_neg,
                                                    add_assoc, neg_add_cancel_left]
            ... ≤ abs (a - b) + abs (b - c) : by apply abs_add_le_abs_add_abs

lemma abs_add_three (a b c : α) : abs (a + b + c) ≤ abs a + abs b + abs c :=
begin
  refine (abs_add_le_abs_add_abs _ _).trans _,
  apply add_le_add_right,
  apply abs_add_le_abs_add_abs
end

lemma dist_bdd_within_interval {a b lb ub : α} (hal : lb ≤ a) (hau : a ≤ ub)
      (hbl : lb ≤ b) (hbu : b ≤ ub) : abs (a - b) ≤ ub - lb :=
begin
  cases (decidable.em (b ≤ a)) with hba hba,
  rw (abs_of_nonneg (sub_nonneg_of_le hba)),
  apply sub_le_sub,
  apply hau,
  apply hbl,
  rw [abs_of_neg (sub_neg_of_lt (lt_of_not_ge hba)), neg_sub],
  apply sub_le_sub,
  apply hbu,
  apply hal
end

lemma decidable_linear_ordered_add_comm_group.eq_of_abs_sub_nonpos
  {a b : α} (h : abs (a - b) ≤ 0) : a = b :=
eq_of_abs_sub_eq_zero (le_antisymm h (abs_nonneg (a - b)))

end decidable_linear_ordered_add_comm_group

set_option old_structure_cmd true
section prio
set_option default_priority 100 -- see Note [default priority]
/-- This is not so much a new structure as a construction mechanism
  for ordered groups, by specifying only the "positive cone" of the group. -/
class nonneg_add_comm_group (α : Type*) extends add_comm_group α :=
(nonneg : α → Prop)
(pos : α → Prop := λ a, nonneg a ∧ ¬ nonneg (neg a))
(pos_iff : ∀ a, pos a ↔ nonneg a ∧ ¬ nonneg (-a) . order_laws_tac)
(zero_nonneg : nonneg 0)
(add_nonneg : ∀ {a b}, nonneg a → nonneg b → nonneg (a + b))
(nonneg_antisymm : ∀ {a}, nonneg a → nonneg (-a) → a = 0)
end prio

namespace nonneg_add_comm_group
variable [s : nonneg_add_comm_group α]
include s

@[reducible, priority 100] -- see Note [lower instance priority]
instance to_ordered_add_comm_group : ordered_add_comm_group α :=
{ le := λ a b, nonneg (b - a),
  lt := λ a b, pos (b - a),
  lt_iff_le_not_le := λ a b, by simp; rw [pos_iff]; simp,
  le_refl := λ a, by simp [zero_nonneg],
  le_trans := λ a b c nab nbc, by simp [-sub_eq_add_neg];
    rw ← sub_add_sub_cancel; exact add_nonneg nbc nab,
  le_antisymm := λ a b nab nba, eq_of_sub_eq_zero $
    nonneg_antisymm nba (by rw neg_sub; exact nab),
  add_le_add_left := λ a b nab c, by simpa [(≤), preorder.le] using nab,
  ..s }

theorem nonneg_def {a : α} : nonneg a ↔ 0 ≤ a :=
show _ ↔ nonneg _, by simp

theorem pos_def {a : α} : pos a ↔ 0 < a :=
show _ ↔ pos _, by simp

theorem not_zero_pos : ¬ pos (0 : α) :=
mt pos_def.1 (lt_irrefl _)

theorem zero_lt_iff_nonneg_nonneg {a : α} :
  0 < a ↔ nonneg a ∧ ¬ nonneg (-a) :=
pos_def.symm.trans (pos_iff _)

theorem nonneg_total_iff :
  (∀ a : α, nonneg a ∨ nonneg (-a)) ↔
  (∀ a b : α, a ≤ b ∨ b ≤ a) :=
⟨λ h a b, by have := h (b - a); rwa [neg_sub] at this,
 λ h a, by rw [nonneg_def, nonneg_def, neg_nonneg]; apply h⟩

/--
A `nonneg_add_comm_group` is a `decidable_linear_ordered_add_comm_group`
if `nonneg` is total and decidable.
-/
def to_decidable_linear_ordered_add_comm_group
  [decidable_pred (@nonneg α _)]
  (nonneg_total : ∀ a : α, nonneg a ∨ nonneg (-a))
  : decidable_linear_ordered_add_comm_group α :=
{ le := (≤),
  lt := (<),
  le_total := nonneg_total_iff.1 nonneg_total,
  decidable_le := by apply_instance,
  decidable_lt := by apply_instance,
  ..@nonneg_add_comm_group.to_ordered_add_comm_group _ s }

end nonneg_add_comm_group

namespace order_dual

instance [ordered_add_comm_monoid α] : ordered_add_comm_monoid (order_dual α) :=
{ add_le_add_left := λ a b h c, @add_le_add_left α _ b a h _,
  lt_of_add_lt_add_left := λ a b c h, @lt_of_add_lt_add_left α _ a c b h,
  ..order_dual.partial_order α,
  ..show add_comm_monoid α, by apply_instance }

instance [ordered_cancel_add_comm_monoid α] : ordered_cancel_add_comm_monoid (order_dual α) :=
{ le_of_add_le_add_left := λ a b c : α, le_of_add_le_add_left,
  add_left_cancel := @add_left_cancel α _,
  add_right_cancel := @add_right_cancel α _,
  ..order_dual.ordered_add_comm_monoid }

instance [ordered_add_comm_group α] : ordered_add_comm_group (order_dual α) :=
{ add_left_neg := λ a : α, add_left_neg a,
  ..order_dual.ordered_add_comm_monoid,
  ..show add_comm_group α, by apply_instance }

instance [decidable_linear_ordered_add_comm_group α] :
  decidable_linear_ordered_add_comm_group (order_dual α) :=
{ add_le_add_left := λ a b h c, @add_le_add_left α _ b a h _,
  ..order_dual.decidable_linear_order α,
  ..show add_comm_group α, by apply_instance }

end order_dual

section type_tags

instance : Π [preorder α], preorder (multiplicative α) := id
instance : Π [preorder α], preorder (additive α) := id
instance : Π [partial_order α], partial_order (multiplicative α) := id
instance : Π [partial_order α], partial_order (additive α) := id
instance : Π [linear_order α], linear_order (multiplicative α) := id
instance : Π [linear_order α], linear_order (additive α) := id
instance : Π [decidable_linear_order α], decidable_linear_order (multiplicative α) := id
instance : Π [decidable_linear_order α], decidable_linear_order (additive α) := id

instance [ordered_add_comm_monoid α] : ordered_comm_monoid (multiplicative α) :=
{ mul_le_mul_left := @ordered_add_comm_monoid.add_le_add_left α _,
  lt_of_mul_lt_mul_left := @ordered_add_comm_monoid.lt_of_add_lt_add_left α _,
  ..multiplicative.partial_order,
  ..multiplicative.comm_monoid }

instance [ordered_comm_monoid α] : ordered_add_comm_monoid (additive α) :=
{ add_le_add_left := @ordered_comm_monoid.mul_le_mul_left α _,
  lt_of_add_lt_add_left := @ordered_comm_monoid.lt_of_mul_lt_mul_left α _,
  ..additive.partial_order,
  ..additive.add_comm_monoid }

instance [ordered_cancel_add_comm_monoid α] : ordered_cancel_comm_monoid (multiplicative α) :=
{ le_of_mul_le_mul_left := @ordered_cancel_add_comm_monoid.le_of_add_le_add_left α _,
  ..multiplicative.right_cancel_semigroup,
  ..multiplicative.left_cancel_semigroup,
  ..multiplicative.ordered_comm_monoid }

instance [ordered_cancel_comm_monoid α] : ordered_cancel_add_comm_monoid (additive α) :=
{ le_of_add_le_add_left := @ordered_cancel_comm_monoid.le_of_mul_le_mul_left α _,
  ..additive.add_right_cancel_semigroup,
  ..additive.add_left_cancel_semigroup,
  ..additive.ordered_add_comm_monoid }

instance [ordered_add_comm_group α] : ordered_comm_group (multiplicative α) :=
{ ..multiplicative.comm_group,
  ..multiplicative.ordered_comm_monoid }

instance [ordered_comm_group α] : ordered_add_comm_group (additive α) :=
{ ..additive.add_comm_group,
  ..additive.ordered_add_comm_monoid }

end type_tags
#lint<|MERGE_RESOLUTION|>--- conflicted
+++ resolved
@@ -442,19 +442,7 @@
 @[simp] lemma top_add [ordered_add_comm_monoid α] {a : with_top α} : ⊤ + a = ⊤ := rfl
 
 lemma add_eq_top [ordered_add_comm_monoid α] (a b : with_top α) : a + b = ⊤ ↔ a = ⊤ ∨ b = ⊤ :=
-<<<<<<< HEAD
-begin
-  cases a;
-  cases b,
-  { simp [none_eq_top] },
-  { simp [none_eq_top] },
-  { simp [none_eq_top] },
-  { simp only [some_eq_coe, coe_add.symm, coe_ne_top, iff_false, or_self], exact not_false },
-end
-  -- simp [(with_top.coe_add).symm, none_eq_top, some_eq_coe], sorry}
-=======
 by {cases a; cases b; simp [none_eq_top, some_eq_coe, ←with_top.coe_add, ←with_zero.coe_add]}
->>>>>>> 7d88a30a
 
 lemma add_lt_top [ordered_add_comm_monoid α] (a b : with_top α) : a + b < ⊤ ↔ a < ⊤ ∧ b < ⊤ :=
 by simp [lt_top_iff_ne_top, add_eq_top, not_or_distrib]

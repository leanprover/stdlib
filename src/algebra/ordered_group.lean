--- conflicted
+++ resolved
@@ -463,7 +463,6 @@
 alias lt_mul_of_inv_mul_lt ← lt_mul_of_inv_mul_lt_left
 attribute [to_additive] lt_mul_of_inv_mul_lt_left
 
-<<<<<<< HEAD
 alias inv_mul_lt_of_lt_mul ← inv_mul_lt_left_of_lt_mul
 attribute [to_additive] inv_mul_lt_left_of_lt_mul
 
@@ -490,8 +489,6 @@
 attribute [to_additive ordered_add_comm_group.lt_of_add_lt_add_left]
   ordered_comm_group.lt_of_mul_lt_mul_left
 
-=======
->>>>>>> 8e25717f
 /-- Pullback an `ordered_comm_group` under an injective map.
 See note [reducible non-instances]. -/
 @[reducible, to_additive function.injective.ordered_add_comm_group
@@ -995,8 +992,6 @@
 
 lemma abs_pos_of_neg (h : a < 0) : 0 < abs a := abs_pos.2 h.ne
 
-<<<<<<< HEAD
-=======
 lemma abs_sub (a b : α) : abs (a - b) = abs (b - a) :=
 by rw [← neg_sub, abs_neg]
 
@@ -1018,7 +1013,6 @@
 lemma neg_abs_le_self (a : α) : -abs a ≤ a :=
 neg_le.mpr $ neg_le_abs_self a
 
->>>>>>> 8e25717f
 lemma abs_nonneg (a : α) : 0 ≤ abs a :=
 (le_total 0 a).elim (λ h, h.trans (le_abs_self a)) (λ h, (neg_nonneg.2 h).trans $ neg_le_abs_self a)
 

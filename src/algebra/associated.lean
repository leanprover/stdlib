--- conflicted
+++ resolved
@@ -598,24 +598,6 @@
 multiset.induction_on s (by simp) $
   assume a s, by simp [mul_eq_zero, @eq_comm _ 0 a] {contextual := tt}
 
-<<<<<<< HEAD
-=======
-theorem irreducible_mk_iff (a : α) : irreducible (associates.mk a) ↔ irreducible a :=
-begin
-  simp [irreducible, is_unit_mk],
-  apply and_congr iff.rfl,
-  split,
-  { assume h x y eq,
-    have : is_unit (associates.mk x) ∨ is_unit (associates.mk y),
-      from h _ _ (by rw [eq]; refl),
-    simpa [is_unit_mk] },
-  { refine assume h x y, quotient.induction_on₂ x y (assume x y eq, _),
-    rcases quotient.exact eq.symm with ⟨u, eq⟩,
-    have : a = x * (y * u), by rwa [mul_assoc, eq_comm] at eq,
-    show is_unit (associates.mk x) ∨ is_unit (associates.mk y),
-    simpa [is_unit_mk] using h _ _ this }
-end
-
 theorem irreducible_iff_prime_iff :
   (∀ a : α, irreducible a ↔ prime a) ↔ (∀ a : (associates α), irreducible a ↔ prime a) :=
 begin
@@ -623,7 +605,6 @@
   intros h a; have ha := h a; rw irreducible_mk_iff at *; rw prime_mk at *; exact ha,
 end
 
->>>>>>> 57463fa4
 lemma eq_of_mul_eq_mul_left :
   ∀(a b c : associates α), a ≠ 0 → a * b = a * c → b = c :=
 begin
@@ -641,8 +622,7 @@
   a * b ≤ a * c → b ≤ c
 | ⟨d, hd⟩ := ⟨d, eq_of_mul_eq_mul_left a _ _ ha $ by rwa ← mul_assoc⟩
 
-<<<<<<< HEAD
-theorem associates.well_founded_dvd_not_unit_iff {a b : α} :
+theorem associates.mk_dvd_not_unit_mk_iff {a b : α} :
   (associates.mk a ≠ 0 ∧ ∃ x, ¬is_unit x ∧ associates.mk b = associates.mk a * x) ↔
   a ≠ 0 ∧ ∃ x, ¬is_unit x ∧ b = a * x :=
 begin
@@ -664,11 +644,6 @@
     use associates.mk x,
     simp [is_unit_mk, mk_mul_mk, hx], }
 end
-=======
-lemma le_of_mul_le_mul_right (a b c : associates α) (hb : b ≠ 0) :
-  a * b ≤ c * b → a ≤ c :=
-(mul_comm b a) ▸ (mul_comm b c) ▸ (le_of_mul_le_mul_left b a c hb)
->>>>>>> 57463fa4
 
 lemma one_or_eq_of_le_of_prime :
   ∀(p m : associates α), prime p → m ≤ p → (m = 1 ∨ m = p)

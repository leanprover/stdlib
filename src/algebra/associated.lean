/-
Copyright (c) 2018 Johannes Hölzl. All rights reserved.
Released under Apache 2.0 license as described in the file LICENSE.
Authors: Johannes Hölzl, Jens Wagemaker
-/
import data.multiset.basic
import algebra.divisibility

/-!
# Associated, prime, and irreducible elements.
-/

variables {α : Type*} {β : Type*} {γ : Type*} {δ : Type*}

lemma is_unit.pow [monoid α] {a : α} (n : ℕ) : is_unit a → is_unit (a ^ n) :=
λ ⟨u, hu⟩, ⟨u ^ n, by simp *⟩

theorem is_unit_iff_dvd_one [comm_monoid α] {x : α} : is_unit x ↔ x ∣ 1 :=
⟨by rintro ⟨u, rfl⟩; exact ⟨_, u.mul_inv.symm⟩,
 λ ⟨y, h⟩, ⟨⟨x, y, h.symm, by rw [h, mul_comm]⟩, rfl⟩⟩

theorem is_unit_iff_forall_dvd [comm_monoid α] {x : α} :
  is_unit x ↔ ∀ y, x ∣ y :=
is_unit_iff_dvd_one.trans ⟨λ h y, dvd.trans h (one_dvd _), λ h, h _⟩

theorem is_unit_of_dvd_unit {α} [comm_monoid α] {x y : α}
  (xy : x ∣ y) (hu : is_unit y) : is_unit x :=
is_unit_iff_dvd_one.2 $ dvd_trans xy $ is_unit_iff_dvd_one.1 hu

theorem is_unit_int {n : ℤ} : is_unit n ↔ n.nat_abs = 1 :=
⟨begin rintro ⟨u, rfl⟩, exact (int.units_eq_one_or u).elim (by simp) (by simp) end,
  λ h, is_unit_iff_dvd_one.2 ⟨n, by rw [← int.nat_abs_mul_self, h]; refl⟩⟩

lemma is_unit_of_dvd_one [comm_monoid α] : ∀a ∣ 1, is_unit (a:α)
| a ⟨b, eq⟩ := ⟨units.mk_of_mul_eq_one a b eq.symm, rfl⟩

lemma dvd_and_not_dvd_iff [comm_cancel_monoid_with_zero α] {x y : α} :
  x ∣ y ∧ ¬y ∣ x ↔ dvd_not_unit x y :=
⟨λ ⟨⟨d, hd⟩, hyx⟩, ⟨λ hx0, by simpa [hx0] using hyx, ⟨d,
    mt is_unit_iff_dvd_one.1 (λ ⟨e, he⟩, hyx ⟨e, by rw [hd, mul_assoc, ← he, mul_one]⟩), hd⟩⟩,
  λ ⟨hx0, d, hdu, hdx⟩, ⟨⟨d, hdx⟩, λ ⟨e, he⟩, hdu (is_unit_of_dvd_one _
    ⟨e, mul_left_cancel' hx0 $ by conv {to_lhs, rw [he, hdx]};simp [mul_assoc]⟩)⟩⟩

lemma pow_dvd_pow_iff [comm_cancel_monoid_with_zero α]
  {x : α} {n m : ℕ} (h0 : x ≠ 0) (h1 : ¬ is_unit x) :
  x ^ n ∣ x ^ m ↔ n ≤ m :=
begin
  split,
  { intro h, rw [← not_lt], intro hmn, apply h1,
    have : x ^ m * x ∣ x ^ m * 1,
    { rw [← pow_succ', mul_one], exact dvd_trans (pow_dvd_pow _ (nat.succ_le_of_lt hmn)) h },
    rwa [mul_dvd_mul_iff_left, ← is_unit_iff_dvd_one] at this, apply pow_ne_zero m h0 },
  { apply pow_dvd_pow }
end

section prime
variables [comm_monoid_with_zero α]

/-- prime element of a `comm_monoid_with_zero` -/
def prime (p : α) : Prop :=
p ≠ 0 ∧ ¬ is_unit p ∧ (∀a b, p ∣ a * b → p ∣ a ∨ p ∣ b)

namespace prime
variables {p : α} (hp : prime p)

lemma ne_zero (hp : prime p) : p ≠ 0 :=
hp.1

lemma not_unit (hp : prime p) : ¬ is_unit p :=
hp.2.1

lemma ne_one (hp : prime p) : p ≠ 1 :=
λ h, hp.2.1 (h.symm ▸ is_unit_one)

lemma div_or_div (hp : prime p) {a b : α} (h : p ∣ a * b) :
  p ∣ a ∨ p ∣ b :=
hp.2.2 a b h

lemma dvd_of_dvd_pow (hp : prime p) {a : α} {n : ℕ} (h : p ∣ a^n) :
  p ∣ a :=
begin
  induction n with n ih,
  { rw pow_zero at h,
    have := is_unit_of_dvd_one _ h,
    have := not_unit hp,
    contradiction },
  rw pow_succ at h,
  cases div_or_div hp h with dvd_a dvd_pow,
  { assumption },
  exact ih dvd_pow
end

end prime

@[simp] lemma not_prime_zero : ¬ prime (0 : α) :=
λ h, h.ne_zero rfl

@[simp] lemma not_prime_one : ¬ prime (1 : α) :=
λ h, h.not_unit is_unit_one

lemma exists_mem_multiset_dvd_of_prime {s : multiset α} {p : α} (hp : prime p) :
  p ∣ s.prod → ∃a∈s, p ∣ a :=
multiset.induction_on s (assume h, (hp.not_unit $ is_unit_of_dvd_one _ h).elim) $
assume a s ih h,
  have p ∣ a * s.prod, by simpa using h,
  match hp.div_or_div this with
  | or.inl h := ⟨a, multiset.mem_cons_self a s, h⟩
  | or.inr h := let ⟨a, has, h⟩ := ih h in ⟨a, multiset.mem_cons_of_mem has, h⟩
  end

end prime

lemma left_dvd_or_dvd_right_of_dvd_prime_mul [comm_cancel_monoid_with_zero α] {a : α} :
  ∀ {b p : α}, prime p → a ∣ p * b → p ∣ a ∨ a ∣ b :=
begin
  rintros b p hp ⟨c, hc⟩,
  rcases hp.2.2 a c (hc ▸ dvd_mul_right _ _) with h | ⟨x, rfl⟩,
  { exact or.inl h },
  { rw [mul_left_comm, mul_right_inj' hp.ne_zero] at hc,
    exact or.inr (hc.symm ▸ dvd_mul_right _ _) }
end

/-- `irreducible p` states that `p` is non-unit and only factors into units.

We explicitly avoid stating that `p` is non-zero, this would require a semiring. Assuming only a
monoid allows us to reuse irreducible for associated elements.
-/
@[class] def irreducible [monoid α] (p : α) : Prop :=
¬ is_unit p ∧ ∀a b, p = a * b → is_unit a ∨ is_unit b

namespace irreducible

lemma not_unit [monoid α] {p : α} (hp : irreducible p) : ¬ is_unit p :=
hp.1

lemma is_unit_or_is_unit [monoid α] {p : α} (hp : irreducible p) {a b : α} (h : p = a * b) :
  is_unit a ∨ is_unit b :=
hp.2 a b h

end irreducible

@[simp] theorem not_irreducible_one [monoid α] : ¬ irreducible (1 : α) :=
by simp [irreducible]

@[simp] theorem not_irreducible_zero [monoid_with_zero α] : ¬ irreducible (0 : α)
| ⟨hn0, h⟩ := have is_unit (0:α) ∨ is_unit (0:α), from h 0 0 ((mul_zero 0).symm),
  this.elim hn0 hn0

theorem irreducible.ne_zero [monoid_with_zero α] : ∀ {p:α}, irreducible p → p ≠ 0
| _ hp rfl := not_irreducible_zero hp

theorem of_irreducible_mul {α} [monoid α] {x y : α} :
  irreducible (x * y) → is_unit x ∨ is_unit y
| ⟨_, h⟩ := h _ _ rfl

theorem irreducible_or_factor {α} [monoid α] (x : α) (h : ¬ is_unit x) :
  irreducible x ∨ ∃ a b, ¬ is_unit a ∧ ¬ is_unit b ∧ a * b = x :=
begin
  haveI := classical.dec,
  refine or_iff_not_imp_right.2 (λ H, _),
  simp [h, irreducible] at H ⊢,
  refine λ a b h, classical.by_contradiction $ λ o, _,
  simp [not_or_distrib] at o,
  exact H _ o.1 _ o.2 h.symm
end

lemma irreducible_of_prime [comm_cancel_monoid_with_zero α] {p : α} (hp : prime p) :
  irreducible p :=
⟨hp.not_unit, λ a b hab,
  (show a * b ∣ a ∨ a * b ∣ b, from hab ▸ hp.div_or_div (hab ▸ (dvd_refl _))).elim
    (λ ⟨x, hx⟩, or.inr (is_unit_iff_dvd_one.2
      ⟨x, mul_right_cancel' (show a ≠ 0, from λ h, by simp [*, prime] at *)
        $ by conv {to_lhs, rw hx}; simp [mul_comm, mul_assoc, mul_left_comm]⟩))
    (λ ⟨x, hx⟩, or.inl (is_unit_iff_dvd_one.2
      ⟨x, mul_right_cancel' (show b ≠ 0, from λ h, by simp [*, prime] at *)
        $ by conv {to_lhs, rw hx}; simp [mul_comm, mul_assoc, mul_left_comm]⟩))⟩

lemma succ_dvd_or_succ_dvd_of_succ_sum_dvd_mul [comm_cancel_monoid_with_zero α]
  {p : α} (hp : prime p) {a b : α} {k l : ℕ} :
  p ^ k ∣ a → p ^ l ∣ b → p ^ ((k + l) + 1) ∣ a * b → p ^ (k + 1) ∣ a ∨ p ^ (l + 1) ∣ b :=
λ ⟨x, hx⟩ ⟨y, hy⟩ ⟨z, hz⟩,
have h : p ^ (k + l) * (x * y) = p ^ (k + l) * (p * z),
  by simpa [mul_comm, pow_add, hx, hy, mul_assoc, mul_left_comm] using hz,
have hp0: p ^ (k + l) ≠ 0, from pow_ne_zero _ hp.ne_zero,
have hpd : p ∣ x * y, from ⟨z, by rwa [mul_right_inj' hp0] at h⟩,
(hp.div_or_div hpd).elim
  (λ ⟨d, hd⟩, or.inl ⟨d, by simp [*, pow_succ, mul_comm, mul_left_comm, mul_assoc]⟩)
  (λ ⟨d, hd⟩, or.inr ⟨d, by simp [*, pow_succ, mul_comm, mul_left_comm, mul_assoc]⟩)

/-- If `p` and `q` are irreducible, then `p ∣ q` implies `q ∣ p`. -/
lemma dvd_symm_of_irreducible [monoid α] {p q : α}
  (hp : irreducible p) (hq : irreducible q) : p ∣ q → q ∣ p :=
begin
  tactic.unfreeze_local_instances,
  rintros ⟨q', rfl⟩,
  rw is_unit.mul_right_dvd (or.resolve_left (of_irreducible_mul hq) hp.not_unit),
end

lemma dvd_symm_iff_of_irreducible [monoid α] {p q : α}
  (hp : irreducible p) (hq : irreducible q) : p ∣ q ↔ q ∣ p :=
⟨dvd_symm_of_irreducible hp hq, dvd_symm_of_irreducible hq hp⟩

/-- Two elements of a `monoid` are `associated` if one of them is another one
multiplied by a unit on the right. -/
def associated [monoid α] (x y : α) : Prop := ∃u:units α, x * u = y

local infix ` ~ᵤ ` : 50 := associated

namespace associated

@[refl] protected theorem refl [monoid α] (x : α) : x ~ᵤ x := ⟨1, by simp⟩

@[symm] protected theorem symm [monoid α] : ∀{x y : α}, x ~ᵤ y → y ~ᵤ x
| x _ ⟨u, rfl⟩ := ⟨u⁻¹, by rw [mul_assoc, units.mul_inv, mul_one]⟩

@[trans] protected theorem trans [monoid α] : ∀{x y z : α}, x ~ᵤ y → y ~ᵤ z → x ~ᵤ z
| x _ _ ⟨u, rfl⟩ ⟨v, rfl⟩ := ⟨u * v, by rw [units.coe_mul, mul_assoc]⟩

/-- The setoid of the relation `x ~ᵤ y` iff there is a unit `u` such that `x * u = y` -/
protected def setoid (α : Type*) [monoid α] : setoid α :=
{ r := associated, iseqv := ⟨associated.refl, λa b, associated.symm, λa b c, associated.trans⟩ }

end associated

local attribute [instance] associated.setoid

theorem unit_associated_one [monoid α] {u : units α} : (u : α) ~ᵤ 1 := ⟨u⁻¹, units.mul_inv u⟩

theorem associated_one_iff_is_unit [monoid α] {a : α} : (a : α) ~ᵤ 1 ↔ is_unit a :=
iff.intro
  (assume h, let ⟨c, h⟩ := h.symm in h ▸ ⟨c, (one_mul _).symm⟩)
  (assume ⟨c, h⟩, associated.symm ⟨c, by simp [h]⟩)

theorem associated_zero_iff_eq_zero [monoid_with_zero α] (a : α) : a ~ᵤ 0 ↔ a = 0 :=
iff.intro
  (assume h, let ⟨u, h⟩ := h.symm in by simpa using h.symm)
  (assume h, h ▸ associated.refl a)

theorem associated_one_of_mul_eq_one [comm_monoid α] {a : α} (b : α) (hab : a * b = 1) : a ~ᵤ 1 :=
show (units.mk_of_mul_eq_one a b hab : α) ~ᵤ 1, from unit_associated_one

theorem associated_one_of_associated_mul_one [comm_monoid α] {a b : α} :
  a * b ~ᵤ 1 → a ~ᵤ 1
| ⟨u, h⟩ := associated_one_of_mul_eq_one (b * u) $ by simpa [mul_assoc] using h

lemma associated_mul_mul [comm_monoid α] {a₁ a₂ b₁ b₂ : α} :
  a₁ ~ᵤ b₁ → a₂ ~ᵤ b₂ → (a₁ * a₂) ~ᵤ (b₁ * b₂)
| ⟨c₁, h₁⟩ ⟨c₂, h₂⟩ := ⟨c₁ * c₂, by simp [h₁.symm, h₂.symm, mul_assoc, mul_comm, mul_left_comm]⟩

lemma associated_pow_pow [comm_monoid α] {a b : α} {n : ℕ} (h : a ~ᵤ b) :
  a ^ n ~ᵤ b ^ n :=
begin
  induction n with n ih, { simp [h] },
<<<<<<< HEAD
  rw [pow_succ, pow_succ],
  apply associated_mul_mul h ih,
=======
  convert associated_mul_mul h ih,
>>>>>>> eeb20575
end

lemma dvd_of_associated [monoid α] {a b : α} : a ~ᵤ b → a ∣ b := λ ⟨u, hu⟩, ⟨u, hu.symm⟩

lemma dvd_dvd_of_associated [monoid α] {a b : α} (h : a ~ᵤ b) : a ∣ b ∧ b ∣ a :=
⟨dvd_of_associated h, dvd_of_associated h.symm⟩

theorem associated_of_dvd_dvd [cancel_monoid_with_zero α]
  {a b : α} (hab : a ∣ b) (hba : b ∣ a) : a ~ᵤ b :=
begin
  rcases hab with ⟨c, rfl⟩,
  rcases hba with ⟨d, a_eq⟩,
  by_cases ha0 : a = 0,
  { simp [*] at * },
  have hac0 : a * c ≠ 0,
  { intro con, rw [con, zero_mul] at a_eq, apply ha0 a_eq, },
  have : a * (c * d) =  a * 1 := by rw [← mul_assoc, ← a_eq, mul_one],
  have hcd : (c * d) = 1, from mul_left_cancel' ha0 this,
  have : a * c * (d * c) = a * c * 1 := by rw [← mul_assoc, ← a_eq, mul_one],
  have hdc : d * c = 1, from mul_left_cancel' hac0 this,
  exact ⟨⟨c, d, hcd, hdc⟩, rfl⟩
end

theorem dvd_dvd_iff_associated [cancel_monoid_with_zero α] {a b : α} : a ∣ b ∧ b ∣ a ↔ a ~ᵤ b :=
⟨λ ⟨h1, h2⟩, associated_of_dvd_dvd h1 h2, dvd_dvd_of_associated⟩

lemma exists_associated_mem_of_dvd_prod [comm_cancel_monoid_with_zero α] {p : α}
  (hp : prime p) {s : multiset α} : (∀ r ∈ s, prime r) → p ∣ s.prod → ∃ q ∈ s, p ~ᵤ q :=
multiset.induction_on s (by simp [mt is_unit_iff_dvd_one.2 hp.not_unit])
  (λ a s ih hs hps, begin
    rw [multiset.prod_cons] at hps,
    cases hp.div_or_div hps with h h,
    { use [a, by simp],
      cases h with u hu,
      cases ((irreducible_of_prime (hs a (multiset.mem_cons.2
        (or.inl rfl)))).2 p u hu).resolve_left hp.not_unit with v hv,
      exact ⟨v, by simp [hu, hv]⟩ },
    { rcases ih (λ r hr, hs _ (multiset.mem_cons.2 (or.inr hr))) h with ⟨q, hq₁, hq₂⟩,
      exact ⟨q, multiset.mem_cons.2 (or.inr hq₁), hq₂⟩ }
  end)

lemma dvd_iff_dvd_of_rel_left [comm_monoid_with_zero α] {a b c : α} (h : a ~ᵤ b) : a ∣ c ↔ b ∣ c :=
let ⟨u, hu⟩ := h in hu ▸ units.mul_right_dvd.symm

lemma dvd_iff_dvd_of_rel_right [comm_monoid_with_zero α] {a b c : α} (h : b ~ᵤ c) : a ∣ b ↔ a ∣ c :=
let ⟨u, hu⟩ := h in hu ▸ units.dvd_mul_right.symm

lemma eq_zero_iff_of_associated [comm_monoid_with_zero α] {a b : α} (h : a ~ᵤ b) : a = 0 ↔ b = 0 :=
⟨λ ha, let ⟨u, hu⟩ := h in by simp [hu.symm, ha],
  λ hb, let ⟨u, hu⟩ := h.symm in by simp [hu.symm, hb]⟩

lemma ne_zero_iff_of_associated [comm_monoid_with_zero α] {a b : α} (h : a ~ᵤ b) : a ≠ 0 ↔ b ≠ 0 :=
by haveI := classical.dec; exact not_iff_not.2 (eq_zero_iff_of_associated h)

lemma prime_of_associated [comm_monoid_with_zero α] {p q : α} (h : p ~ᵤ q) (hp : prime p) :
  prime q :=
⟨(ne_zero_iff_of_associated h).1 hp.ne_zero,
  let ⟨u, hu⟩ := h in
    ⟨λ ⟨v, hv⟩, hp.not_unit ⟨v * u⁻¹, by simp [hv, hu.symm]⟩,
      hu ▸ by { simp [units.mul_right_dvd], intros a b, exact hp.div_or_div }⟩⟩

lemma prime_iff_of_associated [comm_monoid_with_zero α] {p q : α}
  (h : p ~ᵤ q) : prime p ↔ prime q :=
⟨prime_of_associated h, prime_of_associated h.symm⟩

lemma is_unit_iff_of_associated [monoid α] {a b : α} (h :  a ~ᵤ b) : is_unit a ↔ is_unit b :=
⟨let ⟨u, hu⟩ := h in λ ⟨v, hv⟩, ⟨v * u, by simp [hv, hu.symm]⟩,
  let ⟨u, hu⟩ := h.symm in λ ⟨v, hv⟩, ⟨v * u, by simp [hv, hu.symm]⟩⟩

lemma irreducible_of_associated [comm_monoid_with_zero α] {p q : α} (h : p ~ᵤ q)
  (hp : irreducible p) : irreducible q :=
⟨mt (is_unit_iff_of_associated h).2 hp.1,
  let ⟨u, hu⟩ := h in λ a b hab,
  have hpab : p = a * (b * (u⁻¹ : units α)),
    from calc p = (p * u) * (u ⁻¹ : units α) : by simp
      ... = _ : by rw hu; simp [hab, mul_assoc],
  (hp.2 _ _ hpab).elim or.inl (λ ⟨v, hv⟩, or.inr ⟨v * u, by simp [hv]⟩)⟩

lemma irreducible_iff_of_associated [comm_monoid_with_zero α] {p q : α} (h : p ~ᵤ q) :
  irreducible p ↔ irreducible q :=
⟨irreducible_of_associated h, irreducible_of_associated h.symm⟩

lemma associated_mul_left_cancel [comm_cancel_monoid_with_zero α] {a b c d : α}
(h : a * b ~ᵤ c * d) (h₁ : a ~ᵤ c) (ha : a ≠ 0) : b ~ᵤ d :=
let ⟨u, hu⟩ := h in let ⟨v, hv⟩ := associated.symm h₁ in
⟨u * (v : units α), mul_left_cancel' ha
  begin
    rw [← hv, mul_assoc c (v : α) d, mul_left_comm c, ← hu],
    simp [hv.symm, mul_assoc, mul_comm, mul_left_comm]
  end⟩

lemma associated_mul_right_cancel [comm_cancel_monoid_with_zero α] {a b c d : α} :
  a * b ~ᵤ c * d → b ~ᵤ d → b ≠ 0 → a ~ᵤ c :=
by rw [mul_comm a, mul_comm c]; exact associated_mul_left_cancel

section unique_units
variables [monoid α] [unique (units α)]

theorem associated_iff_eq {x y : α} : x ~ᵤ y ↔ x = y :=
begin
  split,
  { rintro ⟨c, rfl⟩, simp [subsingleton.elim c 1] },
  { rintro rfl, refl },
end

theorem associated_eq_eq : (associated : α → α → Prop) = eq :=
by { ext, rw associated_iff_eq }

end unique_units

/-- The quotient of a monoid by the `associated` relation. Two elements `x` and `y`
  are associated iff there is a unit `u` such that `x * u = y`. There is a natural
  monoid structure on `associates α`. -/
def associates (α : Type*) [monoid α] : Type* :=
quotient (associated.setoid α)

namespace associates
open associated

/-- The canonical quotient map from a monoid `α` into the `associates` of `α` -/
protected def mk {α : Type*} [monoid α] (a : α) : associates α :=
⟦ a ⟧

instance [monoid α] : inhabited (associates α) := ⟨⟦1⟧⟩

theorem mk_eq_mk_iff_associated [monoid α] {a b : α} :
  associates.mk a = associates.mk b ↔ a ~ᵤ b :=
iff.intro quotient.exact quot.sound

theorem quotient_mk_eq_mk [monoid α] (a : α) : ⟦ a ⟧ = associates.mk a := rfl

theorem quot_mk_eq_mk [monoid α] (a : α) : quot.mk setoid.r a = associates.mk a := rfl

theorem forall_associated [monoid α] {p : associates α → Prop} :
  (∀a, p a) ↔ (∀a, p (associates.mk a)) :=
iff.intro
  (assume h a, h _)
  (assume h a, quotient.induction_on a h)

theorem mk_surjective [monoid α] : function.surjective (@associates.mk α _) :=
forall_associated.2 (λ a, ⟨a, rfl⟩)

instance [monoid α] : has_one (associates α) := ⟨⟦ 1 ⟧⟩

theorem one_eq_mk_one [monoid α] : (1 : associates α) = associates.mk 1 := rfl

instance [monoid α] : has_bot (associates α) := ⟨1⟩

lemma exists_rep [monoid α] (a : associates α) : ∃ a0 : α, associates.mk a0 = a :=
quot.exists_rep a

section comm_monoid
variable [comm_monoid α]

instance : has_mul (associates α) :=
⟨λa' b', quotient.lift_on₂ a' b' (λa b, ⟦ a * b ⟧) $
  assume a₁ a₂ b₁ b₂ ⟨c₁, h₁⟩ ⟨c₂, h₂⟩,
  quotient.sound $ ⟨c₁ * c₂, by simp [h₁.symm, h₂.symm, mul_assoc, mul_comm, mul_left_comm]⟩⟩

theorem mk_mul_mk {x y : α} : associates.mk x * associates.mk y = associates.mk (x * y) :=
rfl

instance : comm_monoid (associates α) :=
{ one       := 1,
  mul       := (*),
  mul_one   := assume a', quotient.induction_on a' $
    assume a, show ⟦a * 1⟧ = ⟦ a ⟧, by simp,
  one_mul   := assume a', quotient.induction_on a' $
    assume a, show ⟦1 * a⟧ = ⟦ a ⟧, by simp,
  mul_assoc := assume a' b' c', quotient.induction_on₃ a' b' c' $
    assume a b c, show ⟦a * b * c⟧ = ⟦a * (b * c)⟧, by rw [mul_assoc],
  mul_comm  := assume a' b', quotient.induction_on₂ a' b' $
    assume a b, show ⟦a * b⟧ = ⟦b * a⟧, by rw [mul_comm] }

instance : preorder (associates α) :=
{ le := has_dvd.dvd,
  le_refl := dvd_refl,
  le_trans := λ a b c, dvd_trans}

@[simp] lemma mk_one : associates.mk (1 : α) = 1 := rfl

/-- `associates.mk` as a `monoid_hom`. -/
protected def mk_monoid_hom : α →* (associates α) := ⟨associates.mk, mk_one, λ x y, mk_mul_mk⟩

@[simp] lemma mk_monoid_hom_apply (a : α) : associates.mk_monoid_hom a = associates.mk a := rfl

lemma associated_map_mk {f : associates α →* α}
  (hinv : function.right_inverse f associates.mk) (a : α) :
  a ~ᵤ f (associates.mk a) :=
associates.mk_eq_mk_iff_associated.1 (hinv (associates.mk a)).symm

lemma mk_pow (a : α) (n : ℕ) : associates.mk (a ^ n) = (associates.mk a) ^ n :=
by induction n; simp [*, pow_succ, associates.mk_mul_mk.symm]

lemma dvd_eq_le : ((∣) : associates α → associates α → Prop) = (≤) := rfl

theorem prod_mk {p : multiset α} : (p.map associates.mk).prod = associates.mk p.prod :=
multiset.induction_on p (by simp; refl) $ assume a s ih, by simp [ih]; refl

theorem rel_associated_iff_map_eq_map {p q : multiset α} :
  multiset.rel associated p q ↔ p.map associates.mk = q.map associates.mk :=
by rw [← multiset.rel_eq];
  simp [multiset.rel_map_left, multiset.rel_map_right, mk_eq_mk_iff_associated]

theorem mul_eq_one_iff {x y : associates α} : x * y = 1 ↔ (x = 1 ∧ y = 1) :=
iff.intro
  (quotient.induction_on₂ x y $ assume a b h,
    have a * b ~ᵤ 1, from quotient.exact h,
    ⟨quotient.sound $ associated_one_of_associated_mul_one this,
      quotient.sound $ associated_one_of_associated_mul_one $ by rwa [mul_comm] at this⟩)
  (by simp {contextual := tt})

theorem prod_eq_one_iff {p : multiset (associates α)} :
  p.prod = 1 ↔ (∀a ∈ p, (a:associates α) = 1) :=
multiset.induction_on p
  (by simp)
  (by simp [mul_eq_one_iff, or_imp_distrib, forall_and_distrib] {contextual := tt})

theorem units_eq_one (u : units (associates α)) : u = 1 :=
units.ext (mul_eq_one_iff.1 u.val_inv).1

instance unique_units : unique (units (associates α)) :=
{ default := 1, uniq := associates.units_eq_one }

theorem coe_unit_eq_one (u : units (associates α)): (u : associates α) = 1 :=
by simp

theorem is_unit_iff_eq_one (a : associates α) : is_unit a ↔ a = 1 :=
iff.intro
  (assume ⟨u, h⟩, h ▸ coe_unit_eq_one _)
  (assume h, h.symm ▸ is_unit_one)

theorem is_unit_mk {a : α} : is_unit (associates.mk a) ↔ is_unit a :=
calc is_unit (associates.mk a) ↔ a ~ᵤ 1 :
    by rw [is_unit_iff_eq_one, one_eq_mk_one, mk_eq_mk_iff_associated]
  ... ↔ is_unit a : associated_one_iff_is_unit

section order

theorem mul_mono {a b c d : associates α} (h₁ : a ≤ b) (h₂ : c ≤ d) :
  a * c ≤ b * d :=
let ⟨x, hx⟩ := h₁, ⟨y, hy⟩ := h₂ in
⟨x * y, by simp [hx, hy, mul_comm, mul_assoc, mul_left_comm]⟩

theorem one_le {a : associates α} : 1 ≤ a :=
dvd.intro _ (one_mul a)

theorem prod_le_prod {p q : multiset (associates α)} (h : p ≤ q) : p.prod ≤ q.prod :=
begin
  haveI := classical.dec_eq (associates α),
  haveI := classical.dec_eq α,
  suffices : p.prod ≤ (p + (q - p)).prod, { rwa [multiset.add_sub_of_le h] at this },
  suffices : p.prod * 1 ≤ p.prod * (q - p).prod, { simpa },
  exact mul_mono (le_refl p.prod) one_le
end

theorem le_mul_right {a b : associates α} : a ≤ a * b := ⟨b, rfl⟩

theorem le_mul_left {a b : associates α} : a ≤ b * a :=
by rw [mul_comm]; exact le_mul_right

end order

end comm_monoid

instance [has_zero α] [monoid α] : has_zero (associates α) := ⟨⟦ 0 ⟧⟩
instance [has_zero α] [monoid α] : has_top (associates α) := ⟨0⟩

section comm_monoid_with_zero

variables [comm_monoid_with_zero α]

@[simp] theorem mk_eq_zero {a : α} : associates.mk a = 0 ↔ a = 0 :=
⟨assume h, (associated_zero_iff_eq_zero a).1 $ quotient.exact h, assume h, h.symm ▸ rfl⟩

instance : comm_monoid_with_zero (associates α) :=
{ zero_mul := by { rintro ⟨a⟩, show associates.mk (0 * a) = associates.mk 0, rw [zero_mul] },
  mul_zero := by { rintro ⟨a⟩, show associates.mk (a * 0) = associates.mk 0, rw [mul_zero] },
  .. associates.comm_monoid, .. associates.has_zero }

instance [nontrivial α] : nontrivial (associates α) :=
⟨⟨0, 1,
assume h,
have (0 : α) ~ᵤ 1, from quotient.exact h,
have (0 : α) = 1, from ((associated_zero_iff_eq_zero 1).1 this.symm).symm,
zero_ne_one this⟩⟩

lemma exists_non_zero_rep {a : associates α} : a ≠ 0 → ∃ a0 : α, a0 ≠ 0 ∧ associates.mk a0 = a :=
quotient.induction_on a (λ b nz, ⟨b, mt (congr_arg quotient.mk) nz, rfl⟩)

theorem dvd_of_mk_le_mk {a b : α} : associates.mk a ≤ associates.mk b → a ∣ b
| ⟨c', hc'⟩ := (quotient.induction_on c' $ assume c hc,
    let ⟨d, hd⟩ := (quotient.exact hc).symm in
    ⟨(↑d) * c,
      calc b = (a * c) * ↑d : hd.symm
        ... = a * (↑d * c) : by ac_refl⟩) hc'

theorem mk_le_mk_of_dvd {a b : α} : a ∣ b → associates.mk a ≤ associates.mk b :=
assume ⟨c, hc⟩, ⟨associates.mk c, by simp [hc]; refl⟩

theorem mk_le_mk_iff_dvd_iff {a b : α} : associates.mk a ≤ associates.mk b ↔ a ∣ b :=
iff.intro dvd_of_mk_le_mk mk_le_mk_of_dvd

theorem mk_dvd_mk {a b : α} : associates.mk a ∣ associates.mk b ↔ a ∣ b :=
iff.intro dvd_of_mk_le_mk mk_le_mk_of_dvd

lemma prime.le_or_le {p : associates α} (hp : prime p) {a b : associates α} (h : p ≤ a * b) :
  p ≤ a ∨ p ≤ b :=
hp.2.2 a b h

lemma exists_mem_multiset_le_of_prime {s : multiset (associates α)} {p : associates α}
  (hp : prime p) :
  p ≤ s.prod → ∃a∈s, p ≤ a :=
multiset.induction_on s (assume ⟨d, eq⟩, (hp.ne_one (mul_eq_one_iff.1 eq.symm).1).elim) $
assume a s ih h,
  have p ≤ a * s.prod, by simpa using h,
  match prime.le_or_le hp this with
  | or.inl h := ⟨a, multiset.mem_cons_self a s, h⟩
  | or.inr h := let ⟨a, has, h⟩ := ih h in ⟨a, multiset.mem_cons_of_mem has, h⟩
  end

lemma prime_mk (p : α) : prime (associates.mk p) ↔ _root_.prime p :=
begin
  rw [prime, _root_.prime, forall_associated],
  transitivity,
  { apply and_congr, refl,
    apply and_congr, refl,
    apply forall_congr, assume a,
    exact forall_associated },
  apply and_congr,
  { rw [(≠), mk_eq_zero] },
  apply and_congr,
  { rw [is_unit_mk], },
  apply forall_congr, assume a,
  apply forall_congr, assume b,
  rw [mk_mul_mk, mk_dvd_mk, mk_dvd_mk, mk_dvd_mk],
end

theorem irreducible_mk (a : α) : irreducible (associates.mk a) ↔ irreducible a :=
begin
  simp only [irreducible, is_unit_mk],
  apply and_congr iff.rfl,
  split,
  { rintro h x y rfl,
    simpa [is_unit_mk] using h (associates.mk x) (associates.mk y) rfl },
  { intros h x y,
    refine quotient.induction_on₂ x y (assume x y a_eq, _),
    rcases quotient.exact a_eq.symm with ⟨u, a_eq⟩,
    rw mul_assoc at a_eq,
    show is_unit (associates.mk x) ∨ is_unit (associates.mk y),
    simpa [is_unit_mk] using h _ _ a_eq.symm }
end

theorem mk_dvd_not_unit_mk_iff {a b : α} :
  dvd_not_unit (associates.mk a) (associates.mk b) ↔
  dvd_not_unit a b :=
begin
  rw [dvd_not_unit, dvd_not_unit, ne, ne, mk_eq_zero],
  apply and_congr_right, intro ane0,
  split,
  { contrapose!, rw forall_associated,
    intros h x hx hbax,
    rw [mk_mul_mk, mk_eq_mk_iff_associated] at hbax,
    cases hbax with u hu,
    apply h (x * ↑u⁻¹),
    { rw is_unit_mk at hx,
      rw is_unit_iff_of_associated,
      apply hx,
      use u,
      simp, },
    simp [← mul_assoc, ← hu] },
  { rintro ⟨x, ⟨hx, rfl⟩⟩,
    use associates.mk x,
    simp [is_unit_mk, mk_mul_mk, hx], }
end

theorem dvd_not_unit_of_lt {a b : associates α} (hlt : a < b) :
  dvd_not_unit a b :=
begin
  split, { rintro rfl, apply not_lt_of_le _ hlt, apply dvd_zero },
  rcases hlt with ⟨⟨x, rfl⟩, ndvd⟩,
  refine ⟨x, _, rfl⟩,
  contrapose! ndvd,
  rcases ndvd with ⟨u, rfl⟩,
  simp,
end

end comm_monoid_with_zero

section comm_cancel_monoid_with_zero
variable [comm_cancel_monoid_with_zero α]

instance : partial_order (associates α) :=
{ le_antisymm := λ a' b', quotient.induction_on₂ a' b' (λ a b hab hba,
  quot.sound $ associated_of_dvd_dvd (dvd_of_mk_le_mk hab) (dvd_of_mk_le_mk hba))
  .. associates.preorder }

instance : order_bot (associates α) :=
{ bot := 1,
  bot_le := assume a, one_le,
  .. associates.partial_order }

instance : order_top (associates α) :=
{ top := 0,
  le_top := assume a, ⟨0, (mul_zero a).symm⟩,
  .. associates.partial_order }

instance : no_zero_divisors (associates α) :=
⟨λ x y,
  (quotient.induction_on₂ x y $ assume a b h,
    have a * b = 0, from (associated_zero_iff_eq_zero _).1 (quotient.exact h),
    have a = 0 ∨ b = 0, from mul_eq_zero.1 this,
    this.imp (assume h, h.symm ▸ rfl) (assume h, h.symm ▸ rfl))⟩

theorem irreducible_iff_prime_iff :
  (∀ a : α, irreducible a ↔ prime a) ↔ (∀ a : (associates α), irreducible a ↔ prime a) :=
begin
  rw forall_associated, split;
  intros h a; have ha := h a; rw irreducible_mk at *; rw prime_mk at *; exact ha,
end

lemma eq_of_mul_eq_mul_left :
  ∀(a b c : associates α), a ≠ 0 → a * b = a * c → b = c :=
begin
  rintros ⟨a⟩ ⟨b⟩ ⟨c⟩ ha h,
  rcases quotient.exact' h with ⟨u, hu⟩,
  have hu : a * (b * ↑u) = a * c, { rwa [← mul_assoc] },
  exact quotient.sound' ⟨u, mul_left_cancel' (mt mk_eq_zero.2 ha) hu⟩
end

lemma eq_of_mul_eq_mul_right :
  ∀(a b c : associates α), b ≠ 0 → a * b = c * b → a = c :=
λ a b c bne0, (mul_comm b a) ▸ (mul_comm b c) ▸ (eq_of_mul_eq_mul_left b a c bne0)

lemma le_of_mul_le_mul_left (a b c : associates α) (ha : a ≠ 0) :
  a * b ≤ a * c → b ≤ c
| ⟨d, hd⟩ := ⟨d, eq_of_mul_eq_mul_left a _ _ ha $ by rwa ← mul_assoc⟩

lemma one_or_eq_of_le_of_prime :
  ∀(p m : associates α), prime p → m ≤ p → (m = 1 ∨ m = p)
| _ m ⟨hp0, hp1, h⟩ ⟨d, rfl⟩ :=
match h m d (dvd_refl _) with
| or.inl h := classical.by_cases (assume : m = 0, by simp [this]) $
  assume : m ≠ 0,
  have m * d ≤ m * 1, by simpa using h,
  have d ≤ 1, from associates.le_of_mul_le_mul_left m d 1 ‹m ≠ 0› this,
  have d = 1, from bot_unique this,
  by simp [this]
| or.inr h := classical.by_cases (assume : d = 0, by simp [this] at hp0; contradiction) $
  assume : d ≠ 0,
  have d * m ≤ d * 1, by simpa [mul_comm] using h,
  or.inl $ bot_unique $ associates.le_of_mul_le_mul_left d m 1 ‹d ≠ 0› this
end

instance : comm_cancel_monoid_with_zero (associates α) :=
{ mul_left_cancel_of_ne_zero := eq_of_mul_eq_mul_left,
  mul_right_cancel_of_ne_zero := eq_of_mul_eq_mul_right,
  .. (infer_instance : comm_monoid_with_zero (associates α)) }

theorem dvd_not_unit_iff_lt {a b : associates α} :
  dvd_not_unit a b ↔ a < b :=
dvd_and_not_dvd_iff.symm

end comm_cancel_monoid_with_zero

end associates<|MERGE_RESOLUTION|>--- conflicted
+++ resolved
@@ -251,12 +251,7 @@
   a ^ n ~ᵤ b ^ n :=
 begin
   induction n with n ih, { simp [h] },
-<<<<<<< HEAD
-  rw [pow_succ, pow_succ],
-  apply associated_mul_mul h ih,
-=======
   convert associated_mul_mul h ih,
->>>>>>> eeb20575
 end
 
 lemma dvd_of_associated [monoid α] {a b : α} : a ~ᵤ b → a ∣ b := λ ⟨u, hu⟩, ⟨u, hu.symm⟩

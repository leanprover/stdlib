/-
Copyright (c) 2018 Johannes Hölzl. All rights reserved.
Released under Apache 2.0 license as described in the file LICENSE.
Authors: Johannes Hölzl, Jens Wagemaker
-/
import algebra.group algebra.group.is_unit data.multiset

/-!
# Associated, prime, and irreducible elements.
-/

variables {α : Type*} {β : Type*} {γ : Type*} {δ : Type*}
open lattice

<<<<<<< HEAD
/-- is unit -/
def is_unit [monoid α] (a : α) : Prop := ∃u:units α, a = u

@[simp] lemma is_unit_unit [monoid α] (u : units α) : is_unit (u : α) := ⟨u, rfl⟩

theorem is_unit.mk0 [division_ring α] (x : α) (hx : x ≠ 0) : is_unit x :=
is_unit_unit (units.mk0 x hx)

theorem is_unit_iff_ne_zero [division_ring α] {x : α} :
  is_unit x ↔ x ≠ 0 :=
⟨λ ⟨u, hu⟩, hu.symm ▸ λ h : u.1 = 0, by simpa [h, zero_ne_one] using u.3, is_unit.mk0 x⟩
=======
theorem is_unit.mk0 [division_ring α] (x : α) (hx : x ≠ 0) : is_unit x := is_unit_unit (units.mk0 x hx)
>>>>>>> bcdb4c3a

@[simp] theorem is_unit_zero_iff [semiring α] : is_unit (0 : α) ↔ (0:α) = 1 :=
⟨λ ⟨⟨_, a, (a0 : 0 * a = 1), _⟩, rfl⟩, by rwa zero_mul at a0,
 λ h, begin
  haveI := subsingleton_of_zero_eq_one _ h,
  refine ⟨⟨0, 0, _, _⟩, rfl⟩; apply subsingleton.elim
 end⟩

@[simp] theorem not_is_unit_zero [nonzero_comm_ring α] : ¬ is_unit (0 : α) :=
mt is_unit_zero_iff.1 zero_ne_one

lemma is_unit_pow [monoid α] {a : α} (n : ℕ) : is_unit a → is_unit (a ^ n) :=
λ ⟨u, hu⟩, ⟨u ^ n, by simp *⟩

theorem is_unit_iff_dvd_one [comm_semiring α] {x : α} : is_unit x ↔ x ∣ 1 :=
⟨by rintro ⟨u, rfl⟩; exact ⟨_, u.mul_inv.symm⟩,
 λ ⟨y, h⟩, ⟨⟨x, y, h.symm, by rw [h, mul_comm]⟩, rfl⟩⟩

theorem is_unit_iff_forall_dvd [comm_semiring α] {x : α} :
  is_unit x ↔ ∀ y, x ∣ y :=
is_unit_iff_dvd_one.trans ⟨λ h y, dvd.trans h (one_dvd _), λ h, h _⟩

theorem mul_dvd_of_is_unit_left [comm_semiring α] {x y z : α} (h : is_unit x) : x * y ∣ z ↔ y ∣ z :=
⟨dvd_trans (dvd_mul_left _ _),
 dvd_trans $ by simpa using mul_dvd_mul_right (is_unit_iff_dvd_one.1 h) y⟩

theorem mul_dvd_of_is_unit_right [comm_semiring α] {x y z : α} (h : is_unit y) : x * y ∣ z ↔ x ∣ z :=
by rw [mul_comm, mul_dvd_of_is_unit_left h]

@[simp] lemma unit_mul_dvd_iff [comm_semiring α] {a b : α} {u : units α} : (u : α) * a ∣ b ↔ a ∣ b :=
mul_dvd_of_is_unit_left (is_unit_unit _)

@[simp] lemma mul_unit_dvd_iff [comm_semiring α] {a b : α} {u : units α} : a * u ∣ b ↔ a ∣ b :=
mul_dvd_of_is_unit_right (is_unit_unit _)

theorem is_unit_of_dvd_unit {α} [comm_semiring α] {x y : α}
  (xy : x ∣ y) (hu : is_unit y) : is_unit x :=
is_unit_iff_dvd_one.2 $ dvd_trans xy $ is_unit_iff_dvd_one.1 hu

theorem is_unit_int {n : ℤ} : is_unit n ↔ n.nat_abs = 1 :=
⟨λ ⟨u, hu⟩, (int.units_eq_one_or u).elim (by simp *) (by simp *),
  λ h, is_unit_iff_dvd_one.2 ⟨n, by rw [← int.nat_abs_mul_self, h]; refl⟩⟩

lemma is_unit_of_dvd_one [comm_semiring α] : ∀a ∣ 1, is_unit (a:α)
| a ⟨b, eq⟩ := ⟨units.mk_of_mul_eq_one a b eq.symm, rfl⟩

lemma dvd_and_not_dvd_iff [integral_domain α] {x y : α} :
  x ∣ y ∧ ¬y ∣ x ↔ x ≠ 0 ∧ ∃ d : α, ¬ is_unit d ∧ y = x * d :=
⟨λ ⟨⟨d, hd⟩, hyx⟩, ⟨λ hx0, by simpa [hx0] using hyx, ⟨d,
    mt is_unit_iff_dvd_one.1 (λ ⟨e, he⟩, hyx ⟨e, by rw [hd, mul_assoc, ← he, mul_one]⟩), hd⟩⟩,
  λ ⟨hx0, d, hdu, hdx⟩, ⟨⟨d, hdx⟩, λ ⟨e, he⟩, hdu (is_unit_of_dvd_one _
    ⟨e, (domain.mul_left_inj hx0).1 $ by conv {to_lhs, rw [he, hdx]};simp [mul_assoc]⟩)⟩⟩

lemma pow_dvd_pow_iff [integral_domain α] {x : α} {n m : ℕ} (h0 : x ≠ 0) (h1 : ¬ is_unit x) :
  x ^ n ∣ x ^ m ↔ n ≤ m :=
begin
  split,
  { intro h, rw [← not_lt], intro hmn, apply h1,
    have : x * x ^ m ∣ 1 * x ^ m,
    { rw [← pow_succ, one_mul], exact dvd_trans (pow_dvd_pow _ (nat.succ_le_of_lt hmn)) h },
    rwa [mul_dvd_mul_iff_right, ← is_unit_iff_dvd_one] at this, apply pow_ne_zero m h0 },
  { apply pow_dvd_pow }
end

/-- prime element of a semiring -/
def prime [comm_semiring α] (p : α) : Prop :=
p ≠ 0 ∧ ¬ is_unit p ∧ (∀a b, p ∣ a * b → p ∣ a ∨ p ∣ b)

namespace prime

lemma ne_zero [comm_semiring α] {p : α} (hp : prime p) : p ≠ 0 :=
hp.1

lemma not_unit [comm_semiring α] {p : α} (hp : prime p) : ¬ is_unit p :=
hp.2.1

lemma div_or_div [comm_semiring α] {p : α} (hp : prime p) {a b : α} (h : p ∣ a * b) :
  p ∣ a ∨ p ∣ b :=
hp.2.2 a b h

end prime

@[simp] lemma not_prime_zero [comm_semiring α] : ¬ prime (0 : α) :=
λ h, h.ne_zero rfl

@[simp] lemma not_prime_one [comm_semiring α] : ¬ prime (1 : α) :=
λ h, h.not_unit is_unit_one

lemma exists_mem_multiset_dvd_of_prime [comm_semiring α] {s : multiset α} {p : α} (hp : prime p) :
  p ∣ s.prod → ∃a∈s, p ∣ a :=
multiset.induction_on s (assume h, (hp.not_unit $ is_unit_of_dvd_one _ h).elim) $
assume a s ih h,
  have p ∣ a * s.prod, by simpa using h,
  match hp.div_or_div this with
  | or.inl h := ⟨a, multiset.mem_cons_self a s, h⟩
  | or.inr h := let ⟨a, has, h⟩ := ih h in ⟨a, multiset.mem_cons_of_mem has, h⟩
  end

/-- `irreducible p` states that `p` is non-unit and only factors into units.

We explicitly avoid stating that `p` is non-zero, this would require a semiring. Assuming only a
monoid allows us to reuse irreducible for associated elements.
-/
@[class] def irreducible [monoid α] (p : α) : Prop :=
¬ is_unit p ∧ ∀a b, p = a * b → is_unit a ∨ is_unit b

namespace irreducible

lemma not_unit [monoid α] {p : α} (hp : irreducible p) : ¬ is_unit p :=
hp.1

lemma is_unit_or_is_unit [monoid α] {p : α} (hp : irreducible p) {a b : α} (h : p = a * b) :
  is_unit a ∨ is_unit b :=
hp.2 a b h

end irreducible

@[simp] theorem not_irreducible_one [monoid α] : ¬ irreducible (1 : α) :=
by simp [irreducible]

@[simp] theorem not_irreducible_zero [semiring α] : ¬ irreducible (0 : α)
| ⟨hn0, h⟩ := have is_unit (0:α) ∨ is_unit (0:α), from h 0 0 ((mul_zero 0).symm),
  this.elim hn0 hn0

theorem irreducible.ne_zero [semiring α] : ∀ {p:α}, irreducible p → p ≠ 0
| _ hp rfl := not_irreducible_zero hp

theorem of_irreducible_mul {α} [monoid α] {x y : α} :
  irreducible (x * y) → is_unit x ∨ is_unit y
| ⟨_, h⟩ := h _ _ rfl

theorem irreducible_or_factor {α} [monoid α] (x : α) (h : ¬ is_unit x) :
  irreducible x ∨ ∃ a b, ¬ is_unit a ∧ ¬ is_unit b ∧ a * b = x :=
begin
  haveI := classical.dec,
  refine or_iff_not_imp_right.2 (λ H, _),
  simp [h, irreducible] at H ⊢,
  refine λ a b h, classical.by_contradiction $ λ o, _,
  simp [not_or_distrib] at o,
  exact H _ o.1 _ o.2 h.symm
end

lemma irreducible_of_prime [integral_domain α] {p : α} (hp : prime p) : irreducible p :=
⟨hp.not_unit, λ a b hab,
  (show a * b ∣ a ∨ a * b ∣ b, from hab ▸ hp.div_or_div (hab ▸ (dvd_refl _))).elim
    (λ ⟨x, hx⟩, or.inr (is_unit_iff_dvd_one.2
      ⟨x, (domain.mul_left_inj (show a ≠ 0, from λ h, by simp [*, prime] at *)).1
        $ by conv {to_lhs, rw hx}; simp [mul_comm, mul_assoc, mul_left_comm]⟩))
    (λ ⟨x, hx⟩, or.inl (is_unit_iff_dvd_one.2
      ⟨x, (domain.mul_left_inj (show b ≠ 0, from λ h, by simp [*, prime] at *)).1
        $ by conv {to_lhs, rw hx}; simp [mul_comm, mul_assoc, mul_left_comm]⟩))⟩

lemma succ_dvd_or_succ_dvd_of_succ_sum_dvd_mul [integral_domain α] {p : α} (hp : prime p) {a b : α}
  {k l : ℕ} : p ^ k ∣ a → p ^ l ∣ b → p ^ ((k + l) + 1) ∣ a * b →
  p ^ (k + 1) ∣ a ∨ p ^ (l + 1) ∣ b :=
λ ⟨x, hx⟩ ⟨y, hy⟩ ⟨z, hz⟩,
have h : p ^ (k + l) * (x * y) = p ^ (k + l) * (p * z),
  by simpa [mul_comm, _root_.pow_add, hx, hy, mul_assoc, mul_left_comm] using hz,
have hp0: p ^ (k + l) ≠ 0, from pow_ne_zero _ hp.ne_zero,
have hpd : p ∣ x * y, from ⟨z, by rwa [domain.mul_left_inj hp0] at h⟩,
(hp.div_or_div hpd).elim
  (λ ⟨d, hd⟩, or.inl ⟨d, by simp [*, _root_.pow_succ, mul_comm, mul_left_comm, mul_assoc]⟩)
  (λ ⟨d, hd⟩, or.inr ⟨d, by simp [*, _root_.pow_succ, mul_comm, mul_left_comm, mul_assoc]⟩)

/-- Two elements of a `monoid` are `associated` if one of them is another one
multiplied by a unit on the right. -/
def associated [monoid α] (x y : α) : Prop := ∃u:units α, x * u = y

local infix ` ~ᵤ ` : 50 := associated

namespace associated

@[refl] protected theorem refl [monoid α] (x : α) : x ~ᵤ x := ⟨1, by simp⟩

@[symm] protected theorem symm [monoid α] : ∀{x y : α}, x ~ᵤ y → y ~ᵤ x
| x _ ⟨u, rfl⟩ := ⟨u⁻¹, by rw [mul_assoc, units.mul_inv, mul_one]⟩

@[trans] protected theorem trans [monoid α] : ∀{x y z : α}, x ~ᵤ y → y ~ᵤ z → x ~ᵤ z
| x _ _ ⟨u, rfl⟩ ⟨v, rfl⟩ := ⟨u * v, by rw [units.coe_mul, mul_assoc]⟩

protected def setoid (α : Type*) [monoid α] : setoid α :=
{ r := associated, iseqv := ⟨associated.refl, λa b, associated.symm, λa b c, associated.trans⟩ }

end associated

local attribute [instance] associated.setoid

theorem unit_associated_one [monoid α] {u : units α} : (u : α) ~ᵤ 1 := ⟨u⁻¹, units.mul_inv u⟩

theorem associated_one_iff_is_unit [monoid α] {a : α} : (a : α) ~ᵤ 1 ↔ is_unit a :=
iff.intro
  (assume h, let ⟨c, h⟩ := h.symm in h ▸ ⟨c, one_mul _⟩)
  (assume ⟨c, h⟩, associated.symm ⟨c, by simp [h]⟩)

theorem associated_zero_iff_eq_zero [comm_semiring α] (a : α) : a ~ᵤ 0 ↔ a = 0 :=
iff.intro
  (assume h, let ⟨u, h⟩ := h.symm in by simpa using h.symm)
  (assume h, h ▸ associated.refl a)

theorem associated_one_of_mul_eq_one [comm_monoid α] {a : α} (b : α) (hab : a * b = 1) : a ~ᵤ 1 :=
show (units.mk_of_mul_eq_one a b hab : α) ~ᵤ 1, from unit_associated_one

theorem associated_one_of_associated_mul_one [comm_monoid α] {a b : α} :
  a * b ~ᵤ 1 → a ~ᵤ 1
| ⟨u, h⟩ := associated_one_of_mul_eq_one (b * u) $ by simpa [mul_assoc] using h

lemma associated_mul_mul [comm_monoid α] {a₁ a₂ b₁ b₂ : α} :
  a₁ ~ᵤ b₁ → a₂ ~ᵤ b₂ → (a₁ * a₂) ~ᵤ (b₁ * b₂)
| ⟨c₁, h₁⟩ ⟨c₂, h₂⟩ := ⟨c₁ * c₂, by simp [h₁.symm, h₂.symm, mul_assoc, mul_comm, mul_left_comm]⟩

theorem associated_of_dvd_dvd [integral_domain α] {a b : α} (hab : a ∣ b) (hba : b ∣ a) : a ~ᵤ b :=
begin
  haveI := classical.dec_eq α,
  rcases hab with ⟨c, rfl⟩,
  rcases hba with ⟨d, a_eq⟩,
  by_cases ha0 : a = 0,
  { simp [*] at * },
  have : a * 1 = a * (c * d),
  { simpa [mul_assoc] using a_eq },
  have : 1 = (c * d), from eq_of_mul_eq_mul_left ha0 this,
  exact ⟨units.mk_of_mul_eq_one c d (this.symm), by rw [units.mk_of_mul_eq_one, units.val_coe]⟩
end

lemma exists_associated_mem_of_dvd_prod [integral_domain α] {p : α}
  (hp : prime p) {s : multiset α} : (∀ r ∈ s, prime r) → p ∣ s.prod → ∃ q ∈ s, p ~ᵤ q :=
multiset.induction_on s (by simp [mt is_unit_iff_dvd_one.2 hp.not_unit])
  (λ a s ih hs hps, begin
    rw [multiset.prod_cons] at hps,
    cases hp.div_or_div hps with h h,
    { use [a, by simp],
      cases h with u hu,
      cases ((irreducible_of_prime (hs a (multiset.mem_cons.2
        (or.inl rfl)))).2 p u hu).resolve_left hp.not_unit with v hv,
      exact ⟨v, by simp [hu, hv]⟩ },
    { rcases ih (λ r hr, hs _ (multiset.mem_cons.2 (or.inr hr))) h with ⟨q, hq₁, hq₂⟩,
      exact ⟨q, multiset.mem_cons.2 (or.inr hq₁), hq₂⟩ }
  end)

lemma dvd_iff_dvd_of_rel_left [comm_semiring α] {a b c : α} (h : a ~ᵤ b) : a ∣ c ↔ b ∣ c :=
let ⟨u, hu⟩ := h in hu ▸ mul_unit_dvd_iff.symm

@[simp] lemma dvd_mul_unit_iff [comm_semiring α] {a b : α} {u : units α} : a ∣ b * u ↔ a ∣ b :=
⟨λ ⟨d, hd⟩, ⟨d * (u⁻¹ : units α), by simp [(mul_assoc _ _ _).symm, hd.symm]⟩,
  λ h, dvd.trans h (by simp)⟩

lemma dvd_iff_dvd_of_rel_right [comm_semiring α] {a b c : α} (h : b ~ᵤ c) : a ∣ b ↔ a ∣ c :=
let ⟨u, hu⟩ := h in hu ▸ dvd_mul_unit_iff.symm

lemma eq_zero_iff_of_associated [comm_semiring α] {a b : α} (h : a ~ᵤ b) : a = 0 ↔ b = 0 :=
⟨λ ha, let ⟨u, hu⟩ := h in by simp [hu.symm, ha],
  λ hb, let ⟨u, hu⟩ := h.symm in by simp [hu.symm, hb]⟩

lemma ne_zero_iff_of_associated [comm_semiring α] {a b : α} (h : a ~ᵤ b) : a ≠ 0 ↔ b ≠ 0 :=
by haveI := classical.dec; exact not_iff_not.2 (eq_zero_iff_of_associated h)

lemma prime_of_associated [comm_semiring α] {p q : α} (h : p ~ᵤ q) (hp : prime p) : prime q :=
⟨(ne_zero_iff_of_associated h).1 hp.ne_zero,
  let ⟨u, hu⟩ := h in
    ⟨λ ⟨v, hv⟩, hp.not_unit ⟨v * u⁻¹, by simp [hv.symm, hu.symm]⟩,
      hu ▸ by { simp [mul_unit_dvd_iff], intros a b, exact hp.div_or_div }⟩⟩

lemma prime_iff_of_associated [comm_semiring α] {p q : α}
  (h : p ~ᵤ q) : prime p ↔ prime q :=
⟨prime_of_associated h, prime_of_associated h.symm⟩

lemma is_unit_iff_of_associated [monoid α] {a b : α} (h :  a ~ᵤ b) : is_unit a ↔ is_unit b :=
⟨let ⟨u, hu⟩ := h in λ ⟨v, hv⟩, ⟨v * u, by simp [hv, hu.symm]⟩,
  let ⟨u, hu⟩ := h.symm in λ ⟨v, hv⟩, ⟨v * u, by simp [hv, hu.symm]⟩⟩

lemma irreducible_of_associated [comm_semiring α] {p q : α} (h : p ~ᵤ q)
  (hp : irreducible p) : irreducible q :=
⟨mt (is_unit_iff_of_associated h).2 hp.1,
  let ⟨u, hu⟩ := h in λ a b hab,
  have hpab : p = a * (b * (u⁻¹ : units α)),
    from calc p = (p * u) * (u ⁻¹ : units α) : by simp
      ... = _ : by rw hu; simp [hab, mul_assoc],
  (hp.2 _ _ hpab).elim or.inl (λ ⟨v, hv⟩, or.inr ⟨v * u, by simp [hv.symm]⟩)⟩

lemma irreducible_iff_of_associated [comm_semiring α] {p q : α} (h : p ~ᵤ q) :
  irreducible p ↔ irreducible q :=
⟨irreducible_of_associated h, irreducible_of_associated h.symm⟩

lemma associated_mul_left_cancel [integral_domain α] {a b c d : α}
(h : a * b ~ᵤ c * d) (h₁ : a ~ᵤ c) (ha : a ≠ 0) : b ~ᵤ d :=
let ⟨u, hu⟩ := h in let ⟨v, hv⟩ := associated.symm h₁ in
⟨u * (v : units α), (domain.mul_left_inj ha).1
  begin
    rw [← hv, mul_assoc c (v : α) d, mul_left_comm c, ← hu],
    simp [hv.symm, mul_assoc, mul_comm, mul_left_comm]
  end⟩

lemma associated_mul_right_cancel [integral_domain α] {a b c d : α} :
  a * b ~ᵤ c * d → b ~ᵤ d → b ≠ 0 → a ~ᵤ c :=
by rw [mul_comm a, mul_comm c]; exact associated_mul_left_cancel

def associates (α : Type*) [monoid α] : Type* :=
quotient (associated.setoid α)

namespace associates
open associated

protected def mk {α : Type*} [monoid α] (a : α) : associates α :=
⟦ a ⟧

instance [monoid α] : inhabited (associates α) := ⟨⟦1⟧⟩

theorem mk_eq_mk_iff_associated [monoid α] {a b : α} :
  associates.mk a = associates.mk b ↔ a ~ᵤ b :=
iff.intro quotient.exact quot.sound

theorem quotient_mk_eq_mk [monoid α] (a : α) : ⟦ a ⟧ = associates.mk a := rfl

theorem quot_mk_eq_mk [monoid α] (a : α) : quot.mk setoid.r a = associates.mk a := rfl

theorem forall_associated [monoid α] {p : associates α → Prop} :
  (∀a, p a) ↔ (∀a, p (associates.mk a)) :=
iff.intro
  (assume h a, h _)
  (assume h a, quotient.induction_on a h)

instance [monoid α] : has_one (associates α) := ⟨⟦ 1 ⟧⟩

theorem one_eq_mk_one [monoid α] : (1 : associates α) = associates.mk 1 := rfl

instance [monoid α] : has_bot (associates α) := ⟨1⟩

section comm_monoid
variable [comm_monoid α]

instance : has_mul (associates α) :=
⟨λa' b', quotient.lift_on₂ a' b' (λa b, ⟦ a * b ⟧) $
  assume a₁ a₂ b₁ b₂ ⟨c₁, h₁⟩ ⟨c₂, h₂⟩,
  quotient.sound $ ⟨c₁ * c₂, by simp [h₁.symm, h₂.symm, mul_assoc, mul_comm, mul_left_comm]⟩⟩

theorem mk_mul_mk {x y : α} : associates.mk x * associates.mk y = associates.mk (x * y) :=
rfl

instance : comm_monoid (associates α) :=
{ one       := 1,
  mul       := (*),
  mul_one   := assume a', quotient.induction_on a' $
    assume a, show ⟦a * 1⟧ = ⟦ a ⟧, by simp,
  one_mul   := assume a', quotient.induction_on a' $
    assume a, show ⟦1 * a⟧ = ⟦ a ⟧, by simp,
  mul_assoc := assume a' b' c', quotient.induction_on₃ a' b' c' $
    assume a b c, show ⟦a * b * c⟧ = ⟦a * (b * c)⟧, by rw [mul_assoc],
  mul_comm  := assume a' b', quotient.induction_on₂ a' b' $
    assume a b, show ⟦a * b⟧ = ⟦b * a⟧, by rw [mul_comm] }

instance : preorder (associates α) :=
{ le := λa b, ∃c, a * c = b,
  le_refl := assume a, ⟨1, by simp⟩,
  le_trans := assume a b c ⟨f₁, h₁⟩ ⟨f₂, h₂⟩, ⟨f₁ * f₂, h₂ ▸ h₁ ▸ (mul_assoc _ _ _).symm⟩}

instance : has_dvd (associates α) := ⟨(≤)⟩

@[simp] lemma mk_one : associates.mk (1 : α) = 1 := rfl

lemma mk_pow (a : α) (n : ℕ) : associates.mk (a ^ n) = (associates.mk a) ^ n :=
by induction n; simp [*, pow_succ, associates.mk_mul_mk.symm]

lemma dvd_eq_le : ((∣) : associates α → associates α → Prop) = (≤) := rfl

theorem prod_mk {p : multiset α} : (p.map associates.mk).prod = associates.mk p.prod :=
multiset.induction_on p (by simp; refl) $ assume a s ih, by simp [ih]; refl

theorem rel_associated_iff_map_eq_map {p q : multiset α} :
  multiset.rel associated p q ↔ p.map associates.mk = q.map associates.mk :=
by rw [← multiset.rel_eq];
  simp [multiset.rel_map_left, multiset.rel_map_right, mk_eq_mk_iff_associated]

theorem mul_eq_one_iff {x y : associates α} : x * y = 1 ↔ (x = 1 ∧ y = 1) :=
iff.intro
  (quotient.induction_on₂ x y $ assume a b h,
    have a * b ~ᵤ 1, from quotient.exact h,
    ⟨quotient.sound $ associated_one_of_associated_mul_one this,
      quotient.sound $ associated_one_of_associated_mul_one $ by rwa [mul_comm] at this⟩)
  (by simp {contextual := tt})

theorem prod_eq_one_iff {p : multiset (associates α)} :
  p.prod = 1 ↔ (∀a ∈ p, (a:associates α) = 1) :=
multiset.induction_on p
  (by simp)
  (by simp [mul_eq_one_iff, or_imp_distrib, forall_and_distrib] {contextual := tt})

theorem coe_unit_eq_one : ∀u:units (associates α), (u : associates α) = 1
| ⟨u, v, huv, hvu⟩ := by rw [mul_eq_one_iff] at huv; exact huv.1

theorem is_unit_iff_eq_one (a : associates α) : is_unit a ↔ a = 1 :=
iff.intro
  (assume ⟨u, h⟩, h.symm ▸ coe_unit_eq_one _)
  (assume h, h.symm ▸ is_unit_one)

theorem is_unit_mk {a : α} : is_unit (associates.mk a) ↔ is_unit a :=
calc is_unit (associates.mk a) ↔ a ~ᵤ 1 :
    by rw [is_unit_iff_eq_one, one_eq_mk_one, mk_eq_mk_iff_associated]
  ... ↔ is_unit a : associated_one_iff_is_unit

section order

theorem mul_mono {a b c d : associates α} (h₁ : a ≤ b) (h₂ : c ≤ d) :
  a * c ≤ b * d :=
let ⟨x, hx⟩ := h₁, ⟨y, hy⟩ := h₂ in
⟨x * y, by simp [hx.symm, hy.symm, mul_comm, mul_assoc, mul_left_comm]⟩

theorem one_le {a : associates α} : 1 ≤ a :=
⟨a, one_mul a⟩

theorem prod_le_prod {p q : multiset (associates α)} (h : p ≤ q) : p.prod ≤ q.prod :=
begin
  haveI := classical.dec_eq (associates α),
  haveI := classical.dec_eq α,
  suffices : p.prod ≤ (p + (q - p)).prod, { rwa [multiset.add_sub_of_le h] at this },
  suffices : p.prod * 1 ≤ p.prod * (q - p).prod, { simpa },
  exact mul_mono (le_refl p.prod) one_le
end

theorem le_mul_right {a b : associates α} : a ≤ a * b := ⟨b, rfl⟩

theorem le_mul_left {a b : associates α} : a ≤ b * a :=
by rw [mul_comm]; exact le_mul_right

end order

end comm_monoid

instance [has_zero α] [monoid α] : has_zero (associates α) := ⟨⟦ 0 ⟧⟩
instance [has_zero α] [monoid α] : has_top (associates α) := ⟨0⟩

section comm_semiring
variables [comm_semiring α]

@[simp] theorem mk_zero_eq (a : α) : associates.mk a = 0 ↔ a = 0 :=
⟨assume h, (associated_zero_iff_eq_zero a).1 $ quotient.exact h, assume h, h.symm ▸ rfl⟩

@[simp] theorem mul_zero : ∀(a : associates α), a * 0 = 0 :=
by rintros ⟨a⟩; show associates.mk (a * 0) = associates.mk 0; rw [mul_zero]

@[simp] protected theorem zero_mul : ∀(a : associates α), 0 * a = 0 :=
by rintros ⟨a⟩; show associates.mk (0 * a) = associates.mk 0; rw [zero_mul]

theorem mk_eq_zero_iff_eq_zero {a : α} : associates.mk a = 0 ↔ a = 0 :=
calc associates.mk a = 0 ↔ (a ~ᵤ 0) :  mk_eq_mk_iff_associated
  ... ↔ a = 0 : associated_zero_iff_eq_zero a

theorem dvd_of_mk_le_mk {a b : α} : associates.mk a ≤ associates.mk b → a ∣ b
| ⟨c', hc'⟩ := (quotient.induction_on c' $ assume c hc,
    let ⟨d, hd⟩ := (quotient.exact hc).symm in
    ⟨(↑d⁻¹) * c,
      calc b = (a * c) * ↑d⁻¹ : by rw [← hd, mul_assoc, units.mul_inv, mul_one]
        ... = a * (↑d⁻¹ * c) : by ac_refl⟩) hc'

theorem mk_le_mk_of_dvd {a b : α} : a ∣ b → associates.mk a ≤ associates.mk b :=
assume ⟨c, hc⟩, ⟨associates.mk c, by simp [hc]; refl⟩

theorem mk_le_mk_iff_dvd_iff {a b : α} : associates.mk a ≤ associates.mk b ↔ a ∣ b :=
iff.intro dvd_of_mk_le_mk mk_le_mk_of_dvd

def prime (p : associates α) : Prop := p ≠ 0 ∧ p ≠ 1 ∧ (∀a b, p ≤ a * b → p ≤ a ∨ p ≤ b)

lemma prime.ne_zero {p : associates α} (hp : prime p) : p ≠ 0 :=
hp.1

lemma prime.ne_one {p : associates α} (hp : prime p) : p ≠ 1 :=
hp.2.1

lemma prime.le_or_le {p : associates α} (hp : prime p) {a b : associates α} (h : p ≤ a * b) :
  p ≤ a ∨ p ≤ b :=
hp.2.2 a b h

lemma exists_mem_multiset_le_of_prime {s : multiset (associates α)} {p : associates α}
  (hp : prime p) :
  p ≤ s.prod → ∃a∈s, p ≤ a :=
multiset.induction_on s (assume ⟨d, eq⟩, (hp.ne_one (mul_eq_one_iff.1 eq).1).elim) $
assume a s ih h,
  have p ≤ a * s.prod, by simpa using h,
  match hp.le_or_le this with
  | or.inl h := ⟨a, multiset.mem_cons_self a s, h⟩
  | or.inr h := let ⟨a, has, h⟩ := ih h in ⟨a, multiset.mem_cons_of_mem has, h⟩
  end

lemma prime_mk (p : α) : prime (associates.mk p) ↔ _root_.prime p :=
begin
  rw [associates.prime, _root_.prime, forall_associated],
  transitivity,
  { apply and_congr, refl,
    apply and_congr, refl,
    apply forall_congr, assume a,
    exact forall_associated },
  apply and_congr,
  { rw [(≠), mk_zero_eq] },
  apply and_congr,
  { rw [(≠), ← is_unit_iff_eq_one, is_unit_mk], },
  apply forall_congr, assume a,
  apply forall_congr, assume b,
  rw [mk_mul_mk, mk_le_mk_iff_dvd_iff, mk_le_mk_iff_dvd_iff, mk_le_mk_iff_dvd_iff]
end

end comm_semiring

section integral_domain
variable [integral_domain α]

instance : partial_order (associates α) :=
{ le_antisymm := assume a' b',
    quotient.induction_on₂ a' b' $ assume a b ⟨f₁', h₁⟩ ⟨f₂', h₂⟩,
    (quotient.induction_on₂ f₁' f₂' $ assume f₁ f₂ h₁ h₂,
      let ⟨c₁, h₁⟩ := quotient.exact h₁, ⟨c₂, h₂⟩ := quotient.exact h₂ in
      quotient.sound $ associated_of_dvd_dvd
        (h₁ ▸ dvd_mul_of_dvd_left (dvd_mul_right _ _) _)
        (h₂ ▸ dvd_mul_of_dvd_left (dvd_mul_right _ _) _)) h₁ h₂
  .. associates.preorder }

instance : lattice.order_bot (associates α) :=
{ bot := 1,
  bot_le := assume a, one_le,
  .. associates.partial_order }

instance : lattice.order_top (associates α) :=
{ top := 0,
  le_top := assume a, ⟨0, mul_zero a⟩,
  .. associates.partial_order }

theorem zero_ne_one : (0 : associates α) ≠ 1 :=
assume h,
have (0 : α) ~ᵤ 1, from quotient.exact h,
have (0 : α) = 1, from ((associated_zero_iff_eq_zero 1).1 this.symm).symm,
zero_ne_one this

theorem mul_eq_zero_iff {x y : associates α} : x * y = 0 ↔ x = 0 ∨ y = 0 :=
iff.intro
  (quotient.induction_on₂ x y $ assume a b h,
    have a * b = 0, from (associated_zero_iff_eq_zero _).1 (quotient.exact h),
    have a = 0 ∨ b = 0, from mul_eq_zero_iff_eq_zero_or_eq_zero.1 this,
    this.imp (assume h, h.symm ▸ rfl) (assume h, h.symm ▸ rfl))
  (by simp [or_imp_distrib] {contextual := tt})

theorem prod_eq_zero_iff {s : multiset (associates α)} :
  s.prod = 0 ↔ (0 : associates α) ∈ s :=
multiset.induction_on s (by simp; exact zero_ne_one.symm) $
  assume a s, by simp [mul_eq_zero_iff, @eq_comm _ 0 a] {contextual := tt}

theorem irreducible_mk_iff (a : α) : irreducible (associates.mk a) ↔ irreducible a :=
begin
  simp [irreducible, is_unit_mk],
  apply and_congr iff.rfl,
  split,
  { assume h x y eq,
    have : is_unit (associates.mk x) ∨ is_unit (associates.mk y),
      from h _ _ (by rw [eq]; refl),
    simpa [is_unit_mk] },
  { refine assume h x y, quotient.induction_on₂ x y (assume x y eq, _),
    rcases quotient.exact eq.symm with ⟨u, eq⟩,
    have : a = x * (y * u), by rwa [mul_assoc, eq_comm] at eq,
    show is_unit (associates.mk x) ∨ is_unit (associates.mk y),
    simpa [is_unit_mk] using h _ _ this }
end

lemma eq_of_mul_eq_mul_left :
  ∀(a b c : associates α), a ≠ 0 → a * b = a * c → b = c :=
begin
  rintros ⟨a⟩ ⟨b⟩ ⟨c⟩ ha h,
  rcases quotient.exact' h with ⟨u, hu⟩,
  have hu : a * (b * ↑u) = a * c, { rwa [← mul_assoc] },
  exact quotient.sound' ⟨u, eq_of_mul_eq_mul_left (mt (mk_zero_eq a).2 ha) hu⟩
end

lemma le_of_mul_le_mul_left (a b c : associates α) (ha : a ≠ 0) :
  a * b ≤ a * c → b ≤ c
| ⟨d, hd⟩ := ⟨d, eq_of_mul_eq_mul_left a _ _ ha $ by rwa ← mul_assoc⟩

lemma one_or_eq_of_le_of_prime :
  ∀(p m : associates α), prime p → m ≤ p → (m = 1 ∨ m = p)
| _ m ⟨hp0, hp1, h⟩ ⟨d, rfl⟩ :=
match h m d (le_refl _) with
| or.inl h := classical.by_cases (assume : m = 0, by simp [this]) $
  assume : m ≠ 0,
  have m * d ≤ m * 1, by simpa using h,
  have d ≤ 1, from associates.le_of_mul_le_mul_left m d 1 ‹m ≠ 0› this,
  have d = 1, from lattice.bot_unique this,
  by simp [this]
| or.inr h := classical.by_cases (assume : d = 0, by simp [this] at hp0; contradiction) $
  assume : d ≠ 0,
  have d * m ≤ d * 1, by simpa [mul_comm] using h,
  or.inl $ lattice.bot_unique $ associates.le_of_mul_le_mul_left d m 1 ‹d ≠ 0› this
end

end integral_domain

end associates<|MERGE_RESOLUTION|>--- conflicted
+++ resolved
@@ -12,21 +12,11 @@
 variables {α : Type*} {β : Type*} {γ : Type*} {δ : Type*}
 open lattice
 
-<<<<<<< HEAD
-/-- is unit -/
-def is_unit [monoid α] (a : α) : Prop := ∃u:units α, a = u
-
-@[simp] lemma is_unit_unit [monoid α] (u : units α) : is_unit (u : α) := ⟨u, rfl⟩
-
-theorem is_unit.mk0 [division_ring α] (x : α) (hx : x ≠ 0) : is_unit x :=
-is_unit_unit (units.mk0 x hx)
+theorem is_unit.mk0 [division_ring α] (x : α) (hx : x ≠ 0) : is_unit x := is_unit_unit (units.mk0 x hx)
 
 theorem is_unit_iff_ne_zero [division_ring α] {x : α} :
   is_unit x ↔ x ≠ 0 :=
 ⟨λ ⟨u, hu⟩, hu.symm ▸ λ h : u.1 = 0, by simpa [h, zero_ne_one] using u.3, is_unit.mk0 x⟩
-=======
-theorem is_unit.mk0 [division_ring α] (x : α) (hx : x ≠ 0) : is_unit x := is_unit_unit (units.mk0 x hx)
->>>>>>> bcdb4c3a
 
 @[simp] theorem is_unit_zero_iff [semiring α] : is_unit (0 : α) ↔ (0:α) = 1 :=
 ⟨λ ⟨⟨_, a, (a0 : 0 * a = 1), _⟩, rfl⟩, by rwa zero_mul at a0,

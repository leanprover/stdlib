/-
Copyright (c) 2020 Joseph Myers. All rights reserved.
Released under Apache 2.0 license as described in the file LICENSE.
Authors: Joseph Myers, Yury Kudryashov.
-/
import algebra.group.prod
import algebra.group.type_tags
import algebra.group.pi
import data.equiv.basic
import data.set.finite

/-!
# Torsors of additive group actions

This file defines torsors of additive group actions.

## Notations

The group elements are referred to as acting on points.  This file
defines the notation `+ᵥ` for adding a group element to a point and
`-ᵥ` for subtracting two points to produce a group element.

## Implementation notes

Affine spaces are the motivating example of torsors of additive group
actions.  It may be appropriate to refactor in terms of the general
definition of group actions, via `to_additive`, when there is a use
for multiplicative torsors (currently mathlib only develops the theory
of group actions for multiplicative group actions).  The variable `G`
is an explicit rather than implicit argument to lemmas because
otherwise the elaborator sometimes has problems inferring appropriate
types and type class instances.

## References

* https://en.wikipedia.org/wiki/Principal_homogeneous_space
* https://en.wikipedia.org/wiki/Affine_space

-/

/-- Type class for the `+ᵥ` notation. -/
class has_vadd (G : Type*) (P : Type*) :=
(vadd : G → P → P)

/-- Type class for the `-ᵥ` notation. -/
class has_vsub (G : out_param Type*) (P : Type*) :=
(vsub : P → P → G)

infix ` +ᵥ `:65 := has_vadd.vadd
infix ` -ᵥ `:65 := has_vsub.vsub

section prio
set_option default_priority 100 -- see Note [default priority]
set_option old_structure_cmd true
/-- Type class for additive monoid actions. -/
class add_action (G : Type*) (P : Type*) [add_monoid G] extends has_vadd G P :=
(zero_vadd' : ∀ p : P, (0 : G) +ᵥ p = p)
(vadd_assoc' : ∀ (g1 g2 : G) (p : P), g1 +ᵥ (g2 +ᵥ p) = (g1 + g2) +ᵥ p)

/-- An `add_torsor G P` gives a structure to the nonempty type `P`,
acted on by an `add_group G` with a transitive and free action given
by the `+ᵥ` operation and a corresponding subtraction given by the
`-ᵥ` operation. In the case of a vector space, it is an affine
space. -/
class add_torsor (G : out_param Type*) (P : Type*) [out_param $ add_group G]
  extends add_action G P, has_vsub G P :=
[nonempty : nonempty P]
(vsub_vadd' : ∀ (p1 p2 : P), (p1 -ᵥ p2 : G) +ᵥ p2 = p1)
(vadd_vsub' : ∀ (g : G) (p : P), g +ᵥ p -ᵥ p = g)

attribute [instance, priority 100, nolint dangerous_instance] add_torsor.nonempty

end prio

/-- An `add_group G` is a torsor for itself. -/
@[nolint instance_priority]
instance add_group_is_add_torsor (G : Type*) [add_group G] :
  add_torsor G G :=
{ vadd := has_add.add,
  vsub := has_sub.sub,
  zero_vadd' := zero_add,
  vadd_assoc' := λ a b c, (add_assoc a b c).symm,
  vsub_vadd' := sub_add_cancel,
  vadd_vsub' := add_sub_cancel }

/-- Simplify addition for a torsor for an `add_group G` over
itself. -/
@[simp] lemma vadd_eq_add {G : Type*} [add_group G] (g1 g2 : G) : g1 +ᵥ g2 = g1 + g2 :=
rfl

/-- Simplify subtraction for a torsor for an `add_group G` over
itself. -/
@[simp] lemma vsub_eq_sub {G : Type*} [add_group G] (g1 g2 : G) : g1 -ᵥ g2 = g1 - g2 :=
rfl

section general

variables (G : Type*) {P : Type*} [add_monoid G] [A : add_action G P]
include A

/-- Adding the zero group element to a point gives the same point. -/
@[simp] lemma zero_vadd (p : P) : (0 : G) +ᵥ p = p :=
add_action.zero_vadd' p

variables {G}

/-- Adding two group elements to a point produces the same result as
adding their sum. -/
lemma vadd_assoc (g1 g2 : G) (p : P) : g1 +ᵥ (g2 +ᵥ p) = (g1 + g2) +ᵥ p :=
add_action.vadd_assoc' g1 g2 p

end general

section comm

variables (G : Type*) {P : Type*} [add_comm_monoid G] [A : add_action G P]
include A

/-- Adding two group elements to a point produces the same result in either
order. -/
lemma vadd_comm (p : P) (g1 g2 : G) : g1 +ᵥ (g2 +ᵥ p) = g2 +ᵥ (g1 +ᵥ p) :=
by rw [vadd_assoc, vadd_assoc, add_comm]

end comm

section group

variables {G : Type*} {P : Type*} [add_group G] [A : add_action G P]
include A

/-- If the same group element added to two points produces equal results,
those points are equal. -/
lemma vadd_left_cancel {p1 p2 : P} (g : G) (h : g +ᵥ p1 = g +ᵥ p2) : p1 = p2 :=
begin
  have h2 : -g +ᵥ (g +ᵥ p1) = -g +ᵥ (g +ᵥ p2), { rw h },
  rwa [vadd_assoc, vadd_assoc, add_left_neg, zero_vadd, zero_vadd] at h2
end

@[simp] lemma vadd_left_cancel_iff {p₁ p₂ : P} (g : G) :
  g +ᵥ p₁ = g +ᵥ p₂ ↔ p₁ = p₂ :=
⟨vadd_left_cancel g, λ h, h ▸ rfl⟩

variables (P)

/-- Adding the group element `g` to a point is an injective function. -/
lemma vadd_left_injective (g : G) : function.injective ((+ᵥ) g : P → P) :=
λ p1 p2, vadd_left_cancel g

end group

section general

variables {G : Type*} {P : Type*} [add_group G] [T : add_torsor G P]
include T

/-- Adding the result of subtracting from another point produces that
point. -/
@[simp] lemma vsub_vadd (p1 p2 : P) : p1 -ᵥ p2 +ᵥ p2 = p1 :=
add_torsor.vsub_vadd' p1 p2

/-- Adding a group element then subtracting the original point
produces that group element. -/
@[simp] lemma vadd_vsub (g : G) (p : P) : g +ᵥ p -ᵥ p = g :=
add_torsor.vadd_vsub' g p

/-- If the same point added to two group elements produces equal
results, those group elements are equal. -/
lemma vadd_right_cancel {g1 g2 : G} (p : P) (h : g1 +ᵥ p = g2 +ᵥ p) : g1 = g2 :=
by rw [←vadd_vsub g1, h, vadd_vsub]

@[simp] lemma vadd_right_cancel_iff {g1 g2 : G} (p : P) :  g1 +ᵥ p = g2 +ᵥ p ↔ g1 = g2 :=
⟨vadd_right_cancel p, λ h, h ▸ rfl⟩

/-- Adding a group element to a point, then subtracting another point,
produces the same result as subtracting the points then adding the
group element. -/
lemma vadd_vsub_assoc (g : G) (p1 p2 : P) : g +ᵥ p1 -ᵥ p2 = g + (p1 -ᵥ p2) :=
begin
  apply vadd_right_cancel p2,
  rw [vsub_vadd, ←vadd_assoc, vsub_vadd]
end

<<<<<<< HEAD
variable (G)

/-- Adding a group element to the point `p` is an injective
function. -/
lemma vadd_right_injective (p : P) : function.injective ((+ᵥ p) : G → P) :=
λ g1 g2, vadd_right_cancel p

=======
>>>>>>> 36b4a1e3
/-- Subtracting a point from itself produces 0. -/
@[simp] lemma vsub_self (p : P) : p -ᵥ p = (0 : G) :=
by rw [←zero_add (p -ᵥ p), ←vadd_vsub_assoc, vadd_vsub]

/-- If subtracting two points produces 0, they are equal. -/
lemma eq_of_vsub_eq_zero {p1 p2 : P} (h : p1 -ᵥ p2 = (0 : G)) : p1 = p2 :=
by rw [←vsub_vadd p1 p2, h, zero_vadd]

/-- Subtracting two points produces 0 if and only if they are
equal. -/
@[simp] lemma vsub_eq_zero_iff_eq {p1 p2 : P} : p1 -ᵥ p2 = (0 : G) ↔ p1 = p2 :=
iff.intro eq_of_vsub_eq_zero (λ h, h ▸ vsub_self _)

/-- Cancellation adding the results of two subtractions. -/
@[simp] lemma vsub_add_vsub_cancel (p1 p2 p3 : P) : p1 -ᵥ p2 + (p2 -ᵥ p3) = (p1 -ᵥ p3) :=
begin
  apply vadd_right_cancel p3,
  rw [←vadd_assoc, vsub_vadd, vsub_vadd, vsub_vadd]
end

/-- Subtracting two points in the reverse order produces the negation
of subtracting them. -/
@[simp] lemma neg_vsub_eq_vsub_rev (p1 p2 : P) : -(p1 -ᵥ p2) = (p2 -ᵥ p1) :=
begin
  refine neg_eq_of_add_eq_zero (vadd_right_cancel p1 _),
  rw [vsub_add_vsub_cancel, vsub_self],
end

/-- Subtracting the result of adding a group element produces the same result
as subtracting the points and subtracting that group element. -/
lemma vsub_vadd_eq_vsub_sub (p1 p2 : P) (g : G) : p1 -ᵥ (g +ᵥ p2) = (p1 -ᵥ p2) - g :=
by rw [←add_right_inj (p2 -ᵥ p1 : G), vsub_add_vsub_cancel, ←neg_vsub_eq_vsub_rev, vadd_vsub,
       ←add_sub_assoc, ←neg_vsub_eq_vsub_rev, neg_add_self, zero_sub]

/-- Cancellation subtracting the results of two subtractions. -/
@[simp] lemma vsub_sub_vsub_cancel_right (p1 p2 p3 : P) :
  (p1 -ᵥ p3) - (p2 -ᵥ p3) = (p1 -ᵥ p2) :=
by rw [←vsub_vadd_eq_vsub_sub, vsub_vadd]

/-- Convert between an equality with adding a group element to a point
and an equality of a subtraction of two points with a group
element. -/
lemma eq_vadd_iff_vsub_eq (p1 : P) (g : G) (p2 : P) : p1 = g +ᵥ p2 ↔ p1 -ᵥ p2 = g :=
⟨λ h, h.symm ▸ vadd_vsub _ _, λ h, h ▸ (vsub_vadd _ _).symm⟩

/-- The pairwise differences of a set of points. -/
def vsub_set (s : set P) : set G := {g | ∃ x ∈ s, ∃ y ∈ s, g = x -ᵥ y}

/-- `vsub_set` of an empty set. -/
@[simp] lemma vsub_set_empty : vsub_set (∅ : set P) = ∅ :=
begin
  rw set.eq_empty_iff_forall_not_mem,
  rintros g ⟨p, hp, hg⟩,
  exact hp
end

/-- `vsub_set` of a single point. -/
@[simp] lemma vsub_set_singleton (p : P) : vsub_set ({p} : set P) = {(0:G)} :=
begin
  ext g,
  rw set.mem_singleton_iff,
  split,
  { rintros ⟨p1, hp1, p2, hp2, rfl⟩,
    rw set.mem_singleton_iff at hp1 hp2,
    simp [hp1, hp2] },
  { exact λ h, h.symm ▸ ⟨p, set.mem_singleton p, p, set.mem_singleton p, (vsub_self p).symm⟩ }
end

/-- `vsub_set` of a finite set is finite. -/
lemma vsub_set_finite_of_finite {s : set P} (h : set.finite s) : set.finite (vsub_set s) :=
begin
  have hi : vsub_set s = set.image2 (-ᵥ) s s,
  { ext,
    exact ⟨λ ⟨p1, hp1, p2, hp2, hg⟩, ⟨p1, p2, hp1, hp2, hg.symm⟩,
           λ ⟨p1, p2, hp1, hp2, hg⟩, ⟨p1, hp1, p2, hp2, hg.symm⟩⟩ },
  rw hi,
  exact set.finite.image2 _ h h
end

/-- Each pairwise difference is in the `vsub_set`. -/
lemma vsub_mem_vsub_set {p1 p2 : P} {s : set P} (hp1 : p1 ∈ s) (hp2 : p2 ∈ s) :
  (p1 -ᵥ p2) ∈ vsub_set s :=
⟨p1, hp1, p2, hp2, rfl⟩

/-- `vsub_set` is contained in `vsub_set` of a larger set. -/
lemma vsub_set_mono {s1 s2 : set P} (h : s1 ⊆ s2) : vsub_set s1 ⊆ vsub_set s2 :=
begin
  rintros v ⟨p1, hp1, p2, hp2, hv⟩,
  exact ⟨p1, set.mem_of_mem_of_subset hp1 h, p2, set.mem_of_mem_of_subset hp2 h, hv⟩
end

@[simp] lemma vadd_vsub_vadd_cancel_right (v₁ v₂ : G) (p : P) :
  (v₁ +ᵥ p) -ᵥ (v₂ +ᵥ p) = v₁ - v₂ :=
by rw [vsub_vadd_eq_vsub_sub, vadd_vsub_assoc, vsub_self, add_zero]

/-- If the same point subtracted from two points produces equal
results, those points are equal. -/
lemma vsub_left_cancel {p1 p2 p : P} (h : p1 -ᵥ p = p2 -ᵥ p) : p1 = p2 :=
by rwa [←sub_eq_zero, vsub_sub_vsub_cancel_right, vsub_eq_zero_iff_eq] at h

/-- The same point subtracted from two points produces equal results
if and only if those points are equal. -/
@[simp] lemma vsub_left_cancel_iff {p1 p2 p : P} : (p1 -ᵥ p) = p2 -ᵥ p ↔ p1 = p2 :=
⟨vsub_left_cancel, λ h, h ▸ rfl⟩

/-- Subtracting the point `p` is an injective function. -/
lemma vsub_left_injective (p : P) : function.injective ((-ᵥ p) : P → G) :=
λ p2 p3, vsub_left_cancel G

/-- If subtracting two points from the same point produces equal
results, those points are equal. -/
lemma vsub_right_cancel {p1 p2 p : P} (h : p -ᵥ p1 = p -ᵥ p2) : p1 = p2 :=
begin
  refine vadd_left_cancel (p -ᵥ p2) _,
  rw [vsub_vadd, ← h, vsub_vadd]
end

/-- Subtracting two points from the same point produces equal results
if and only if those points are equal. -/
@[simp] lemma vsub_right_cancel_iff {p1 p2 p : P} : p -ᵥ p1 = p -ᵥ p2 ↔ p1 = p2 :=
⟨vsub_right_cancel, λ h, h ▸ rfl⟩

/-- Subtracting a point from the point `p` is an injective
function. -/
lemma vsub_right_injective (p : P) : function.injective ((-ᵥ) p : P → G) :=
λ p2 p3, vsub_right_cancel G

end general

section comm

variables {G : Type*} {P : Type*} [add_comm_group G] [add_torsor G P]

/-- Cancellation subtracting the results of two subtractions. -/
@[simp] lemma vsub_sub_vsub_cancel_left (p1 p2 p3 : P) :
  (p3 -ᵥ p2 : G) - (p3 -ᵥ p1) = (p1 -ᵥ p2) :=
by rw [sub_eq_add_neg, neg_vsub_eq_vsub_rev, add_comm, vsub_add_vsub_cancel]

@[simp] lemma vadd_vsub_vadd_cancel_left (v : G) (p1 p2 : P) :
  (v +ᵥ p1) -ᵥ (v +ᵥ p2) = p1 -ᵥ p2 :=
by rw [vsub_vadd_eq_vsub_sub, vadd_vsub_assoc, add_sub_cancel']

end comm

namespace prod

variables {G : Type*} {P : Type*} {G' : Type*} {P' : Type*} [add_group G] [add_group G']
  [add_torsor G P] [add_torsor G' P']

instance : add_torsor (G × G') (P × P') :=
{ vadd := λ v p, (v.1 +ᵥ p.1, v.2 +ᵥ p.2),
  zero_vadd' := λ p, by simp,
  vadd_assoc' := by simp [vadd_assoc],
  vsub := λ p₁ p₂, (p₁.1 -ᵥ p₂.1, p₁.2 -ᵥ p₂.2),
  nonempty := prod.nonempty,
  vsub_vadd' := λ p₁ p₂, show (p₁.1 -ᵥ p₂.1 +ᵥ p₂.1, _) = p₁, by simp,
  vadd_vsub' := λ v p, show (v.1 +ᵥ p.1 -ᵥ p.1, v.2 +ᵥ p.2 -ᵥ p.2)  =v, by simp }

@[simp] lemma fst_vadd (v : G × G') (p : P × P') : (v +ᵥ p).1 = v.1 +ᵥ p.1 := rfl
@[simp] lemma snd_vadd (v : G × G') (p : P × P') : (v +ᵥ p).2 = v.2 +ᵥ p.2 := rfl
@[simp] lemma mk_vadd_mk (v : G) (v' : G') (p : P) (p' : P') :
  (v, v') +ᵥ (p, p') = (v +ᵥ p, v' +ᵥ p') := rfl

@[simp] lemma fst_vsub (p₁ p₂ : P × P') : (p₁ -ᵥ p₂ : G × G').1 = p₁.1 -ᵥ p₂.1 := rfl
@[simp] lemma snd_vsub (p₁ p₂ : P × P') : (p₁ -ᵥ p₂ : G × G').2 = p₁.2 -ᵥ p₂.2 := rfl
@[simp] lemma mk_vsub_mk (p₁ p₂ : P) (p₁' p₂' : P') :
  ((p₁, p₁') -ᵥ (p₂, p₂') : G × G') = (p₁ -ᵥ p₂, p₁' -ᵥ p₂') := rfl

end prod

namespace pi

universes u v w
variables {I : Type u} {fg : I → Type v} [∀ i, add_group (fg i)] {fp : I → Type w}

open add_action add_torsor

/-- A product of `add_torsor`s is an `add_torsor`. -/
instance [T : ∀ i, add_torsor (fg i) (fp i)] : add_torsor (Π i, fg i) (Π i, fp i) :=
{
  vadd := λ g p, λ i, g i +ᵥ p i,
  zero_vadd' := λ p, funext $ λ i, zero_vadd (fg i) (p i),
  vadd_assoc' := λ g₁ g₂ p, funext $ λ i, vadd_assoc (g₁ i) (g₂ i) (p i),
  vsub := λ p₁ p₂, λ i, p₁ i -ᵥ p₂ i,
  nonempty := ⟨λ i, classical.choice (T i).nonempty⟩,
  vsub_vadd' := λ p₁ p₂, funext $ λ i, vsub_vadd (p₁ i) (p₂ i),
  vadd_vsub' := λ g p, funext $ λ i, vadd_vsub (g i) (p i) }

/-- Addition in a product of `add_torsor`s. -/
@[simp] lemma vadd_apply [T : ∀ i, add_torsor (fg i) (fp i)] (x : Π i, fg i) (y : Π i, fp i)
  {i : I} : (x +ᵥ y) i = x i +ᵥ y i
:= rfl

end pi

namespace equiv

variables (G : Type*) {P : Type*} [add_group G] [add_torsor G P]

open add_action add_torsor

/-- `v ↦ v +ᵥ p` as an equivalence. -/
def vadd_const (p : P) : G ≃ P :=
{ to_fun := λ v, v +ᵥ p,
  inv_fun := λ p', p' -ᵥ p,
  left_inv := λ v, vadd_vsub _ _,
  right_inv := λ p', vsub_vadd _ _ }

@[simp] lemma coe_vadd_const (p : P) : ⇑(vadd_const G p) = λ v, v+ᵥ p := rfl

@[simp] lemma coe_vadd_const_symm (p : P) : ⇑(vadd_const G p).symm = λ p', p' -ᵥ p := rfl

variables {G} (P)

/-- The permutation given by `p ↦ v +ᵥ p`. -/
def const_vadd (v : G) : equiv.perm P :=
{ to_fun := (+ᵥ) v,
  inv_fun := (+ᵥ) (-v),
  left_inv := λ p, by simp [vadd_assoc],
  right_inv := λ p, by simp [vadd_assoc] }

@[simp] lemma coe_const_vadd (v : G) : ⇑(const_vadd P v) = (+ᵥ) v := rfl

variable (G)

@[simp] lemma const_vadd_zero : const_vadd P (0:G) = 1 := ext $ zero_vadd G

variable {G}

@[simp] lemma const_vadd_add (v₁ v₂ : G) :
  const_vadd P (v₁ + v₂) = const_vadd P v₁ * const_vadd P v₂ :=
ext $ λ p, (vadd_assoc v₁ v₂ p).symm

/-- `equiv.const_vadd` as a homomorphism from `multiplicative G` to `equiv.perm P` -/
def const_vadd_hom : multiplicative G →* equiv.perm P :=
{ to_fun := λ v, const_vadd P v.to_add,
  map_one' := const_vadd_zero G P,
  map_mul' := const_vadd_add P }

end equiv<|MERGE_RESOLUTION|>--- conflicted
+++ resolved
@@ -171,6 +171,11 @@
 @[simp] lemma vadd_right_cancel_iff {g1 g2 : G} (p : P) :  g1 +ᵥ p = g2 +ᵥ p ↔ g1 = g2 :=
 ⟨vadd_right_cancel p, λ h, h ▸ rfl⟩
 
+/-- Adding a group element to the point `p` is an injective
+function. -/
+lemma vadd_right_injective (p : P) : function.injective ((+ᵥ p) : G → P) :=
+λ g1 g2, vadd_right_cancel p
+
 /-- Adding a group element to a point, then subtracting another point,
 produces the same result as subtracting the points then adding the
 group element. -/
@@ -180,16 +185,6 @@
   rw [vsub_vadd, ←vadd_assoc, vsub_vadd]
 end
 
-<<<<<<< HEAD
-variable (G)
-
-/-- Adding a group element to the point `p` is an injective
-function. -/
-lemma vadd_right_injective (p : P) : function.injective ((+ᵥ p) : G → P) :=
-λ g1 g2, vadd_right_cancel p
-
-=======
->>>>>>> 36b4a1e3
 /-- Subtracting a point from itself produces 0. -/
 @[simp] lemma vsub_self (p : P) : p -ᵥ p = (0 : G) :=
 by rw [←zero_add (p -ᵥ p), ←vadd_vsub_assoc, vadd_vsub]
@@ -297,7 +292,7 @@
 
 /-- Subtracting the point `p` is an injective function. -/
 lemma vsub_left_injective (p : P) : function.injective ((-ᵥ p) : P → G) :=
-λ p2 p3, vsub_left_cancel G
+λ p2 p3, vsub_left_cancel
 
 /-- If subtracting two points from the same point produces equal
 results, those points are equal. -/
@@ -315,7 +310,7 @@
 /-- Subtracting a point from the point `p` is an injective
 function. -/
 lemma vsub_right_injective (p : P) : function.injective ((-ᵥ) p : P → G) :=
-λ p2 p3, vsub_right_cancel G
+λ p2 p3, vsub_right_cancel
 
 end general
 

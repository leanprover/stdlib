--- conflicted
+++ resolved
@@ -4,8 +4,6 @@
 Authors: Mario Carneiro
 -/
 import tactic.alias
-<<<<<<< HEAD
-=======
 
 /-!
 # Lemmas about inequalities
@@ -19,7 +17,6 @@
   `(hab : a ≤ b) (hbc : b ≤ c) (hbc' : b < c)` one can prove `hab.trans hbc : a ≤ c` and
   `hab.trans_lt hbc' : a < c`.
 -/
->>>>>>> 65598321
 
 universe u
 variables {α : Type u}
@@ -36,10 +33,7 @@
 (le_not_le_of_lt h).right
 
 alias not_le_of_lt ← has_lt.lt.not_le
-<<<<<<< HEAD
-=======
 alias lt_asymm ← has_lt.lt.not_lt
->>>>>>> 65598321
 
 lemma not_lt_of_le [preorder α] {a b : α} (h : a ≤ b) : ¬ b < a
 | hab := not_le_of_gt hab h

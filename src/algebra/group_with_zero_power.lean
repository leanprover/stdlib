/-
Copyright (c) 2020 Johan Commelin. All rights reserved.
Released under Apache 2.0 license as described in the file LICENSE.
Authors: Johan Commelin
-/
import algebra.group_power

/-!
# Powers of elements of groups with an adjoined zero element

In this file we define integer power functions for groups with an adjoined zero element.
This generalises the integer power function on a division ring.
-/

@[simp] lemma zero_pow' {M : Type*} [monoid_with_zero M] :
  ∀ n : ℕ, n ≠ 0 → (0 : M) ^ n = 0
| 0     h := absurd rfl h
| (k+1) h := zero_mul _

@[simp] lemma zero_pow_eq_zero {M : Type*} [monoid_with_zero M] [nontrivial M] {n : ℕ} :
  (0 : M) ^ n = 0 ↔ 0 < n :=
begin
  split; intro h,
  { rw [nat.pos_iff_ne_zero], rintro rfl, simpa using h },
  { exact zero_pow' n h.ne.symm }
end

theorem pow_eq_zero' {M : Type*} [monoid_with_zero M] [no_zero_divisors M]
  {a : M} {n : ℕ} (H : a ^ n = 0) : a = 0 :=
begin
  induction n with n ih,
  { rw pow_zero at H,
    rw [← mul_one a, H, mul_zero] },
  exact or.cases_on (mul_eq_zero.1 H) id ih
end

@[field_simps] theorem pow_ne_zero' {M : Type*} [monoid_with_zero M] [no_zero_divisors M]
  {a : M} (n : ℕ) (h : a ≠ 0) : a ^ n ≠ 0 :=
mt pow_eq_zero' h

section group_with_zero
variables {G₀ : Type*} [group_with_zero G₀]

section nat_pow

@[simp, field_simps] theorem inv_pow' (a : G₀) (n : ℕ) : (a⁻¹) ^ n = (a ^ n)⁻¹ :=
by induction n with n ih; [exact inv_one.symm,
  rw [pow_succ', pow_succ, ih, mul_inv_rev']]

theorem pow_sub' (a : G₀) {m n : ℕ} (ha : a ≠ 0) (h : n ≤ m) : a ^ (m - n) = a ^ m * (a ^ n)⁻¹ :=
have h1 : m - n + n = m, from nat.sub_add_cancel h,
have h2 : a ^ (m - n) * a ^ n = a ^ m, by rw [←pow_add, h1],
eq_div_of_mul_eq (pow_ne_zero' _ ha) h2

theorem pow_inv_comm' (a : G₀) (m n : ℕ) : (a⁻¹) ^ m * a ^ n = a ^ n * (a⁻¹) ^ m :=
(commute.refl a).inv_left'.pow_pow m n

end nat_pow

end group_with_zero

section int_pow
open int
variables {G₀ : Type*} [group_with_zero G₀]

/--
The power operation in a group with zero.
This extends `monoid.pow` to negative integers
with the definition `a ^ (-n) = (a ^ n)⁻¹`.
-/
def fpow (a : G₀) : ℤ → G₀
| (of_nat n) := a ^ n
| -[1+n]     := (a ^ (nat.succ n))⁻¹

@[priority 10] instance : has_pow G₀ ℤ := ⟨fpow⟩

@[simp] theorem fpow_coe_nat (a : G₀) (n : ℕ) : a ^ (n:ℤ) = a ^ n := rfl

theorem fpow_of_nat (a : G₀) (n : ℕ) : a ^ of_nat n = a ^ n := rfl

@[simp] theorem fpow_neg_succ_of_nat (a : G₀) (n : ℕ) : a ^ -[1+n] = (a ^ n.succ)⁻¹ := rfl

local attribute [ematch] le_of_lt

@[simp] theorem fpow_zero (a : G₀) : a ^ (0:ℤ) = 1 := rfl

@[simp] theorem fpow_one (a : G₀) : a ^ (1:ℤ) = a := mul_one _

@[simp] theorem one_fpow : ∀ (n : ℤ), (1 : G₀) ^ n = 1
| (n : ℕ) := one_pow _
| -[1+ n] := show _⁻¹=(1:G₀), by rw [one_pow, inv_one]

lemma zero_fpow : ∀ z : ℤ, z ≠ 0 → (0 : G₀) ^ z = 0
| (of_nat n) h := zero_pow' _ $ by rintro rfl; exact h rfl
| -[1+n]     h := show (0*0 ^ n)⁻¹ = (0 : G₀), by simp

@[simp] theorem fpow_neg (a : G₀) : ∀ (n : ℤ), a ^ -n = (a ^ n)⁻¹
| (n+1:ℕ) := rfl
| 0       := inv_one.symm
| -[1+ n] := (inv_inv' _).symm

theorem fpow_neg_one (x : G₀) : x ^ (-1:ℤ) = x⁻¹ := congr_arg has_inv.inv $ pow_one x

theorem inv_fpow (a : G₀) : ∀n:ℤ, a⁻¹ ^ n = (a ^ n)⁻¹
| (n : ℕ) := inv_pow' a n
| -[1+ n] := congr_arg has_inv.inv $ inv_pow' a (n+1)

lemma fpow_add_one {a : G₀} (ha : a ≠ 0) : ∀ n : ℤ, a ^ (n + 1) = a ^ n * a
| (of_nat n) := by simp [← int.coe_nat_succ, pow_succ']
| -[1+0]     := by simp [int.neg_succ_of_nat_eq, ha]
| -[1+(n+1)] := by rw [int.neg_succ_of_nat_eq, fpow_neg, neg_add, neg_add_cancel_right, fpow_neg,
  ← int.coe_nat_succ, fpow_coe_nat, fpow_coe_nat, pow_succ _ (n + 1), mul_inv_rev', mul_assoc,
  inv_mul_cancel ha, mul_one]

lemma fpow_sub_one {a : G₀} (ha : a ≠ 0) (n : ℤ) : a ^ (n - 1) = a ^ n * a⁻¹ :=
calc a ^ (n - 1) = a ^ (n - 1) * a * a⁻¹ : by rw [mul_assoc, mul_inv_cancel ha, mul_one]
             ... = a^n * a⁻¹             : by rw [← fpow_add_one ha, sub_add_cancel]

lemma fpow_add {a : G₀} (ha : a ≠ 0) (m n : ℤ) : a ^ (m + n) = a ^ m * a ^ n :=
begin
  induction n using int.induction_on with n ihn n ihn,
  case hz : { simp },
  { simp only [← add_assoc, fpow_add_one ha, ihn, mul_assoc] },
  { rw [fpow_sub_one ha, ← mul_assoc, ← ihn, ← fpow_sub_one ha, add_sub_assoc] }
end

theorem fpow_one_add {a : G₀} (h : a ≠ 0) (i : ℤ) : a ^ (1 + i) = a * a ^ i :=
by rw [fpow_add h, fpow_one]

theorem semiconj_by.fpow_right {a x y : G₀} (h : semiconj_by a x y) :
  ∀ m : ℤ, semiconj_by a (x^m) (y^m)
| (n : ℕ) := h.pow_right n
| -[1+n]  := (h.pow_right (n + 1)).inv_right'

theorem commute.fpow_right {a b : G₀} (h : commute a b) : ∀ m : ℤ, commute a (b^m) :=
h.fpow_right

theorem commute.fpow_left {a b : G₀} (h : commute a b) (m : ℤ) : commute (a^m) b :=
(h.symm.fpow_right m).symm

theorem commute.fpow_fpow {a b : G₀} (h : commute a b) (m n : ℤ) : commute (a^m) (b^n) :=
(h.fpow_left m).fpow_right n

theorem commute.fpow_self (a : G₀) (n : ℤ) : commute (a^n) a := (commute.refl a).fpow_left n

theorem commute.self_fpow (a : G₀) (n : ℤ) : commute a (a^n) := (commute.refl a).fpow_right n

theorem commute.fpow_fpow_self (a : G₀) (m n : ℤ) : commute (a^m) (a^n) := (commute.refl a).fpow_fpow m n

theorem fpow_mul (a : G₀) : ∀ m n : ℤ, a ^ (m * n) = (a ^ m) ^ n
| (m : ℕ) (n : ℕ) := pow_mul _ _ _
| (m : ℕ) -[1+ n] := (fpow_neg _ (m * n.succ)).trans $
  show (a ^ (m * n.succ))⁻¹ = _, by rw pow_mul; refl
| -[1+ m] (n : ℕ) := (fpow_neg _ (m.succ * n)).trans $
  show (a ^ (m.succ * n))⁻¹ = _, by rw [pow_mul, ← inv_pow']; refl
| -[1+ m] -[1+ n] := (pow_mul a m.succ n.succ).trans $
  show _ = (_⁻¹ ^ _)⁻¹, by rw [inv_pow', inv_inv']

theorem fpow_mul' (a : G₀) (m n : ℤ) : a ^ (m * n) = (a ^ n) ^ m :=
by rw [mul_comm, fpow_mul]

@[simp, norm_cast] lemma units.coe_gpow' (u : units G₀) :
  ∀ (n : ℤ), ((u ^ n : units G₀) : G₀) = u ^ n
| (n : ℕ) := u.coe_pow n
| -[1+k] := by rw [gpow_neg_succ_of_nat, fpow_neg_succ_of_nat, units.coe_inv', u.coe_pow]

lemma fpow_ne_zero_of_ne_zero {a : G₀} (ha : a ≠ 0) : ∀ (z : ℤ), a ^ z ≠ 0
| (of_nat n) := pow_ne_zero' _ ha
| -[1+n]     := inv_ne_zero $ pow_ne_zero' _ ha

lemma fpow_sub {a : G₀} (ha : a ≠ 0) (z1 z2 : ℤ) : a ^ (z1 - z2) = a ^ z1 / a ^ z2 :=
by rw [sub_eq_add_neg, fpow_add ha, fpow_neg]; refl

lemma commute.mul_fpow {a b : G₀} (h : commute a b) :
  ∀ (i : ℤ), (a * b) ^ i = (a ^ i) * (b ^ i)
| (n : ℕ) := h.mul_pow n
| -[1+n]  := by simp [h.mul_pow, (h.pow_pow _ _).eq, mul_inv_rev']

lemma mul_fpow {G₀ : Type*} [comm_group_with_zero G₀] (a b : G₀) (m : ℤ):
  (a * b) ^ m = (a ^ m) * (b ^ m) :=
(commute.all a b).mul_fpow m

lemma fpow_eq_zero {x : G₀} {n : ℤ} (h : x ^ n = 0) : x = 0 :=
classical.by_contradiction $ λ hx, fpow_ne_zero_of_ne_zero hx n h

lemma fpow_ne_zero {x : G₀} (n : ℤ) : x ≠ 0 → x ^ n ≠ 0 :=
mt fpow_eq_zero

theorem fpow_neg_mul_fpow_self (n : ℤ) {x : G₀} (h : x ≠ 0) :
  x ^ (-n) * x ^ n = 1 :=
begin
  rw [fpow_neg],
  exact inv_mul_cancel (fpow_ne_zero n h)
end

theorem one_div_pow {a : G₀} (n : ℕ) :
  (1 / a) ^ n = 1 / a ^ n :=
by simp only [one_div, inv_pow']

theorem one_div_fpow {a : G₀} (n : ℤ) :
  (1 / a) ^ n = 1 / a ^ n :=
by simp only [one_div, inv_fpow]

end int_pow

section
variables {G₀ : Type*} [comm_group_with_zero G₀]

@[simp] theorem div_pow (a b : G₀) (n : ℕ) :
  (a / b) ^ n = a ^ n / b ^ n :=
by simp only [div_eq_mul_inv, mul_pow, inv_pow']

@[simp] theorem div_fpow (a : G₀) {b : G₀} (n : ℤ) :
  (a / b) ^ n = a ^ n / b ^ n :=
by simp only [div_eq_mul_inv, mul_fpow, inv_fpow]

lemma div_sq_cancel {a : G₀} (ha : a ≠ 0) (b : G₀) : a ^ 2 * b / a = a * b :=
by rw [pow_two, mul_assoc, mul_div_cancel_left _ ha]

end

<<<<<<< HEAD
/-- If monoid homomorphism `f` between two `group_with_zero`s maps `0` to `0`, then it maps `x^n`,
=======
/-- If a monoid homomorphism `f` between two `group_with_zero`s maps `0` to `0`, then it maps `x^n`,
>>>>>>> 669a3499
`n : ℤ`, to `(f x)^n`. -/
lemma monoid_hom.map_fpow {G₀ G₀' : Type*} [group_with_zero G₀] [group_with_zero G₀']
  (f : G₀ →* G₀') (h0 : f 0 = 0) (x : G₀) :
  ∀ n : ℤ, f (x ^ n) = f x ^ n
| (n : ℕ) := f.map_pow x n
| -[1+n] := (f.map_inv' h0 _).trans $ congr_arg _ $ f.map_pow x _<|MERGE_RESOLUTION|>--- conflicted
+++ resolved
@@ -219,11 +219,7 @@
 
 end
 
-<<<<<<< HEAD
-/-- If monoid homomorphism `f` between two `group_with_zero`s maps `0` to `0`, then it maps `x^n`,
-=======
 /-- If a monoid homomorphism `f` between two `group_with_zero`s maps `0` to `0`, then it maps `x^n`,
->>>>>>> 669a3499
 `n : ℤ`, to `(f x)^n`. -/
 lemma monoid_hom.map_fpow {G₀ G₀' : Type*} [group_with_zero G₀] [group_with_zero G₀']
   (f : G₀ →* G₀') (h0 : f 0 = 0) (x : G₀) :

--- conflicted
+++ resolved
@@ -237,11 +237,7 @@
   end,
   rcases hk.elim_finite_subcover_image hj₁ hj₂ with ⟨g, hg₁ : ∀ u ∈ g, u ∈ f, hg₂, hg₃⟩,
   let w := (⋂ u ∈ g, u) ∩ v,
-<<<<<<< HEAD
-  have hw₂ : w ∈ f, by simpa [*],
-=======
   have hw₂ : w ∈ f, by simpa *,
->>>>>>> b467f334
   have hw₃ : k \ n ⊆ (closure (image2 ϕ w s))ᶜ, from
     calc k \ n ⊆ ⋃ u ∈ g, j u : hg₃
     ... ⊆ (closure (image2 ϕ w s))ᶜ :

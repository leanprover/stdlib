--- conflicted
+++ resolved
@@ -227,10 +227,6 @@
   { rw [inter_comm, I.target_eq, I.to_local_equiv_coe_symm] }
 end
 
-<<<<<<< HEAD
-lemma model_with_corners.map_nhds_eq (x : H) : map I (𝓝 x) = 𝓝[range I] (I x) :=
-I.left_inverse.map_nhds_eq I.continuous_symm.continuous_within_at I.continuous.continuous_at
-=======
 protected lemma model_with_corners.closed_embedding : closed_embedding I :=
 I.left_inverse.closed_embedding I.continuous_symm I.continuous
 
@@ -239,7 +235,6 @@
 
 lemma model_with_corners.map_nhds_eq (x : H) : map I (𝓝 x) = 𝓝[range I] (I x) :=
 I.closed_embedding.to_embedding.map_nhds_eq x
->>>>>>> bd7ed5b7
 
 lemma model_with_corners.image_mem_nhds_within {x : H} {s : set H} (hs : s ∈ 𝓝 x) :
   I '' s ∈ 𝓝[range I] (I x) :=
@@ -249,15 +244,6 @@
   map I.symm (𝓝[range I] (I x)) = 𝓝 x :=
 by rw [← I.map_nhds_eq, map_map, I.symm_comp_self, map_id]
 
-<<<<<<< HEAD
-protected lemma model_with_corners.closed_embedding : closed_embedding I :=
-I.left_inverse.closed_embedding I.continuous_symm I.continuous
-
-lemma model_with_corners.closed_range : is_closed (range I) :=
-I.closed_embedding.closed_range
-
-=======
->>>>>>> bd7ed5b7
 lemma model_with_corners.unique_diff_preimage {s : set H} (hs : is_open s) :
   unique_diff_on 𝕜 (I.symm ⁻¹' s ∩ range I) :=
 by { rw inter_comm, exact I.unique_diff.inter (hs.preimage I.continuous_inv_fun) }

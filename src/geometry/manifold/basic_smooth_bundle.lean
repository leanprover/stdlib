/-
Copyright (c) 2019 Sébastien Gouëzel. All rights reserved.
Released under Apache 2.0 license as described in the file LICENSE.
Authors: Sébastien Gouëzel
-/
import topology.topological_fiber_bundle
import geometry.manifold.smooth_manifold_with_corners
/-!
# Basic smooth bundles

In general, a smooth bundle is a bundle over a smooth manifold, whose fiber is a manifold, and
for which the coordinate changes are smooth. In this definition, there are charts involved at
several places: in the manifold structure of the base, in the manifold structure of the fibers, and
in the local trivializations. This makes it a complicated object in general. There is however a
specific situation where things are much simpler: when the fiber is a vector space (no need for
charts for the fibers), and when the local trivializations of the bundle and the charts of the base
coincide. Then everything is expressed in terms of the charts of the base, making for a much
simpler overall structure, which is easier to manipulate formally.

Most vector bundles that naturally occur in differential geometry are of this form:
the tangent bundle, the cotangent bundle, differential forms (used to define de Rham cohomology)
and the bundle of Riemannian metrics. Therefore, it is worth defining a specific constructor for
this kind of bundle, that we call basic smooth bundles.

A basic smooth bundle is thus a smooth bundle over a smooth manifold whose fiber is a vector space,
and which is trivial in the coordinate charts of the base. (We recall that in our notion of manifold
there is a distinguished atlas, which does not need to be maximal: we require the triviality above
this specific atlas). It can be constructed from a basic smooth bundled core, defined below,
specifying the changes in the fiber when one goes from one coordinate chart to another one. We do
not require that this changes in fiber are linear, but only diffeomorphisms.

## Main definitions

* `basic_smooth_bundle_core I M F`: assuming that `M` is a smooth manifold over the model with
  corners `I` on `(𝕜, E, H)`, and `F` is a normed vector space over `𝕜`, this structure registers,
  for each pair of charts of `M`, a smooth change of coordinates on `F`. This is the core structure
  from which one will build a smooth bundle with fiber `F` over `M`.

Let `Z` be a basic smooth bundle core over `M` with fiber `F`. We define
`Z.to_topological_fiber_bundle_core`, the (topological) fiber bundle core associated to `Z`. From it,
we get a space `Z.to_topological_fiber_bundle_core.total_space` (which as a Type is just `M × F`),
with the fiber bundle topology. It inherits a manifold structure (where the charts are in bijection
with the charts of the basis). We show that this manifold is smooth.

Then we use this machinery to construct the tangent bundle of a smooth manifold.

* `tangent_bundle_core I M`: the basic smooth bundle core associated to a smooth manifold `M` over a
  model with corners `I`.
* `tangent_bundle I M`     : the total space of `tangent_bundle_core I M`. It is itself a
  smooth manifold over the model with corners `I.tangent`, the product of `I` and the trivial model
  with corners on `E`.
* `tangent_space I x`      : the tangent space to `M` at `x`
* `tangent_bundle.proj I M`: the projection from the tangent bundle to the base manifold

## Implementation notes

In the definition of a basic smooth bundle core, we do not require that the coordinate changes of
the fibers are linear map, only that they are diffeomorphisms. Therefore, the fibers of the
resulting fiber bundle do not inherit a vector space structure (as an algebraic object) in general.
As the fiber, as a type, is just `F`, one can still always register the vector space structure, but
it does not make sense to do so (i.e., it will not lead to any useful theorem) unless this structure
is canonical, i.e., the coordinate changes are linear maps.

For instance, we register the vector space structure on the fibers of the tangent bundle. However,
we do not register the normed space structure coming from that of `F` (as it is not canonical, and
we also want to keep the possibility to add a Riemannian structure on the manifold later on without
having two competing normed space instances on the tangent spaces).

We require `F` to be a normed space, and not just a topological vector space, as we want to talk
about smooth functions on `F`. The notion of derivative requires a norm to be defined.

## TODO
construct the cotangent bundle, and the bundles of differential forms. They should follow
functorially from the description of the tangent bundle as a basic smooth bundle.

## Tags
Smooth fiber bundle, vector bundle, tangent space, tangent bundle
-/

noncomputable theory

universe u

open topological_space set
open_locale manifold

/-- Core structure used to create a smooth bundle above `M` (a manifold over the model with
corner `I`) with fiber the normed vector space `F` over `𝕜`, which is trivial in the chart domains
of `M`. This structure registers the changes in the fibers when one changes coordinate charts in the
base. We do not require the change of coordinates of the fibers to be linear, only smooth.
Therefore, the fibers of the resulting bundle will not inherit a canonical vector space structure
in general. -/
structure basic_smooth_bundle_core {𝕜 : Type*} [nondiscrete_normed_field 𝕜]
{E : Type*} [normed_group E] [normed_space 𝕜 E]
{H : Type*} [topological_space H] (I : model_with_corners 𝕜 E H)
(M : Type*) [topological_space M] [charted_space H M] [smooth_manifold_with_corners I M]
(F : Type*) [normed_group F] [normed_space 𝕜 F] :=
(coord_change      : atlas H M → atlas H M → H → F → F)
(coord_change_self :
  ∀ i : atlas H M, ∀ x ∈ i.1.target, ∀ v, coord_change i i x v = v)
(coord_change_comp : ∀ i j k : atlas H M,
  ∀ x ∈ ((i.1.symm.trans j.1).trans (j.1.symm.trans k.1)).source, ∀ v,
  (coord_change j k ((i.1.symm.trans j.1) x)) (coord_change i j x v) = coord_change i k x v)
(coord_change_smooth : ∀ i j : atlas H M,
  times_cont_diff_on 𝕜 ∞ (λp : E × F, coord_change i j (I.symm p.1) p.2)
  ((I '' (i.1.symm.trans j.1).source).prod (univ : set F)))


/-- The trivial basic smooth bundle core, in which all the changes of coordinates are the
identity. -/
def trivial_basic_smooth_bundle_core {𝕜 : Type*} [nondiscrete_normed_field 𝕜]
{E : Type*} [normed_group E] [normed_space 𝕜 E]
{H : Type*} [topological_space H] (I : model_with_corners 𝕜 E H)
(M : Type*) [topological_space M] [charted_space H M] [smooth_manifold_with_corners I M]
(F : Type*) [normed_group F] [normed_space 𝕜 F] : basic_smooth_bundle_core I M F :=
{ coord_change := λ i j x v, v,
  coord_change_self := λ i x hx v, rfl,
  coord_change_comp := λ i j k x hx v, rfl,
  coord_change_smooth := λ i j, times_cont_diff_snd.times_cont_diff_on }

namespace basic_smooth_bundle_core

variables {𝕜 : Type*} [nondiscrete_normed_field 𝕜]
{E : Type*} [normed_group E] [normed_space 𝕜 E]
{H : Type*} [topological_space H] {I : model_with_corners 𝕜 E H}
{M : Type*} [topological_space M] [charted_space H M] [smooth_manifold_with_corners I M]
{F : Type*} [normed_group F] [normed_space 𝕜 F]
(Z : basic_smooth_bundle_core I M F)

instance : inhabited (basic_smooth_bundle_core I M F) :=
⟨trivial_basic_smooth_bundle_core I M F⟩

/-- Fiber bundle core associated to a basic smooth bundle core -/
def to_topological_fiber_bundle_core : topological_fiber_bundle_core (atlas H M) M F :=
{ base_set := λi, i.1.source,
  is_open_base_set := λi, i.1.open_source,
  index_at := λx, ⟨chart_at H x, chart_mem_atlas H x⟩,
  mem_base_set_at := λx, mem_chart_source H x,
  coord_change := λi j x v, Z.coord_change i j (i.1 x) v,
  coord_change_self := λi x hx v, Z.coord_change_self i (i.1 x) (i.1.map_source hx) v,
  coord_change_comp := λi j k x ⟨⟨hx1, hx2⟩, hx3⟩ v, begin
    have := Z.coord_change_comp i j k (i.1 x) _ v,
    convert this using 2,
    { simp only [hx1] with mfld_simps },
    { simp only [hx1, hx2, hx3] with mfld_simps }
  end,
  coord_change_continuous := λi j, begin
    have A : continuous_on (λp : E × F, Z.coord_change i j (I.symm p.1) p.2)
      ((I '' (i.1.symm.trans j.1).source).prod (univ : set F)) :=
      (Z.coord_change_smooth i j).continuous_on,
    have B : continuous_on (λx : M, I (i.1 x)) i.1.source :=
      I.continuous.comp_continuous_on i.1.continuous_on,
    have C : continuous_on (λp : M × F, (⟨I (i.1 p.1), p.2⟩ : E × F))
             (i.1.source.prod univ),
    { apply continuous_on.prod _ continuous_snd.continuous_on,
      exact B.comp continuous_fst.continuous_on (prod_subset_preimage_fst _ _) },
    have C' : continuous_on (λp : M × F, (⟨I (i.1 p.1), p.2⟩ : E × F))
              ((i.1.source ∩ j.1.source).prod univ) :=
      continuous_on.mono C (prod_mono (inter_subset_left _ _) (subset.refl _)),
    have D : (i.1.source ∩ j.1.source).prod univ ⊆ (λ (p : M × F),
      (I (i.1 p.1), p.2)) ⁻¹' ((I '' (i.1.symm.trans j.1).source).prod univ),
    { rintros ⟨x, v⟩ hx,
      simp only with mfld_simps at hx,
      simp only [hx] with mfld_simps },
    convert continuous_on.comp A C' D,
    ext p,
    simp only with mfld_simps
  end }

@[simp, mfld_simps] lemma base_set (i : atlas H M) :
  Z.to_topological_fiber_bundle_core.base_set i = i.1.source := rfl

/-- Local chart for the total space of a basic smooth bundle -/
def chart {e : local_homeomorph M H} (he : e ∈ atlas H M) :
  local_homeomorph (Z.to_topological_fiber_bundle_core.total_space) (H × F) :=
(Z.to_topological_fiber_bundle_core.local_triv ⟨e, he⟩).trans
  (local_homeomorph.prod e (local_homeomorph.refl F))

@[simp, mfld_simps] lemma chart_source (e : local_homeomorph M H) (he : e ∈ atlas H M) :
  (Z.chart he).source = Z.to_topological_fiber_bundle_core.proj ⁻¹' e.source :=
by { ext p, simp only [chart, mem_prod, and_self] with mfld_simps }

@[simp, mfld_simps] lemma chart_target (e : local_homeomorph M H) (he : e ∈ atlas H M) :
  (Z.chart he).target = e.target.prod univ :=
begin
  simp only [chart] with mfld_simps,
  ext p,
  split;
  simp {contextual := tt}
end

/-- The total space of a basic smooth bundle is endowed with a charted space structure, where the
charts are in bijection with the charts of the basis. -/
instance to_charted_space : charted_space (H × F) Z.to_topological_fiber_bundle_core.total_space :=
{ atlas := ⋃(e : local_homeomorph M H) (he : e ∈ atlas H M), {Z.chart he},
  chart_at := λp, Z.chart (chart_mem_atlas H p.1),
  mem_chart_source := λp, by simp [mem_chart_source],
  chart_mem_atlas := λp, begin
    simp only [mem_Union, mem_singleton_iff, chart_mem_atlas],
    exact ⟨chart_at H p.1, chart_mem_atlas H p.1, rfl⟩
  end }

lemma mem_atlas_iff (f : local_homeomorph Z.to_topological_fiber_bundle_core.total_space (H × F)) :
  f ∈ atlas (H × F) Z.to_topological_fiber_bundle_core.total_space ↔
  ∃(e : local_homeomorph M H) (he : e ∈ atlas H M), f = Z.chart he :=
by simp only [atlas, mem_Union, mem_singleton_iff]

@[simp, mfld_simps] lemma mem_chart_source_iff (p q : Z.to_topological_fiber_bundle_core.total_space) :
  p ∈ (chart_at (H × F) q).source ↔ p.1 ∈ (chart_at H q.1).source :=
by simp only [chart_at] with mfld_simps

@[simp, mfld_simps] lemma mem_chart_target_iff (p : H × F) (q : Z.to_topological_fiber_bundle_core.total_space) :
  p ∈ (chart_at (H × F) q).target ↔ p.1 ∈ (chart_at H q.1).target :=
by simp only [chart_at] with mfld_simps

@[simp, mfld_simps] lemma coe_chart_at_fst (p q : Z.to_topological_fiber_bundle_core.total_space) :
  (((chart_at (H × F) q) : _ → H × F) p).1 = (chart_at H q.1 : _ → H) p.1 := rfl

@[simp, mfld_simps] lemma coe_chart_at_symm_fst (p : H × F) (q : Z.to_topological_fiber_bundle_core.total_space) :
  (((chart_at (H × F) q).symm : H × F → Z.to_topological_fiber_bundle_core.total_space) p).1
  = ((chart_at H q.1).symm : H → M) p.1 := rfl

/-- Smooth manifold structure on the total space of a basic smooth bundle -/
instance to_smooth_manifold :
  smooth_manifold_with_corners (I.prod (model_with_corners_self 𝕜 F))
  Z.to_topological_fiber_bundle_core.total_space :=
begin
  /- We have to check that the charts belong to the smooth groupoid, i.e., they are smooth on their
  source, and their inverses are smooth on the target. Since both objects are of the same kind, it
  suffices to prove the first statement in A below, and then glue back the pieces at the end. -/
  let J := model_with_corners.to_local_equiv (I.prod (model_with_corners_self 𝕜 F)),
  have A : ∀ (e e' : local_homeomorph M H) (he : e ∈ atlas H M) (he' : e' ∈ atlas H M),
    times_cont_diff_on 𝕜 ∞
    (J ∘ ((Z.chart he).symm.trans (Z.chart he')) ∘ J.symm)
    (J.symm ⁻¹' ((Z.chart he).symm.trans (Z.chart he')).source ∩ range J),
  { assume e e' he he',
    have : J.symm ⁻¹' ((chart Z he).symm.trans (chart Z he')).source ∩ range J =
      (I.symm ⁻¹' (e.symm.trans e').source ∩ range I).prod univ,
    { have : range (λ (p : H × F), (I (p.fst), id p.snd)) =
             (range I).prod (range (id : F → F)) := prod_range_range_eq.symm,
      simp only [id.def, range_id] with mfld_simps at this,
      ext p,
      simp only [J, chart, model_with_corners.prod, this] with mfld_simps,
      split,
      { tauto },
      { exact λ⟨⟨hx1, hx2⟩, hx3⟩, ⟨⟨⟨hx1, e.map_target hx1⟩, hx2⟩, hx3⟩ } },
    rw this,
    -- check separately that the two components of the coordinate change are smooth
    apply times_cont_diff_on.prod,
    show times_cont_diff_on 𝕜 ∞ (λ (p : E × F), (I ∘ e' ∘ e.symm ∘ I.symm) p.1)
         ((I.symm ⁻¹' (e.symm.trans e').source ∩ range I).prod (univ : set F)),
    { -- the coordinate change on the base is just a coordinate change for `M`, smooth since
      -- `M` is smooth
      have A : times_cont_diff_on 𝕜 ∞ (I ∘ (e.symm.trans e') ∘ I.symm)
        (I.symm ⁻¹' (e.symm.trans e').source ∩ range I) :=
      (has_groupoid.compatible (times_cont_diff_groupoid ∞ I) he he').1,
      have B : times_cont_diff_on 𝕜 ∞ (λp : E × F, p.1)
        ((I.symm ⁻¹' (e.symm.trans e').source ∩ range I).prod univ) :=
      times_cont_diff_fst.times_cont_diff_on,
      exact times_cont_diff_on.comp A B (prod_subset_preimage_fst _ _) },
    show times_cont_diff_on 𝕜 ∞ (λ (p : E × F),
      Z.coord_change ⟨chart_at H (e.symm (I.symm p.1)), _⟩ ⟨e', he'⟩
         ((chart_at H (e.symm (I.symm p.1)) : M → H) (e.symm (I.symm p.1)))
      (Z.coord_change ⟨e, he⟩ ⟨chart_at H (e.symm (I.symm p.1)), _⟩
        (e (e.symm (I.symm p.1))) p.2))
      ((I.symm ⁻¹' (e.symm.trans e').source ∩ range I).prod (univ : set F)),
    { /- The coordinate change in the fiber is more complicated as its definition involves the
      reference chart chosen at each point. However, it appears with its inverse, so using the
      cocycle property one can get rid of it, and then conclude using the smoothness of the
      cocycle as given in the definition of basic smooth bundles. -/
      have := Z.coord_change_smooth ⟨e, he⟩ ⟨e', he'⟩,
      rw model_with_corners.image at this,
      apply times_cont_diff_on.congr this,
      rintros ⟨x, v⟩ hx,
      simp only with mfld_simps at hx,
      let f := chart_at H (e.symm (I.symm x)),
      have A : I.symm x ∈ ((e.symm.trans f).trans (f.symm.trans e')).source,
        by simp only [hx.1.1, hx.1.2] with mfld_simps,
      rw e.right_inv hx.1.1,
      have := Z.coord_change_comp ⟨e, he⟩ ⟨f, chart_mem_atlas _ _⟩ ⟨e', he'⟩ (I.symm x) A v,
      simpa only [] using this } },
  haveI : has_groupoid Z.to_topological_fiber_bundle_core.total_space
         (times_cont_diff_groupoid ∞ (I.prod (model_with_corners_self 𝕜 F))) :=
  begin
    split,
    assume e₀ e₀' he₀ he₀',
    rcases (Z.mem_atlas_iff _).1 he₀ with ⟨e, he, rfl⟩,
    rcases (Z.mem_atlas_iff _).1 he₀' with ⟨e', he', rfl⟩,
    rw [times_cont_diff_groupoid, mem_groupoid_of_pregroupoid],
    exact ⟨A e e' he he', A e' e he' he⟩
  end,
  constructor
end

end basic_smooth_bundle_core

section tangent_bundle

variables {𝕜 : Type*} [nondiscrete_normed_field 𝕜]
{E : Type*} [normed_group E] [normed_space 𝕜 E]
{H : Type*} [topological_space H] (I : model_with_corners 𝕜 E H)
(M : Type*) [topological_space M] [charted_space H M] [smooth_manifold_with_corners I M]

/-- Basic smooth bundle core version of the tangent bundle of a smooth manifold `M` modelled over a
model with corners `I` on `(E, H)`. The fibers are equal to `E`, and the coordinate change in the
fiber corresponds to the derivative of the coordinate change in `M`. -/
def tangent_bundle_core : basic_smooth_bundle_core I M E :=
{ coord_change := λi j x v, (fderiv_within 𝕜 (I ∘ j.1 ∘ i.1.symm ∘ I.symm)
                            (range I) (I x) : E → E) v,
  coord_change_smooth := λi j, begin
    /- To check that the coordinate change of the bundle is smooth, one should just use the
    smoothness of the charts, and thus the smoothness of their derivatives. -/
    rw model_with_corners.image,
    have A : times_cont_diff_on 𝕜 ∞
      (I ∘ (i.1.symm.trans j.1) ∘ I.symm)
      (I.symm ⁻¹' (i.1.symm.trans j.1).source ∩ range I) :=
      (has_groupoid.compatible (times_cont_diff_groupoid ∞ I) i.2 j.2).1,
    have B : unique_diff_on 𝕜 (I.symm ⁻¹' (i.1.symm.trans j.1).source ∩ range I) :=
      I.unique_diff_preimage_source,
    have C : times_cont_diff_on 𝕜 ∞
      (λ (p : E × E), (fderiv_within 𝕜 (I ∘ j.1 ∘ i.1.symm ∘ I.symm)
            (I.symm ⁻¹' (i.1.symm.trans j.1).source ∩ range I) p.1 : E → E) p.2)
      ((I.symm ⁻¹' (i.1.symm.trans j.1).source ∩ range I).prod univ) :=
      times_cont_diff_on_fderiv_within_apply A B le_top,
    have D : ∀ x ∈ (I.symm ⁻¹' (i.1.symm.trans j.1).source ∩ range I),
      fderiv_within 𝕜 (I ∘ j.1 ∘ i.1.symm ∘ I.symm)
            (range I) x =
      fderiv_within 𝕜 (I ∘ j.1 ∘ i.1.symm ∘ I.symm)
            (I.symm ⁻¹' (i.1.symm.trans j.1).source ∩ range I) x,
    { assume x hx,
      have N : I.symm ⁻¹' (i.1.symm.trans j.1).source ∈ nhds x :=
        I.continuous_symm.continuous_at.preimage_mem_nhds
          (mem_nhds_sets (local_homeomorph.open_source _) hx.1),
      symmetry,
      rw inter_comm,
      exact fderiv_within_inter N (I.unique_diff _ hx.2) },
    apply times_cont_diff_on.congr C,
    rintros ⟨x, v⟩ hx,
    have E : x ∈ I.symm ⁻¹' (i.1.symm.trans j.1).source ∩ range I,
      by simpa only [prod_mk_mem_set_prod_eq, and_true, mem_univ] using hx,
    have : I (I.symm x) = x, by simp [E.2],
    dsimp [-subtype.val_eq_coe],
    rw [this, D x E],
    refl
  end,
  coord_change_self := λi x hx v, begin
    /- Locally, a self-change of coordinate is just the identity, thus its derivative is the
    identity. One just needs to write this carefully, paying attention to the sets where the
    functions are defined. -/
    have A : I.symm ⁻¹' (i.1.symm.trans i.1).source ∩ range I ∈
      nhds_within (I x) (range I),
    { rw inter_comm,
      apply inter_mem_nhds_within,
      apply I.continuous_symm.continuous_at.preimage_mem_nhds
        (mem_nhds_sets (local_homeomorph.open_source _) _),
      simp only [hx, i.1.map_target] with mfld_simps },
    have B : ∀ᶠ y in nhds_within (I x) (range I),
      (I ∘ i.1 ∘ i.1.symm ∘ I.symm) y = (id : E → E) y,
    { apply filter.mem_sets_of_superset A,
      assume y hy,
      rw ← model_with_corners.image at hy,
      rcases hy with ⟨z, hz⟩,
      simp only with mfld_simps at hz,
      simp only [hz.2.symm, hz.1] with mfld_simps },
    have C : fderiv_within 𝕜 (I ∘ i.1 ∘ i.1.symm ∘ I.symm) (range I) (I x) =
             fderiv_within 𝕜 (id : E → E) (range I) (I x) :=
<<<<<<< HEAD
      fderiv_within_congr_of_eventually_eq I.unique_diff_at_image B
=======
      filter.eventually_eq.fderiv_within_eq I.unique_diff_at_image B
>>>>>>> 9d7faafa
      (by simp only [hx] with mfld_simps),
    rw fderiv_within_id I.unique_diff_at_image at C,
    rw C,
    refl
  end,
  coord_change_comp := λi j u x hx, begin
    /- The cocycle property is just the fact that the derivative of a composition is the product of
    the derivatives. One needs however to check that all the functions one considers are smooth, and
    to pay attention to the domains where these functions are defined, making this proof a little
    bit cumbersome although there is nothing complicated here. -/
    have M : I x ∈
      (I.symm ⁻¹' ((i.1.symm.trans j.1).trans (j.1.symm.trans u.1)).source ∩ range I) :=
    ⟨by simpa only [mem_preimage, model_with_corners.left_inv] using hx, mem_range_self _⟩,
    have U : unique_diff_within_at 𝕜
      (I.symm ⁻¹' ((i.1.symm.trans j.1).trans (j.1.symm.trans u.1)).source ∩ range I) (I x) :=
      I.unique_diff_preimage_source _ M,
    have A : fderiv_within 𝕜 ((I ∘ u.1 ∘ j.1.symm ∘ I.symm) ∘ (I ∘ j.1 ∘ i.1.symm ∘ I.symm))
             (I.symm ⁻¹' ((i.1.symm.trans j.1).trans (j.1.symm.trans u.1)).source ∩ range I)
             (I x)
      = (fderiv_within 𝕜 (I ∘ u.1 ∘ j.1.symm ∘ I.symm)
             (I.symm ⁻¹' (j.1.symm.trans u.1).source ∩ range I)
             ((I ∘ j.1 ∘ i.1.symm ∘ I.symm) (I x))).comp
        (fderiv_within 𝕜 (I ∘ j.1 ∘ i.1.symm ∘ I.symm)
             (I.symm ⁻¹' ((i.1.symm.trans j.1).trans (j.1.symm.trans u.1)).source ∩ range I)
             (I x)),
    { apply fderiv_within.comp _ _ _ _ U,
      show differentiable_within_at 𝕜 (I ∘ j.1 ∘ i.1.symm ∘ I.symm)
        (I.symm ⁻¹' ((i.1.symm.trans j.1).trans (j.1.symm.trans u.1)).source ∩ range I)
        (I x),
      { have A : times_cont_diff_on 𝕜 ∞
          (I ∘ (i.1.symm.trans j.1) ∘ I.symm)
          (I.symm ⁻¹' (i.1.symm.trans j.1).source ∩ range I) :=
        (has_groupoid.compatible (times_cont_diff_groupoid ∞ I) i.2 j.2).1,
        have B : differentiable_on 𝕜 (I ∘ j.1 ∘ i.1.symm ∘ I.symm)
          (I.symm ⁻¹' ((i.1.symm.trans j.1).trans (j.1.symm.trans u.1)).source ∩ range I),
        { apply (A.differentiable_on le_top).mono,
          have : ((i.1.symm.trans j.1).trans (j.1.symm.trans u.1)).source ⊆ (i.1.symm.trans j.1).source :=
            inter_subset_left _ _,
          exact inter_subset_inter (preimage_mono this) (subset.refl (range I)) },
        apply B,
        simpa only [] with mfld_simps using hx },
      show differentiable_within_at 𝕜 (I ∘ u.1 ∘ j.1.symm ∘ I.symm)
        (I.symm ⁻¹' (j.1.symm.trans u.1).source ∩ range I)
        ((I ∘ j.1 ∘ i.1.symm ∘ I.symm) (I x)),
      { have A : times_cont_diff_on 𝕜 ∞
          (I ∘ (j.1.symm.trans u.1) ∘ I.symm)
          (I.symm ⁻¹' (j.1.symm.trans u.1).source ∩ range I) :=
        (has_groupoid.compatible (times_cont_diff_groupoid ∞ I) j.2 u.2).1,
        apply A.differentiable_on le_top,
        rw [local_homeomorph.trans_source] at hx,
        simp only with mfld_simps,
        exact hx.2 },
      show (I.symm ⁻¹' ((i.1.symm.trans j.1).trans (j.1.symm.trans u.1)).source ∩ range I)
        ⊆ (I ∘ j.1 ∘ i.1.symm ∘ I.symm) ⁻¹' (I.symm ⁻¹' (j.1.symm.trans u.1).source ∩ range I),
      { assume y hy,
        simp only with mfld_simps at hy,
        rw [local_homeomorph.left_inv] at hy,
        { simp only [hy] with mfld_simps },
        { exact hy.1.1.2 } } },
    have B : fderiv_within 𝕜 ((I ∘ u.1 ∘ j.1.symm ∘ I.symm)
                          ∘ (I ∘ j.1 ∘ i.1.symm ∘ I.symm))
             (I.symm ⁻¹' ((i.1.symm.trans j.1).trans (j.1.symm.trans u.1)).source ∩ range I)
             (I x)
             = fderiv_within 𝕜 (I ∘ u.1 ∘ i.1.symm ∘ I.symm)
             (I.symm ⁻¹' ((i.1.symm.trans j.1).trans (j.1.symm.trans u.1)).source ∩ range I)
             (I x),
    { have E : ∀ y ∈ (I.symm ⁻¹' ((i.1.symm.trans j.1).trans (j.1.symm.trans u.1)).source ∩ range I),
        ((I ∘ u.1 ∘ j.1.symm ∘ I.symm)
                          ∘ (I ∘ j.1 ∘ i.1.symm ∘ I.symm)) y =
        (I ∘ u.1 ∘ i.1.symm ∘ I.symm) y,
      { assume y hy,
        simp only [function.comp_app, model_with_corners.left_inv],
        rw [j.1.left_inv],
        exact hy.1.1.2 },
      exact fderiv_within_congr U E (E _ M) },
    have C : fderiv_within 𝕜 (I ∘ u.1 ∘ i.1.symm ∘ I.symm)
             (I.symm ⁻¹' ((i.1.symm.trans j.1).trans (j.1.symm.trans u.1)).source ∩ range I)
             (I x) =
             fderiv_within 𝕜 (I ∘ u.1 ∘ i.1.symm ∘ I.symm)
             (range I) (I x),
    { rw inter_comm,
      apply fderiv_within_inter _ I.unique_diff_at_image,
      apply I.continuous_symm.continuous_at.preimage_mem_nhds
        (mem_nhds_sets (local_homeomorph.open_source _) _),
      simpa only [model_with_corners.left_inv] using hx },
    have D : fderiv_within 𝕜 (I ∘ u.1 ∘ j.1.symm ∘ I.symm)
      (I.symm ⁻¹' (j.1.symm.trans u.1).source ∩ range I) ((I ∘ j.1 ∘ i.1.symm ∘ I.symm) (I x)) =
      fderiv_within 𝕜 (I ∘ u.1 ∘ j.1.symm ∘ I.symm) (range I) ((I ∘ j.1 ∘ i.1.symm ∘ I.symm) (I x)),
    { rw inter_comm,
      apply fderiv_within_inter _ I.unique_diff_at_image,
      apply I.continuous_symm.continuous_at.preimage_mem_nhds
        (mem_nhds_sets (local_homeomorph.open_source _) _),
      rw [local_homeomorph.trans_source] at hx,
      simp only with mfld_simps,
      exact hx.2 },
    have E : fderiv_within 𝕜 (I ∘ j.1 ∘ i.1.symm ∘ I.symm)
               (I.symm ⁻¹' ((i.1.symm.trans j.1).trans (j.1.symm.trans u.1)).source ∩ range I)
               (I x) =
             fderiv_within 𝕜 (I ∘ j.1 ∘ i.1.symm ∘ I.symm) (range I) (I x),
    { rw inter_comm,
      apply fderiv_within_inter _ I.unique_diff_at_image,
      apply I.continuous_symm.continuous_at.preimage_mem_nhds
        (mem_nhds_sets (local_homeomorph.open_source _) _),
      simpa only [model_with_corners.left_inv] using hx },
    rw [B, C, D, E] at A,
    simp only [A, continuous_linear_map.coe_comp'] with mfld_simps
  end }

/-- The tangent bundle to a smooth manifold, as a plain type. -/
@[nolint has_inhabited_instance] -- is empty if the base manifold is empty
def tangent_bundle := (tangent_bundle_core I M).to_topological_fiber_bundle_core.total_space

/-- The projection from the tangent bundle of a smooth manifold to the manifold. As the tangent
bundle is represented internally as a product type, the notation `p.1` also works for the projection
of the point `p`. -/
def tangent_bundle.proj : tangent_bundle I M → M :=
(tangent_bundle_core I M).to_topological_fiber_bundle_core.proj

variable {M}

/-- The tangent space at a point of the manifold `M`. It is just `E`. -/
def tangent_space (x : M) : Type* :=
(tangent_bundle_core I M).to_topological_fiber_bundle_core.fiber x

section tangent_bundle_instances

/- In general, the definition of tangent_bundle and tangent_space are not reducible, so that type
class inference does not pick wrong instances. In this section, we record the right instances for
them, noting in particular that the tangent bundle is a smooth manifold. -/
variable (M)
local attribute [reducible] tangent_bundle

instance : topological_space (tangent_bundle I M) := by apply_instance
instance : charted_space (H × E) (tangent_bundle I M) := by apply_instance
instance : smooth_manifold_with_corners I.tangent (tangent_bundle I M) := by apply_instance

local attribute [reducible] tangent_space topological_fiber_bundle_core.fiber
/- When `topological_fiber_bundle_core.fiber` is reducible, then
`topological_fiber_bundle_core.topological_space_fiber` can be applied to prove that any space is
a topological space, with several unknown metavariables. This is a bad instance, that we disable.-/
local attribute [instance, priority 0] topological_fiber_bundle_core.topological_space_fiber

variables {M} (x : M)

instance : topological_module 𝕜 (tangent_space I x) := by apply_instance
instance : topological_space (tangent_space I x) := by apply_instance
instance : add_comm_group (tangent_space I x) := by apply_instance
instance : topological_add_group (tangent_space I x) := by apply_instance
instance : vector_space 𝕜 (tangent_space I x) := by apply_instance
instance : inhabited (tangent_space I x) := ⟨0⟩

end tangent_bundle_instances

variable (M)

/-- The tangent bundle projection on the basis is a continuous map. -/
lemma tangent_bundle_proj_continuous : continuous (tangent_bundle.proj I M) :=
topological_fiber_bundle_core.continuous_proj _

/-- The tangent bundle projection on the basis is an open map. -/
lemma tangent_bundle_proj_open : is_open_map (tangent_bundle.proj I M) :=
topological_fiber_bundle_core.is_open_map_proj _

/-- In the tangent bundle to the model space, the charts are just the identity-/
@[simp, mfld_simps] lemma tangent_bundle_model_space_chart_at (p : tangent_bundle I H) :
  (chart_at (H × E) p).to_local_equiv = local_equiv.refl (H × E) :=
begin
  have A : ∀ x_fst, fderiv_within 𝕜 (I ∘ I.symm) (range I) (I x_fst)
           = continuous_linear_map.id 𝕜 E,
  { assume x_fst,
    have : fderiv_within 𝕜 (I ∘ I.symm) (range I) (I x_fst)
         = fderiv_within 𝕜 id (range I) (I x_fst),
    { refine fderiv_within_congr I.unique_diff_at_image (λy hy, _) (by simp),
      exact model_with_corners.right_inv _ hy },
    rwa fderiv_within_id I.unique_diff_at_image at this },
  ext x : 1,
  show (chart_at (H × E) p : tangent_bundle I H → H × E) x = (local_equiv.refl (H × E)) x,
  { cases x,
    simp only [chart_at, basic_smooth_bundle_core.chart, topological_fiber_bundle_core.local_triv,
      topological_fiber_bundle_core.local_triv', tangent_bundle_core, A, continuous_linear_map.coe_id',
      basic_smooth_bundle_core.to_topological_fiber_bundle_core] with mfld_simps },
  show ∀ x, ((chart_at (H × E) p).to_local_equiv).symm x = (local_equiv.refl (H × E)).symm x,
  { rintros ⟨x_fst, x_snd⟩,
    simp only [chart_at, basic_smooth_bundle_core.chart, topological_fiber_bundle_core.local_triv,
      topological_fiber_bundle_core.local_triv', tangent_bundle_core, A, continuous_linear_map.coe_id',
      basic_smooth_bundle_core.to_topological_fiber_bundle_core] with mfld_simps},
  show ((chart_at (H × E) p).to_local_equiv).source = (local_equiv.refl (H × E)).source,
    by simp only [chart_at] with mfld_simps,
end

@[simp, mfld_simps] lemma tangent_bundle_model_space_coe_chart_at (p : tangent_bundle I H) :
  (chart_at (H × E) p : tangent_bundle I H → H × E) = id :=
by { unfold_coes, simp only with mfld_simps }

@[simp, mfld_simps] lemma tangent_bundle_model_space_coe_chart_at_symm (p : tangent_bundle I H) :
  ((chart_at (H × E) p).symm : H × E → tangent_bundle I H) = id :=
by { unfold_coes, simp only with mfld_simps, refl }

variable (H)
/-- In the tangent bundle to the model space, the topology is the product topology, i.e., the bundle
is trivial -/
lemma tangent_bundle_model_space_topology_eq_prod :
  tangent_bundle.topological_space I H = prod.topological_space :=
begin
  ext o,
  let x : tangent_bundle I H := (I.symm (0 : E), (0 : E)),
  let e := chart_at (H × E) x,
  have e_source : e.source = univ, by { simp only with mfld_simps, refl },
  have e_target : e.target = univ, by { simp only with mfld_simps, refl },
  let e' := e.to_homeomorph_of_source_eq_univ_target_eq_univ e_source e_target,
  split,
  { assume ho,
    simpa only [] with mfld_simps using e'.symm.continuous o ho },
  { assume ho,
    simpa only [] with mfld_simps using e'.continuous o ho }
end

end tangent_bundle<|MERGE_RESOLUTION|>--- conflicted
+++ resolved
@@ -364,11 +364,7 @@
       simp only [hz.2.symm, hz.1] with mfld_simps },
     have C : fderiv_within 𝕜 (I ∘ i.1 ∘ i.1.symm ∘ I.symm) (range I) (I x) =
              fderiv_within 𝕜 (id : E → E) (range I) (I x) :=
-<<<<<<< HEAD
-      fderiv_within_congr_of_eventually_eq I.unique_diff_at_image B
-=======
       filter.eventually_eq.fderiv_within_eq I.unique_diff_at_image B
->>>>>>> 9d7faafa
       (by simp only [hx] with mfld_simps),
     rw fderiv_within_id I.unique_diff_at_image at C,
     rw C,

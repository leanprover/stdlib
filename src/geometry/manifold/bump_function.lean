--- conflicted
+++ resolved
@@ -500,13 +500,8 @@
   (h₁ h₂ h₃) : ⇑(mk ι c to_fun h₁ h₂ h₃ : smooth_bump_covering I M s) = to_fun :=
 rfl
 
-<<<<<<< HEAD
 /-- 
 We say that `f : smooth_bump_covering I M s` is *subordinate* to a map `U : M → set M` if for each
-=======
-/--
-We say that `f : smooth_bump_covering I s` is *subordinate* to a map `U : M → set M` if for each
->>>>>>> c7d094da
 index `i`, we have `closure (support (f i)) ⊆ U (f i).c`. This notion is a bit more general than
 being subordinate to an open covering of `M`, because we make no assumption about the way `U x`
 depends on `x`.

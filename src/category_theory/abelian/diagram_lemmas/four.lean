--- conflicted
+++ resolved
@@ -10,13 +10,14 @@
 
 Consider the following commutative diagram with exact rows in an abelian category:
 
-<<<<<<< HEAD
+```
 A ---f--> B ---g--> C ---h--> D ---i--> E
 |         |         |         |         |
 α         β         γ         δ         ε
 |         |         |         |         |
 v         v         v         v         v
 A' --f'-> B' --g'-> C' --h'-> D' --i'-> E'
+```
 
 We show:
 - the "mono" version of the four lemma: if `α` is an epimorphism and `β` and `δ` are monomorphisms,
@@ -40,23 +41,6 @@
 case of abelian categories, we have the characterization that `(f, g)` is exact if and only if
 `f ≫ g = 0` and `kernel.ι g ≫ cokernel.π f = 0`, and the latter condition is self dual, so the
 equivalence of exactness and co-exactness follows easily.
-=======
-```
-A ---f--> B ---g--> C ---h--> D
-|         |         |         |
-α         β         γ         δ
-|         |         |         |
-v         v         v         v
-A' --f'-> B' --g'-> C' --h'-> D'
-```
-
-We prove the "mono" version of the four lemma: if α is an epimorphism and β and δ are monomorphisms,
-then γ is a monomorphism.
-
-## Future work
-
-The "epi" four lemma and the five lemma, which is then an easy corollary.
->>>>>>> 14f324be
 
 ## Tags
 

--- conflicted
+++ resolved
@@ -193,304 +193,4 @@
 
 end comma
 
-<<<<<<< HEAD
-/-- The over category has as objects arrows in `T` with codomain `X` and as morphisms commutative
-    triangles. -/
-@[derive category]
-def over (X : T) := comma.{v₃ 0 v₃} (𝟭 T) (functor.from_punit X)
-
--- Satisfying the inhabited linter
-instance over.inhabited [inhabited T] : inhabited (over (default T)) :=
-{ default :=
-  { left := default T,
-    hom := 𝟙 _ } }
-
-namespace over
-
-variables {X : T}
-
-@[ext] lemma over_morphism.ext {X : T} {U V : over X} {f g : U ⟶ V}
-  (h : f.left = g.left) : f = g :=
-by tidy
-
-@[simp] lemma over_right (U : over X) : U.right = punit.star := by tidy
--- @[simp] lemma over_morphism_right {U V : over X} (f : U ⟶ V) : f.right = sorry :=
--- begin
-
--- end
-
-@[simp] lemma id_left (U : over X) : comma_morphism.left (𝟙 U) = 𝟙 U.left := rfl
-@[simp] lemma comp_left (a b c : over X) (f : a ⟶ b) (g : b ⟶ c) :
-  (f ≫ g).left = f.left ≫ g.left := rfl
-
-@[simp, reassoc] lemma w {A B : over X} (f : A ⟶ B) : f.left ≫ B.hom = A.hom :=
-by have := f.w; tidy
-
-/-- To give an object in the over category, it suffices to give a morphism with codomain `X`. -/
-def mk {X Y : T} (f : Y ⟶ X) : over X :=
-{ left := Y, hom := f }
-
-@[simp] lemma mk_left {X Y : T} (f : Y ⟶ X) : (mk f).left = Y := rfl
-@[simp] lemma mk_hom {X Y : T} (f : Y ⟶ X) : (mk f).hom = f := rfl
-
-/-- To give a morphism in the over category, it suffices to give an arrow fitting in a commutative
-    triangle. -/
-@[simps]
-def hom_mk {U V : over X} (f : U.left ⟶ V.left) (w : f ≫ V.hom = U.hom . obviously) :
-  U ⟶ V :=
-{ left := f }
-
-/-- The forgetful functor mapping an arrow to its domain. -/
-def forget : (over X) ⥤ T := comma.fst _ _
-
-@[simp] lemma forget_obj {U : over X} : forget.obj U = U.left := rfl
-@[simp] lemma forget_map {U V : over X} {f : U ⟶ V} : forget.map f = f.left := rfl
-
-/-- A morphism `f : X ⟶ Y` induces a functor `over X ⥤ over Y` in the obvious way. -/
-def map {Y : T} (f : X ⟶ Y) : over X ⥤ over Y := comma.map_right _ $ discrete.nat_trans (λ _, f)
-
-section
-variables {Y : T} {f : X ⟶ Y} {U V : over X} {g : U ⟶ V}
-@[simp] lemma map_obj_left : ((map f).obj U).left = U.left := rfl
-@[simp] lemma map_obj_hom  : ((map f).obj U).hom  = U.hom ≫ f := rfl
-@[simp] lemma map_map_left : ((map f).map g).left = g.left := rfl
-end
-
-instance forget_reflects_iso : reflects_isomorphisms (forget : over X ⥤ T) :=
-{ reflects := λ X Y f t, by exactI
-  { inv := over.hom_mk t.inv ((as_iso (forget.map f)).inv_comp_eq.2 (over.w f).symm) } }
-
-section iterated_slice
-variables (f : over X)
-
-/-- Given f : Y ⟶ X, this is the obvious functor from (T/X)/f to T/Y -/
-@[simps]
-def iterated_slice_forward : over f ⥤ over f.left :=
-{ obj := λ α, over.mk α.hom.left,
-  map := λ α β κ, over.hom_mk κ.left.left (by { rw auto_param_eq, rw ← over.w κ, refl }) }
-
-/-- Given f : Y ⟶ X, this is the obvious functor from T/Y to (T/X)/f -/
-@[simps]
-def iterated_slice_backward : over f.left ⥤ over f :=
-{ obj := λ g, mk (hom_mk g.hom : mk (g.hom ≫ f.hom) ⟶ f),
-  map := λ g h α, hom_mk (hom_mk α.left (w_assoc α f.hom)) (over_morphism.ext (w α)) }
-
-/-- Given f : Y ⟶ X, we have an equivalence between (T/X)/f and T/Y -/
-@[simps]
-def iterated_slice_equiv : over f ≌ over f.left :=
-{ functor := iterated_slice_forward f,
-  inverse := iterated_slice_backward f,
-  unit_iso :=
-    nat_iso.of_components
-    (λ g, ⟨hom_mk (hom_mk (𝟙 g.left.left)) (by apply_auto_param),
-           hom_mk (hom_mk (𝟙 g.left.left)) (by apply_auto_param),
-           by { ext, dsimp, simp }, by { ext, dsimp, simp }⟩)
-    (λ X Y g, by { ext, dsimp, simp }),
-  counit_iso :=
-    nat_iso.of_components
-    (λ g, ⟨hom_mk (𝟙 g.left) (by apply_auto_param),
-           hom_mk (𝟙 g.left) (by apply_auto_param),
-           by { ext, dsimp, simp }, by { ext, dsimp, simp }⟩)
-    (λ X Y g, by { ext, dsimp, simp }) }
-
-lemma iterated_slice_forward_forget :
-  iterated_slice_forward f ⋙ forget = forget ⋙ forget :=
-rfl
-
-lemma iterated_slice_backward_forget_forget :
-  iterated_slice_backward f ⋙ forget ⋙ forget = forget :=
-rfl
-
-end iterated_slice
-
-section
-variables {D : Type u₃} [category.{v₃} D]
-
-/-- A functor `F : T ⥤ D` induces a functor `over X ⥤ over (F.obj X)` in the obvious way. -/
-def post (F : T ⥤ D) : over X ⥤ over (F.obj X) :=
-{ obj := λ Y, mk $ F.map Y.hom,
-  map := λ Y₁ Y₂ f,
-  { left := F.map f.left,
-    w' := by tidy; erw [← F.map_comp, w] } }
-
-end
-
-end over
-
-/-- The under category has as objects arrows with domain `X` and as morphisms commutative
-    triangles. -/
-@[derive category]
-def under (X : T) := comma.{0 v₃ v₃} (functor.from_punit X) (𝟭 T)
-
--- Satisfying the inhabited linter
-instance under.inhabited [inhabited T] : inhabited (under (default T)) :=
-{ default :=
-  { right := default T,
-    hom := 𝟙 _ } }
-
-namespace under
-
-variables {X : T}
-
-@[ext] lemma under_morphism.ext {X : T} {U V : under X} {f g : U ⟶ V}
-  (h : f.right = g.right) : f = g :=
-by tidy
-
-@[simp] lemma under_left (U : under X) : U.left = punit.star := by tidy
-
-@[simp] lemma id_right (U : under X) : comma_morphism.right (𝟙 U) = 𝟙 U.right := rfl
-@[simp] lemma comp_right (a b c : under X) (f : a ⟶ b) (g : b ⟶ c) :
-  (f ≫ g).right = f.right ≫ g.right := rfl
-
-@[simp] lemma w {A B : under X} (f : A ⟶ B) : A.hom ≫ f.right = B.hom :=
-by have := f.w; tidy
-
-/-- To give an object in the under category, it suffices to give an arrow with domain `X`. -/
-@[simps]
-def mk {X Y : T} (f : X ⟶ Y) : under X :=
-{ right := Y, hom := f }
-
-/-- To give a morphism in the under category, it suffices to give a morphism fitting in a
-    commutative triangle. -/
-@[simps]
-def hom_mk {U V : under X} (f : U.right ⟶ V.right) (w : U.hom ≫ f = V.hom . obviously) :
-  U ⟶ V :=
-{ right := f }
-
-/-- The forgetful functor mapping an arrow to its domain. -/
-def forget : (under X) ⥤ T := comma.snd _ _
-
-@[simp] lemma forget_obj {U : under X} : forget.obj U = U.right := rfl
-@[simp] lemma forget_map {U V : under X} {f : U ⟶ V} : forget.map f = f.right := rfl
-
-/-- A morphism `X ⟶ Y` induces a functor `under Y ⥤ under X` in the obvious way. -/
-def map {Y : T} (f : X ⟶ Y) : under Y ⥤ under X := comma.map_left _ $ discrete.nat_trans (λ _, f)
-
-section
-variables {Y : T} {f : X ⟶ Y} {U V : under Y} {g : U ⟶ V}
-@[simp] lemma map_obj_right : ((map f).obj U).right = U.right := rfl
-@[simp] lemma map_obj_hom   : ((map f).obj U).hom   = f ≫ U.hom := rfl
-@[simp] lemma map_map_right : ((map f).map g).right = g.right := rfl
-end
-
-section
-variables {D : Type u₃} [category.{v₃} D]
-
-/-- A functor `F : T ⥤ D` induces a functor `under X ⥤ under (F.obj X)` in the obvious way. -/
-def post {X : T} (F : T ⥤ D) : under X ⥤ under (F.obj X) :=
-{ obj := λ Y, mk $ F.map Y.hom,
-  map := λ Y₁ Y₂ f,
-  { right := F.map f.right,
-    w' := by tidy; erw [← F.map_comp, w] } }
-
-end
-
-end under
-
-section
-variables (T)
-
-/-- The arrow category of `T` has as objects all morphisms in `T` and as morphisms commutative
-     squares in `T`. -/
-@[derive category]
-def arrow := comma.{v₃ v₃ v₃} (𝟭 T) (𝟭 T)
-
--- Satisfying the inhabited linter
-instance arrow.inhabited [inhabited T] : inhabited (arrow T) :=
-{ default := show comma (𝟭 T) (𝟭 T), from default (comma (𝟭 T) (𝟭 T)) }
-
-end
-
-namespace arrow
-
-@[simp] lemma id_left (f : arrow T) : comma_morphism.left (𝟙 f) = 𝟙 (f.left) := rfl
-@[simp] lemma id_right (f : arrow T) : comma_morphism.right (𝟙 f) = 𝟙 (f.right) := rfl
-
-/-- An object in the arrow category is simply a morphism in `T`. -/
-@[simps]
-def mk {X Y : T} (f : X ⟶ Y) : arrow T :=
-{ left := X,
-  right := Y,
-  hom := f }
-
-/-- A morphism in the arrow category is a commutative square connecting two objects of the arrow
-    category. -/
-@[simps]
-def hom_mk {f g : arrow T} {u : f.left ⟶ g.left} {v : f.right ⟶ g.right}
-  (w : u ≫ g.hom = f.hom ≫ v) : f ⟶ g :=
-{ left := u,
-  right := v,
-  w' := w }
-
-/-- We can also build a morphism in the arrow category out of any commutative square in `T`. -/
-@[simps]
-def hom_mk' {X Y : T} {f : X ⟶ Y} {P Q : T} {g : P ⟶ Q} {u : X ⟶ P} {v : Y ⟶ Q}
-  (w : u ≫ g = f ≫ v) : arrow.mk f ⟶ arrow.mk g :=
-{ left := u,
-  right := v,
-  w' := w }
-
-@[reassoc] lemma w {f g : arrow T} (sq : f ⟶ g) : sq.left ≫ g.hom = f.hom ≫ sq.right := sq.w
-
-/-- A lift of a commutative square is a diagonal morphism making the two triangles commute. -/
-@[ext] class has_lift {f g : arrow T} (sq : f ⟶ g) :=
-(lift : f.right ⟶ g.left)
-(fac_left : f.hom ≫ lift = sq.left)
-(fac_right : lift ≫ g.hom = sq.right)
-
-attribute [simp, reassoc] has_lift.fac_left has_lift.fac_right
-
-/-- If we have chosen a lift of a commutative square `sq`, we can access it by saying `lift sq`. -/
-abbreviation lift {f g : arrow T} (sq : f ⟶ g) [has_lift sq] : f.right ⟶ g.left :=
-has_lift.lift sq
-
-lemma lift.fac_left {f g : arrow T} (sq : f ⟶ g) [has_lift sq] : f.hom ≫ lift sq = sq.left :=
-by simp
-
-lemma lift.fac_right {f g : arrow T} (sq : f ⟶ g) [has_lift sq] : lift sq ≫ g.hom = sq.right :=
-by simp
-
-@[simp, reassoc]
-lemma lift_mk'_left {X Y P Q : T} {f : X ⟶ Y} {g : P ⟶ Q} {u : X ⟶ P} {v : Y ⟶ Q}
-  (h : u ≫ g = f ≫ v) [has_lift $ arrow.hom_mk' h] : f ≫ lift (arrow.hom_mk' h) = u :=
-by simp only [←arrow.mk_hom f, lift.fac_left, arrow.hom_mk'_left]
-
-@[simp, reassoc]
-lemma lift_mk'_right {X Y P Q : T} {f : X ⟶ Y} {g : P ⟶ Q} {u : X ⟶ P} {v : Y ⟶ Q}
-  (h : u ≫ g = f ≫ v) [has_lift $ arrow.hom_mk' h] : lift (arrow.hom_mk' h) ≫ g = v :=
-by simp only [←arrow.mk_hom g, lift.fac_right, arrow.hom_mk'_right]
-
-section
-
-instance subsingleton_has_lift_of_epi {f g : arrow T} (sq : f ⟶ g) [epi f.hom] :
-  subsingleton (has_lift sq) :=
-subsingleton.intro $ λ a b, has_lift.ext a b $ (cancel_epi f.hom).1 $ by simp
-
-instance subsingleton_has_lift_of_mono {f g : arrow T} (sq : f ⟶ g) [mono g.hom] :
-  subsingleton (has_lift sq) :=
-subsingleton.intro $ λ a b, has_lift.ext a b $ (cancel_mono g.hom).1 $ by simp
-
-end
-
-end arrow
-
-namespace functor
-
-variables {C : Type u₁} [category.{v₁} C] {D : Type u₂} [category.{v₂} D]
-
-@[simps]
-def map_arrow (F : C ⥤ D) : arrow C ⥤ arrow D :=
-{ obj := λ a,
-  { left := F.obj a.left,
-    right := F.obj a.right,
-    hom := F.map a.hom, },
-  map := λ a b f,
-  { left := F.map f.left,
-    right := F.map f.right,
-    w' := by { have w := f.w, simp only [id_map] at w, dsimp, simp only [←F.map_comp, w], } } }
-
-end functor
-
-=======
->>>>>>> d7ac180f
 end category_theory
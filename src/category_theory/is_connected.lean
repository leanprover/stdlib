/-
Copyright (c) 2020 Bhavik Mehta. All rights reserved.
Released under Apache 2.0 license as described in the file LICENSE.
Authors: Bhavik Mehta
-/
import data.list.chain
import category_theory.punit

/-!
# Connected category

Define a connected category as a _nonempty_ category for which every functor
to a discrete category is isomorphic to the constant functor.

NB. Some authors include the empty category as connected, we do not.
We instead are interested in categories with exactly one 'connected
component'.

We give some equivalent definitions:
- A nonempty category for which every functor to a discrete category is
  constant on objects.
  See `any_functor_const_on_obj` and `connected.of_any_functor_const_on_obj`.
- A nonempty category for which every function `F` for which the presence of a
  morphism `f : j₁ ⟶ j₂` implies `F j₁ = F j₂` must be constant everywhere.
  See `constant_of_preserves_morphisms` and `connected.of_constant_of_preserves_morphisms`.
- A nonempty category for which any subset of its elements containing the
  default and closed under morphisms is everything.
  See `induct_on_objects` and `connected.of_induct`.
- A nonempty category for which every object is related under the reflexive
  transitive closure of the relation "there is a morphism in some direction
  from `j₁` to `j₂`".
  See `connected_zigzag` and `zigzag_connected`.
- A nonempty category for which for any two objects there is a sequence of
  morphisms (some reversed) from one to the other.
  See `exists_zigzag'` and `connected_of_zigzag`.

We also prove the result that the functor given by `(X × -)` preserves any
connected limit. That is, any limit of shape `J` where `J` is a connected
category is preserved by the functor `(X × -)`. This appears in `category_theory.limits.connected`.
-/

universes v₁ v₂ u₁ u₂

noncomputable theory

open category_theory.category

namespace category_theory

/--
A possibly empty category for which every functor to a discrete category is constant.
-/
class is_preconnected (J : Type v₂) [category.{v₁} J] : Prop :=
(iso_constant : Π {α : Type v₂} (F : J ⥤ discrete α) (j : J),
  nonempty (F ≅ (functor.const J).obj (F.obj j)))

/--
We define a connected category as a _nonempty_ category for which every
functor to a discrete category is constant.

NB. Some authors include the empty category as connected, we do not.
We instead are interested in categories with exactly one 'connected
component'.

This allows us to show that the functor X ⨯ - preserves connected limits.

See https://stacks.math.columbia.edu/tag/002S
-/
class is_connected (J : Type v₂) [category.{v₁} J] extends is_preconnected J : Prop :=
[is_nonempty : nonempty J]

attribute [instance, priority 100] is_connected.is_nonempty

variables {J : Type v₂} [category.{v₁} J]

/--
If `J` is connected, any functor `F : J ⥤ discrete α` is isomorphic to
the constant functor with value `F.obj j` (for any choice of `j`).
-/
def iso_constant [is_preconnected J] {α : Type v₂} (F : J ⥤ discrete α) (j : J) :
  F ≅ (functor.const J).obj (F.obj j) :=
  (is_preconnected.iso_constant F j).some

/--
If J is connected, any functor to a discrete category is constant on objects.
The converse is given in `is_connected.of_any_functor_const_on_obj`.
-/
lemma any_functor_const_on_obj [is_preconnected J]
  {α : Type v₂} (F : J ⥤ discrete α) (j j' : J) :
  F.obj j = F.obj j' :=
((iso_constant F j').hom.app j).down.1

/--
If any functor to a discrete category is constant on objects, J is connected.
The converse of `any_functor_const_on_obj`.
-/
lemma is_connected.of_any_functor_const_on_obj [nonempty J]
  (h : ∀ {α : Type v₂} (F : J ⥤ discrete α), ∀ (j j' : J), F.obj j = F.obj j') :
  is_connected J :=
{ iso_constant := λ α F j',
  ⟨nat_iso.of_components (λ j, eq_to_iso (h F j j')) (λ _ _ _, subsingleton.elim _ _)⟩ }

/--
If `J` is connected, then given any function `F` such that the presence of a
morphism `j₁ ⟶ j₂` implies `F j₁ = F j₂`, we have that `F` is constant.
This can be thought of as a local-to-global property.

The converse is shown in `is_connected.of_constant_of_preserves_morphisms`
-/
lemma constant_of_preserves_morphisms [is_preconnected J] {α : Type v₂} (F : J → α)
  (h : ∀ (j₁ j₂ : J) (f : j₁ ⟶ j₂), F j₁ = F j₂) (j j' : J) :
  F j = F j' :=
any_functor_const_on_obj { obj := F, map := λ _ _ f, eq_to_hom (h _ _ f) } j j'

/--
`J` is connected if: given any function `F : J → α` which is constant for any
`j₁, j₂` for which there is a morphism `j₁ ⟶ j₂`, then `F` is constant.
This can be thought of as a local-to-global property.

The converse of `constant_of_preserves_morphisms`.
-/
lemma is_connected.of_constant_of_preserves_morphisms [nonempty J]
  (h : ∀ {α : Type v₂} (F : J → α), (∀ {j₁ j₂ : J} (f : j₁ ⟶ j₂), F j₁ = F j₂) → (∀ j j' : J, F j = F j')) :
  is_connected J :=
is_connected.of_any_functor_const_on_obj (λ _ F, h F.obj (λ _ _ f, (F.map f).down.1))

/--
An inductive-like property for the objects of a connected category.
If the set `p` is nonempty, and `p` is closed under morphisms of `J`,
then `p` contains all of `J`.

The converse is given in `is_connected.of_induct`.
-/
lemma induct_on_objects [is_preconnected J] (p : set J) {j₀ : J} (h0 : j₀ ∈ p)
  (h1 : ∀ {j₁ j₂ : J} (f : j₁ ⟶ j₂), j₁ ∈ p ↔ j₂ ∈ p) (j : J) :
  j ∈ p :=
begin
  injection (constant_of_preserves_morphisms (λ k, ulift.up (k ∈ p)) (λ j₁ j₂ f, _) j j₀) with i,
  rwa i,
  dsimp,
  exact congr_arg ulift.up (propext (h1 f)),
end

/--
If any maximal connected component containing some element j₀ of J is all of J, then J is connected.

The converse of `induct_on_objects`.
-/
lemma is_connected.of_induct [nonempty J]
  {j₀ : J} (h : ∀ (p : set J), j₀ ∈ p → (∀ {j₁ j₂ : J} (f : j₁ ⟶ j₂), j₁ ∈ p ↔ j₂ ∈ p) → ∀ (j : J), j ∈ p) :
  is_connected J :=
is_connected.of_constant_of_preserves_morphisms (λ α F a,
begin
  have w := h {j | F j = F j₀} rfl (λ _ _ f, by simp [a f]),
  dsimp at w,
  intros j j',
  rw [w j, w j'],
end)

/--
Another induction principle for `is_preconnected J`:
given a type family `Z : J → Sort*` and
a rule for transporting in *both* directions along a morphism in `J`,
we can transport an `x : Z j₀` to a point in `Z j` for any `j`.
-/
<<<<<<< HEAD
def is_preconnected_induction [is_preconnected J] (Z : J → Sort*)
=======
lemma is_preconnected_induction [is_preconnected J] (Z : J → Sort*)
>>>>>>> eb49634c
  (h₁ : Π {j₁ j₂ : J} (f : j₁ ⟶ j₂), Z j₁ → Z j₂)
  (h₂ : Π {j₁ j₂ : J} (f : j₁ ⟶ j₂), Z j₂ → Z j₁)
  {j₀ : J} (x : Z j₀) (j : J) : nonempty (Z j) :=
(induct_on_objects {j | nonempty (Z j)} ⟨x⟩
  (λ j₁ j₂ f, ⟨by { rintro ⟨y⟩, exact ⟨h₁ f y⟩, }, by { rintro ⟨y⟩, exact ⟨h₂ f y⟩, }⟩) j : _)

/-- j₁ and j₂ are related by `zag` if there is a morphism between them. -/
@[reducible]
def zag (j₁ j₂ : J) : Prop := nonempty (j₁ ⟶ j₂) ∨ nonempty (j₂ ⟶ j₁)

lemma zag_symmetric : symmetric (@zag J _) :=
λ j₂ j₁ h, h.swap

/--
`j₁` and `j₂` are related by `zigzag` if there is a chain of
morphisms from `j₁` to `j₂`, with backward morphisms allowed.
-/
@[reducible]
def zigzag : J → J → Prop := relation.refl_trans_gen zag

lemma zigzag_symmetric : symmetric (@zigzag J _) :=
relation.refl_trans_gen.symmetric zag_symmetric

/-- Any equivalence relation containing (⟶) holds for all pairs of a connected category. -/
lemma equiv_relation [is_connected J] (r : J → J → Prop) (hr : _root_.equivalence r)
  (h : ∀ {j₁ j₂ : J} (f : j₁ ⟶ j₂), r j₁ j₂) :
  ∀ (j₁ j₂ : J), r j₁ j₂ :=
begin
  have z : ∀ (j : J), r (classical.arbitrary J) j :=
    induct_on_objects (λ k, r (classical.arbitrary J) k)
        (hr.1 (classical.arbitrary J)) (λ _ _ f, ⟨λ t, hr.2.2 t (h f), λ t, hr.2.2 t (hr.2.1 (h f))⟩),
  intros, apply hr.2.2 (hr.2.1 (z _)) (z _)
end

/-- In a connected category, any two objects are related by `zigzag`. -/
lemma is_connected_zigzag [is_connected J] (j₁ j₂ : J) : zigzag j₁ j₂ :=
equiv_relation _
  (mk_equivalence _
    relation.reflexive_refl_trans_gen
    (relation.refl_trans_gen.symmetric (λ _ _ _, by rwa [zag, or_comm]))
    relation.transitive_refl_trans_gen)
  (λ _ _ f, relation.refl_trans_gen.single (or.inl (nonempty.intro f))) _ _

/--
If any two objects in an nonempty category are related by `zigzag`, the category is connected.
-/
lemma zigzag_is_connected [nonempty J] (h : ∀ (j₁ j₂ : J), zigzag j₁ j₂) : is_connected J :=
begin
  apply is_connected.of_induct,
  intros,
  have: ∀ (j₁ j₂ : J), zigzag j₁ j₂ → (j₁ ∈ p ↔ j₂ ∈ p),
  { introv k,
    induction k,
    { refl },
    { rw k_ih,
      rcases k_a_1 with ⟨⟨_⟩⟩ | ⟨⟨_⟩⟩,
      apply a_1 k_a_1,
      apply (a_1 k_a_1).symm } },
  rwa this j (classical.arbitrary J) (h _ _)
end

lemma exists_zigzag' [is_connected J] (j₁ j₂ : J) :
  ∃ l, list.chain zag j₁ l ∧ list.last (j₁ :: l) (list.cons_ne_nil _ _) = j₂ :=
list.exists_chain_of_relation_refl_trans_gen (is_connected_zigzag _ _)

/--
If any two objects in an nonempty category are linked by a sequence of (potentially reversed)
morphisms, then J is connected.

The converse of `exists_zigzag'`.
-/
lemma is_connected_of_zigzag [nonempty J]
  (h : ∀ (j₁ j₂ : J), ∃ l, list.chain zag j₁ l ∧ list.last (j₁ :: l) (list.cons_ne_nil _ _) = j₂) :
  is_connected J :=
begin
  apply is_connected.of_induct,
  intros p d k j,
  obtain ⟨l, zags, lst⟩ := h j (classical.arbitrary J),
  apply list.chain.induction p l zags lst _ d,
  rintros _ _ (⟨⟨_⟩⟩ | ⟨⟨_⟩⟩),
  { exact (k a).2 },
  { exact (k a).1 }
end

/-- If `discrete α` is connected, then `α` is (type-)equivalent to `punit`. -/
def discrete_is_connected_equiv_punit {α : Type*} [is_connected (discrete α)] : α ≃ punit :=
discrete.equiv_of_equivalence
  { functor := functor.star α,
    inverse := discrete.functor (λ _, classical.arbitrary _),
    unit_iso := by { exact (iso_constant _ (classical.arbitrary _)), },
    counit_iso := functor.punit_ext _ _ }

variables {C : Type u₂} [category.{v₂} C]

/--
For objects `X Y : C`, any natural transformation `α : const X ⟶ const Y` from a connected
category must be constant.
This is the key property of connected categories which we use to establish properties about limits.
-/
lemma nat_trans_from_is_connected [is_preconnected J] {X Y : C}
  (α : (functor.const J).obj X ⟶ (functor.const J).obj Y) :
  ∀ (j j' : J), α.app j = (α.app j' : X ⟶ Y) :=
@constant_of_preserves_morphisms _ _ _
  (X ⟶ Y)
  (λ j, α.app j)
  (λ _ _ f, (by { have := α.naturality f, erw [id_comp, comp_id] at this, exact this.symm }))

end category_theory<|MERGE_RESOLUTION|>--- conflicted
+++ resolved
@@ -163,11 +163,7 @@
 a rule for transporting in *both* directions along a morphism in `J`,
 we can transport an `x : Z j₀` to a point in `Z j` for any `j`.
 -/
-<<<<<<< HEAD
-def is_preconnected_induction [is_preconnected J] (Z : J → Sort*)
-=======
 lemma is_preconnected_induction [is_preconnected J] (Z : J → Sort*)
->>>>>>> eb49634c
   (h₁ : Π {j₁ j₂ : J} (f : j₁ ⟶ j₂), Z j₁ → Z j₂)
   (h₂ : Π {j₁ j₂ : J} (f : j₁ ⟶ j₂), Z j₂ → Z j₁)
   {j₀ : J} (x : Z j₀) (j : J) : nonempty (Z j) :=

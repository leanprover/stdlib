--- conflicted
+++ resolved
@@ -145,7 +145,6 @@
   [concrete_category D] [has_forget₂ C D] : faithful (forget₂ C D) :=
 has_forget₂.forget_comp.faithful_of_comp
 
-<<<<<<< HEAD
 def has_forget₂.comp (C D E : Type (u+1))
   [large_category C] [concrete_category C]
   [large_category D] [concrete_category D]
@@ -170,11 +169,8 @@
 ⟨λ f, (forget₂ C D).map f⟩
 end
 
-instance induced_category.concrete_category {C : Type v} {D : Type v'} [category D] [concrete_category D] (f : C → D) :
-=======
 instance induced_category.concrete_category {C : Type v} {D : Type v'} [category D]
   [concrete_category D] (f : C → D) :
->>>>>>> 877af106
   concrete_category (induced_category D f) :=
 { forget := induced_functor f ⋙ forget D }
 

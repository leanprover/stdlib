/-
Copyright (c) 2017 Scott Morrison. All rights reserved.
Released under Apache 2.0 license as described in the file LICENSE.
Authors: Scott Morrison
-/
import category_theory.limits.limits
import category_theory.concrete_category.basic

/-!
# Facts about (co)limits of functors into concrete categories
-/

<<<<<<< HEAD
universes v u
=======
universes w v u
>>>>>>> fa6485a5

open category_theory

namespace category_theory.limits

variables {J : Type v} [small_category J]
variables {C : Type u} [category.{v} C] [concrete_category.{v} C]

local attribute [instance] concrete_category.has_coe_to_sort
local attribute [instance] concrete_category.has_coe_to_fun

-- We now prove a lemma about naturality of cones over functors into bundled categories.
namespace cone

/-- Naturality of a cone over functors to a concrete category. -/
@[simp] lemma w_apply {F : J ⥤ C} (s : cone F) {j j' : J} (f : j ⟶ j') (x : s.X) :
   F.map f (s.π.app j x) = s.π.app j' x :=
begin
  convert congr_fun (congr_arg (λ k : s.X ⟶ F.obj j', (k : s.X → F.obj j')) (s.w f)) x,
  simp only [coe_comp],
end

<<<<<<< HEAD

=======
>>>>>>> fa6485a5
@[simp]
lemma w_forget_apply (F : J ⥤ C) (s : cone (F ⋙ forget C)) {j j' : J} (f : j ⟶ j') (x : s.X) :
  F.map f (s.π.app j x) = s.π.app j' x :=
congr_fun (s.w f : _) x

end cone

namespace cocone

/-- Naturality of a cocone over functors into a concrete category. -/
@[simp] lemma w_apply {F : J ⥤ C} (s : cocone F) {j j' : J} (f : j ⟶ j') (x : F.obj j) :
  s.ι.app j' (F.map f x) = s.ι.app j x :=
begin
  convert congr_fun (congr_arg (λ k : F.obj j ⟶ s.X, (k : F.obj j → s.X)) (s.w f)) x,
  simp only [coe_comp],
end

@[simp]
lemma w_forget_apply (F : J ⥤ C) (s : cocone (F ⋙ forget C)) {j j' : J} (f : j ⟶ j') (x : F.obj j) :
  s.ι.app j' (F.map f x) = (s.ι.app j x : s.X) :=
congr_fun (s.w f : _) x

end cocone

section has_limit

@[simp]
lemma limit.lift_π_apply (F : J ⥤ C) [has_limit F] (s : cone F) (j : J) (x : s.X) :
  limit.π F j (limit.lift F s x) = s.π.app j x :=
begin
  have w := congr_arg (λ f : s.X ⟶ F.obj j, (f : s.X → F.obj j) x) (limit.lift_π s j),
  dsimp at w,
  rwa coe_comp at w,
end

@[simp]
lemma limit.w_apply (F : J ⥤ C) [has_limit F] {j j' : J} (f : j ⟶ j') (x : limit F) :
  F.map f (limit.π F j x) = limit.π F j' x :=
begin
  have w := congr_arg (λ f : limit F ⟶ F.obj j', (f : limit F → F.obj j') x) (limit.w F f),
  dsimp at w,
  rwa coe_comp at w,
end

end has_limit

section has_colimit

@[simp]
lemma colimit.ι_desc_apply (F : J ⥤ C) [has_colimit F] (s : cocone F) (j : J) (x : F.obj j) :
  colimit.desc F s (colimit.ι F j x) = s.ι.app j x :=
begin
  have w := congr_arg (λ f : F.obj j ⟶ s.X, (f : F.obj j → s.X) x) (colimit.ι_desc s j),
  dsimp at w,
  rwa coe_comp at w,
end

@[simp]
lemma colimit.w_apply (F : J ⥤ C) [has_colimit F] {j j' : J} (f : j ⟶ j') (x : F.obj j) :
  colimit.ι F j' (F.map f x) = colimit.ι F j x :=
begin
  have w := congr_arg (λ f : F.obj j ⟶ colimit F, (f : F.obj j → colimit F) x) (colimit.w F f),
  dsimp at w,
  rwa coe_comp at w,
end

end has_colimit

end category_theory.limits<|MERGE_RESOLUTION|>--- conflicted
+++ resolved
@@ -10,11 +10,7 @@
 # Facts about (co)limits of functors into concrete categories
 -/
 
-<<<<<<< HEAD
-universes v u
-=======
 universes w v u
->>>>>>> fa6485a5
 
 open category_theory
 
@@ -37,10 +33,6 @@
   simp only [coe_comp],
 end
 
-<<<<<<< HEAD
-
-=======
->>>>>>> fa6485a5
 @[simp]
 lemma w_forget_apply (F : J ⥤ C) (s : cone (F ⋙ forget C)) {j j' : J} (f : j ⟶ j') (x : s.X) :
   F.map f (s.π.app j x) = s.π.app j' x :=

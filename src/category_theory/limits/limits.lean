--- conflicted
+++ resolved
@@ -1045,20 +1045,12 @@
 
 /-- Given a natural transformation `α : F ⟶ G`, we give a morphism from the cone point
 of any cone over `F` to the cone point of a limit cone over `G`. -/
-<<<<<<< HEAD
-def is_limit.map {F G : J ⥤ C} {s : cone F} {t : cone G} (P : is_limit t)
-=======
 def is_limit.map {F G : J ⥤ C} (s : cone F) {t : cone G} (P : is_limit t)
->>>>>>> c3a6a699
   (α : F ⟶ G) : s.X ⟶ t.X :=
 P.lift ((cones.postcompose α).obj s)
 
 @[simp, reassoc] lemma is_limit_map_π {F G : J ⥤ C} (c : cone F) {d : cone G} (hd : is_limit d)
-<<<<<<< HEAD
-  (α : F ⟶ G) (j : J) : is_limit.map hd α ≫ d.π.app j = c.π.app j ≫ α.app j :=
-=======
   (α : F ⟶ G) (j : J) : is_limit.map c hd α ≫ d.π.app j = c.π.app j ≫ α.app j :=
->>>>>>> c3a6a699
 by apply is_limit.fac
 
 /--
@@ -1069,11 +1061,7 @@
 but not necessarily for all functors of shape `J`.
 -/
 def lim_map {F G : J ⥤ C} [has_limit F] [has_limit G] (α : F ⟶ G) : limit F ⟶ limit G :=
-<<<<<<< HEAD
-is_limit.map (limit.is_limit G) α
-=======
 is_limit.map _ (limit.is_limit G) α
->>>>>>> c3a6a699
 
 @[simp, reassoc] lemma lim_map_π {F G : J ⥤ C} [has_limit F] [has_limit G] (α : F ⟶ G) (j : J) :
   lim_map α ≫ limit.π G j = limit.π F j ≫ α.app j :=
@@ -1455,21 +1443,13 @@
 
 /-- Given a natural transformation `α : F ⟶ G`, we give a morphism from the cocone point
 of a colimit cocone over `F` to the cocone point of any cocone over `G`. -/
-<<<<<<< HEAD
-def is_colimit.map {F G : J ⥤ C} {s : cocone F} (P : is_colimit s) {t : cocone G}
-=======
 def is_colimit.map {F G : J ⥤ C} {s : cocone F} (P : is_colimit s) (t : cocone G)
->>>>>>> c3a6a699
   (α : F ⟶ G) : s.X ⟶ t.X :=
 P.desc ((cocones.precompose α).obj t)
 
 @[simp, reassoc]
 lemma ι_is_colimit_map {F G : J ⥤ C} {c : cocone F} (hc : is_colimit c) (d : cocone G) (α : F ⟶ G)
-<<<<<<< HEAD
-  (j : J) : c.ι.app j ≫ is_colimit.map hc α = α.app j ≫ d.ι.app j :=
-=======
   (j : J) : c.ι.app j ≫ is_colimit.map hc d α = α.app j ≫ d.ι.app j :=
->>>>>>> c3a6a699
 by apply is_colimit.fac
 
 /--
@@ -1480,11 +1460,7 @@
 but not necessarily for all functors of shape `J`.
 -/
 def colim_map {F G : J ⥤ C} [has_colimit F] [has_colimit G] (α : F ⟶ G) : colimit F ⟶ colimit G :=
-<<<<<<< HEAD
-is_colimit.map (colimit.is_colimit F) α
-=======
 is_colimit.map (colimit.is_colimit F) _ α
->>>>>>> c3a6a699
 
 @[simp, reassoc]
 lemma ι_colim_map {F G : J ⥤ C} [has_colimit F] [has_colimit G] (α : F ⟶ G) (j : J) :

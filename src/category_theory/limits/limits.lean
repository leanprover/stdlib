-- Copyright (c) 2018 Scott Morrison. All rights reserved.
-- Released under Apache 2.0 license as described in the file LICENSE.
-- Authors: Reid Barton, Mario Carneiro, Scott Morrison, Floris van Doorn

import category_theory.whiskering
import category_theory.yoneda
import category_theory.limits.cones
import category_theory.eq_to_hom

open category_theory category_theory.category category_theory.functor opposite

namespace category_theory.limits

universes v u u' u'' w -- declare the `v`'s first; see `category_theory.category` for an explanation

-- See the notes at the top of cones.lean, explaining why we can't allow `J : Prop` here.
variables {J K : Type v} [small_category J] [small_category K]
variables {C : Type u} [𝒞 : category.{v+1} C]
include 𝒞

variables {F : J ⥤ C}

/-- A cone `t` on `F` is a limit cone if each cone on `F` admits a unique
  cone morphism to `t`. -/
structure is_limit (t : cone F) :=
(lift  : Π (s : cone F), s.X ⟶ t.X)
(fac'  : ∀ (s : cone F) (j : J), lift s ≫ t.π.app j = s.π.app j . obviously)
(uniq' : ∀ (s : cone F) (m : s.X ⟶ t.X) (w : ∀ j : J, m ≫ t.π.app j = s.π.app j),
  m = lift s . obviously)

restate_axiom is_limit.fac'
attribute [simp] is_limit.fac
restate_axiom is_limit.uniq'

namespace is_limit

instance subsingleton {t : cone F} : subsingleton (is_limit t) :=
⟨by intros P Q; cases P; cases Q; congr; ext; solve_by_elim⟩

/- Repackaging the definition in terms of cone morphisms. -/

def lift_cone_morphism {t : cone F} (h : is_limit t) (s : cone F) : s ⟶ t :=
{ hom := h.lift s }

lemma uniq_cone_morphism {s t : cone F} (h : is_limit t) {f f' : s ⟶ t} :
  f = f' :=
have ∀ {g : s ⟶ t}, g = h.lift_cone_morphism s, by intro g; ext; exact h.uniq _ _ g.w,
this.trans this.symm

def mk_cone_morphism {t : cone F}
  (lift : Π (s : cone F), s ⟶ t)
  (uniq' : ∀ (s : cone F) (m : s ⟶ t), m = lift s) : is_limit t :=
{ lift := λ s, (lift s).hom,
  uniq' := λ s m w,
    have cone_morphism.mk m w = lift s, by apply uniq',
    congr_arg cone_morphism.hom this }

/-- Limit cones on `F` are unique up to isomorphism. -/
def unique {s t : cone F} (P : is_limit s) (Q : is_limit t) : s ≅ t :=
{ hom := Q.lift_cone_morphism s,
  inv := P.lift_cone_morphism t,
  hom_inv_id' := P.uniq_cone_morphism,
  inv_hom_id' := Q.uniq_cone_morphism }

def of_iso_limit {r t : cone F} (P : is_limit r) (i : r ≅ t) : is_limit t :=
is_limit.mk_cone_morphism
  (λ s, P.lift_cone_morphism s ≫ i.hom)
  (λ s m, by rw ←i.comp_inv_eq; apply P.uniq_cone_morphism)

variables {t : cone F}

lemma hom_lift (h : is_limit t) {W : C} (m : W ⟶ t.X) :
  m = h.lift { X := W, π := { app := λ b, m ≫ t.π.app b } } :=
h.uniq { X := W, π := { app := λ b, m ≫ t.π.app b } } m (λ b, rfl)

/-- Two morphisms into a limit are equal if their compositions with
  each cone morphism are equal. -/
lemma hom_ext (h : is_limit t) {W : C} {f f' : W ⟶ t.X}
  (w : ∀ j, f ≫ t.π.app j = f' ≫ t.π.app j) : f = f' :=
by rw [h.hom_lift f, h.hom_lift f']; congr; exact funext w

/-- The universal property of a limit cone: a map `W ⟶ X` is the same as
  a cone on `F` with vertex `W`. -/
def hom_iso (h : is_limit t) (W : C) : (W ⟶ t.X) ≅ ((const J).obj W ⟶ F) :=
{ hom := λ f, (t.extend f).π,
  inv := λ π, h.lift { X := W, π := π },
  hom_inv_id' := by ext f; apply h.hom_ext; intro j; simp; dsimp; refl }

@[simp] lemma hom_iso_hom (h : is_limit t) {W : C} (f : W ⟶ t.X) :
  (is_limit.hom_iso h W).hom f = (t.extend f).π := rfl

/-- The limit of `F` represents the functor taking `W` to
  the set of cones on `F` with vertex `W`. -/
def nat_iso (h : is_limit t) : yoneda.obj t.X ≅ F.cones :=
nat_iso.of_components (λ W, is_limit.hom_iso h (unop W)) (by tidy)

def hom_iso' (h : is_limit t) (W : C) :
  ((W ⟶ t.X) : Type v) ≅ { p : Π j, W ⟶ F.obj j // ∀ {j j'} (f : j ⟶ j'), p j ≫ F.map f = p j' } :=
h.hom_iso W ≪≫
{ hom := λ π,
  ⟨λ j, π.app j, λ j j' f,
   by convert ←(π.naturality f).symm; apply id_comp⟩,
  inv := λ p,
  { app := λ j, p.1 j,
    naturality' := λ j j' f, begin dsimp, rw [id_comp], exact (p.2 f).symm end } }

/-- If G : C → D is a faithful functor which sends t to a limit cone,
  then it suffices to check that the induced maps for the image of t
  can be lifted to maps of C. -/
def of_faithful {t : cone F} {D : Type u'} [category.{v+1} D] (G : C ⥤ D) [faithful G]
  (ht : is_limit (G.map_cone t)) (lift : Π (s : cone F), s.X ⟶ t.X)
  (h : ∀ s, G.map (lift s) = ht.lift (G.map_cone s)) : is_limit t :=
{ lift := lift,
  fac' := λ s j, by apply G.injectivity; rw [G.map_comp, h]; apply ht.fac,
  uniq' := λ s m w, begin
    apply G.injectivity, rw h,
    refine ht.uniq (G.map_cone s) _ (λ j, _),
    convert ←congr_arg (λ f, G.map f) (w j),
    apply G.map_comp
  end }

end is_limit

def is_limit_iso_unique_cone_morphism {t : cone F} :
  is_limit t ≅ Π s, unique (s ⟶ t) :=
{ hom := λ h s,
  { default := h.lift_cone_morphism s,
    uniq := λ _, h.uniq_cone_morphism },
  inv := λ h,
  { lift := λ s, (h s).default.hom,
    uniq' := λ s f w, congr_arg cone_morphism.hom ((h s).uniq ⟨f, w⟩) } }

/-- A cocone `t` on `F` is a colimit cocone if each cocone on `F` admits a unique
  cocone morphism from `t`. -/
structure is_colimit (t : cocone F) :=
(desc  : Π (s : cocone F), t.X ⟶ s.X)
(fac'  : ∀ (s : cocone F) (j : J), t.ι.app j ≫ desc s = s.ι.app j . obviously)
(uniq' : ∀ (s : cocone F) (m : t.X ⟶ s.X) (w : ∀ j : J, t.ι.app j ≫ m = s.ι.app j),
  m = desc s . obviously)

restate_axiom is_colimit.fac'
attribute [simp] is_colimit.fac
restate_axiom is_colimit.uniq'

namespace is_colimit

instance subsingleton {t : cocone F} : subsingleton (is_colimit t) :=
⟨by intros P Q; cases P; cases Q; congr; ext; solve_by_elim⟩

/- Repackaging the definition in terms of cone morphisms. -/

def desc_cocone_morphism {t : cocone F} (h : is_colimit t) (s : cocone F) : t ⟶ s :=
{ hom := h.desc s }

lemma uniq_cocone_morphism {s t : cocone F} (h : is_colimit t) {f f' : t ⟶ s} :
  f = f' :=
have ∀ {g : t ⟶ s}, g = h.desc_cocone_morphism s, by intro g; ext; exact h.uniq _ _ g.w,
this.trans this.symm

def mk_cocone_morphism {t : cocone F}
  (desc : Π (s : cocone F), t ⟶ s)
  (uniq' : ∀ (s : cocone F) (m : t ⟶ s), m = desc s) : is_colimit t :=
{ desc := λ s, (desc s).hom,
  uniq' := λ s m w,
    have cocone_morphism.mk m w = desc s, by apply uniq',
    congr_arg cocone_morphism.hom this }

/-- Limit cones on `F` are unique up to isomorphism. -/
def unique {s t : cocone F} (P : is_colimit s) (Q : is_colimit t) : s ≅ t :=
{ hom := P.desc_cocone_morphism t,
  inv := Q.desc_cocone_morphism s,
  hom_inv_id' := P.uniq_cocone_morphism,
  inv_hom_id' := Q.uniq_cocone_morphism }

def of_iso_colimit {r t : cocone F} (P : is_colimit r) (i : r ≅ t) : is_colimit t :=
is_colimit.mk_cocone_morphism
  (λ s, i.inv ≫ P.desc_cocone_morphism s)
  (λ s m, by rw i.eq_inv_comp; apply P.uniq_cocone_morphism)

variables {t : cocone F}

lemma hom_desc (h : is_colimit t) {W : C} (m : t.X ⟶ W) :
  m = h.desc { X := W, ι := { app := λ b, t.ι.app b ≫ m,
    naturality' := by intros; erw [←assoc, t.ι.naturality, comp_id, comp_id] } } :=
h.uniq { X := W, ι := { app := λ b, t.ι.app b ≫ m, naturality' := _ } } m (λ b, rfl)

/-- Two morphisms out of a colimit are equal if their compositions with
  each cocone morphism are equal. -/
lemma hom_ext (h : is_colimit t) {W : C} {f f' : t.X ⟶ W}
  (w : ∀ j, t.ι.app j ≫ f = t.ι.app j ≫ f') : f = f' :=
by rw [h.hom_desc f, h.hom_desc f']; congr; exact funext w

/-- The universal property of a colimit cocone: a map `X ⟶ W` is the same as
  a cocone on `F` with vertex `W`. -/
def hom_iso (h : is_colimit t) (W : C) : (t.X ⟶ W) ≅ (F ⟶ (const J).obj W) :=
{ hom := λ f, (t.extend f).ι,
  inv := λ ι, h.desc { X := W, ι := ι },
  hom_inv_id' := by ext f; apply h.hom_ext; intro j; simp; dsimp; refl }

@[simp] lemma hom_iso_hom (h : is_colimit t) {W : C} (f : t.X ⟶ W) :
  (is_colimit.hom_iso h W).hom f = (t.extend f).ι := rfl

/-- The colimit of `F` represents the functor taking `W` to
  the set of cocones on `F` with vertex `W`. -/
def nat_iso (h : is_colimit t) : coyoneda.obj (op t.X) ≅ F.cocones :=
nat_iso.of_components (is_colimit.hom_iso h) (by intros; ext; dsimp; rw ←assoc; refl)

def hom_iso' (h : is_colimit t) (W : C) :
  ((t.X ⟶ W) : Type v) ≅ { p : Π j, F.obj j ⟶ W // ∀ {j j' : J} (f : j ⟶ j'), F.map f ≫ p j' = p j } :=
h.hom_iso W ≪≫
{ hom := λ ι,
  ⟨λ j, ι.app j, λ j j' f,
   by convert ←(ι.naturality f); apply comp_id⟩,
  inv := λ p,
  { app := λ j, p.1 j,
    naturality' := λ j j' f, begin dsimp, rw [comp_id], exact (p.2 f) end } }

/-- If G : C → D is a faithful functor which sends t to a colimit cocone,
  then it suffices to check that the induced maps for the image of t
  can be lifted to maps of C. -/
def of_faithful {t : cocone F} {D : Type u'} [category.{v+1} D] (G : C ⥤ D) [faithful G]
  (ht : is_colimit (G.map_cocone t)) (desc : Π (s : cocone F), t.X ⟶ s.X)
  (h : ∀ s, G.map (desc s) = ht.desc (G.map_cocone s)) : is_colimit t :=
{ desc := desc,
  fac' := λ s j, by apply G.injectivity; rw [G.map_comp, h]; apply ht.fac,
  uniq' := λ s m w, begin
    apply G.injectivity, rw h,
    refine ht.uniq (G.map_cocone s) _ (λ j, _),
    convert ←congr_arg (λ f, G.map f) (w j),
    apply G.map_comp
  end }

end is_colimit

def is_colimit_iso_unique_cocone_morphism {t : cocone F} :
  is_colimit t ≅ Π s, unique (t ⟶ s) :=
{ hom := λ h s,
  { default := h.desc_cocone_morphism s,
    uniq := λ _, h.uniq_cocone_morphism },
  inv := λ h,
  { desc := λ s, (h s).default.hom,
    uniq' := λ s f w, congr_arg cocone_morphism.hom ((h s).uniq ⟨f, w⟩) } }

section limit

/-- `has_limit F` represents a particular chosen limit of the diagram `F`. -/
class has_limit (F : J ⥤ C) :=
(cone : cone F)
(is_limit : is_limit cone)

variables (J C)

/-- `C` has limits of shape `J` if we have chosen a particular limit of
  every functor `F : J ⥤ C`. -/
class has_limits_of_shape :=
(has_limit : Π F : J ⥤ C, has_limit F)

/-- `C` has all (small) limits if it has limits of every shape. -/
class has_limits :=
(has_limits_of_shape : Π (J : Type v) [𝒥 : small_category J], has_limits_of_shape J C)

variables {J C}

instance has_limit_of_has_limits_of_shape
  {J : Type v} [small_category J] [H : has_limits_of_shape J C] (F : J ⥤ C) : has_limit F :=
has_limits_of_shape.has_limit F

instance has_limits_of_shape_of_has_limits
  {J : Type v} [small_category J] [H : has_limits.{v} C] : has_limits_of_shape J C :=
has_limits.has_limits_of_shape C J

/- Interface to the `has_limit` class. -/

def limit.cone (F : J ⥤ C) [has_limit F] : cone F := has_limit.cone F

def limit (F : J ⥤ C) [has_limit F] := (limit.cone F).X

def limit.π (F : J ⥤ C) [has_limit F] (j : J) : limit F ⟶ F.obj j :=
(limit.cone F).π.app j

@[simp] lemma limit.cone_π {F : J ⥤ C} [has_limit F] (j : J) :
  (limit.cone F).π.app j = limit.π _ j := rfl

@[simp] lemma limit.w (F : J ⥤ C) [has_limit F] {j j' : J} (f : j ⟶ j') :
  limit.π F j ≫ F.map f = limit.π F j' := (limit.cone F).w f

def limit.is_limit (F : J ⥤ C) [has_limit F] : is_limit (limit.cone F) :=
has_limit.is_limit.{v} F

def limit.lift (F : J ⥤ C) [has_limit F] (c : cone F) : c.X ⟶ limit F :=
(limit.is_limit F).lift c

@[simp] lemma limit.is_limit_lift {F : J ⥤ C} [has_limit F] (c : cone F) :
  (limit.is_limit F).lift c = limit.lift F c := rfl

@[simp] lemma limit.lift_π {F : J ⥤ C} [has_limit F] (c : cone F) (j : J) :
  limit.lift F c ≫ limit.π F j = c.π.app j :=
is_limit.fac _ c j

def limit.cone_morphism {F : J ⥤ C} [has_limit F] (c : cone F) :
  cone_morphism c (limit.cone F) :=
(limit.is_limit F).lift_cone_morphism c

@[simp] lemma limit.cone_morphism_hom {F : J ⥤ C} [has_limit F] (c : cone F) :
  (limit.cone_morphism c).hom = limit.lift F c := rfl
@[simp] lemma limit.cone_morphism_π {F : J ⥤ C} [has_limit F] (c : cone F) (j : J) :
  (limit.cone_morphism c).hom ≫ limit.π F j = c.π.app j :=
by erw is_limit.fac

@[extensionality] lemma limit.hom_ext {F : J ⥤ C} [has_limit F] {X : C} {f f' : X ⟶ limit F}
  (w : ∀ j, f ≫ limit.π F j = f' ≫ limit.π F j) : f = f' :=
(limit.is_limit F).hom_ext w

def limit.hom_iso (F : J ⥤ C) [has_limit F] (W : C) : (W ⟶ limit F) ≅ (F.cones.obj (op W)) :=
(limit.is_limit F).hom_iso W

@[simp] lemma limit.hom_iso_hom (F : J ⥤ C) [has_limit F] {W : C} (f : W ⟶ limit F) :
  (limit.hom_iso F W).hom f = (const J).map f ≫ (limit.cone F).π :=
(limit.is_limit F).hom_iso_hom f

def limit.hom_iso' (F : J ⥤ C) [has_limit F] (W : C) :
  ((W ⟶ limit F) : Type v) ≅ { p : Π j, W ⟶ F.obj j // ∀ {j j' : J} (f : j ⟶ j'), p j ≫ F.map f = p j' } :=
(limit.is_limit F).hom_iso' W

lemma limit.lift_extend {F : J ⥤ C} [has_limit F] (c : cone F) {X : C} (f : X ⟶ c.X) :
  limit.lift F (c.extend f) = f ≫ limit.lift F c :=
by obviously

def has_limit_of_iso {F G : J ⥤ C} [has_limit F] (α : F ≅ G) : has_limit G :=
begin
  use (cones.postcompose α.hom).obj (limit.cone F),
  refine ⟨λ s, limit.lift F ((cones.postcompose α.inv).obj s), _, _⟩,
  { intros s j,
    rw [cones.postcompose_obj_π, nat_trans.comp_app, limit.cone_π],
    rw [category.assoc_symm, limit.lift_π], simp },
  intros s m w, apply limit.hom_ext, intro j,
  rw [limit.lift_π, cones.postcompose_obj_π, nat_trans.comp_app, ←nat_iso.app_inv, iso.eq_comp_inv],
  simpa using w j
end

section pre
variables (F) [has_limit F] (E : K ⥤ J) [has_limit (E ⋙ F)]

def limit.pre : limit F ⟶ limit (E ⋙ F) :=
limit.lift (E ⋙ F)
  { X := limit F,
    π := { app := λ k, limit.π F (E.obj k) } }

@[simp] lemma limit.pre_π (k : K) : limit.pre F E ≫ limit.π (E ⋙ F) k = limit.π F (E.obj k) :=
by erw is_limit.fac

@[simp] lemma limit.lift_pre (c : cone F) :
  limit.lift F c ≫ limit.pre F E = limit.lift (E ⋙ F) (c.whisker E) :=
by ext; simp

variables {L : Type v} [small_category L]
variables (D : L ⥤ K) [has_limit (D ⋙ E ⋙ F)]

@[simp] lemma limit.pre_pre : limit.pre F E ≫ limit.pre (E ⋙ F) D = limit.pre F (D ⋙ E) :=
by ext j; erw [assoc, limit.pre_π, limit.pre_π, limit.pre_π]; refl

end pre

section post
variables {D : Type u'} [𝒟 : category.{v+1} D]
include 𝒟

variables (F) [has_limit F] (G : C ⥤ D) [has_limit (F ⋙ G)]

def limit.post : G.obj (limit F) ⟶ limit (F ⋙ G) :=
limit.lift (F ⋙ G)
{ X := G.obj (limit F),
  π :=
  { app := λ j, G.map (limit.π F j),
    naturality' :=
      by intros j j' f; erw [←G.map_comp, limits.cone.w, id_comp]; refl } }

@[simp] lemma limit.post_π (j : J) : limit.post F G ≫ limit.π (F ⋙ G) j = G.map (limit.π F j) :=
by erw is_limit.fac

@[simp] lemma limit.lift_post (c : cone F) :
  G.map (limit.lift F c) ≫ limit.post F G = limit.lift (F ⋙ G) (G.map_cone c) :=
by ext; rw [assoc, limit.post_π, ←G.map_comp, limit.lift_π, limit.lift_π]; refl

@[simp] lemma limit.post_post
  {E : Type u''} [category.{v+1} E] (H : D ⥤ E) [has_limit ((F ⋙ G) ⋙ H)] :
/- H G (limit F) ⟶ H (limit (F ⋙ G)) ⟶ limit ((F ⋙ G) ⋙ H) equals -/
/- H G (limit F) ⟶ limit (F ⋙ (G ⋙ H)) -/
  H.map (limit.post F G) ≫ limit.post (F ⋙ G) H = limit.post F (G ⋙ H) :=
by ext; erw [assoc, limit.post_π, ←H.map_comp, limit.post_π, limit.post_π]; refl

end post

lemma limit.pre_post {D : Type u'} [category.{v+1} D]
  (E : K ⥤ J) (F : J ⥤ C) (G : C ⥤ D)
  [has_limit F] [has_limit (E ⋙ F)] [has_limit (F ⋙ G)] [has_limit ((E ⋙ F) ⋙ G)] :
/- G (limit F) ⟶ G (limit (E ⋙ F)) ⟶ limit ((E ⋙ F) ⋙ G) vs -/
/- G (limit F) ⟶ limit F ⋙ G ⟶ limit (E ⋙ (F ⋙ G)) or -/
  G.map (limit.pre F E) ≫ limit.post (E ⋙ F) G = limit.post F G ≫ limit.pre (F ⋙ G) E :=
by ext; erw [assoc, limit.post_π, ←G.map_comp, limit.pre_π, assoc, limit.pre_π, limit.post_π]; refl

open category_theory.equivalence
instance has_limit_equivalence_comp (e : K ≌ J) [has_limit F] : has_limit (e.functor ⋙ F) :=
begin
  use cone.whisker e.functor (limit.cone F),
  let e' := cones.postcompose (e.inv_fun_id_assoc F).hom,
  refine ⟨λ s, limit.lift F (e'.obj (cone.whisker e.inverse s)), _, _⟩,
  { intros s j, dsimp, rw [limit.lift_π], dsimp [e'],
    erw [inv_fun_id_assoc_hom_app, counit_functor, ←s.π.naturality, id_comp] },
  intros s m w, apply limit.hom_ext, intro j,
  erw [limit.lift_π, ←limit.w F (e.counit_iso.hom.app j)],
  slice_lhs 1 2 { erw [w (e.inverse.obj j)] }, simp
end

def has_limit_of_equivalence_comp (e : K ≌ J) [has_limit (e.functor ⋙ F)] : has_limit F :=
begin
  haveI : has_limit (e.inverse ⋙ e.functor ⋙ F) := limits.has_limit_equivalence_comp e.symm,
  apply has_limit_of_iso (e.inv_fun_id_assoc F),
end

<<<<<<< HEAD
def is_limit_map_cone {D : Type u'} [category.{v+1} D] (E : C ⥤ D) [is_equivalence E]
  (c : cone F) (h : is_limit c) : is_limit (E.map_cone c) :=
{ lift := λ s, (is_equivalence.counit_iso E).inv.app _ ≫ E.map (h.lift (E.map_cone_inv s)),
  fac' := λ s j,
  begin
    dsimp [map_cone_inv],
    rw [assoc, ←E.map_comp],
    simp only [whisker_left.app, right_unitor_hom_app, map_comp, assoc, is_limit.fac,
      is_equivalence.fun_inv_map, comp_id, map_cone_π, nat_trans.comp_app],
    erw [←nat_trans.naturality, is_equivalence.fun_inv_map, assoc, assoc, nat_iso.inv_app_hom_app_id,
      comp_id],
    dsimp [inv_fun_id],
    slice_lhs 1 2 { rw nat_iso.inv_app_hom_app_id, },
    erw [id_comp, assoc, is_equivalence.counit_inv_functor_comp, comp_id],
  end,
  uniq' := λ s m w,
  begin
    have t := h.uniq (map_cone_inv E s),
    let m' := (inv E).map m ≫ (is_equivalence.unit_iso E).inv.app _,
    have t' := t m',
    erw ←t',
    { dsimp [m'],
      erw [E.map_comp, is_equivalence.fun_inv_map],
      dsimp [inv_fun_id],
      slice_rhs 1 2 { rw nat_iso.inv_app_hom_app_id, },
      erw [id_comp, assoc, is_equivalence.counit_inv_functor_comp, comp_id] },
    { intro j,
      dsimp [m', map_cone_inv],
      erw ←w,
      simp only [map_comp, assoc, comp_id, map_cone_π, is_equivalence.inv_fun_map],
      dsimp [fun_inv_id],
      erw [nat_iso.hom_app_inv_app_id, comp_id] }
  end }

instance has_limit_comp_equivalence {D : Type u'} [category.{v+1} D] (E : C ⥤ D) [is_equivalence E] [has_limit F] :
  has_limit (F ⋙ E) :=
{ cone := E.map_cone (limit.cone F),
  is_limit := is_limit_map_cone _ _ (limit.is_limit F) }

def has_limit_of_comp_equivalence {D : Type u'} [category.{v+1} D] (E : C ⥤ D) [is_equivalence E] [has_limit (F ⋙ E)] :
  has_limit F :=
@has_limit_of_iso _ _ _ _ (F ⋙ E ⋙ inv E) F
(@limits.has_limit_comp_equivalence _ _ _ _ (F ⋙ E) _ _ (inv E) _ _)
((iso_whisker_left F (fun_inv_id E)) ≪≫ (functor.right_unitor _))
=======
-- `has_limit_comp_equivalence` and `has_limit_of_comp_equivalence`
-- are proved in `category_theory/adjunction/limits.lean`.
>>>>>>> e4f6130b

section lim_functor

variables [has_limits_of_shape J C]

/-- `limit F` is functorial in `F`, when `C` has all limits of shape `J`. -/
def lim : (J ⥤ C) ⥤ C :=
{ obj := λ F, limit F,
  map := λ F G α, limit.lift G
    { X := limit F,
      π :=
      { app := λ j, limit.π F j ≫ α.app j,
        naturality' := λ j j' f,
          by erw [id_comp, assoc, ←α.naturality, ←assoc, limit.w] } },
  map_comp' := λ F G H α β,
    by ext; erw [assoc, is_limit.fac, is_limit.fac, ←assoc, is_limit.fac, assoc]; refl }

variables {F} {G : J ⥤ C} (α : F ⟶ G)

@[simp] lemma lim.map_π (j : J) : lim.map α ≫ limit.π G j = limit.π F j ≫ α.app j :=
by apply is_limit.fac

@[simp] lemma limit.lift_map (c : cone F) :
  limit.lift F c ≫ lim.map α = limit.lift G ((cones.postcompose α).obj c) :=
by ext; rw [assoc, lim.map_π, ←assoc, limit.lift_π, limit.lift_π]; refl

lemma limit.map_pre [has_limits_of_shape K C] (E : K ⥤ J) :
  lim.map α ≫ limit.pre G E = limit.pre F E ≫ lim.map (whisker_left E α) :=
by ext; rw [assoc, limit.pre_π, lim.map_π, assoc, lim.map_π, ←assoc, limit.pre_π]; refl

lemma limit.map_pre' [has_limits_of_shape.{v} K C]
  (F : J ⥤ C) {E₁ E₂ : K ⥤ J} (α : E₁ ⟶ E₂) :
  limit.pre F E₂ = limit.pre F E₁ ≫ lim.map (whisker_right α F) :=
by ext1; simp [(category.assoc _ _ _ _).symm]

lemma limit.id_pre (F : J ⥤ C) :
limit.pre F (functor.id _) = lim.map (functor.left_unitor F).inv := by tidy

lemma limit.map_post {D : Type u'} [category.{v+1} D] [has_limits_of_shape J D] (H : C ⥤ D) :
/- H (limit F) ⟶ H (limit G) ⟶ limit (G ⋙ H) vs
   H (limit F) ⟶ limit (F ⋙ H) ⟶ limit (G ⋙ H) -/
  H.map (lim.map α) ≫ limit.post G H = limit.post F H ≫ lim.map (whisker_right α H) :=
begin
  ext,
  rw [assoc, limit.post_π, ←H.map_comp, lim.map_π, H.map_comp],
  rw [assoc, lim.map_π, ←assoc, limit.post_π],
  refl
end

def lim_yoneda : lim ⋙ yoneda ≅ category_theory.cones J C :=
nat_iso.of_components (λ F, nat_iso.of_components (λ W, limit.hom_iso F (unop W)) (by tidy))
  (by tidy)

end lim_functor

def has_limits_of_shape_of_equivalence {J' : Type v} [small_category J']
  (e : J ≌ J') [has_limits_of_shape J C] : has_limits_of_shape J' C :=
by { constructor, intro F, apply has_limit_of_equivalence_comp e, apply_instance }

end limit


section colimit

/-- `has_colimit F` represents a particular chosen colimit of the diagram `F`. -/
class has_colimit (F : J ⥤ C) :=
(cocone : cocone F)
(is_colimit : is_colimit cocone)

variables (J C)

/-- `C` has colimits of shape `J` if we have chosen a particular colimit of
  every functor `F : J ⥤ C`. -/
class has_colimits_of_shape :=
(has_colimit : Π F : J ⥤ C, has_colimit F)

/-- `C` has all (small) colimits if it has colimits of every shape. -/
class has_colimits :=
(has_colimits_of_shape : Π (J : Type v) [𝒥 : small_category J], has_colimits_of_shape J C)

variables {J C}

instance has_colimit_of_has_colimits_of_shape
  {J : Type v} [small_category J] [H : has_colimits_of_shape J C] (F : J ⥤ C) : has_colimit F :=
has_colimits_of_shape.has_colimit F

instance has_colimits_of_shape_of_has_colimits
  {J : Type v} [small_category J] [H : has_colimits.{v} C] : has_colimits_of_shape J C :=
has_colimits.has_colimits_of_shape C J

/- Interface to the `has_colimit` class. -/

def colimit.cocone (F : J ⥤ C) [has_colimit F] : cocone F := has_colimit.cocone F

def colimit (F : J ⥤ C) [has_colimit F] := (colimit.cocone F).X

def colimit.ι (F : J ⥤ C) [has_colimit F] (j : J) : F.obj j ⟶ colimit F :=
(colimit.cocone F).ι.app j

@[simp] lemma colimit.cocone_ι {F : J ⥤ C} [has_colimit F] (j : J) :
  (colimit.cocone F).ι.app j = colimit.ι _ j := rfl

@[simp] lemma colimit.w (F : J ⥤ C) [has_colimit F] {j j' : J} (f : j ⟶ j') :
  F.map f ≫ colimit.ι F j' = colimit.ι F j := (colimit.cocone F).w f

def colimit.is_colimit (F : J ⥤ C) [has_colimit F] : is_colimit (colimit.cocone F) :=
has_colimit.is_colimit.{v} F

def colimit.desc (F : J ⥤ C) [has_colimit F] (c : cocone F) : colimit F ⟶ c.X :=
(colimit.is_colimit F).desc c

@[simp] lemma colimit.is_colimit_desc {F : J ⥤ C} [has_colimit F] (c : cocone F) :
  (colimit.is_colimit F).desc c = colimit.desc F c := rfl

@[simp] lemma colimit.ι_desc {F : J ⥤ C} [has_colimit F] (c : cocone F) (j : J) :
  colimit.ι F j ≫ colimit.desc F c = c.ι.app j :=
is_colimit.fac _ c j

/--
We have lots of lemmas describing how to simplify `colimit.ι F j ≫ _`,
and combined with `colimit.ext` we rely on these lemmas for many calculations.

However, since `category.assoc` is a `@[simp]` lemma, often expressions are
right associated, and it's hard to apply these lemmas about `colimit.ι`.

We thus define some additional `@[simp]` lemmas, with an arbitrary extra morphism.
 -/
@[simp] lemma colimit.ι_desc_assoc {F : J ⥤ C} [has_colimit F] (c : cocone F) (j : J) {Y : C} (f : c.X ⟶ Y) :
  colimit.ι F j ≫ colimit.desc F c ≫ f = c.ι.app j ≫ f :=
by rw [←category.assoc, colimit.ι_desc]

def colimit.cocone_morphism {F : J ⥤ C} [has_colimit F] (c : cocone F) :
  cocone_morphism (colimit.cocone F) c :=
(colimit.is_colimit F).desc_cocone_morphism c

@[simp] lemma colimit.cocone_morphism_hom {F : J ⥤ C} [has_colimit F] (c : cocone F) :
  (colimit.cocone_morphism c).hom = colimit.desc F c := rfl
@[simp] lemma colimit.ι_cocone_morphism {F : J ⥤ C} [has_colimit F] (c : cocone F) (j : J) :
  colimit.ι F j ≫ (colimit.cocone_morphism c).hom = c.ι.app j :=
by erw is_colimit.fac

@[extensionality] lemma colimit.hom_ext {F : J ⥤ C} [has_colimit F] {X : C} {f f' : colimit F ⟶ X}
  (w : ∀ j, colimit.ι F j ≫ f = colimit.ι F j ≫ f') : f = f' :=
(colimit.is_colimit F).hom_ext w

def colimit.hom_iso (F : J ⥤ C) [has_colimit F] (W : C) : (colimit F ⟶ W) ≅ (F.cocones.obj W) :=
(colimit.is_colimit F).hom_iso W

@[simp] lemma colimit.hom_iso_hom (F : J ⥤ C) [has_colimit F] {W : C} (f : colimit F ⟶ W) :
  (colimit.hom_iso F W).hom f = (colimit.cocone F).ι ≫ (const J).map f :=
(colimit.is_colimit F).hom_iso_hom f

def colimit.hom_iso' (F : J ⥤ C) [has_colimit F] (W : C) :
  ((colimit F ⟶ W) : Type v) ≅ { p : Π j, F.obj j ⟶ W // ∀ {j j'} (f : j ⟶ j'), F.map f ≫ p j' = p j } :=
(colimit.is_colimit F).hom_iso' W

lemma colimit.desc_extend (F : J ⥤ C) [has_colimit F] (c : cocone F) {X : C} (f : c.X ⟶ X) :
  colimit.desc F (c.extend f) = colimit.desc F c ≫ f :=
begin
  ext1, rw [←category.assoc], simp
end

def has_colimit_of_iso {F G : J ⥤ C} [has_colimit F] (α : G ≅ F) : has_colimit G :=
begin
  use (cocones.precompose α.hom).obj (colimit.cocone F),
  refine ⟨λ s, colimit.desc F ((cocones.precompose α.inv).obj s), _, _⟩,
  { intros s j,
    rw [cocones.precompose_obj_ι, nat_trans.comp_app, colimit.cocone_ι],
    rw [category.assoc, colimit.ι_desc, ←nat_iso.app_hom, ←iso.eq_inv_comp], refl },
  intros s m w, apply colimit.hom_ext, intro j,
  rw [colimit.ι_desc, cocones.precompose_obj_ι, nat_trans.comp_app, ←nat_iso.app_inv,
    iso.eq_inv_comp],
  simpa using w j
end

section pre
variables (F) [has_colimit F] (E : K ⥤ J) [has_colimit (E ⋙ F)]

def colimit.pre : colimit (E ⋙ F) ⟶ colimit F :=
colimit.desc (E ⋙ F)
  { X := colimit F,
    ι := { app := λ k, colimit.ι F (E.obj k) } }

@[simp] lemma colimit.ι_pre (k : K) : colimit.ι (E ⋙ F) k ≫ colimit.pre F E = colimit.ι F (E.obj k) :=
by erw is_colimit.fac

@[simp] lemma colimit.ι_pre_assoc (k : K) {Z : C} (f : colimit F ⟶ Z) :
  colimit.ι (E ⋙ F) k ≫ (colimit.pre F E) ≫ f = ((colimit.ι F (E.obj k)) : (E ⋙ F).obj k ⟶ colimit F) ≫ f :=
by rw [←category.assoc, colimit.ι_pre]

@[simp] lemma colimit.pre_desc (c : cocone F) :
  colimit.pre F E ≫ colimit.desc F c = colimit.desc (E ⋙ F) (c.whisker E) :=
by ext; rw [←assoc, colimit.ι_pre]; simp

variables {L : Type v} [small_category L]
variables (D : L ⥤ K) [has_colimit (D ⋙ E ⋙ F)]

@[simp] lemma colimit.pre_pre : colimit.pre (E ⋙ F) D ≫ colimit.pre F E = colimit.pre F (D ⋙ E) :=
begin
  ext j,
  rw [←assoc, colimit.ι_pre, colimit.ι_pre],
  letI : has_colimit ((D ⋙ E) ⋙ F) := show has_colimit (D ⋙ E ⋙ F), by apply_instance,
  exact (colimit.ι_pre F (D ⋙ E) j).symm
end

end pre

section post
variables {D : Type u'} [𝒟 : category.{v+1} D]
include 𝒟

variables (F) [has_colimit F] (G : C ⥤ D) [has_colimit (F ⋙ G)]

def colimit.post : colimit (F ⋙ G) ⟶ G.obj (colimit F) :=
colimit.desc (F ⋙ G)
{ X := G.obj (colimit F),
  ι :=
  { app := λ j, G.map (colimit.ι F j),
    naturality' :=
      by intros j j' f; erw [←G.map_comp, limits.cocone.w, comp_id]; refl } }

@[simp] lemma colimit.ι_post (j : J) : colimit.ι (F ⋙ G) j ≫ colimit.post F G  = G.map (colimit.ι F j) :=
by erw is_colimit.fac

@[simp] lemma colimit.ι_post_assoc (j : J) {Y : D} (f : G.obj (colimit F) ⟶ Y) :
  colimit.ι (F ⋙ G) j ≫ colimit.post F G  ≫ f = G.map (colimit.ι F j) ≫ f :=
by rw [←category.assoc, colimit.ι_post]

@[simp] lemma colimit.post_desc (c : cocone F) :
  colimit.post F G ≫ G.map (colimit.desc F c) = colimit.desc (F ⋙ G) (G.map_cocone c) :=
by ext; rw [←assoc, colimit.ι_post, ←G.map_comp, colimit.ι_desc, colimit.ι_desc]; refl

@[simp] lemma colimit.post_post
  {E : Type u''} [category.{v+1} E] (H : D ⥤ E) [has_colimit ((F ⋙ G) ⋙ H)] :
/- H G (colimit F) ⟶ H (colimit (F ⋙ G)) ⟶ colimit ((F ⋙ G) ⋙ H) equals -/
/- H G (colimit F) ⟶ colimit (F ⋙ (G ⋙ H)) -/
  colimit.post (F ⋙ G) H ≫ H.map (colimit.post F G) = colimit.post F (G ⋙ H) :=
begin
  ext,
  rw [←assoc, colimit.ι_post, ←H.map_comp, colimit.ι_post],
  exact (colimit.ι_post F (G ⋙ H) j).symm
end

end post

lemma colimit.pre_post {D : Type u'} [category.{v+1} D]
  (E : K ⥤ J) (F : J ⥤ C) (G : C ⥤ D)
  [has_colimit F] [has_colimit (E ⋙ F)] [has_colimit (F ⋙ G)] [has_colimit ((E ⋙ F) ⋙ G)] :
/- G (colimit F) ⟶ G (colimit (E ⋙ F)) ⟶ colimit ((E ⋙ F) ⋙ G) vs -/
/- G (colimit F) ⟶ colimit F ⋙ G ⟶ colimit (E ⋙ (F ⋙ G)) or -/
  colimit.post (E ⋙ F) G ≫ G.map (colimit.pre F E) = colimit.pre (F ⋙ G) E ≫ colimit.post F G :=
begin
  ext,
  rw [←assoc, colimit.ι_post, ←G.map_comp, colimit.ι_pre, ←assoc],
  letI : has_colimit (E ⋙ F ⋙ G) := show has_colimit ((E ⋙ F) ⋙ G), by apply_instance,
  erw [colimit.ι_pre (F ⋙ G) E j, colimit.ι_post]
end

open category_theory.equivalence
instance has_colimit_equivalence_comp (e : K ≌ J) [has_colimit F] : has_colimit (e.functor ⋙ F) :=
begin
  use cocone.whisker e.functor (colimit.cocone F),
  let e' := cocones.precompose (e.inv_fun_id_assoc F).inv,
  refine ⟨λ s, colimit.desc F (e'.obj (cocone.whisker e.inverse s)), _, _⟩,
  { intros s j, dsimp, rw [colimit.ι_desc], dsimp [e'],
    erw [inv_fun_id_assoc_inv_app, ←functor_unit, s.ι.naturality, comp_id], refl },
  intros s m w, apply colimit.hom_ext, intro j,
  erw [colimit.ι_desc],
  have := w (e.inverse.obj j), simp at this, erw [←colimit.w F (e.counit_iso.hom.app j)] at this,
  erw [assoc, ←iso.eq_inv_comp (F.map_iso $ e.counit_iso.app j)] at this, erw [this], simp
end

def has_colimit_of_equivalence_comp (e : K ≌ J) [has_colimit (e.functor ⋙ F)] : has_colimit F :=
begin
  haveI : has_colimit (e.inverse ⋙ e.functor ⋙ F) := limits.has_colimit_equivalence_comp e.symm,
  apply has_colimit_of_iso (e.inv_fun_id_assoc F).symm,
end

section colim_functor

variables [has_colimits_of_shape J C]

/-- `colimit F` is functorial in `F`, when `C` has all colimits of shape `J`. -/
def colim : (J ⥤ C) ⥤ C :=
{ obj := λ F, colimit F,
  map := λ F G α, colimit.desc F
    { X := colimit G,
      ι :=
      { app := λ j, α.app j ≫ colimit.ι G j,
        naturality' := λ j j' f,
          by erw [comp_id, ←assoc, α.naturality, assoc, colimit.w] } },
  map_comp' := λ F G H α β,
    by ext; erw [←assoc, is_colimit.fac, is_colimit.fac, assoc, is_colimit.fac, ←assoc]; refl }

variables {F} {G : J ⥤ C} (α : F ⟶ G)

@[simp] lemma colim.ι_map (j : J) : colimit.ι F j ≫ colim.map α = α.app j ≫ colimit.ι G j :=
by apply is_colimit.fac

@[simp] lemma colim.ι_map_assoc (j : J) {Y : C} (f : colimit G ⟶ Y) :
  colimit.ι F j ≫ colim.map α ≫ f = α.app j ≫ colimit.ι G j ≫ f :=
by rw [←category.assoc, colim.ι_map, category.assoc]

@[simp] lemma colimit.map_desc (c : cocone G) :
  colim.map α ≫ colimit.desc G c = colimit.desc F ((cocones.precompose α).obj c) :=
by ext; rw [←assoc, colim.ι_map, assoc, colimit.ι_desc, colimit.ι_desc]; refl

lemma colimit.pre_map [has_colimits_of_shape K C] (E : K ⥤ J) :
  colimit.pre F E ≫ colim.map α = colim.map (whisker_left E α) ≫ colimit.pre G E :=
by ext; rw [←assoc, colimit.ι_pre, colim.ι_map, ←assoc, colim.ι_map, assoc, colimit.ι_pre]; refl

lemma colimit.pre_map' [has_colimits_of_shape.{v} K C]
  (F : J ⥤ C) {E₁ E₂ : K ⥤ J} (α : E₁ ⟶ E₂) :
  colimit.pre F E₁ = colim.map (whisker_right α F) ≫ colimit.pre F E₂ :=
by ext1; simp [(category.assoc _ _ _ _).symm]

lemma colimit.pre_id (F : J ⥤ C) :
colimit.pre F (functor.id _) = colim.map (functor.left_unitor F).hom := by tidy

lemma colimit.map_post {D : Type u'} [category.{v+1} D] [has_colimits_of_shape J D] (H : C ⥤ D) :
/- H (colimit F) ⟶ H (colimit G) ⟶ colimit (G ⋙ H) vs
   H (colimit F) ⟶ colimit (F ⋙ H) ⟶ colimit (G ⋙ H) -/
  colimit.post F H ≫ H.map (colim.map α) = colim.map (whisker_right α H) ≫ colimit.post G H:=
begin
  ext,
  rw [←assoc, colimit.ι_post, ←H.map_comp, colim.ι_map, H.map_comp],
  rw [←assoc, colim.ι_map, assoc, colimit.ι_post],
  refl
end

def colim_coyoneda : colim.op ⋙ coyoneda ≅ category_theory.cocones J C :=
nat_iso.of_components (λ F, nat_iso.of_components (colimit.hom_iso (unop F)) (by tidy))
  (by tidy)

end colim_functor

def has_colimits_of_shape_of_equivalence {J' : Type v} [small_category J']
  (e : J ≌ J') [has_colimits_of_shape J C] : has_colimits_of_shape J' C :=
by { constructor, intro F, apply has_colimit_of_equivalence_comp e, apply_instance }

end colimit

end category_theory.limits<|MERGE_RESOLUTION|>--- conflicted
+++ resolved
@@ -418,55 +418,8 @@
   apply has_limit_of_iso (e.inv_fun_id_assoc F),
 end
 
-<<<<<<< HEAD
-def is_limit_map_cone {D : Type u'} [category.{v+1} D] (E : C ⥤ D) [is_equivalence E]
-  (c : cone F) (h : is_limit c) : is_limit (E.map_cone c) :=
-{ lift := λ s, (is_equivalence.counit_iso E).inv.app _ ≫ E.map (h.lift (E.map_cone_inv s)),
-  fac' := λ s j,
-  begin
-    dsimp [map_cone_inv],
-    rw [assoc, ←E.map_comp],
-    simp only [whisker_left.app, right_unitor_hom_app, map_comp, assoc, is_limit.fac,
-      is_equivalence.fun_inv_map, comp_id, map_cone_π, nat_trans.comp_app],
-    erw [←nat_trans.naturality, is_equivalence.fun_inv_map, assoc, assoc, nat_iso.inv_app_hom_app_id,
-      comp_id],
-    dsimp [inv_fun_id],
-    slice_lhs 1 2 { rw nat_iso.inv_app_hom_app_id, },
-    erw [id_comp, assoc, is_equivalence.counit_inv_functor_comp, comp_id],
-  end,
-  uniq' := λ s m w,
-  begin
-    have t := h.uniq (map_cone_inv E s),
-    let m' := (inv E).map m ≫ (is_equivalence.unit_iso E).inv.app _,
-    have t' := t m',
-    erw ←t',
-    { dsimp [m'],
-      erw [E.map_comp, is_equivalence.fun_inv_map],
-      dsimp [inv_fun_id],
-      slice_rhs 1 2 { rw nat_iso.inv_app_hom_app_id, },
-      erw [id_comp, assoc, is_equivalence.counit_inv_functor_comp, comp_id] },
-    { intro j,
-      dsimp [m', map_cone_inv],
-      erw ←w,
-      simp only [map_comp, assoc, comp_id, map_cone_π, is_equivalence.inv_fun_map],
-      dsimp [fun_inv_id],
-      erw [nat_iso.hom_app_inv_app_id, comp_id] }
-  end }
-
-instance has_limit_comp_equivalence {D : Type u'} [category.{v+1} D] (E : C ⥤ D) [is_equivalence E] [has_limit F] :
-  has_limit (F ⋙ E) :=
-{ cone := E.map_cone (limit.cone F),
-  is_limit := is_limit_map_cone _ _ (limit.is_limit F) }
-
-def has_limit_of_comp_equivalence {D : Type u'} [category.{v+1} D] (E : C ⥤ D) [is_equivalence E] [has_limit (F ⋙ E)] :
-  has_limit F :=
-@has_limit_of_iso _ _ _ _ (F ⋙ E ⋙ inv E) F
-(@limits.has_limit_comp_equivalence _ _ _ _ (F ⋙ E) _ _ (inv E) _ _)
-((iso_whisker_left F (fun_inv_id E)) ≪≫ (functor.right_unitor _))
-=======
 -- `has_limit_comp_equivalence` and `has_limit_of_comp_equivalence`
 -- are proved in `category_theory/adjunction/limits.lean`.
->>>>>>> e4f6130b
 
 section lim_functor
 

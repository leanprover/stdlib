--- conflicted
+++ resolved
@@ -126,7 +126,6 @@
 -/
 abbreviation initial [has_initial C] : C := colimit (functor.empty C)
 
-<<<<<<< HEAD
 /-- If `C` has a limit for the diagram `functor.empty C`, then it has a terminal object. -/
 lemma has_terminal_of_has_limit_empty [has_limit (functor.empty C)] :
   has_terminal C :=
@@ -137,12 +136,8 @@
   has_initial C :=
 { has_colimit := λ K, has_colimit_of_iso K.unique_from_empty }
 
-notation `⊤_` C:20 := terminal C
-notation `⊥_` C:20 := initial C
-=======
 notation `⊤_ ` C:20 := terminal C
 notation `⊥_ ` C:20 := initial C
->>>>>>> a7b660e4
 
 section
 variables {C}

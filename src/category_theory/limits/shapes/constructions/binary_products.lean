--- conflicted
+++ resolved
@@ -24,27 +24,7 @@
 def has_binary_products_of_terminal_and_pullbacks
   (C : Type u) [𝒞 : category.{v} C] [has_terminal C] [has_pullbacks C] :
   has_binary_products C :=
-<<<<<<< HEAD
-{ has_limits_of_shape :=
-  { has_limit := λ F, has_limit.mk
-    { cone :=
-      { X := pullback (terminal.from (F.obj walking_pair.left))
-                      (terminal.from (F.obj walking_pair.right)),
-        π := discrete.nat_trans (λ x, walking_pair.cases_on x pullback.fst pullback.snd)},
-      is_limit :=
-      { lift := λ c, pullback.lift ((c.π).app walking_pair.left)
-                                   ((c.π).app walking_pair.right)
-                                   (subsingleton.elim _ _),
-        fac' := λ s c, walking_pair.cases_on c (limit.lift_π _ _) (limit.lift_π _ _),
-        uniq' := λ s m J,
-                 begin
-                   rw [←J, ←J],
-                   ext;
-                   rw limit.lift_π;
-                   refl
-                 end } } } }
-=======
-{ has_limit := λ F,
+{ has_limit := λ F, has_limit.mk
   { cone :=
     { X := pullback (terminal.from (F.obj walking_pair.left))
                     (terminal.from (F.obj walking_pair.right)),
@@ -60,5 +40,4 @@
                   ext;
                   rw limit.lift_π;
                   refl
-                end } } }
->>>>>>> 43ceb3e0
+                end } } }
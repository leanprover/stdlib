--- conflicted
+++ resolved
@@ -44,13 +44,9 @@
 * [F. Borceux, *Handbook of Categorical Algebra 2*][borceux-vol2]
 -/
 
-<<<<<<< HEAD
 noncomputable theory
 
-universes v u
-=======
 universes v u u'
->>>>>>> 43ceb3e0
 
 open category_theory
 open category_theory.limits.walking_parallel_pair

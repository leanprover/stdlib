--- conflicted
+++ resolved
@@ -20,13 +20,8 @@
 and a cone `c` over `G`, we construct a cone over the cone points of `D`.
 We then show that if `c` is a limit cone, the constructed cone is also a limit cone.
 
-<<<<<<< HEAD
 In the second part, we state the Fubini theorem in the setting where limits are
 provided by suitable `has_limit` classes.
-=======
-In the second part, we state the Fubini theorem in the setting where limits exist
-promised by `has_limit` classes.
->>>>>>> 7bade58b
 
 We construct
 `limit_uncurry_iso_limit_comp_lim F : limit (uncurry.obj F) ≅ limit (F ⋙ lim)`

/-
Copyright (c) 2020 Bhavik Mehta. All rights reserved.
Released under Apache 2.0 license as described in the file LICENSE.
Authors: Bhavik Mehta
-/
import category_theory.limits.shapes.split_coequalizer
import category_theory.limits.preserves.basic

/-!
# Preserving (co)equalizers

Constructions to relate the notions of preserving (co)equalizers and reflecting (co)equalizers
to concrete (co)forks.

In particular, we show that `equalizer_comparison G f` is an isomorphism iff `G` preserves
the limit of `f` as well as the dual.
-/

noncomputable theory

universes v u₁ u₂

open category_theory category_theory.category category_theory.limits

variables {C : Type u₁} [category.{v} C]
variables {D : Type u₂} [category.{v} D]
variables (G : C ⥤ D)

namespace category_theory.limits

section equalizers
variables {X Y Z : C} {f g : X ⟶ Y} {h : Z ⟶ X} (w : h ≫ f = h ≫ g)

/--
The map of a fork is a limit iff the fork consisting of the mapped morphisms is a limit. This
essentially lets us commute `fork.of_ι` with `functor.map_cone`.
-/
def is_limit_map_cone_fork_equiv :
  is_limit (G.map_cone (fork.of_ι h w)) ≃
  is_limit (fork.of_ι (G.map h) (by simp only [←G.map_comp, w]) : fork (G.map f) (G.map g)) :=
(is_limit.postcompose_hom_equiv (diagram_iso_parallel_pair _) _).symm.trans
  (is_limit.equiv_iso_limit (fork.ext (iso.refl _) (by simp)))

/-- The property of preserving equalizers expressed in terms of forks. -/
def is_limit_fork_map_of_is_limit [preserves_limit (parallel_pair f g) G]
  (l : is_limit (fork.of_ι h w)) :
  is_limit (fork.of_ι (G.map h) (by simp only [←G.map_comp, w]) : fork (G.map f) (G.map g)) :=
is_limit_map_cone_fork_equiv G w (preserves_limit.preserves l)

/-- The property of reflecting equalizers expressed in terms of forks. -/
def is_limit_of_is_limit_fork_map [reflects_limit (parallel_pair f g) G]
  (l : is_limit (fork.of_ι (G.map h) (by simp only [←G.map_comp, w]) : fork (G.map f) (G.map g))) :
  is_limit (fork.of_ι h w) :=
reflects_limit.reflects ((is_limit_map_cone_fork_equiv G w).symm l)

variables (f g) [has_equalizer f g]

/--
If `G` preserves equalizers and `C` has them, then the fork constructed of the mapped morphisms of
a fork is a limit.
-/
def is_limit_of_has_equalizer_of_preserves_limit
  [preserves_limit (parallel_pair f g) G] :
  is_limit (fork.of_ι (G.map (equalizer.ι f g))
                      (by simp only [←G.map_comp, equalizer.condition])) :=
is_limit_fork_map_of_is_limit G _ (equalizer_is_equalizer f g)

variables [has_equalizer (G.map f) (G.map g)]

/--
If the equalizer comparison map for `G` at `(f,g)` is an isomorphism, then `G` preserves the
equalizer of `(f,g)`.
-/
def preserves_equalizer.of_iso_comparison [i : is_iso (equalizer_comparison f g G)] :
  preserves_limit (parallel_pair f g) G :=
begin
  apply preserves_limit_of_preserves_limit_cone (equalizer_is_equalizer f g),
  apply (is_limit_map_cone_fork_equiv _ _).symm _,
  apply is_limit.of_point_iso (limit.is_limit (parallel_pair (G.map f) (G.map g))),
  apply i,
end

variables [preserves_limit (parallel_pair f g) G]
/--
If `G` preserves the equalizer of `(f,g)`, then the equalizer comparison map for `G` at `(f,g)` is
an isomorphism.
-/
def preserves_equalizer.iso :
  G.obj (equalizer f g) ≅ equalizer (G.map f) (G.map g) :=
is_limit.cone_point_unique_up_to_iso
  (is_limit_of_has_equalizer_of_preserves_limit G f g)
  (limit.is_limit _)

@[simp]
lemma preserves_equalizer.iso_hom :
  (preserves_equalizer.iso G f g).hom = equalizer_comparison f g G :=
rfl

instance : is_iso (equalizer_comparison f g G) :=
begin
  rw ← preserves_equalizer.iso_hom,
  apply_instance
end

end equalizers
section coequalizers

variables {X Y Z : C} {f g : X ⟶ Y} {h : Y ⟶ Z} (w : f ≫ h = g ≫ h)

/--
The map of a cofork is a colimit iff the cofork consisting of the mapped morphisms is a colimit.
This essentially lets us commute `cofork.of_π` with `functor.map_cocone`.
-/
def is_colimit_map_cocone_cofork_equiv :
  is_colimit (G.map_cocone (cofork.of_π h w)) ≃
  is_colimit (cofork.of_π (G.map h) (by simp only [←G.map_comp, w]) : cofork (G.map f) (G.map g)) :=
(is_colimit.precompose_inv_equiv (diagram_iso_parallel_pair _) _).symm.trans
  (is_colimit.equiv_iso_colimit (cofork.ext (iso.refl _) (by { dsimp, simp })))

/-- The property of preserving coequalizers expressed in terms of coforks. -/
def is_colimit_cofork_map_of_is_colimit [preserves_colimit (parallel_pair f g) G]
  (l : is_colimit (cofork.of_π h w)) :
  is_colimit (cofork.of_π (G.map h) (by simp only [←G.map_comp, w]) : cofork (G.map f) (G.map g)) :=
is_colimit_map_cocone_cofork_equiv G w (preserves_colimit.preserves l)

/-- The property of reflecting coequalizers expressed in terms of coforks. -/
def is_colimit_of_is_colimit_cofork_map [reflects_colimit (parallel_pair f g) G]
  (l : is_colimit (cofork.of_π (G.map h) (by simp only [←G.map_comp, w])
                  : cofork (G.map f) (G.map g))) :
  is_colimit (cofork.of_π h w) :=
reflects_colimit.reflects ((is_colimit_map_cocone_cofork_equiv G w).symm l)

variables (f g) [has_coequalizer f g]

/--
If `G` preserves coequalizers and `C` has them, then the cofork constructed of the mapped morphisms
of a cofork is a colimit.
-/
def is_colimit_of_has_coequalizer_of_preserves_colimit
  [preserves_colimit (parallel_pair f g) G] :
  is_colimit (cofork.of_π (G.map (coequalizer.π f g)) _) :=
is_colimit_cofork_map_of_is_colimit G _ (coequalizer_is_coequalizer f g)

variables [has_coequalizer (G.map f) (G.map g)]

/--
If the coequalizer comparison map for `G` at `(f,g)` is an isomorphism, then `G` preserves the
coequalizer of `(f,g)`.
-/
def of_iso_comparison [i : is_iso (coequalizer_comparison f g G)] :
  preserves_colimit (parallel_pair f g) G :=
begin
  apply preserves_colimit_of_preserves_colimit_cocone (coequalizer_is_coequalizer f g),
  apply (is_colimit_map_cocone_cofork_equiv _ _).symm _,
  apply is_colimit.of_point_iso (colimit.is_colimit (parallel_pair (G.map f) (G.map g))),
  apply i,
end

variables [preserves_colimit (parallel_pair f g) G]
/--
If `G` preserves the coequalizer of `(f,g)`, then the coequalizer comparison map for `G` at `(f,g)`
is an isomorphism.
-/
def preserves_coequalizer.iso :
  coequalizer (G.map f) (G.map g) ≅ G.obj (coequalizer f g) :=
is_colimit.cocone_point_unique_up_to_iso
  (colimit.is_colimit _)
  (is_colimit_of_has_coequalizer_of_preserves_colimit G f g)

@[simp]
lemma preserves_coequalizer.iso_hom :
  (preserves_coequalizer.iso G f g).hom = coequalizer_comparison f g G :=
rfl

instance : is_iso (coequalizer_comparison f g G) :=
begin
  rw ← preserves_coequalizer.iso_hom,
  apply_instance
end

/-- Any functor preserves coequalizers of split pairs. -/
@[priority 1]
<<<<<<< HEAD
instance preserves_split_coequalizers (f g : X ⟶ Y) [is_split_pair f g] :
  preserves_colimit (parallel_pair f g) G :=
begin
  apply preserves_colimit_of_preserves_colimit_cocone
            ((is_split_pair.is_split_coequalizer f g).is_coequalizer),
  apply (is_colimit_map_cocone_cofork_equiv G _).symm
            ((is_split_pair.is_split_coequalizer f g).map G).is_coequalizer,
=======
instance preserves_split_coequalizers (f g : X ⟶ Y) [has_split_coequalizer f g] :
  preserves_colimit (parallel_pair f g) G :=
begin
  apply preserves_colimit_of_preserves_colimit_cocone
            ((has_split_coequalizer.is_split_coequalizer f g).is_coequalizer),
  apply (is_colimit_map_cocone_cofork_equiv G _).symm
            ((has_split_coequalizer.is_split_coequalizer f g).map G).is_coequalizer,
>>>>>>> f3c9d204
end
end coequalizers

end category_theory.limits<|MERGE_RESOLUTION|>--- conflicted
+++ resolved
@@ -180,15 +180,6 @@
 
 /-- Any functor preserves coequalizers of split pairs. -/
 @[priority 1]
-<<<<<<< HEAD
-instance preserves_split_coequalizers (f g : X ⟶ Y) [is_split_pair f g] :
-  preserves_colimit (parallel_pair f g) G :=
-begin
-  apply preserves_colimit_of_preserves_colimit_cocone
-            ((is_split_pair.is_split_coequalizer f g).is_coequalizer),
-  apply (is_colimit_map_cocone_cofork_equiv G _).symm
-            ((is_split_pair.is_split_coequalizer f g).map G).is_coequalizer,
-=======
 instance preserves_split_coequalizers (f g : X ⟶ Y) [has_split_coequalizer f g] :
   preserves_colimit (parallel_pair f g) G :=
 begin
@@ -196,7 +187,6 @@
             ((has_split_coequalizer.is_split_coequalizer f g).is_coequalizer),
   apply (is_colimit_map_cocone_cofork_equiv G _).symm
             ((has_split_coequalizer.is_split_coequalizer f g).map G).is_coequalizer,
->>>>>>> f3c9d204
 end
 end coequalizers
 

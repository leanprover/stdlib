--- conflicted
+++ resolved
@@ -181,11 +181,7 @@
 class reflects_limit (K : J ⥤ C) (F : C ⥤ D) : Type (max u₁ u₂ v) :=
 (reflects : Π {c : cone K}, is_limit (F.map_cone c) → is_limit c)
 /--
-<<<<<<< HEAD
-A functor `F : C ⥤ D` reflects limits for `K : J ⥤ C` if
-=======
 A functor `F : C ⥤ D` reflects colimits for `K : J ⥤ C` if
->>>>>>> d4d33dea
 whenever the image of a cocone over `K` under `F` is a colimit cocone in `D`,
 the cocone was already a colimit cocone in `C`.
 Note that we do not assume a priori that `D` actually has any colimits.
@@ -202,11 +198,7 @@
 class reflects_limits_of_shape (J : Type v) [small_category J] (F : C ⥤ D) : Type (max u₁ u₂ v) :=
 (reflects_limit : Π {K : J ⥤ C}, reflects_limit K F)
 /--
-<<<<<<< HEAD
-A functor `F : C ⥤ D` reflects limits of shape `J` if
-=======
 A functor `F : C ⥤ D` reflects colimits of shape `J` if
->>>>>>> d4d33dea
 whenever the image of a cocone over some `K : J ⥤ C` under `F` is a colimit cocone in `D`,
 the cocone was already a colimit cocone in `C`.
 Note that we do not assume a priori that `D` actually has any colimits.
@@ -294,11 +286,7 @@
 
 /-- If `F ⋙ G` preserves limits for `K`, and `G` reflects limits for `K ⋙ F`,
 then `F` preserves limits for `K`. -/
-<<<<<<< HEAD
-def preserves_of_reflects_of_preserves [preserves_limit K (F ⋙ G)]
-=======
 def preserves_limit_of_reflects_of_preserves [preserves_limit K (F ⋙ G)]
->>>>>>> d4d33dea
   [reflects_limit (K ⋙ F) G] : preserves_limit K F :=
 ⟨λ c h,
  begin
@@ -307,8 +295,6 @@
   exact preserves_limit.preserves h
  end⟩
 
-<<<<<<< HEAD
-=======
 /-- If `F ⋙ G` preserves colimits for `K`, and `G` reflects colimits for `K ⋙ F`,
 then `F` preserves colimits for `K`. -/
 def preserves_colimit_of_reflects_of_preserves [preserves_colimit K (F ⋙ G)]
@@ -321,7 +307,6 @@
  end⟩
 
 
->>>>>>> d4d33dea
 end
 
 variable (F : C ⥤ D)

--- conflicted
+++ resolved
@@ -284,11 +284,8 @@
   reflects_colimit K (F ⋙ G) :=
 ⟨λ c h, reflects_colimit.reflects (reflects_colimit.reflects h)⟩
 
-<<<<<<< HEAD
-=======
 /-- If `F ⋙ G` preserves limits for `K`, and `G` reflects limits for `K ⋙ F`,
 then `F` preserves limits for `K`. -/
->>>>>>> bbceb5eb
 def preserves_of_reflects_of_preserves [preserves_limit K (F ⋙ G)]
   [reflects_limit (K ⋙ F) G] : preserves_limit K F :=
 ⟨λ c h,

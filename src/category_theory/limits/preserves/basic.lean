/-
Copyright (c) 2018 Scott Morrison. All rights reserved.
Released under Apache 2.0 license as described in the file LICENSE.
Authors: Scott Morrison, Reid Barton, Bhavik Mehta
-/
import category_theory.limits.limits

/-!
# Preservation and reflection of (co)limits.

There are various distinct notions of "preserving limits". The one we
aim to capture here is: A functor F : C → D "preserves limits" if it
sends every limit cone in C to a limit cone in D. Informally, F
preserves all the limits which exist in C.

Note that:

* Of course, we do not want to require F to *strictly* take chosen
  limit cones of C to chosen limit cones of D. Indeed, the above
  definition makes no reference to a choice of limit cones so it makes
  sense without any conditions on C or D.

* Some diagrams in C may have no limit. In this case, there is no
  condition on the behavior of F on such diagrams. There are other
  notions (such as "flat functor") which impose conditions also on
  diagrams in C with no limits, but these are not considered here.

In order to be able to express the property of preserving limits of a
certain form, we say that a functor F preserves the limit of a
diagram K if F sends every limit cone on K to a limit cone. This is
vacuously satisfied when K does not admit a limit, which is consistent
with the above definition of "preserves limits".
-/

open category_theory

noncomputable theory

namespace category_theory.limits

universes v u₁ u₂ u₃ -- declare the `v`'s first; see `category_theory.category` for an explanation

variables {C : Type u₁} [category.{v} C]
variables {D : Type u₂} [category.{v} D]

variables {J : Type v} [small_category J] {K : J ⥤ C}

/--
A functor `F` preserves limits of `K` (written as `preserves_limit K F`)
if `F` maps any limit cone over `K` to a limit cone.
-/
class preserves_limit (K : J ⥤ C) (F : C ⥤ D) : Type (max u₁ u₂ v) :=
(preserves : Π {c : cone K}, is_limit c → is_limit (F.map_cone c))
/--
A functor `F` preserves colimits of `K` (written as `preserves_colimit K F`)
if `F` maps any colimit cocone over `K` to a colimit cocone.
-/
class preserves_colimit (K : J ⥤ C) (F : C ⥤ D) : Type (max u₁ u₂ v) :=
(preserves : Π {c : cocone K}, is_colimit c → is_colimit (F.map_cocone c))

/-- We say that `F` preserves limits of shape `J` if `F` preserves limits for every diagram
    `K : J ⥤ C`, i.e., `F` maps limit cones over `K` to limit cones. -/
class preserves_limits_of_shape (J : Type v) [small_category J] (F : C ⥤ D) : Type (max u₁ u₂ v) :=
(preserves_limit : Π {K : J ⥤ C}, preserves_limit K F)
/-- We say that `F` preserves colimits of shape `J` if `F` preserves colimits for every diagram
    `K : J ⥤ C`, i.e., `F` maps colimit cocones over `K` to colimit cocones. -/
class preserves_colimits_of_shape (J : Type v) [small_category J] (F : C ⥤ D) : Type (max u₁ u₂ v) :=
(preserves_colimit : Π {K : J ⥤ C}, preserves_colimit K F)

/-- We say that `F` preserves limits if it sends limit cones over any diagram to limit cones. -/
class preserves_limits (F : C ⥤ D) : Type (max u₁ u₂ (v+1)) :=
(preserves_limits_of_shape : Π {J : Type v} [𝒥 : small_category J], by exactI preserves_limits_of_shape J F)
/-- We say that `F` preserves colimits if it sends colimit cocones over any diagram to colimit
    cocones.-/
class preserves_colimits (F : C ⥤ D) : Type (max u₁ u₂ (v+1)) :=
(preserves_colimits_of_shape : Π {J : Type v} [𝒥 : small_category J], by exactI preserves_colimits_of_shape J F)

attribute [instance, priority 100] -- see Note [lower instance priority]
  preserves_limits_of_shape.preserves_limit preserves_limits.preserves_limits_of_shape
  preserves_colimits_of_shape.preserves_colimit preserves_colimits.preserves_colimits_of_shape

/--
A convenience function for `preserves_limit`, which takes the functor as an explicit argument to
guide typeclass resolution.
-/
def is_limit_of_preserves (F : C ⥤ D) {c : cone K} (t : is_limit c) [preserves_limit K F] :
  is_limit (F.map_cone c) :=
preserves_limit.preserves t

/--
A convenience function for `preserves_colimit`, which takes the functor as an explicit argument to
guide typeclass resolution.
-/
def is_colimit_of_preserves (F : C ⥤ D) {c : cocone K} (t : is_colimit c)
  [preserves_colimit K F] :
  is_colimit (F.map_cocone c) :=
preserves_colimit.preserves t

instance preserves_limit_subsingleton (K : J ⥤ C) (F : C ⥤ D) : subsingleton (preserves_limit K F) :=
by split; rintros ⟨a⟩ ⟨b⟩; congr
instance preserves_colimit_subsingleton (K : J ⥤ C) (F : C ⥤ D) : subsingleton (preserves_colimit K F) :=
by split; rintros ⟨a⟩ ⟨b⟩; congr

instance preserves_limits_of_shape_subsingleton (J : Type v) [small_category J] (F : C ⥤ D) :
  subsingleton (preserves_limits_of_shape J F) :=
by { split, intros, cases a, cases b, congr }
instance preserves_colimits_of_shape_subsingleton (J : Type v) [small_category J] (F : C ⥤ D) :
  subsingleton (preserves_colimits_of_shape J F) :=
by { split, intros, cases a, cases b, congr }

instance preserves_limits_subsingleton (F : C ⥤ D) : subsingleton (preserves_limits F) :=
by { split, intros, cases a, cases b, cc }
instance preserves_colimits_subsingleton (F : C ⥤ D) : subsingleton (preserves_colimits F) :=
by { split, intros, cases a, cases b, cc }

instance id_preserves_limits : preserves_limits (𝟭 C) :=
{ preserves_limits_of_shape := λ J 𝒥,
  { preserves_limit := λ K, by exactI ⟨λ c h,
  ⟨λ s, h.lift ⟨s.X, λ j, s.π.app j, λ j j' f, s.π.naturality f⟩,
   by cases K; rcases c with ⟨_, _, _⟩; intros s j; cases s; exact h.fac _ j,
   by cases K; rcases c with ⟨_, _, _⟩; intros s m w; rcases s with ⟨_, _, _⟩; exact h.uniq _ m w⟩⟩ } }

instance id_preserves_colimits : preserves_colimits (𝟭 C) :=
{ preserves_colimits_of_shape := λ J 𝒥,
  { preserves_colimit := λ K, by exactI ⟨λ c h,
  ⟨λ s, h.desc ⟨s.X, λ j, s.ι.app j, λ j j' f, s.ι.naturality f⟩,
   by cases K; rcases c with ⟨_, _, _⟩; intros s j; cases s; exact h.fac _ j,
   by cases K; rcases c with ⟨_, _, _⟩; intros s m w; rcases s with ⟨_, _, _⟩; exact h.uniq _ m w⟩⟩ } }

section
variables {E : Type u₃} [ℰ : category.{v} E]
variables (F : C ⥤ D) (G : D ⥤ E)

local attribute [elab_simple] preserves_limit.preserves preserves_colimit.preserves

instance comp_preserves_limit [preserves_limit K F] [preserves_limit (K ⋙ F) G] :
  preserves_limit K (F ⋙ G) :=
⟨λ c h, preserves_limit.preserves (preserves_limit.preserves h)⟩

instance comp_preserves_limits_of_shape
  [preserves_limits_of_shape J F] [preserves_limits_of_shape J G] :
  preserves_limits_of_shape J (F ⋙ G) :=
{ preserves_limit := λ K, infer_instance }

instance comp_preserves_limits [preserves_limits F] [preserves_limits G] :
  preserves_limits (F ⋙ G) :=
{ preserves_limits_of_shape := λ J 𝒥₁, infer_instance }

instance comp_preserves_colimit [preserves_colimit K F] [preserves_colimit (K ⋙ F) G] :
  preserves_colimit K (F ⋙ G) :=
⟨λ c h, preserves_colimit.preserves (preserves_colimit.preserves h)⟩

instance comp_preserves_colimits_of_shape
  [preserves_colimits_of_shape J F] [preserves_colimits_of_shape J G] :
  preserves_colimits_of_shape J (F ⋙ G) :=
{ preserves_colimit := λ K, infer_instance }

instance comp_preserves_colimits [preserves_colimits F] [preserves_colimits G] :
  preserves_colimits (F ⋙ G) :=
{ preserves_colimits_of_shape := λ J 𝒥₁, infer_instance }

end

/-- If F preserves one limit cone for the diagram K,
  then it preserves any limit cone for K. -/
def preserves_limit_of_preserves_limit_cone {F : C ⥤ D} {t : cone K}
  (h : is_limit t) (hF : is_limit (F.map_cone t)) : preserves_limit K F :=
⟨λ t' h', is_limit.of_iso_limit hF (functor.map_iso _ (is_limit.unique_up_to_iso h h'))⟩

/-- Transfer preservation of limits along a natural isomorphism in the diagram. -/
def preserves_limit_of_iso_diagram {K₁ K₂ : J ⥤ C} (F : C ⥤ D) (h : K₁ ≅ K₂)
  [preserves_limit K₁ F] : preserves_limit K₂ F :=
{ preserves := λ c t,
  begin
    apply is_limit.postcompose_inv_equiv (iso_whisker_right h F : _) _ _,
    have := (is_limit.postcompose_inv_equiv h c).symm t,
    apply is_limit.of_iso_limit (is_limit_of_preserves F this),
    refine cones.ext (iso.refl _) (λ j, by tidy),
  end }

/-- Transfer preservation of a limit along a natural isomorphism in the functor. -/
def preserves_limit_of_nat_iso (K : J ⥤ C) {F G : C ⥤ D} (h : F ≅ G) [preserves_limit K F] :
  preserves_limit K G :=
{ preserves := λ c t, is_limit.map_cone_equiv h (preserves_limit.preserves t) }

/-- Transfer preservation of limits of shape along a natural isomorphism in the functor. -/
def preserves_limits_of_shape_of_nat_iso {F G : C ⥤ D} (h : F ≅ G) [preserves_limits_of_shape J F] :
  preserves_limits_of_shape J G :=
{ preserves_limit := λ K, preserves_limit_of_nat_iso K h }

<<<<<<< HEAD
/-- Transfer preservation of limits of shape along a natural isomorphism in the functor. -/
=======
/-- Transfer preservation of limits along a natural isomorphism in the functor. -/
>>>>>>> 5fed35bf
def preserves_limits_of_nat_iso {F G : C ⥤ D} (h : F ≅ G) [preserves_limits F] :
  preserves_limits G :=
{ preserves_limits_of_shape := λ J 𝒥₁, by exactI preserves_limits_of_shape_of_nat_iso h }

/-- If F preserves one colimit cocone for the diagram K,
  then it preserves any colimit cocone for K. -/
def preserves_colimit_of_preserves_colimit_cocone {F : C ⥤ D} {t : cocone K}
  (h : is_colimit t) (hF : is_colimit (F.map_cocone t)) : preserves_colimit K F :=
⟨λ t' h', is_colimit.of_iso_colimit hF (functor.map_iso _ (is_colimit.unique_up_to_iso h h'))⟩

/-- Transfer preservation of colimits along a natural isomorphism in the shape. -/
def preserves_colimit_of_iso_diagram {K₁ K₂ : J ⥤ C} (F : C ⥤ D) (h : K₁ ≅ K₂)
  [preserves_colimit K₁ F] : preserves_colimit K₂ F :=
{ preserves := λ c t,
  begin
    apply is_colimit.precompose_hom_equiv (iso_whisker_right h F : _) _ _,
    have := (is_colimit.precompose_hom_equiv h c).symm t,
    apply is_colimit.of_iso_colimit (is_colimit_of_preserves F this),
    refine cocones.ext (iso.refl _) (λ j, by tidy),
  end }

<<<<<<< HEAD
=======
/-- Transfer preservation of a colimit along a natural isomorphism in the functor. -/
def preserves_colimit_of_nat_iso (K : J ⥤ C) {F G : C ⥤ D} (h : F ≅ G) [preserves_colimit K F] :
  preserves_colimit K G :=
{ preserves := λ c t, is_colimit.map_cocone_equiv h (preserves_colimit.preserves t) }

/-- Transfer preservation of colimits of shape along a natural isomorphism in the functor. -/
def preserves_colimits_of_shape_of_nat_iso {F G : C ⥤ D} (h : F ≅ G)
  [preserves_colimits_of_shape J F] : preserves_colimits_of_shape J G :=
{ preserves_colimit := λ K, preserves_colimit_of_nat_iso K h }

/-- Transfer preservation of colimits along a natural isomorphism in the functor. -/
def preserves_colimits_of_nat_iso {F G : C ⥤ D} (h : F ≅ G) [preserves_colimits F] :
  preserves_colimits G :=
{ preserves_colimits_of_shape := λ J 𝒥₁, by exactI preserves_colimits_of_shape_of_nat_iso h }

>>>>>>> 5fed35bf
/--
A functor `F : C ⥤ D` reflects limits for `K : J ⥤ C` if
whenever the image of a cone over `K` under `F` is a limit cone in `D`,
the cone was already a limit cone in `C`.
Note that we do not assume a priori that `D` actually has any limits.
-/
class reflects_limit (K : J ⥤ C) (F : C ⥤ D) : Type (max u₁ u₂ v) :=
(reflects : Π {c : cone K}, is_limit (F.map_cone c) → is_limit c)
/--
A functor `F : C ⥤ D` reflects colimits for `K : J ⥤ C` if
whenever the image of a cocone over `K` under `F` is a colimit cocone in `D`,
the cocone was already a colimit cocone in `C`.
Note that we do not assume a priori that `D` actually has any colimits.
-/
class reflects_colimit (K : J ⥤ C) (F : C ⥤ D) : Type (max u₁ u₂ v) :=
(reflects : Π {c : cocone K}, is_colimit (F.map_cocone c) → is_colimit c)

/--
A functor `F : C ⥤ D` reflects limits of shape `J` if
whenever the image of a cone over some `K : J ⥤ C` under `F` is a limit cone in `D`,
the cone was already a limit cone in `C`.
Note that we do not assume a priori that `D` actually has any limits.
-/
class reflects_limits_of_shape (J : Type v) [small_category J] (F : C ⥤ D) : Type (max u₁ u₂ v) :=
(reflects_limit : Π {K : J ⥤ C}, reflects_limit K F)
/--
A functor `F : C ⥤ D` reflects colimits of shape `J` if
whenever the image of a cocone over some `K : J ⥤ C` under `F` is a colimit cocone in `D`,
the cocone was already a colimit cocone in `C`.
Note that we do not assume a priori that `D` actually has any colimits.
-/
class reflects_colimits_of_shape (J : Type v) [small_category J] (F : C ⥤ D) : Type (max u₁ u₂ v) :=
(reflects_colimit : Π {K : J ⥤ C}, reflects_colimit K F)

/--
A functor `F : C ⥤ D` reflects limits if
whenever the image of a cone over some `K : J ⥤ C` under `F` is a limit cone in `D`,
the cone was already a limit cone in `C`.
Note that we do not assume a priori that `D` actually has any limits.
-/
class reflects_limits (F : C ⥤ D) : Type (max u₁ u₂ (v+1)) :=
(reflects_limits_of_shape : Π {J : Type v} {𝒥 : small_category J}, by exactI reflects_limits_of_shape J F)
/--
A functor `F : C ⥤ D` reflects colimits if
whenever the image of a cocone over some `K : J ⥤ C` under `F` is a colimit cocone in `D`,
the cocone was already a colimit cocone in `C`.
Note that we do not assume a priori that `D` actually has any colimits.
-/
class reflects_colimits (F : C ⥤ D) : Type (max u₁ u₂ (v+1)) :=
(reflects_colimits_of_shape : Π {J : Type v} {𝒥 : small_category J}, by exactI reflects_colimits_of_shape J F)

/--
A convenience function for `reflects_limit`, which takes the functor as an explicit argument to
guide typeclass resolution.
-/
def is_limit_of_reflects (F : C ⥤ D) {c : cone K} (t : is_limit (F.map_cone c))
  [reflects_limit K F] : is_limit c :=
reflects_limit.reflects t

/--
A convenience function for `reflects_colimit`, which takes the functor as an explicit argument to
guide typeclass resolution.
-/
def is_colimit_of_reflects (F : C ⥤ D) {c : cocone K} (t : is_colimit (F.map_cocone c))
  [reflects_colimit K F] :
  is_colimit c :=
reflects_colimit.reflects t

instance reflects_limit_subsingleton (K : J ⥤ C) (F : C ⥤ D) : subsingleton (reflects_limit K F) :=
by split; rintros ⟨a⟩ ⟨b⟩; congr
instance reflects_colimit_subsingleton (K : J ⥤ C) (F : C ⥤ D) : subsingleton (reflects_colimit K F) :=
by split; rintros ⟨a⟩ ⟨b⟩; congr

instance reflects_limits_of_shape_subsingleton (J : Type v) [small_category J] (F : C ⥤ D) :
  subsingleton (reflects_limits_of_shape J F) :=
by { split, intros, cases a, cases b, congr }
instance reflects_colimits_of_shape_subsingleton (J : Type v) [small_category J] (F : C ⥤ D) :
  subsingleton (reflects_colimits_of_shape J F) :=
by { split, intros, cases a, cases b, congr }

instance reflects_limits_subsingleton (F : C ⥤ D) : subsingleton (reflects_limits F) :=
by { split, intros, cases a, cases b, cc }
instance reflects_colimits_subsingleton (F : C ⥤ D) : subsingleton (reflects_colimits F) :=
by { split, intros, cases a, cases b, cc }

@[priority 100] -- see Note [lower instance priority]
instance reflects_limit_of_reflects_limits_of_shape (K : J ⥤ C) (F : C ⥤ D)
  [H : reflects_limits_of_shape J F] : reflects_limit K F :=
reflects_limits_of_shape.reflects_limit
@[priority 100] -- see Note [lower instance priority]
instance reflects_colimit_of_reflects_colimits_of_shape (K : J ⥤ C) (F : C ⥤ D)
  [H : reflects_colimits_of_shape J F] : reflects_colimit K F :=
reflects_colimits_of_shape.reflects_colimit

@[priority 100] -- see Note [lower instance priority]
instance reflects_limits_of_shape_of_reflects_limits (F : C ⥤ D)
  [H : reflects_limits F] : reflects_limits_of_shape J F :=
reflects_limits.reflects_limits_of_shape
@[priority 100] -- see Note [lower instance priority]
instance reflects_colimits_of_shape_of_reflects_colimits (F : C ⥤ D)
  [H : reflects_colimits F] : reflects_colimits_of_shape J F :=
reflects_colimits.reflects_colimits_of_shape

instance id_reflects_limits : reflects_limits (𝟭 C) :=
{ reflects_limits_of_shape := λ J 𝒥,
  { reflects_limit := λ K, by exactI ⟨λ c h,
  ⟨λ s, h.lift ⟨s.X, λ j, s.π.app j, λ j j' f, s.π.naturality f⟩,
   by cases K; rcases c with ⟨_, _, _⟩; intros s j; cases s; exact h.fac _ j,
   by cases K; rcases c with ⟨_, _, _⟩; intros s m w; rcases s with ⟨_, _, _⟩; exact h.uniq _ m w⟩⟩ } }

instance id_reflects_colimits : reflects_colimits (𝟭 C) :=
{ reflects_colimits_of_shape := λ J 𝒥,
  { reflects_colimit := λ K, by exactI ⟨λ c h,
  ⟨λ s, h.desc ⟨s.X, λ j, s.ι.app j, λ j j' f, s.ι.naturality f⟩,
   by cases K; rcases c with ⟨_, _, _⟩; intros s j; cases s; exact h.fac _ j,
   by cases K; rcases c with ⟨_, _, _⟩; intros s m w; rcases s with ⟨_, _, _⟩; exact h.uniq _ m w⟩⟩ } }

section
variables {E : Type u₃} [ℰ : category.{v} E]
variables (F : C ⥤ D) (G : D ⥤ E)

instance comp_reflects_limit [reflects_limit K F] [reflects_limit (K ⋙ F) G] :
  reflects_limit K (F ⋙ G) :=
⟨λ c h, reflects_limit.reflects (reflects_limit.reflects h)⟩

instance comp_reflects_limits_of_shape
  [reflects_limits_of_shape J F] [reflects_limits_of_shape J G] :
  reflects_limits_of_shape J (F ⋙ G) :=
{ reflects_limit := λ K, infer_instance }

instance comp_reflects_limits [reflects_limits F] [reflects_limits G] :
  reflects_limits (F ⋙ G) :=
{ reflects_limits_of_shape := λ J 𝒥₁, infer_instance }

instance comp_reflects_colimit [reflects_colimit K F] [reflects_colimit (K ⋙ F) G] :
  reflects_colimit K (F ⋙ G) :=
⟨λ c h, reflects_colimit.reflects (reflects_colimit.reflects h)⟩

instance comp_reflects_colimits_of_shape
  [reflects_colimits_of_shape J F] [reflects_colimits_of_shape J G] :
  reflects_colimits_of_shape J (F ⋙ G) :=
{ reflects_colimit := λ K, infer_instance }

instance comp_reflects_colimits [reflects_colimits F] [reflects_colimits G] :
  reflects_colimits (F ⋙ G) :=
{ reflects_colimits_of_shape := λ J 𝒥₁, infer_instance }

/-- If `F ⋙ G` preserves limits for `K`, and `G` reflects limits for `K ⋙ F`,
then `F` preserves limits for `K`. -/
def preserves_limit_of_reflects_of_preserves [preserves_limit K (F ⋙ G)]
  [reflects_limit (K ⋙ F) G] : preserves_limit K F :=
⟨λ c h,
 begin
  apply is_limit_of_reflects G,
  apply is_limit_of_preserves (F ⋙ G) h,
 end⟩

<<<<<<< HEAD
=======
/--
If `F ⋙ G` preserves limits of shape `J` and `G` reflects limits of shape `J`, then `F` preserves
limits of shape `J`.
-/
def preserves_limits_of_shape_of_reflects_of_preserves [preserves_limits_of_shape J (F ⋙ G)]
  [reflects_limits_of_shape J G] : preserves_limits_of_shape J F :=
{ preserves_limit := λ K, preserves_limit_of_reflects_of_preserves F G }

/-- If `F ⋙ G` preserves limits and `G` reflects limits, then `F` preserves limits. -/
def preserves_limits_of_reflects_of_preserves [preserves_limits (F ⋙ G)] [reflects_limits G] :
  preserves_limits F :=
{ preserves_limits_of_shape := λ J 𝒥₁,
    by exactI preserves_limits_of_shape_of_reflects_of_preserves F G }

>>>>>>> 5fed35bf
/-- Transfer reflection of a limit along a natural isomorphism in the functor. -/
def reflects_limit_of_nat_iso (K : J ⥤ C) {F G : C ⥤ D} (h : F ≅ G) [reflects_limit K F] :
  reflects_limit K G :=
{ reflects := λ c t, reflects_limit.reflects (is_limit.map_cone_equiv h.symm t) }

/-- Transfer reflection of limits of shape along a natural isomorphism in the functor. -/
def reflects_limits_of_shape_of_nat_iso {F G : C ⥤ D} (h : F ≅ G) [reflects_limits_of_shape J F] :
  reflects_limits_of_shape J G :=
{ reflects_limit := λ K, reflects_limit_of_nat_iso K h }

/-- Transfer reflection of limits along a natural isomorphism in the functor. -/
def reflects_limits_of_nat_iso {F G : C ⥤ D} (h : F ≅ G) [reflects_limits F] :
  reflects_limits G :=
{ reflects_limits_of_shape := λ J 𝒥₁, by exactI reflects_limits_of_shape_of_nat_iso h }

/-- If `F ⋙ G` preserves colimits for `K`, and `G` reflects colimits for `K ⋙ F`,
then `F` preserves colimits for `K`. -/
def preserves_colimit_of_reflects_of_preserves [preserves_colimit K (F ⋙ G)]
  [reflects_colimit (K ⋙ F) G] : preserves_colimit K F :=
⟨λ c h,
 begin
  apply is_colimit_of_reflects G,
  apply is_colimit_of_preserves (F ⋙ G) h,
 end⟩

<<<<<<< HEAD
=======
/--
If `F ⋙ G` preserves colimits of shape `J` and `G` reflects colimits of shape `J`, then `F`
preserves colimits of shape `J`.
-/
def preserves_colimits_of_shape_of_reflects_of_preserves [preserves_colimits_of_shape J (F ⋙ G)]
  [reflects_colimits_of_shape J G] : preserves_colimits_of_shape J F :=
{ preserves_colimit := λ K, preserves_colimit_of_reflects_of_preserves F G }

/-- If `F ⋙ G` preserves colimits and `G` reflects colimits, then `F` preserves colimits. -/
def preserves_colimits_of_reflects_of_preserves [preserves_colimits (F ⋙ G)]
  [reflects_colimits G] : preserves_colimits F :=
{ preserves_colimits_of_shape := λ J 𝒥₁,
    by exactI preserves_colimits_of_shape_of_reflects_of_preserves F G }

>>>>>>> 5fed35bf
/-- Transfer reflection of a colimit along a natural isomorphism in the functor. -/
def reflects_colimit_of_nat_iso (K : J ⥤ C) {F G : C ⥤ D} (h : F ≅ G) [reflects_colimit K F] :
  reflects_colimit K G :=
{ reflects := λ c t, reflects_colimit.reflects (is_colimit.map_cocone_equiv h.symm t) }

/-- Transfer reflection of colimits of shape along a natural isomorphism in the functor. -/
def reflects_colimits_of_shape_of_nat_iso {F G : C ⥤ D} (h : F ≅ G)
  [reflects_colimits_of_shape J F] : reflects_colimits_of_shape J G :=
{ reflects_colimit := λ K, reflects_colimit_of_nat_iso K h }

/-- Transfer reflection of colimits along a natural isomorphism in the functor. -/
def reflects_colimits_of_nat_iso {F G : C ⥤ D} (h : F ≅ G) [reflects_colimits F] :
  reflects_colimits G :=
{ reflects_colimits_of_shape := λ J 𝒥₁, by exactI reflects_colimits_of_shape_of_nat_iso h }

end

variable (F : C ⥤ D)

/-- A fully faithful functor reflects limits. -/
def fully_faithful_reflects_limits [full F] [faithful F] : reflects_limits F :=
{ reflects_limits_of_shape := λ J 𝒥₁, by exactI
  { reflects_limit := λ K,
    { reflects := λ c t,
      is_limit.mk_cone_morphism (λ s, (cones.functoriality K F).preimage (t.lift_cone_morphism _)) $
      begin
        apply (λ s m, (cones.functoriality K F).map_injective _),
        rw [functor.image_preimage],
        apply t.uniq_cone_morphism,
      end } } }

/-- A fully faithful functor reflects colimits. -/
def fully_faithful_reflects_colimits [full F] [faithful F] : reflects_colimits F :=
{ reflects_colimits_of_shape := λ J 𝒥₁, by exactI
  { reflects_colimit := λ K,
    { reflects := λ c t,
      is_colimit.mk_cocone_morphism (λ s, (cocones.functoriality K F).preimage (t.desc_cocone_morphism _)) $
      begin
        apply (λ s m, (cocones.functoriality K F).map_injective _),
        rw [functor.image_preimage],
        apply t.uniq_cocone_morphism,
      end } } }

end category_theory.limits<|MERGE_RESOLUTION|>--- conflicted
+++ resolved
@@ -188,11 +188,7 @@
   preserves_limits_of_shape J G :=
 { preserves_limit := λ K, preserves_limit_of_nat_iso K h }
 
-<<<<<<< HEAD
-/-- Transfer preservation of limits of shape along a natural isomorphism in the functor. -/
-=======
 /-- Transfer preservation of limits along a natural isomorphism in the functor. -/
->>>>>>> 5fed35bf
 def preserves_limits_of_nat_iso {F G : C ⥤ D} (h : F ≅ G) [preserves_limits F] :
   preserves_limits G :=
 { preserves_limits_of_shape := λ J 𝒥₁, by exactI preserves_limits_of_shape_of_nat_iso h }
@@ -214,8 +210,6 @@
     refine cocones.ext (iso.refl _) (λ j, by tidy),
   end }
 
-<<<<<<< HEAD
-=======
 /-- Transfer preservation of a colimit along a natural isomorphism in the functor. -/
 def preserves_colimit_of_nat_iso (K : J ⥤ C) {F G : C ⥤ D} (h : F ≅ G) [preserves_colimit K F] :
   preserves_colimit K G :=
@@ -231,7 +225,6 @@
   preserves_colimits G :=
 { preserves_colimits_of_shape := λ J 𝒥₁, by exactI preserves_colimits_of_shape_of_nat_iso h }
 
->>>>>>> 5fed35bf
 /--
 A functor `F : C ⥤ D` reflects limits for `K : J ⥤ C` if
 whenever the image of a cone over `K` under `F` is a limit cone in `D`,
@@ -389,8 +382,6 @@
   apply is_limit_of_preserves (F ⋙ G) h,
  end⟩
 
-<<<<<<< HEAD
-=======
 /--
 If `F ⋙ G` preserves limits of shape `J` and `G` reflects limits of shape `J`, then `F` preserves
 limits of shape `J`.
@@ -405,7 +396,6 @@
 { preserves_limits_of_shape := λ J 𝒥₁,
     by exactI preserves_limits_of_shape_of_reflects_of_preserves F G }
 
->>>>>>> 5fed35bf
 /-- Transfer reflection of a limit along a natural isomorphism in the functor. -/
 def reflects_limit_of_nat_iso (K : J ⥤ C) {F G : C ⥤ D} (h : F ≅ G) [reflects_limit K F] :
   reflects_limit K G :=
@@ -431,8 +421,6 @@
   apply is_colimit_of_preserves (F ⋙ G) h,
  end⟩
 
-<<<<<<< HEAD
-=======
 /--
 If `F ⋙ G` preserves colimits of shape `J` and `G` reflects colimits of shape `J`, then `F`
 preserves colimits of shape `J`.
@@ -447,7 +435,6 @@
 { preserves_colimits_of_shape := λ J 𝒥₁,
     by exactI preserves_colimits_of_shape_of_reflects_of_preserves F G }
 
->>>>>>> 5fed35bf
 /-- Transfer reflection of a colimit along a natural isomorphism in the functor. -/
 def reflects_colimit_of_nat_iso (K : J ⥤ C) {F G : C ⥤ D} (h : F ≅ G) [reflects_colimit K F] :
   reflects_colimit K G :=

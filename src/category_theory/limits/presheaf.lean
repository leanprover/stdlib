/-
Copyright (c) 2020 Bhavik Mehta. All rights reserved.
Released under Apache 2.0 license as described in the file LICENSE.
Authors: Bhavik Mehta
-/
import category_theory.adjunction
import category_theory.elements
import category_theory.limits.functor_category
import category_theory.limits.preserves.limits
import category_theory.limits.shapes.terminal
import category_theory.limits.types

/-!
# Colimit of representables

This file constructs an adjunction `yoneda_adjunction` between `(Cᵒᵖ ⥤ Type u)` and `ℰ` given a
functor `A : C ⥤ ℰ`, where the right adjoint sends `(E : ℰ)` to `c ↦ (A.obj c ⟶ E)` (provided `ℰ`
has colimits).

This adjunction is used to show that every presheaf is a colimit of representables.

Further, the left adjoint `colimit_adj.extend_along_yoneda : (Cᵒᵖ ⥤ Type u) ⥤ ℰ` satisfies
`yoneda ⋙ L ≅ A`, that is, an extension of `A : C ⥤ ℰ` to `(Cᵒᵖ ⥤ Type u) ⥤ ℰ` through
`yoneda : C ⥤ Cᵒᵖ ⥤ Type u`. It is the left Kan extension of `A` along the yoneda embedding,
sometimes known as the Yoneda extension.

`unique_extension_along_yoneda` shows `extend_along_yoneda` is unique amongst cocontinuous functors
with this property, establishing the presheaf category as the free cocompletion of a small category.

## Tags
colimit, representable, presheaf, free cocompletion

## References
* [S. MacLane, I. Moerdijk, *Sheaves in Geometry and Logic*][MM92]
* https://ncatlab.org/nlab/show/Yoneda+extension
-/

namespace category_theory

noncomputable theory

open category limits
universes u₁ u₂

variables {C : Type u₁} [small_category C]
variables {ℰ : Type u₂} [category.{u₁} ℰ]
variable (A : C ⥤ ℰ)

namespace colimit_adj

/--
The functor taking `(E : ℰ) (c : Cᵒᵖ)` to the homset `(A.obj C ⟶ E)`. It is shown in `L_adjunction`
that this functor has a left adjoint (provided `E` has colimits) given by taking colimits over
categories of elements.
In the case where `ℰ = Cᵒᵖ ⥤ Type u` and `A = yoneda`, this functor is isomorphic to the identity.

Defined as in [MM92], Chapter I, Section 5, Theorem 2.
-/
@[simps {rhs_md := semireducible}]
def restricted_yoneda : ℰ ⥤ (Cᵒᵖ ⥤ Type u₁) :=
yoneda ⋙ (whiskering_left _ _ (Type u₁)).obj (functor.op A)

/--
The functor `restricted_yoneda` is isomorphic to the identity functor when evaluated at the yoneda
embedding.
-/
def restricted_yoneda_yoneda : restricted_yoneda (yoneda : C ⥤ Cᵒᵖ ⥤ Type u₁) ≅ 𝟭 _ :=
nat_iso.of_components
(λ P, nat_iso.of_components (λ X, yoneda_sections_small X.unop _)
  (λ X Y f, funext $ λ x,
  begin
    dsimp,
    rw ← functor_to_types.naturality _ _ x f (𝟙 _),
    dsimp,
    simp,
  end))
(λ _ _ _, rfl)

/--
(Implementation). The equivalence of homsets which helps construct the left adjoint to
`colimit_adj.restricted_yoneda`.
It is shown in `restrict_yoneda_hom_equiv_natural` that this is a natural bijection.
-/
def restrict_yoneda_hom_equiv (P : Cᵒᵖ ⥤ Type u₁) (E : ℰ)
  {c : cocone ((category_of_elements.π P).left_op ⋙ A)} (t : is_colimit c) :
  (c.X ⟶ E) ≃ (P ⟶ (restricted_yoneda A).obj E) :=
(t.hom_iso' E).to_equiv.trans
{ to_fun := λ k,
  { app := λ c p, k.1 (opposite.op ⟨_, p⟩),
    naturality' := λ c c' f, funext $ λ p,
      (k.2 (has_hom.hom.op ⟨f, rfl⟩ :
              (opposite.op ⟨c', P.map f p⟩ : P.elementsᵒᵖ) ⟶ opposite.op ⟨c, p⟩)).symm },
  inv_fun := λ τ,
  { val := λ p, τ.app p.unop.1 p.unop.2,
    property := λ p p' f,
    begin
      simp_rw [← f.unop.2],
      apply (congr_fun (τ.naturality f.unop.1) p'.unop.2).symm,
    end },
  left_inv :=
  begin
    rintro ⟨k₁, k₂⟩,
    ext,
    dsimp,
    congr' 1,
    simp,
  end,
  right_inv :=
  begin
    rintro ⟨_, _⟩,
    refl,
  end }

/--
(Implementation). Show that the bijection in `restrict_yoneda_hom_equiv` is natural (on the right).
-/
lemma restrict_yoneda_hom_equiv_natural (P : Cᵒᵖ ⥤ Type u₁) (E₁ E₂ : ℰ) (g : E₁ ⟶ E₂)
  {c : cocone _} (t : is_colimit c) (k : c.X ⟶ E₁) :
restrict_yoneda_hom_equiv A P E₂ t (k ≫ g) =
  restrict_yoneda_hom_equiv A P E₁ t k ≫ (restricted_yoneda A).map g :=
begin
  ext _ X p,
  apply (assoc _ _ _).symm,
end

variables [has_colimits ℰ]

/--
The left adjoint to the functor `restricted_yoneda` (shown in `yoneda_adjunction`). It is also an
extension of `A` along the yoneda embedding (shown in `is_extension_along_yoneda`), in particular
it is the left Kan extension of `A` through the yoneda embedding.
-/
def extend_along_yoneda : (Cᵒᵖ ⥤ Type u₁) ⥤ ℰ :=
adjunction.left_adjoint_of_equiv
  (λ P E, restrict_yoneda_hom_equiv A P E (colimit.is_colimit _))
  (λ P E E' g, restrict_yoneda_hom_equiv_natural A P E E' g _)

@[simp]
lemma extend_along_yoneda_obj (P : Cᵒᵖ ⥤ Type u₁) : (extend_along_yoneda A).obj P =
colimit ((category_of_elements.π P).left_op ⋙ A) := rfl

/--
Show `extend_along_yoneda` is left adjoint to `restricted_yoneda`.

The construction of [MM92], Chapter I, Section 5, Theorem 2.
-/
def yoneda_adjunction : extend_along_yoneda A ⊣ restricted_yoneda A :=
adjunction.adjunction_of_equiv_left _ _

/--
The initial object in the category of elements for a representable functor. In `is_initial` it is
shown that this is initial.
-/
def elements.initial (A : C) : (yoneda.obj A).elements :=
⟨opposite.op A, 𝟙 _⟩

/--
Show that `elements.initial A` is initial in the category of elements for the `yoneda` functor.
-/
def is_initial (A : C) : is_initial (elements.initial A) :=
{ desc := λ s, ⟨s.X.2.op, comp_id _⟩,
  uniq' := λ s m w,
  begin
    simp_rw ← m.2,
    dsimp [elements.initial],
    simp,
  end }

/--
`extend_along_yoneda A` is an extension of `A` to the presheaf category along the yoneda embedding.
`unique_extension_along_yoneda` shows it is unique among functors preserving colimits with this
property (up to isomorphism).

The first part of [MM92], Chapter I, Section 5, Corollary 4.
See Property 1 of https://ncatlab.org/nlab/show/Yoneda+extension#properties.
-/
def is_extension_along_yoneda : (yoneda : C ⥤ Cᵒᵖ ⥤ Type u₁) ⋙ extend_along_yoneda A ≅ A :=
nat_iso.of_components
(λ X, (colimit.is_colimit _).cocone_point_unique_up_to_iso
      (colimit_of_diagram_terminal (terminal_op_of_initial (is_initial _)) _))
begin
  intros X Y f,
  change (colimit.desc _ ⟨_, _⟩ ≫ colimit.desc _ _) = colimit.desc _ _ ≫ _,
  apply colimit.hom_ext,
  intro j,
  rw [colimit.ι_desc_assoc, colimit.ι_desc_assoc],
  change (colimit.ι _ _ ≫ 𝟙 _) ≫ colimit.desc _ _ = _,
  rw [comp_id, colimit.ι_desc],
  dsimp,
  rw ← A.map_comp,
  congr' 1,
end

/-- See Property 2 of https://ncatlab.org/nlab/show/Yoneda+extension#properties. -/
instance : preserves_colimits (extend_along_yoneda A) :=
(yoneda_adjunction A).left_adjoint_preserves_colimits

end colimit_adj

open colimit_adj

/--
Since `extend_along_yoneda A` is adjoint to `restricted_yoneda A`, if we use `A = yoneda`
then `restricted_yoneda A` is isomorphic to the identity, and so `extend_along_yoneda A` is as well.
-/
def extend_along_yoneda_yoneda : extend_along_yoneda (yoneda : C ⥤ _) ≅ 𝟭 _ :=
adjunction.nat_iso_of_right_adjoint_nat_iso
  (yoneda_adjunction _)
  adjunction.id
  restricted_yoneda_yoneda

/--
A functor to the presheaf category in which everything in the image is representable (witnessed
by the fact that it factors through the yoneda embedding).
`cocone_of_representable` gives a cocone for this functor which is a colimit and has point `P`.
-/
-- Maybe this should be reducible or an abbreviation?
def functor_to_representables (P : Cᵒᵖ ⥤ Type u₁) :
  (P.elements)ᵒᵖ ⥤ Cᵒᵖ ⥤ Type u₁ :=
(category_of_elements.π P).left_op ⋙ yoneda

/--
This is a cocone with point `P` for the functor `functor_to_representables P`. It is shown in
`colimit_of_representable P` that this cocone is a colimit: that is, we have exhibited an arbitrary
presheaf `P` as a colimit of representables.

The construction of [MM92], Chapter I, Section 5, Corollary 3.
-/
def cocone_of_representable (P : Cᵒᵖ ⥤ Type u₁) :
  cocone (functor_to_representables P) :=
cocone.extend (colimit.cocone _) (extend_along_yoneda_yoneda.hom.app P)

@[simp] lemma cocone_of_representable_X (P : Cᵒᵖ ⥤ Type u₁) :
  (cocone_of_representable P).X = P :=
rfl

/-- An explicit formula for the legs of the cocone `cocone_of_representable`. -/
-- Marking this as a simp lemma seems to make things more awkward.
lemma cocone_of_representable_ι_app (P : Cᵒᵖ ⥤ Type u₁) (j : (P.elements)ᵒᵖ):
  (cocone_of_representable P).ι.app j = (yoneda_sections_small _ _).inv j.unop.2 :=
colimit.ι_desc _ _

/-- The legs of the cocone `cocone_of_representable` are natural in the choice of presheaf. -/
lemma cocone_of_representable_naturality {P₁ P₂ : Cᵒᵖ ⥤ Type u₁} (α : P₁ ⟶ P₂)
  (j : (P₁.elements)ᵒᵖ) :
  (cocone_of_representable P₁).ι.app j ≫ α =
    (cocone_of_representable P₂).ι.app ((category_of_elements.map α).op.obj j) :=
begin
  ext T f,
  simpa [cocone_of_representable_ι_app] using functor_to_types.naturality _ _ α f.op _,
end

/--
The cocone with point `P` given by `the_cocone` is a colimit: that is, we have exhibited an
arbitrary presheaf `P` as a colimit of representables.

The result of [MM92], Chapter I, Section 5, Corollary 3.
-/
def colimit_of_representable (P : Cᵒᵖ ⥤ Type u₁) : is_colimit (cocone_of_representable P) :=
begin
  apply is_colimit.of_point_iso (colimit.is_colimit (functor_to_representables P)),
  change is_iso (colimit.desc _ (cocone.extend _ _)),
  rw [colimit.desc_extend, colimit.desc_cocone],
  apply_instance,
end

/--
Given two functors L₁ and L₂ which preserve colimits, if they agree when restricted to the
representable presheaves then they agree everywhere.
-/
def nat_iso_of_nat_iso_on_representables (L₁ L₂ : (Cᵒᵖ ⥤ Type u₁) ⥤ ℰ)
  [preserves_colimits L₁] [preserves_colimits L₂]
  (h : yoneda ⋙ L₁ ≅ yoneda ⋙ L₂) : L₁ ≅ L₂ :=
begin
  apply nat_iso.of_components _ _,
  { intro P,
    refine (is_colimit_of_preserves L₁ (colimit_of_representable P)).cocone_points_iso_of_nat_iso
           (is_colimit_of_preserves L₂ (colimit_of_representable P)) _,
    apply functor.associator _ _ _ ≪≫ _,
    exact iso_whisker_left (category_of_elements.π P).left_op h },
  { intros P₁ P₂ f,
    apply (is_colimit_of_preserves L₁ (colimit_of_representable P₁)).hom_ext,
    intro j,
    dsimp only [id.def, is_colimit.cocone_points_iso_of_nat_iso_hom, iso_whisker_left_hom],
    have :
      (L₁.map_cocone (cocone_of_representable P₁)).ι.app j ≫ L₁.map f =
      (L₁.map_cocone (cocone_of_representable P₂)).ι.app ((category_of_elements.map f).op.obj j),
    { dsimp,
      rw [← L₁.map_comp, cocone_of_representable_naturality],
      refl },
    rw [reassoc_of this, is_colimit.ι_map_assoc, is_colimit.ι_map],
    dsimp,
    rw [← L₂.map_comp, cocone_of_representable_naturality],
    refl }
end

variable [has_colimits ℰ]

/--
Show that `extend_along_yoneda` is the unique colimit-preserving functor which extends `A` to
the presheaf category.

The second part of [MM92], Chapter I, Section 5, Corollary 4.
See Property 3 of https://ncatlab.org/nlab/show/Yoneda+extension#properties.
-/
def unique_extension_along_yoneda (L : (Cᵒᵖ ⥤ Type u₁) ⥤ ℰ) (hL : yoneda ⋙ L ≅ A)
  [preserves_colimits L] :
  L ≅ extend_along_yoneda A :=
nat_iso_of_nat_iso_on_representables _ _ (hL ≪≫ (is_extension_along_yoneda _).symm)

/--
If `L` preserves colimits and `ℰ` has them, then it is a left adjoint. This is a special case of
`is_left_adjoint_of_preserves_colimits` used to prove that.
-/
<<<<<<< HEAD
def is_left_adjoint_of_preserves_colimits (L : (C ⥤ Type u₁) ⥤ ℰ) [preserves_colimits L] :
  is_left_adjoint L :=
begin
  let L' : (Cᵒᵖᵒᵖ ⥤ Type u₁) ⥤ ℰ := ((op_op_equivalence C).congr_left).functor ⋙ L,
  have : preserves_colimits L',
  { refine ⟨λ J 𝒥₁, _⟩,
    constructor,
    refine λ K, _,
    apply_instance },
  have : is_left_adjoint L',
  { refine ⟨restricted_yoneda (yoneda ⋙ L'), _⟩,
    resetI,
    apply (yoneda_adjunction _).of_nat_iso_left _,
    { apply_instance },
    apply (unique_extension_along_yoneda _ L' (iso.refl _)).symm },
  have : is_left_adjoint (((op_op_equivalence C).congr_left).inverse ⋙ L'),
  { apply adjunction.left_adjoint_of_comp _ _,
    apply_instance,
    apply this },
  resetI,
  apply adjunction.left_adjoint_of_nat_iso ((op_op_equivalence C).congr_left.inv_fun_id_assoc L),
end
=======
def is_left_adjoint_of_preserves_colimits_aux (L : (Cᵒᵖ ⥤ Type u₁) ⥤ ℰ) [preserves_colimits L] :
  is_left_adjoint L :=
{ right := restricted_yoneda (yoneda ⋙ L),
  adj := (yoneda_adjunction _).of_nat_iso_left
            ((unique_extension_along_yoneda _ L (iso.refl _)).symm) }

/--
If `L` preserves colimits and `ℰ` has them, then it is a left adjoint. Note this is a (partial)
converse to `left_adjoint_preserves_colimits`.
-/
def is_left_adjoint_of_preserves_colimits (L : (C ⥤ Type u₁) ⥤ ℰ) [preserves_colimits L] :
  is_left_adjoint L :=
let e : (_ ⥤ Type u₁) ≌ (_ ⥤ Type u₁) := (op_op_equivalence C).congr_left,
    t := is_left_adjoint_of_preserves_colimits_aux (e.functor ⋙ L : _)
in by exactI adjunction.left_adjoint_of_nat_iso (e.inv_fun_id_assoc _)
>>>>>>> 98a20c25

end category_theory<|MERGE_RESOLUTION|>--- conflicted
+++ resolved
@@ -312,30 +312,6 @@
 If `L` preserves colimits and `ℰ` has them, then it is a left adjoint. This is a special case of
 `is_left_adjoint_of_preserves_colimits` used to prove that.
 -/
-<<<<<<< HEAD
-def is_left_adjoint_of_preserves_colimits (L : (C ⥤ Type u₁) ⥤ ℰ) [preserves_colimits L] :
-  is_left_adjoint L :=
-begin
-  let L' : (Cᵒᵖᵒᵖ ⥤ Type u₁) ⥤ ℰ := ((op_op_equivalence C).congr_left).functor ⋙ L,
-  have : preserves_colimits L',
-  { refine ⟨λ J 𝒥₁, _⟩,
-    constructor,
-    refine λ K, _,
-    apply_instance },
-  have : is_left_adjoint L',
-  { refine ⟨restricted_yoneda (yoneda ⋙ L'), _⟩,
-    resetI,
-    apply (yoneda_adjunction _).of_nat_iso_left _,
-    { apply_instance },
-    apply (unique_extension_along_yoneda _ L' (iso.refl _)).symm },
-  have : is_left_adjoint (((op_op_equivalence C).congr_left).inverse ⋙ L'),
-  { apply adjunction.left_adjoint_of_comp _ _,
-    apply_instance,
-    apply this },
-  resetI,
-  apply adjunction.left_adjoint_of_nat_iso ((op_op_equivalence C).congr_left.inv_fun_id_assoc L),
-end
-=======
 def is_left_adjoint_of_preserves_colimits_aux (L : (Cᵒᵖ ⥤ Type u₁) ⥤ ℰ) [preserves_colimits L] :
   is_left_adjoint L :=
 { right := restricted_yoneda (yoneda ⋙ L),
@@ -351,6 +327,5 @@
 let e : (_ ⥤ Type u₁) ≌ (_ ⥤ Type u₁) := (op_op_equivalence C).congr_left,
     t := is_left_adjoint_of_preserves_colimits_aux (e.functor ⋙ L : _)
 in by exactI adjunction.left_adjoint_of_nat_iso (e.inv_fun_id_assoc _)
->>>>>>> 98a20c25
 
 end category_theory
/-
Copyright (c) 2018 Scott Morrison. All rights reserved.
Released under Apache 2.0 license as described in the file LICENSE.
Authors: Scott Morrison, Reid Barton
-/
import category_theory.limits.limits

/-!
# Preservation and reflection of (co)limits.

There are various distinct notions of "preserving limits". The one we
aim to capture here is: A functor F : C → D "preserves limits" if it
sends every limit cone in C to a limit cone in D. Informally, F
preserves all the limits which exist in C.

Note that:

* Of course, we do not want to require F to *strictly* take chosen
  limit cones of C to chosen limit cones of D. Indeed, the above
  definition makes no reference to a choice of limit cones so it makes
  sense without any conditions on C or D.

* Some diagrams in C may have no limit. In this case, there is no
  condition on the behavior of F on such diagrams. There are other
  notions (such as "flat functor") which impose conditions also on
  diagrams in C with no limits, but these are not considered here.

In order to be able to express the property of preserving limits of a
certain form, we say that a functor F preserves the limit of a
diagram K if F sends every limit cone on K to a limit cone. This is
vacuously satisfied when K does not admit a limit, which is consistent
with the above definition of "preserves limits".
-/

open category_theory

namespace category_theory.limits

universes v u₁ u₂ u₃ -- declare the `v`'s first; see `category_theory.category` for an explanation

variables {C : Type u₁} [𝒞 : category.{v} C]
variables {D : Type u₂} [𝒟 : category.{v} D]
include 𝒞 𝒟

variables {J : Type v} [small_category J] {K : J ⥤ C}

class preserves_limit (K : J ⥤ C) (F : C ⥤ D) : Type (max u₁ u₂ v) :=
(preserves : Π {c : cone K}, is_limit c → is_limit (F.map_cone c))
class preserves_colimit (K : J ⥤ C) (F : C ⥤ D) : Type (max u₁ u₂ v) :=
(preserves : Π {c : cocone K}, is_colimit c → is_colimit (F.map_cocone c))

<<<<<<< HEAD
-- TODO name, docstring, dualise
def preserves_limit_iso (K : J ⥤ C) [has_limit.{v} K] (F : C ⥤ D) [has_limit.{v} (K ⋙ F)] [preserves_limit K F] :
  F.obj (limit K) ≅ limit (K ⋙ F) :=
is_limit.cone_point_unique_up_to_iso (preserves_limit.preserves F (limit.is_limit K)) (limit.is_limit (K ⋙ F))
=======
/-- A functor which preserves limits preserves chosen limits up to isomorphism. -/
def preserves_limit_iso (K : J ⥤ C) [has_limit.{v} K] (F : C ⥤ D) [has_limit.{v} (K ⋙ F)] [preserves_limit K F] :
  F.obj (limit K) ≅ limit (K ⋙ F) :=
is_limit.cone_point_unique_up_to_iso (preserves_limit.preserves F (limit.is_limit K)) (limit.is_limit (K ⋙ F))
/-- A functor which preserves colimits preserves chosen colimits up to isomorphism. -/
def preserves_colimit_iso (K : J ⥤ C) [has_colimit.{v} K] (F : C ⥤ D) [has_colimit.{v} (K ⋙ F)] [preserves_colimit K F] :
  F.obj (colimit K) ≅ colimit (K ⋙ F) :=
is_colimit.cone_point_unique_up_to_iso (preserves_colimit.preserves F (colimit.is_colimit K)) (colimit.is_colimit (K ⋙ F))
>>>>>>> 6ed879c3

class preserves_limits_of_shape (J : Type v) [small_category J] (F : C ⥤ D) : Type (max u₁ u₂ v) :=
(preserves_limit : Π {K : J ⥤ C}, preserves_limit K F)
class preserves_colimits_of_shape (J : Type v) [small_category J] (F : C ⥤ D) : Type (max u₁ u₂ v) :=
(preserves_colimit : Π {K : J ⥤ C}, preserves_colimit K F)

class preserves_limits (F : C ⥤ D) : Type (max u₁ u₂ (v+1)) :=
(preserves_limits_of_shape : Π {J : Type v} [𝒥 : small_category J], by exactI preserves_limits_of_shape J F)
class preserves_colimits (F : C ⥤ D) : Type (max u₁ u₂ (v+1)) :=
(preserves_colimits_of_shape : Π {J : Type v} [𝒥 : small_category J], by exactI preserves_colimits_of_shape J F)

attribute [instance, priority 100] -- see Note [lower instance priority]
  preserves_limits_of_shape.preserves_limit preserves_limits.preserves_limits_of_shape
  preserves_colimits_of_shape.preserves_colimit preserves_colimits.preserves_colimits_of_shape

instance preserves_limit_subsingleton (K : J ⥤ C) (F : C ⥤ D) : subsingleton (preserves_limit K F) :=
by split; rintros ⟨a⟩ ⟨b⟩; congr
instance preserves_colimit_subsingleton (K : J ⥤ C) (F : C ⥤ D) : subsingleton (preserves_colimit K F) :=
by split; rintros ⟨a⟩ ⟨b⟩; congr

instance preserves_limits_of_shape_subsingleton (J : Type v) [small_category J] (F : C ⥤ D) :
  subsingleton (preserves_limits_of_shape J F) :=
by { split, intros, cases a, cases b, congr }
instance preserves_colimits_of_shape_subsingleton (J : Type v) [small_category J] (F : C ⥤ D) :
  subsingleton (preserves_colimits_of_shape J F) :=
by { split, intros, cases a, cases b, congr }

instance preserves_limits_subsingleton (F : C ⥤ D) : subsingleton (preserves_limits F) :=
by { split, intros, cases a, cases b, cc }
instance preserves_colimits_subsingleton (F : C ⥤ D) : subsingleton (preserves_colimits F) :=
by { split, intros, cases a, cases b, cc }

omit 𝒟
instance id_preserves_limits : preserves_limits (𝟭 C) :=
{ preserves_limits_of_shape := λ J 𝒥,
  { preserves_limit := λ K, by exactI ⟨λ c h,
  ⟨λ s, h.lift ⟨s.X, λ j, s.π.app j, λ j j' f, s.π.naturality f⟩,
   by cases K; rcases c with ⟨_, _, _⟩; intros s j; cases s; exact h.fac _ j,
   by cases K; rcases c with ⟨_, _, _⟩; intros s m w; rcases s with ⟨_, _, _⟩; exact h.uniq _ m w⟩⟩ } }

instance id_preserves_colimits : preserves_colimits (𝟭 C) :=
{ preserves_colimits_of_shape := λ J 𝒥,
  { preserves_colimit := λ K, by exactI ⟨λ c h,
  ⟨λ s, h.desc ⟨s.X, λ j, s.ι.app j, λ j j' f, s.ι.naturality f⟩,
   by cases K; rcases c with ⟨_, _, _⟩; intros s j; cases s; exact h.fac _ j,
   by cases K; rcases c with ⟨_, _, _⟩; intros s m w; rcases s with ⟨_, _, _⟩; exact h.uniq _ m w⟩⟩ } }
include 𝒟

section
variables {E : Type u₃} [ℰ : category.{v} E]
variables (F : C ⥤ D) (G : D ⥤ E)

local attribute [elab_simple] preserves_limit.preserves preserves_colimit.preserves

instance comp_preserves_limit [preserves_limit K F] [preserves_limit (K ⋙ F) G] :
  preserves_limit K (F ⋙ G) :=
⟨λ c h, preserves_limit.preserves G (preserves_limit.preserves F h)⟩

instance comp_preserves_colimit [preserves_colimit K F] [preserves_colimit (K ⋙ F) G] :
  preserves_colimit K (F ⋙ G) :=
⟨λ c h, preserves_colimit.preserves G (preserves_colimit.preserves F h)⟩

end

/-- If F preserves one limit cone for the diagram K,
  then it preserves any limit cone for K. -/
def preserves_limit_of_preserves_limit_cone {F : C ⥤ D} {t : cone K}
  (h : is_limit t) (hF : is_limit (F.map_cone t)) : preserves_limit K F :=
⟨λ t' h', is_limit.of_iso_limit hF (functor.map_iso _ (is_limit.unique_up_to_iso h h'))⟩

/-- If F preserves one colimit cocone for the diagram K,
  then it preserves any colimit cocone for K. -/
def preserves_colimit_of_preserves_colimit_cocone {F : C ⥤ D} {t : cocone K}
  (h : is_colimit t) (hF : is_colimit (F.map_cocone t)) : preserves_colimit K F :=
⟨λ t' h', is_colimit.of_iso_colimit hF (functor.map_iso _ (is_colimit.unique_up_to_iso h h'))⟩

/-
A functor F : C → D reflects limits if whenever the image of a cone
under F is a limit cone in D, the cone was already a limit cone in C.
Note that again we do not assume a priori that D actually has any
limits.
-/

class reflects_limit (K : J ⥤ C) (F : C ⥤ D) : Type (max u₁ u₂ v) :=
(reflects : Π {c : cone K}, is_limit (F.map_cone c) → is_limit c)
class reflects_colimit (K : J ⥤ C) (F : C ⥤ D) : Type (max u₁ u₂ v) :=
(reflects : Π {c : cocone K}, is_colimit (F.map_cocone c) → is_colimit c)

class reflects_limits_of_shape (J : Type v) [small_category J] (F : C ⥤ D) : Type (max u₁ u₂ v) :=
(reflects_limit : Π {K : J ⥤ C}, reflects_limit K F)
class reflects_colimits_of_shape (J : Type v) [small_category J] (F : C ⥤ D) : Type (max u₁ u₂ v) :=
(reflects_colimit : Π {K : J ⥤ C}, reflects_colimit K F)

class reflects_limits (F : C ⥤ D) : Type (max u₁ u₂ (v+1)) :=
(reflects_limits_of_shape : Π {J : Type v} {𝒥 : small_category J}, by exactI reflects_limits_of_shape J F)
class reflects_colimits (F : C ⥤ D) : Type (max u₁ u₂ (v+1)) :=
(reflects_colimits_of_shape : Π {J : Type v} {𝒥 : small_category J}, by exactI reflects_colimits_of_shape J F)

instance reflects_limit_subsingleton (K : J ⥤ C) (F : C ⥤ D) : subsingleton (reflects_limit K F) :=
by split; rintros ⟨a⟩ ⟨b⟩; congr
instance reflects_colimit_subsingleton (K : J ⥤ C) (F : C ⥤ D) : subsingleton (reflects_colimit K F) :=
by split; rintros ⟨a⟩ ⟨b⟩; congr

instance reflects_limits_of_shape_subsingleton (J : Type v) [small_category J] (F : C ⥤ D) :
  subsingleton (reflects_limits_of_shape J F) :=
by { split, intros, cases a, cases b, congr }
instance reflects_colimits_of_shape_subsingleton (J : Type v) [small_category J] (F : C ⥤ D) :
  subsingleton (reflects_colimits_of_shape J F) :=
by { split, intros, cases a, cases b, congr }

instance reflects_limits_subsingleton (F : C ⥤ D) : subsingleton (reflects_limits F) :=
by { split, intros, cases a, cases b, cc }
instance reflects_colimits_subsingleton (F : C ⥤ D) : subsingleton (reflects_colimits F) :=
by { split, intros, cases a, cases b, cc }

@[priority 100] -- see Note [lower instance priority]
instance reflects_limit_of_reflects_limits_of_shape (K : J ⥤ C) (F : C ⥤ D)
  [H : reflects_limits_of_shape J F] : reflects_limit K F :=
reflects_limits_of_shape.reflects_limit J F
@[priority 100] -- see Note [lower instance priority]
instance reflects_colimit_of_reflects_colimits_of_shape (K : J ⥤ C) (F : C ⥤ D)
  [H : reflects_colimits_of_shape J F] : reflects_colimit K F :=
reflects_colimits_of_shape.reflects_colimit J F

@[priority 100] -- see Note [lower instance priority]
instance reflects_limits_of_shape_of_reflects_limits (F : C ⥤ D)
  [H : reflects_limits F] : reflects_limits_of_shape J F :=
reflects_limits.reflects_limits_of_shape F
@[priority 100] -- see Note [lower instance priority]
instance reflects_colimits_of_shape_of_reflects_colimits (F : C ⥤ D)
  [H : reflects_colimits F] : reflects_colimits_of_shape J F :=
reflects_colimits.reflects_colimits_of_shape F

omit 𝒟
instance id_reflects_limits : reflects_limits (𝟭 C) :=
{ reflects_limits_of_shape := λ J 𝒥,
  { reflects_limit := λ K, by exactI ⟨λ c h,
  ⟨λ s, h.lift ⟨s.X, λ j, s.π.app j, λ j j' f, s.π.naturality f⟩,
   by cases K; rcases c with ⟨_, _, _⟩; intros s j; cases s; exact h.fac _ j,
   by cases K; rcases c with ⟨_, _, _⟩; intros s m w; rcases s with ⟨_, _, _⟩; exact h.uniq _ m w⟩⟩ } }

instance id_reflects_colimits : reflects_colimits (𝟭 C) :=
{ reflects_colimits_of_shape := λ J 𝒥,
  { reflects_colimit := λ K, by exactI ⟨λ c h,
  ⟨λ s, h.desc ⟨s.X, λ j, s.ι.app j, λ j j' f, s.ι.naturality f⟩,
   by cases K; rcases c with ⟨_, _, _⟩; intros s j; cases s; exact h.fac _ j,
   by cases K; rcases c with ⟨_, _, _⟩; intros s m w; rcases s with ⟨_, _, _⟩; exact h.uniq _ m w⟩⟩ } }
include 𝒟

section
variables {E : Type u₃} [ℰ : category.{v} E]
variables (F : C ⥤ D) (G : D ⥤ E)

instance comp_reflects_limit [reflects_limit K F] [reflects_limit (K ⋙ F) G] :
  reflects_limit K (F ⋙ G) :=
⟨λ c h, reflects_limit.reflects (reflects_limit.reflects h)⟩

instance comp_reflects_colimit [reflects_colimit K F] [reflects_colimit (K ⋙ F) G] :
  reflects_colimit K (F ⋙ G) :=
⟨λ c h, reflects_colimit.reflects (reflects_colimit.reflects h)⟩

end

end category_theory.limits<|MERGE_RESOLUTION|>--- conflicted
+++ resolved
@@ -49,12 +49,6 @@
 class preserves_colimit (K : J ⥤ C) (F : C ⥤ D) : Type (max u₁ u₂ v) :=
 (preserves : Π {c : cocone K}, is_colimit c → is_colimit (F.map_cocone c))
 
-<<<<<<< HEAD
--- TODO name, docstring, dualise
-def preserves_limit_iso (K : J ⥤ C) [has_limit.{v} K] (F : C ⥤ D) [has_limit.{v} (K ⋙ F)] [preserves_limit K F] :
-  F.obj (limit K) ≅ limit (K ⋙ F) :=
-is_limit.cone_point_unique_up_to_iso (preserves_limit.preserves F (limit.is_limit K)) (limit.is_limit (K ⋙ F))
-=======
 /-- A functor which preserves limits preserves chosen limits up to isomorphism. -/
 def preserves_limit_iso (K : J ⥤ C) [has_limit.{v} K] (F : C ⥤ D) [has_limit.{v} (K ⋙ F)] [preserves_limit K F] :
   F.obj (limit K) ≅ limit (K ⋙ F) :=
@@ -63,7 +57,6 @@
 def preserves_colimit_iso (K : J ⥤ C) [has_colimit.{v} K] (F : C ⥤ D) [has_colimit.{v} (K ⋙ F)] [preserves_colimit K F] :
   F.obj (colimit K) ≅ colimit (K ⋙ F) :=
 is_colimit.cone_point_unique_up_to_iso (preserves_colimit.preserves F (colimit.is_colimit K)) (colimit.is_colimit (K ⋙ F))
->>>>>>> 6ed879c3
 
 class preserves_limits_of_shape (J : Type v) [small_category J] (F : C ⥤ D) : Type (max u₁ u₂ v) :=
 (preserves_limit : Π {K : J ⥤ C}, preserves_limit K F)

/-
Copyright (c) 2018 Scott Morrison. All rights reserved.
Released under Apache 2.0 license as described in the file LICENSE.
Authors: Scott Morrison, Reid Barton
-/
import category_theory.limits.shapes.images
import category_theory.filtered
import tactic.equiv_rw

universes u

open category_theory
open category_theory.limits

namespace category_theory.limits.types

variables {J : Type u} [small_category J]

/--
(internal implementation) the limit cone of a functor,
implemented as flat sections of a pi type
-/
def limit_cone (F : J ⥤ Type u) : cone F :=
{ X := F.sections,
  π := { app := λ j u, u.val j } }

local attribute [elab_simple] congr_fun
/-- (internal implementation) the fact that the proposed limit cone is the limit -/
def limit_cone_is_limit (F : J ⥤ Type u) : is_limit (limit_cone F) :=
{ lift := λ s v, ⟨λ j, s.π.app j v, λ j j' f, congr_fun (cone.w s f) _⟩,
  uniq' := by { intros, ext x j, exact congr_fun (w j) x } }

/--
The category of types has all limits.

See https://stacks.math.columbia.edu/tag/002U.
-/
instance : has_limits (Type u) :=
{ has_limits_of_shape := λ J 𝒥, by exactI
  { has_limit := λ F, has_limit.mk
    { cone := limit_cone F, is_limit := limit_cone_is_limit F } } }

/--
The equivalence between a limiting cone of `F` in `Type u` and the "concrete" definition as the
sections of `F`.
-/
def is_limit_equiv_sections {F : J ⥤ Type u} {c : cone F} (t : is_limit c) :
  c.X ≃ F.sections :=
(is_limit.cone_point_unique_up_to_iso t (limit_cone_is_limit F)).to_equiv

@[simp]
lemma is_limit_equiv_sections_apply {F : J ⥤ Type u} {c : cone F} (t : is_limit c) (j : J) (x : c.X) :
  (((is_limit_equiv_sections t) x) : Π j, F.obj j) j = c.π.app j x :=
rfl

@[simp]
lemma is_limit_equiv_sections_symm_apply {F : J ⥤ Type u} {c : cone F} (t : is_limit c) (x : F.sections) (j : J) :
  c.π.app j ((is_limit_equiv_sections t).symm x) = (x : Π j, F.obj j) j :=
begin
  equiv_rw (is_limit_equiv_sections t).symm at x,
  simp,
end

/--
The equivalence between the abstract limit of `F` in `Type u`
and the "concrete" definition as the sections of `F`.
-/
noncomputable
def limit_equiv_sections (F : J ⥤ Type u) : (limit F : Type u) ≃ F.sections :=
is_limit_equiv_sections (limit.is_limit _)

@[simp]
lemma limit_equiv_sections_apply (F : J ⥤ Type u) (x : limit F) (j : J) :
  (((limit_equiv_sections F) x) : Π j, F.obj j) j = limit.π F j x :=
rfl

@[simp]
lemma limit_equiv_sections_symm_apply (F : J ⥤ Type u) (x : F.sections) (j : J) :
  limit.π F j ((limit_equiv_sections F).symm x) = (x : Π j, F.obj j) j :=
is_limit_equiv_sections_symm_apply _ _ _

/--
Construct a term of `limit F : Type u` from a family of terms `x : Π j, F.obj j`
which are "coherent": `∀ (j j') (f : j ⟶ j'), F.map f (x j) = x j'`.
-/
@[ext]
noncomputable
def limit.mk (F : J ⥤ Type u) (x : Π j, F.obj j) (h : ∀ (j j') (f : j ⟶ j'), F.map f (x j) = x j') :
  (limit F : Type u) :=
(limit_equiv_sections F).symm ⟨x, h⟩

@[simp]
lemma limit.π_mk (F : J ⥤ Type u) (x : Π j, F.obj j) (h : ∀ (j j') (f : j ⟶ j'), F.map f (x j) = x j') (j) :
  limit.π F j (limit.mk F x h) = x j :=
by { dsimp [limit.mk], simp, }

-- PROJECT: prove this for concrete categories where the forgetful functor preserves limits
@[ext]
lemma limit_ext (F : J ⥤ Type u) (x y : limit F) (w : ∀ j, limit.π F j x = limit.π F j y) :
  x = y :=
begin
  apply (limit_equiv_sections F).injective,
  ext j,
  simp [w j],
end

-- TODO: are there other limits lemmas that should have `_apply` versions?
-- Can we generate these like with `@[reassoc]`?
-- PROJECT: prove these for any concrete category where the forgetful functor preserves limits?

@[simp]
lemma limit.w_apply {F : J ⥤ Type u} {j j' : J} {x : limit F} (f : j ⟶ j') :
  F.map f (limit.π F j x) = limit.π F j' x :=
congr_fun (limit.w F f) x

@[simp]
lemma limit.lift_π_apply (F : J ⥤ Type u) (s : cone F) (j : J) (x : s.X) :
  limit.π F j (limit.lift F s x) = s.π.app j x :=
congr_fun (limit.lift_π s j) x

@[simp]
lemma limit.map_π_apply {F G : J ⥤ Type u} (α : F ⟶ G) (j : J) (x) :
  limit.π G j (lim.map α x) = α.app j (limit.π F j x) :=
congr_fun (limit.map_π α j) x

def quot.rel (F : J ⥤ Type u) : (Σ j, F.obj j) → (Σ j, F.obj j) → Prop :=
(λ p p', ∃ f : p.1 ⟶ p'.1, p'.2 = F.map f p.2)

/--
The relation defining the quotient type which implements the colimit of a functor `F : J ⥤ Type u`.
See `category_theory.limits.types.quot`.
-/
def quot.rel (F : J ⥤ Type u) : (Σ j, F.obj j) → (Σ j, F.obj j) → Prop :=
(λ p p', ∃ f : p.1 ⟶ p'.1, p'.2 = F.map f p.2)

/--
A quotient type implementing the colimit of a functor `F : J ⥤ Type u`,
as pairs `⟨j, x⟩` where `x : F.obj j`, modulo the equivalence relation generated by
`⟨j, x⟩ ~ ⟨j', x'⟩` whenever there is a morphism `f : j ⟶ j'` so `F.map f x = x'`.
-/
@[nolint has_inhabited_instance]
def quot (F : J ⥤ Type u) : Type u :=
@quot (Σ j, F.obj j) (quot.rel F)

/--
(internal implementation) the colimit cocone of a functor,
implemented as a quotient of a sigma type
-/
def colimit_cocone (F : J ⥤ Type u) : cocone F :=
{ X := quot F,
  ι :=
  { app := λ j x, quot.mk _ ⟨j, x⟩,
    naturality' := λ j j' f, funext $ λ x, eq.symm (quot.sound ⟨f, rfl⟩) } }

local attribute [elab_with_expected_type] quot.lift

/-- (internal implementation) the fact that the proposed colimit cocone is the colimit -/
def colimit_cocone_is_colimit (F : J ⥤ Type u) : is_colimit (colimit_cocone F) :=
{ desc := λ s, quot.lift (λ (p : Σ j, F.obj j), s.ι.app p.1 p.2)
    (assume ⟨j, x⟩ ⟨j', x'⟩ ⟨f, hf⟩, by rw hf; exact (congr_fun (cocone.w s f) x).symm) }

/--
The category of types has all colimits.

See https://stacks.math.columbia.edu/tag/002U.
-/
instance : has_colimits (Type u) :=
{ has_colimits_of_shape := λ J 𝒥, by exactI
  { has_colimit := λ F, has_colimit.mk
    { cocone := colimit_cocone F, is_colimit := colimit_cocone_is_colimit F } } }

/--
The equivalence between the abstract colimit of `F` in `Type u`
and the "concrete" definition as a quotient.
-/
noncomputable
def colimit_equiv_quot (F : J ⥤ Type u) : (colimit F : Type u) ≃ quot F :=
(is_colimit.cocone_point_unique_up_to_iso (colimit.is_colimit F) (colimit_cocone_is_colimit F)).to_equiv

@[simp]
lemma colimit_equiv_quot_symm_apply (F : J ⥤ Type u) (j : J) (x : F.obj j) :
  (colimit_equiv_quot F).symm (quot.mk _ ⟨j, x⟩) = colimit.ι F j x :=
rfl

@[simp]
lemma colimit_equiv_quot_apply (F : J ⥤ Type u) (j : J) (x : F.obj j) :
  (colimit_equiv_quot F) (colimit.ι F j x) = quot.mk _ ⟨j, x⟩ :=
begin
  apply (colimit_equiv_quot F).symm.injective,
  simp,
end

<<<<<<< HEAD
@[simp] lemma colimit_w_apply {F : J ⥤ Type u} {j j' : J} {x : F.obj j} (f : j ⟶ j') :
=======
@[simp]
lemma colimit.w_apply {F : J ⥤ Type u} {j j' : J} {x : F.obj j} (f : j ⟶ j') :
>>>>>>> c3d08357
  colimit.ι F j' (F.map f x) = colimit.ι F j x :=
congr_fun (colimit.w F f) x

@[simp]
lemma colimit.ι_desc_apply (F : J ⥤ Type u) (s : cocone F) (j : J) (x : F.obj j) :
  colimit.desc F s (colimit.ι F j x) = s.ι.app j x :=
congr_fun (colimit.ι_desc s j) x

@[simp]
lemma colimit.ι_map_apply {F G : J ⥤ Type u} (α : F ⟶ G) (j : J) (x) :
  colim.map α (colimit.ι F j x) = colimit.ι G j (α.app j x) :=
congr_fun (colimit.ι_map α j) x

lemma colimit_sound
  {F : J ⥤ Type u} {j j' : J} {x : F.obj j} {x' : F.obj j'} (f : j ⟶ j') (w : F.map f x = x') :
  colimit.ι F j x = colimit.ι F j' x' :=
begin
  rw [←w],
  simp,
end

lemma colimit_sound'
  {F : J ⥤ Type u} {j j' : J} {x : F.obj j} {x' : F.obj j'} {j'' : J} (f : j ⟶ j'') (f' : j' ⟶ j'')
  (w : F.map f x = F.map f' x') :
  colimit.ι F j x = colimit.ι F j' x' :=
begin
  rw [←colimit.w _ f, ←colimit.w _ f'],
  rw [types_comp_apply, types_comp_apply, w],
end

lemma colimit_eq {F : J ⥤ Type u } {j j' : J} {x : F.obj j} {x' : F.obj j'}
  (w : colimit.ι F j x = colimit.ι F j' x') : eqv_gen (quot.rel F) ⟨j, x⟩ ⟨j', x'⟩ :=
begin
  apply quot.eq.1,
  simpa using congr_arg (colimit_equiv_quot F) w,
end

lemma jointly_surjective (F : J ⥤ Type u) {t : cocone F} (h : is_colimit t)
  (x : t.X) : ∃ j y, t.ι.app j y = x :=
begin
  suffices : (λ (x : t.X), ulift.up (∃ j y, t.ι.app j y = x)) = (λ _, ulift.up true),
  { have := congr_fun this x,
    have H := congr_arg ulift.down this,
    dsimp at H,
    rwa eq_true at H },
  refine h.hom_ext _,
  intro j, ext y,
  erw iff_true,
  exact ⟨j, y, rfl⟩
end

/-- A variant of `jointly_surjective` for `x : colimit F`. -/
lemma jointly_surjective' {F : J ⥤ Type u}
  (x : colimit F) : ∃ j y, colimit.ι F j y = x :=
jointly_surjective F (colimit.is_colimit _) x

namespace filtered_colimit
/- For filtered colimits of types, we can give an explicit description
  of the equivalence relation generated by the relation used to form
  the colimit.  -/

variables (F : J ⥤ Type u)

/--
An alternative relation on `Σ j, F.obj j`,
which generates the same equivalence relation as we use to define the colimit in `Type` above,
but that is more convenient when working with filtered colimits.

Elements in `F.obj j` and `F.obj j'` are equivalent if there is some `k : J` to the right
where their images are equal.
-/
protected def r (x y : Σ j, F.obj j) : Prop :=
∃ k (f : x.1 ⟶ k) (g : y.1 ⟶ k), F.map f x.2 = F.map g y.2

protected lemma r_ge (x y : Σ j, F.obj j) :
  (∃ f : x.1 ⟶ y.1, y.2 = F.map f x.2) → filtered_colimit.r F x y :=
λ ⟨f, hf⟩, ⟨y.1, f, 𝟙 y.1, by simp [hf]⟩

variables (t : cocone F)
local attribute [elab_simple] nat_trans.app

/-- Recognizing filtered colimits of types. -/
noncomputable def is_colimit_of (hsurj : ∀ (x : t.X), ∃ i xi, x = t.ι.app i xi)
  (hinj : ∀ i j xi xj, t.ι.app i xi = t.ι.app j xj →
   ∃ k (f : i ⟶ k) (g : j ⟶ k), F.map f xi = F.map g xj) : is_colimit t :=
-- Strategy: Prove that the map from "the" colimit of F (defined above) to t.X
-- is a bijection.
begin
  apply is_colimit.of_iso_colimit (colimit.is_colimit F),
  refine cocones.ext (equiv.to_iso (equiv.of_bijective _ _)) _,
  { exact colimit.desc F t },
  { split,
    { show function.injective _,
      intros a b h,
      rcases jointly_surjective F (colimit.is_colimit F) a with ⟨i, xi, rfl⟩,
      rcases jointly_surjective F (colimit.is_colimit F) b with ⟨j, xj, rfl⟩,
      change (colimit.ι F i ≫ colimit.desc F t) xi = (colimit.ι F j ≫ colimit.desc F t) xj at h,
      rw [colimit.ι_desc, colimit.ι_desc] at h,
      rcases hinj i j xi xj h with ⟨k, f, g, h'⟩,
      change colimit.ι F i xi = colimit.ι F j xj,
      rw [←colimit.w F f, ←colimit.w F g],
      change colimit.ι F k (F.map f xi) = colimit.ι F k (F.map g xj),
      rw h' },
    { show function.surjective _,
      intro x,
      rcases hsurj x with ⟨i, xi, rfl⟩,
      use colimit.ι F i xi,
      simp } },
  { intro j, apply colimit.ι_desc }
end

variables [is_filtered_or_empty J]

protected lemma r_equiv : equivalence (filtered_colimit.r F) :=
⟨λ x, ⟨x.1, 𝟙 x.1, 𝟙 x.1, rfl⟩,
 λ x y ⟨k, f, g, h⟩, ⟨k, g, f, h.symm⟩,
 λ x y z ⟨k, f, g, h⟩ ⟨k', f', g', h'⟩,
   let ⟨l, fl, gl, _⟩ := is_filtered_or_empty.cocone_objs k k',
       ⟨m, n, hn⟩ := is_filtered_or_empty.cocone_maps (g ≫ fl) (f' ≫ gl) in
   ⟨m, f ≫ fl ≫ n, g' ≫ gl ≫ n, calc
      F.map (f ≫ fl ≫ n) x.2
          = F.map (fl ≫ n) (F.map f x.2)  : by simp
      ... = F.map (fl ≫ n) (F.map g y.2)  : by rw h
      ... = F.map ((g ≫ fl) ≫ n) y.2      : by simp
      ... = F.map ((f' ≫ gl) ≫ n) y.2     : by rw hn
      ... = F.map (gl ≫ n) (F.map f' y.2) : by simp
      ... = F.map (gl ≫ n) (F.map g' z.2) : by rw h'
      ... = F.map (g' ≫ gl ≫ n) z.2       : by simp⟩⟩

protected lemma r_eq :
  filtered_colimit.r F = eqv_gen (λ x y, ∃ f : x.1 ⟶ y.1, y.2 = F.map f x.2) :=
begin
  apply le_antisymm,
  { rintros ⟨i, x⟩ ⟨j, y⟩ ⟨k, f, g, h⟩,
    exact eqv_gen.trans _ ⟨k, F.map f x⟩ _ (eqv_gen.rel _ _ ⟨f, rfl⟩)
      (eqv_gen.symm _ _ (eqv_gen.rel _ _ ⟨g, h⟩)) },
  { intros x y,
    convert relation.eqv_gen_mono (filtered_colimit.r_ge F),
    apply propext,
    symmetry,
    exact relation.eqv_gen_iff_of_equivalence (filtered_colimit.r_equiv F) }
end

lemma colimit_eq_iff_aux {i j : J} {xi : F.obj i} {xj : F.obj j} :
  (colimit_cocone F).ι.app i xi = (colimit_cocone F).ι.app j xj ↔
    ∃ k (f : i ⟶ k) (g : j ⟶ k), F.map f xi = F.map g xj :=
begin
  change quot.mk _ _ = quot.mk _ _ ↔ _,
  rw [quot.eq, quot.rel, ←filtered_colimit.r_eq],
  refl
end

variables {t} (ht : is_colimit t)
lemma is_colimit_eq_iff {i j : J} {xi : F.obj i} {xj : F.obj j} :
  t.ι.app i xi = t.ι.app j xj ↔ ∃ k (f : i ⟶ k) (g : j ⟶ k), F.map f xi = F.map g xj :=
let t' := colimit_cocone F,
    e : t' ≅ t := is_colimit.unique_up_to_iso (colimit_cocone_is_colimit F) ht,
    e' : t'.X ≅ t.X := (cocones.forget _).map_iso e in
begin
  refine iff.trans _ (colimit_eq_iff_aux F),
  convert equiv.apply_eq_iff_eq e'.to_equiv _ _; rw ←e.hom.w; refl
end

lemma colimit_eq_iff {i j : J} {xi : F.obj i} {xj : F.obj j} :
  colimit.ι F i xi = colimit.ι F j xj ↔ ∃ k (f : i ⟶ k) (g : j ⟶ k), F.map f xi = F.map g xj :=
is_colimit_eq_iff _ (colimit.is_colimit F)

end filtered_colimit

variables {α β : Type u} (f : α ⟶ β)

section -- implementation of `has_image`
/-- the image of a morphism in Type is just `set.range f` -/
def image : Type u := set.range f

instance [inhabited α] : inhabited (image f) :=
{ default := ⟨f (default α), ⟨_, rfl⟩⟩ }

/-- the inclusion of `image f` into the target -/
def image.ι : image f ⟶ β := subtype.val

instance : mono (image.ι f) :=
(mono_iff_injective _).2 subtype.val_injective

variables {f}

/-- the universal property for the image factorisation -/
noncomputable def image.lift (F' : mono_factorisation f) : image f ⟶ F'.I :=
(λ x, F'.e (classical.indefinite_description _ x.2).1 : image f → F'.I)

lemma image.lift_fac (F' : mono_factorisation f) : image.lift F' ≫ F'.m = image.ι f :=
begin
  ext x,
  change (F'.e ≫ F'.m) _ = _,
  rw [F'.fac, (classical.indefinite_description _ x.2).2],
  refl,
end
end

/-- the factorisation of any morphism in Type through a mono. -/
def mono_factorisation : mono_factorisation f :=
{ I := image f,
  m := image.ι f,
  e := set.range_factorization f }

/-- the facorisation through a mono has the universal property of the image. -/
noncomputable def is_image : is_image (mono_factorisation f) :=
{ lift := image.lift,
  lift_fac' := image.lift_fac }

instance : has_image f :=
has_image.mk ⟨_, is_image f⟩

instance : has_images (Type u) :=
{ has_image := by apply_instance }

instance : has_image_maps (Type u) :=
{ has_image_map := λ f g st, has_image_map.transport st (mono_factorisation f.hom) (is_image g.hom)
    (λ x, ⟨st.right x.1, ⟨st.left (classical.some x.2),
      begin
        have p := st.w,
        replace p := congr_fun p (classical.some x.2),
        simp only [functor.id_map, types_comp_apply, subtype.val_eq_coe] at p,
        erw [p, classical.some_spec x.2],
      end⟩⟩) rfl }

end category_theory.limits.types<|MERGE_RESOLUTION|>--- conflicted
+++ resolved
@@ -190,12 +190,8 @@
   simp,
 end
 
-<<<<<<< HEAD
-@[simp] lemma colimit_w_apply {F : J ⥤ Type u} {j j' : J} {x : F.obj j} (f : j ⟶ j') :
-=======
 @[simp]
 lemma colimit.w_apply {F : J ⥤ Type u} {j j' : J} {x : F.obj j} (f : j ⟶ j') :
->>>>>>> c3d08357
   colimit.ι F j' (F.map f x) = colimit.ι F j x :=
 congr_fun (colimit.w F f) x
 

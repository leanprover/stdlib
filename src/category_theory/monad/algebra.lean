--- conflicted
+++ resolved
@@ -110,13 +110,9 @@
 
 /-- The adjunction between the free and forgetful constructions for Eilenberg-Moore algebras for a monad.
     cf Lemma 5.2.8 of [Riehl][riehl2017]. -/
-<<<<<<< HEAD
-@[simps {rhs_md := semireducible}]
-=======
 -- The other two `simps` projection lemmas can be derived from these two, so `simp_nf` complains if
 -- those are added too
 @[simps unit counit {rhs_md := semireducible}]
->>>>>>> 5f430798
 def adj : free T ⊣ forget T :=
 adjunction.mk_of_hom_equiv
 { hom_equiv := λ X Y,
@@ -231,13 +227,9 @@
 The adjunction between the cofree and forgetful constructions for Eilenberg-Moore coalgebras
 for a comonad.
 -/
-<<<<<<< HEAD
-@[simps {rhs_md := semireducible}]
-=======
 -- The other two `simps` projection lemmas can be derived from these two, so `simp_nf` complains if
 -- those are added too
 @[simps unit counit {rhs_md := semireducible}]
->>>>>>> 5f430798
 def adj : forget G ⊣ cofree G :=
 adjunction.mk_of_hom_equiv
 { hom_equiv := λ X Y,

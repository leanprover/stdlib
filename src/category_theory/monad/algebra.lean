/-
Copyright (c) 2019 Scott Morrison. All rights reserved.
Released under Apache 2.0 license as described in the file LICENSE.
Authors: Scott Morrison, Bhavik Mehta
-/
import category_theory.monad.basic
import category_theory.adjunction.basic
import category_theory.reflects_isomorphisms

/-!
# Eilenberg-Moore (co)algebras for a (co)monad

This file defines Eilenberg-Moore (co)algebras for a (co)monad,
and provides the category instance for them.

Further it defines the adjoint pair of free and forgetful functors, respectively
from and to the original category, as well as the adjoint pair of forgetful and
cofree functors, respectively from and to the original category.

## References
* [Riehl, *Category theory in context*, Section 5.2.4][riehl2017]
-/

namespace category_theory
open category

universes v₁ u₁ -- morphism levels before object levels. See note [category_theory universes].

variables {C : Type u₁} [category.{v₁} C]

namespace monad

/-- An Eilenberg-Moore algebra for a monad `T`.
    cf Definition 5.2.3 in [Riehl][riehl2017]. -/
structure algebra (T : monad C) : Type (max u₁ v₁) :=
(A : C)
(a : (T : C ⥤ C).obj A ⟶ A)
(unit' : T.η.app A ≫ a = 𝟙 A . obviously)
(assoc' : T.μ.app A ≫ a = (T : C ⥤ C).map a ≫ a . obviously)

restate_axiom algebra.unit'
restate_axiom algebra.assoc'
attribute [reassoc] algebra.unit algebra.assoc

namespace algebra
variables {T : monad C}

/-- A morphism of Eilenberg–Moore algebras for the monad `T`. -/
@[ext] structure hom (A B : algebra T) :=
(f : A.A ⟶ B.A)
(h' : T.map f ≫ B.a = A.a ≫ f . obviously)

restate_axiom hom.h'
attribute [simp, reassoc] hom.h

namespace hom

/-- The identity homomorphism for an Eilenberg–Moore algebra. -/
def id (A : algebra T) : hom A A :=
{ f := 𝟙 A.A }

instance (A : algebra T) : inhabited (hom A A) := ⟨{ f := 𝟙 _ }⟩

/-- Composition of Eilenberg–Moore algebra homomorphisms. -/
def comp {P Q R : algebra T} (f : hom P Q) (g : hom Q R) : hom P R :=
{ f := f.f ≫ g.f }

end hom

instance : category_struct (algebra T) :=
{ hom := hom,
  id := hom.id,
  comp := @hom.comp _ _ _ }

@[simp] lemma comp_eq_comp {A A' A'' : algebra T} (f : A ⟶ A') (g : A' ⟶ A'') :
  algebra.hom.comp f g = f ≫ g := rfl
@[simp] lemma id_eq_id (A : algebra T) :
  algebra.hom.id A = 𝟙 A := rfl

@[simp] lemma id_f (A : algebra T) : (𝟙 A : A ⟶ A).f = 𝟙 A.A := rfl
@[simp] lemma comp_f {A A' A'' : algebra T} (f : A ⟶ A') (g : A' ⟶ A'') :
  (f ≫ g).f = f.f ≫ g.f := rfl

/-- The category of Eilenberg-Moore algebras for a monad.
    cf Definition 5.2.4 in [Riehl][riehl2017]. -/
instance EilenbergMoore : category (algebra T) := {}.

/--
To construct an isomorphism of algebras, it suffices to give an isomorphism of the carriers which
commutes with the structure morphisms.
-/
@[simps]
def iso_mk {A B : algebra T} (h : A.A ≅ B.A) (w : T.map h.hom ≫ B.a = A.a ≫ h.hom) : A ≅ B :=
{ hom := { f := h.hom },
  inv :=
  { f := h.inv,
    h' := by { rw [h.eq_comp_inv, category.assoc, ←w, ←functor.map_comp_assoc], simp } } }

end algebra

variables (T : monad C)

/-- The forgetful functor from the Eilenberg-Moore category, forgetting the algebraic structure. -/
@[simps] def forget : algebra T ⥤ C :=
{ obj := λ A, A.A,
  map := λ A B f, f.f }

/-- The free functor from the Eilenberg-Moore category, constructing an algebra for any object. -/
@[simps] def free : C ⥤ algebra T :=
{ obj := λ X,
  { A := T.obj X,
    a := T.μ.app X,
    assoc' := (T.assoc _).symm },
  map := λ X Y f,
  { f := T.map f,
    h' := T.μ.naturality _ } }

instance [inhabited C] : inhabited (algebra T) :=
⟨(free T).obj (default C)⟩

/-- The adjunction between the free and forgetful constructions for Eilenberg-Moore algebras for
  a monad. cf Lemma 5.2.8 of [Riehl][riehl2017]. -/
-- The other two `simps` projection lemmas can be derived from these two, so `simp_nf` complains if
-- those are added too
@[simps unit counit {rhs_md := semireducible}]
def adj : T.free ⊣ T.forget :=
adjunction.mk_of_hom_equiv
{ hom_equiv := λ X Y,
  { to_fun := λ f, T.η.app X ≫ f.f,
    inv_fun := λ f,
    { f := T.map f ≫ Y.a,
      h' := by { dsimp, simp [←Y.assoc, ←T.μ.naturality_assoc] } },
    left_inv := λ f, by { ext, dsimp, simp },
    right_inv := λ f,
    begin
      dsimp only [forget_obj, monad_to_functor_eq_coe],
      rw [←T.η.naturality_assoc, Y.unit],
      apply category.comp_id,
    end }}

/--
Given an algebra morphism whose carrier part is an isomorphism, we get an algebra isomorphism.
-/
<<<<<<< HEAD
def algebra_iso_of_iso {A B : algebra T} (f : A ⟶ B) [is_iso f.f] : is_iso f :=
{ inv :=
  { f := inv f.f,
    h' := by { rw [is_iso.eq_comp_inv f.f, category.assoc, ← f.h], dsimp, simp } } }
=======
lemma algebra_iso_of_iso {A B : algebra T} (f : A ⟶ B) [is_iso f.f] : is_iso f :=
⟨⟨{ f := inv f.f,
    h' := by { rw [is_iso.eq_comp_inv f.f, category.assoc, ← f.h], dsimp, simp } }, by tidy⟩⟩
>>>>>>> db059004

instance forget_reflects_iso : reflects_isomorphisms (forget T) :=
{ reflects := λ A B, algebra_iso_of_iso T }

instance forget_faithful : faithful (forget T) := {}

/--
Given a monad morphism from `T₂` to `T₁`, we get a functor from the algebras of `T₁` to algebras of
`T₂`.
-/
@[simps]
def algebra_functor_of_monad_hom {T₁ T₂ : monad C} (h : T₂ ⟶ T₁) :
  algebra T₁ ⥤ algebra T₂ :=
{ obj := λ A,
  { A := A.A,
    a := h.app A.A ≫ A.a,
    unit' := by { dsimp, simp [A.unit] },
    assoc' := by { dsimp, simp [A.assoc] } },
  map := λ A₁ A₂ f,
  { f := f.f } }

/--
The identity monad morphism induces the identity functor from the category of algebras to itself.
-/
@[simps {rhs_md := semireducible}]
def algebra_functor_of_monad_hom_id {T₁ : monad C} :
  algebra_functor_of_monad_hom (𝟙 T₁) ≅ 𝟭 _ :=
nat_iso.of_components
  (λ X, algebra.iso_mk (iso.refl _) (by { dsimp, simp, }))
  (λ X Y f, by { ext, dsimp, simp })

/--
A composition of monad morphisms gives the composition of corresponding functors.
-/
@[simps {rhs_md := semireducible}]
def algebra_functor_of_monad_hom_comp {T₁ T₂ T₃ : monad C} (f : T₁ ⟶ T₂) (g : T₂ ⟶ T₃) :
  algebra_functor_of_monad_hom (f ≫ g) ≅
    algebra_functor_of_monad_hom g ⋙ algebra_functor_of_monad_hom f :=
nat_iso.of_components
  (λ X, algebra.iso_mk (iso.refl _) (by { dsimp, simp }))
  (λ X Y f, by { ext, dsimp, simp })

/--
If `f` and `g` are two equal morphisms of monads, then the functors of algebras induced by them
are isomorphic.
We define it like this as opposed to using `eq_to_iso` so that the components are nicer to prove
lemmas about.
-/
@[simps {rhs_md := semireducible}]
def algebra_functor_of_monad_hom_eq {T₁ T₂ : monad C} {f g : T₁ ⟶ T₂} (h : f = g) :
  algebra_functor_of_monad_hom f ≅ algebra_functor_of_monad_hom g :=
nat_iso.of_components
  (λ X, algebra.iso_mk (iso.refl _) (by { dsimp, simp [h] }))
  (λ X Y f, by { ext, dsimp, simp })

/--
Isomorphic monads give equivalent categories of algebras. Furthermore, they are equivalent as
categories over `C`, that is, we have `algebra_equiv_of_iso_monads h ⋙ forget = forget`.
-/
@[simps]
def algebra_equiv_of_iso_monads {T₁ T₂ : monad C} (h : T₁ ≅ T₂) :
  algebra T₁ ≌ algebra T₂ :=
{ functor := algebra_functor_of_monad_hom h.inv,
  inverse := algebra_functor_of_monad_hom h.hom,
  unit_iso :=
    algebra_functor_of_monad_hom_id.symm ≪≫
    algebra_functor_of_monad_hom_eq (by simp) ≪≫
    algebra_functor_of_monad_hom_comp _ _,
  counit_iso :=
    (algebra_functor_of_monad_hom_comp _ _).symm ≪≫
    algebra_functor_of_monad_hom_eq (by simp) ≪≫
    algebra_functor_of_monad_hom_id }

@[simp] lemma algebra_equiv_of_iso_monads_comp_forget {T₁ T₂ : monad C} (h : T₁ ⟶ T₂) :
  algebra_functor_of_monad_hom h ⋙ forget _ = forget _ :=
rfl

end monad

namespace comonad

/-- An Eilenberg-Moore coalgebra for a comonad `T`. -/
@[nolint has_inhabited_instance]
structure coalgebra (G : comonad C) : Type (max u₁ v₁) :=
(A : C)
(a : A ⟶ G.obj A)
(counit' : a ≫ G.ε.app A = 𝟙 A . obviously)
(coassoc' : a ≫ G.δ.app A = a ≫ G.map a . obviously)

restate_axiom coalgebra.counit'
restate_axiom coalgebra.coassoc'
attribute [reassoc] coalgebra.counit coalgebra.coassoc

namespace coalgebra
variables {G : comonad C}

/-- A morphism of Eilenberg-Moore coalgebras for the comonad `G`. -/
@[ext, nolint has_inhabited_instance] structure hom (A B : coalgebra G) :=
(f : A.A ⟶ B.A)
(h' : A.a ≫ G.map f = f ≫ B.a . obviously)

restate_axiom hom.h'
attribute [simp, reassoc] hom.h

namespace hom

/-- The identity homomorphism for an Eilenberg–Moore coalgebra. -/
def id (A : coalgebra G) : hom A A :=
{ f := 𝟙 A.A }

/-- Composition of Eilenberg–Moore coalgebra homomorphisms. -/
def comp {P Q R : coalgebra G} (f : hom P Q) (g : hom Q R) : hom P R :=
{ f := f.f ≫ g.f }

end hom

/-- The category of Eilenberg-Moore coalgebras for a comonad. -/
instance : category_struct (coalgebra G) :=
{ hom := hom,
  id := hom.id,
  comp := @hom.comp _ _ _ }

@[simp] lemma comp_eq_comp {A A' A'' : coalgebra G} (f : A ⟶ A') (g : A' ⟶ A'') :
  coalgebra.hom.comp f g = f ≫ g := rfl
@[simp] lemma id_eq_id (A : coalgebra G) :
  coalgebra.hom.id A = 𝟙 A := rfl

@[simp] lemma id_f (A : coalgebra G) : (𝟙 A : A ⟶ A).f = 𝟙 A.A := rfl
@[simp] lemma comp_f {A A' A'' : coalgebra G} (f : A ⟶ A') (g : A' ⟶ A'') :
  (f ≫ g).f = f.f ≫ g.f := rfl

/-- The category of Eilenberg-Moore coalgebras for a comonad. -/
instance EilenbergMoore : category (coalgebra G) := {}.

/--
To construct an isomorphism of coalgebras, it suffices to give an isomorphism of the carriers which
commutes with the structure morphisms.
-/
@[simps]
def iso_mk {A B : coalgebra G} (h : A.A ≅ B.A) (w : A.a ≫ G.map h.hom = h.hom ≫ B.a) : A ≅ B :=
{ hom := { f := h.hom },
  inv :=
  { f := h.inv,
    h' := by { rw [h.eq_inv_comp, ←reassoc_of w, ←functor.map_comp], simp } } }

end coalgebra

variables (G : comonad C)

/-- The forgetful functor from the Eilenberg-Moore category, forgetting the coalgebraic
structure. -/
@[simps] def forget : coalgebra G ⥤ C :=
{ obj := λ A, A.A,
  map := λ A B f, f.f }

/--
Given a coalgebra morphism whose carrier part is an isomorphism, we get a coalgebra isomorphism.
-/
<<<<<<< HEAD
def coalgebra_iso_of_iso {A B : coalgebra G} (f : A ⟶ B) [is_iso f.f] : is_iso f :=
{ inv :=
  { f := inv f.f,
    h' := by { rw [is_iso.eq_inv_comp f.f, ←f.h_assoc], dsimp, simp } } }
=======
lemma coalgebra_iso_of_iso {A B : coalgebra G} (f : A ⟶ B) [is_iso f.f] : is_iso f :=
⟨⟨{ f := inv f.f,
    h' := by { rw [is_iso.eq_inv_comp f.f, ←f.h_assoc], dsimp, simp } }, by tidy⟩⟩
>>>>>>> db059004

instance forget_reflects_iso : reflects_isomorphisms (forget G) :=
{ reflects := λ A B, coalgebra_iso_of_iso G }

/-- The cofree functor from the Eilenberg-Moore category, constructing a coalgebra for any
object. -/
@[simps] def cofree : C ⥤ coalgebra G :=
{ obj := λ X,
  { A := G.obj X,
    a := G.δ.app X,
    coassoc' := (G.coassoc _).symm },
  map := λ X Y f,
  { f := G.map f,
    h' := (G.δ.naturality _).symm } }

/--
The adjunction between the cofree and forgetful constructions for Eilenberg-Moore coalgebras
for a comonad.
-/
-- The other two `simps` projection lemmas can be derived from these two, so `simp_nf` complains if
-- those are added too
@[simps unit counit]
def adj : forget G ⊣ cofree G :=
adjunction.mk_of_hom_equiv
{ hom_equiv := λ X Y,
  { to_fun := λ f,
    { f := X.a ≫ G.map f,
      h' := by { dsimp, simp [←coalgebra.coassoc_assoc] } },
    inv_fun := λ g, g.f ≫ G.ε.app Y,
    left_inv := λ f,
      by { dsimp, rw [category.assoc, G.ε.naturality, functor.id_map, X.counit_assoc] },
    right_inv := λ g,
    begin
      ext1, dsimp,
      rw [functor.map_comp, g.h_assoc, cofree_obj_a, comonad.right_counit],
      apply comp_id,
    end }}

instance forget_faithful : faithful (forget G) := {}

end comonad

end category_theory<|MERGE_RESOLUTION|>--- conflicted
+++ resolved
@@ -141,16 +141,9 @@
 /--
 Given an algebra morphism whose carrier part is an isomorphism, we get an algebra isomorphism.
 -/
-<<<<<<< HEAD
-def algebra_iso_of_iso {A B : algebra T} (f : A ⟶ B) [is_iso f.f] : is_iso f :=
-{ inv :=
-  { f := inv f.f,
-    h' := by { rw [is_iso.eq_comp_inv f.f, category.assoc, ← f.h], dsimp, simp } } }
-=======
 lemma algebra_iso_of_iso {A B : algebra T} (f : A ⟶ B) [is_iso f.f] : is_iso f :=
 ⟨⟨{ f := inv f.f,
     h' := by { rw [is_iso.eq_comp_inv f.f, category.assoc, ← f.h], dsimp, simp } }, by tidy⟩⟩
->>>>>>> db059004
 
 instance forget_reflects_iso : reflects_isomorphisms (forget T) :=
 { reflects := λ A B, algebra_iso_of_iso T }
@@ -309,16 +302,9 @@
 /--
 Given a coalgebra morphism whose carrier part is an isomorphism, we get a coalgebra isomorphism.
 -/
-<<<<<<< HEAD
-def coalgebra_iso_of_iso {A B : coalgebra G} (f : A ⟶ B) [is_iso f.f] : is_iso f :=
-{ inv :=
-  { f := inv f.f,
-    h' := by { rw [is_iso.eq_inv_comp f.f, ←f.h_assoc], dsimp, simp } } }
-=======
 lemma coalgebra_iso_of_iso {A B : coalgebra G} (f : A ⟶ B) [is_iso f.f] : is_iso f :=
 ⟨⟨{ f := inv f.f,
     h' := by { rw [is_iso.eq_inv_comp f.f, ←f.h_assoc], dsimp, simp } }, by tidy⟩⟩
->>>>>>> db059004
 
 instance forget_reflects_iso : reflects_isomorphisms (forget G) :=
 { reflects := λ A B, coalgebra_iso_of_iso G }

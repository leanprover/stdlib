--- conflicted
+++ resolved
@@ -273,8 +273,6 @@
 
 end nat_iso
 
-<<<<<<< HEAD
-=======
 namespace equivalence
 
 variables {D : Type u₂} [category.{v₂} D]
@@ -313,7 +311,6 @@
 
 end equivalence
 
->>>>>>> 972285ee
 /-- The equivalence between arrows of the form `A ⟶ B` and `B.unop ⟶ A.unop`. Useful for building
 adjunctions.
 Note that this (definitionally) gives variants

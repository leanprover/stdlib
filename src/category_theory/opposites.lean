-- Copyright (c) 2017 Scott Morrison. All rights reserved.
-- Released under Apache 2.0 license as described in the file LICENSE.
-- Authors: Stephen Morgan, Scott Morrison

import category_theory.products
import category_theory.types

namespace category_theory

universes v₁ v₂ u₁ u₂ -- declare the `v`'s first; see `category_theory.category` for an explanation

def op (C : Type u₁) : Type u₁ := C

-- Use a high right binding power (like that of postfix ⁻¹) so that, for example,
-- `presheaf Cᵒᵖ` parses as `presheaf (Cᵒᵖ)` and not `(presheaf C)ᵒᵖ`.
notation C `ᵒᵖ`:std.prec.max_plus := op C

variables {C : Type u₁} [𝒞 : category.{v₁} C]
include 𝒞

instance opposite : category.{v₁} Cᵒᵖ :=
{ hom  := λ X Y : C, Y ⟶ X,
  comp := λ _ _ _ f g, g ≫ f,
  id   := λ X, 𝟙 X }

def op_op : (Cᵒᵖ)ᵒᵖ ⥤ C :=
{ obj := λ X, X,
  map := λ X Y f, f }

-- TODO this is an equivalence

namespace functor

section

variables {D : Type u₂} [𝒟 : category.{v₂} D]
include 𝒟

variables {C D}

protected definition op (F : C ⥤ D) : Cᵒᵖ ⥤ Dᵒᵖ :=
{ obj       := λ X, F.obj X,
  map       := λ X Y f, F.map f,
  map_id'   := begin /- `obviously'` says: -/ intros, erw [map_id], refl, end,
  map_comp' := begin /- `obviously'` says: -/ intros, erw [map_comp], refl end }

@[simp] lemma op_obj (F : C ⥤ D) (X : C) : (F.op).obj X = F.obj X := rfl
@[simp] lemma op_map (F : C ⥤ D) {X Y : C} (f : X ⟶ Y) : (F.op).map f = F.map f := rfl

protected definition unop (F : Cᵒᵖ ⥤ Dᵒᵖ) : C ⥤ D :=
{ obj       := λ X, F.obj X,
  map       := λ X Y f, F.map f,
  map_id'   := F.map_id,
  map_comp' := by intros; apply F.map_comp }

@[simp] lemma unop_obj (F : Cᵒᵖ ⥤ Dᵒᵖ) (X : C) : (F.unop).obj X = F.obj X := rfl
@[simp] lemma unop_map (F : Cᵒᵖ ⥤ Dᵒᵖ) {X Y : C} (f : X ⟶ Y) : (F.unop).map f = F.map f := rfl

variables (C D)

definition op_hom : (C ⥤ D)ᵒᵖ ⥤ (Cᵒᵖ ⥤ Dᵒᵖ) :=
{ obj := λ F, F.op,
  map := λ F G α,
  { app := λ X, α.app X,
    naturality' := λ X Y f, eq.symm (α.naturality f) } }

@[simp] lemma op_hom.obj (F : (C ⥤ D)ᵒᵖ) : (op_hom C D).obj F = F.op := rfl
@[simp] lemma op_hom.map_app {F G : (C ⥤ D)ᵒᵖ} (α : F ⟶ G) (X : C) :
  ((op_hom C D).map α).app X = α.app X := rfl

definition op_inv : (Cᵒᵖ ⥤ Dᵒᵖ) ⥤ (C ⥤ D)ᵒᵖ :=
{ obj := λ F : Cᵒᵖ ⥤ Dᵒᵖ, F.unop,
  map := λ F G α,
  { app := λ X : C, α.app X,
    naturality' := λ X Y f, eq.symm (α.naturality f) } }

@[simp] lemma op_inv.obj (F : Cᵒᵖ ⥤ Dᵒᵖ) : (op_inv C D).obj F = F.unop := rfl
@[simp] lemma op_inv.map_app {F G : Cᵒᵖ ⥤ Dᵒᵖ} (α : F ⟶ G) (X : C) :
  ((op_inv C D).map α).app X = α.app X := rfl

-- TODO show these form an equivalence

instance {F : C ⥤ D} [full F] : full F.op :=
{ preimage := λ X Y f, F.preimage f }

instance {F : C ⥤ D} [faithful F] : faithful F.op :=
{ injectivity' := λ X Y f g h, by simpa using injectivity F h }

end

namespace category
variables {C} {D : Type u₂} [𝒟 : category.{v₂} D]
include 𝒟

@[simp] lemma op_id_app (F : (C ⥤ D)ᵒᵖ) (X : C) : (𝟙 F : F ⟹ F).app X = 𝟙 (F.obj X) := rfl
@[simp] lemma op_comp_app {F G H : (C ⥤ D)ᵒᵖ} (α : F ⟶ G) (β : G ⟶ H) (X : C) :
  ((α ≫ β) : H ⟹ F).app X = (β : H ⟹ G).app X ≫ (α : G ⟹ F).app X := rfl
end category

section

variable (C)

/-- `functor.hom` is the hom-pairing, sending (X,Y) to X → Y, contravariant in X and covariant in Y. -/
<<<<<<< HEAD
definition hom : (Cᵒᵖ × C) ⥤ (Type v₁) :=
{ obj       := λ p, @has_hom.hom C _ p.1 p.2,
=======
definition hom : Cᵒᵖ × C ⥤ Type v₁ :=
{ obj       := λ p, @category.hom C _ p.1 p.2,
>>>>>>> 2c95d2a1
  map       := λ X Y f, λ h, f.1 ≫ h ≫ f.2,
  map_id'   := by intros; ext; dsimp [category_theory.opposite]; simp,
  map_comp' := by intros; ext; dsimp [category_theory.opposite]; simp }

@[simp] lemma hom_obj (X : Cᵒᵖ × C) : (functor.hom C).obj X = @has_hom.hom C _ X.1 X.2 := rfl
@[simp] lemma hom_pairing_map {X Y : Cᵒᵖ × C} (f : X ⟶ Y) :
  (functor.hom C).map f = λ h, f.1 ≫ h ≫ f.2 := rfl

end

end functor

end category_theory<|MERGE_RESOLUTION|>--- conflicted
+++ resolved
@@ -102,13 +102,8 @@
 variable (C)
 
 /-- `functor.hom` is the hom-pairing, sending (X,Y) to X → Y, contravariant in X and covariant in Y. -/
-<<<<<<< HEAD
-definition hom : (Cᵒᵖ × C) ⥤ (Type v₁) :=
+definition hom : Cᵒᵖ × C ⥤ Type v₁ :=
 { obj       := λ p, @has_hom.hom C _ p.1 p.2,
-=======
-definition hom : Cᵒᵖ × C ⥤ Type v₁ :=
-{ obj       := λ p, @category.hom C _ p.1 p.2,
->>>>>>> 2c95d2a1
   map       := λ X Y f, λ h, f.1 ≫ h ≫ f.2,
   map_id'   := by intros; ext; dsimp [category_theory.opposite]; simp,
   map_comp' := by intros; ext; dsimp [category_theory.opposite]; simp }

/-
Copyright (c) 2020 Bhavik Mehta. All rights reserved.
Released under Apache 2.0 license as described in the file LICENSE.
Authors: Bhavik Mehta, Scott Morrison
-/
import category_theory.subobject.mono_over
import category_theory.skeletal

/-!
# Subobjects

We define `subobject X` as the quotient (by isomorphisms) of
`mono_over X := {f : over X // mono f.hom}`.

Here `mono_over X` is a thin category (a pair of objects has at most one morphism between them),
so we can think of it as a preorder. However as it is not skeletal, it is not a partial order.

There is a coercion from `subobject X` back to the ambient category `C`
(using choice to pick a representative), and for `P : subobject X`,
`P.arrow : (P : C) ⟶ X` is the inclusion morphism.

We provide
* `def pullback [has_pullbacks C] (f : X ⟶ Y) : subobject Y ⥤ subobject X`
* `def map (f : X ⟶ Y) [mono f] : subobject X ⥤ subobject Y`
* `def «exists» [has_images C] (f : X ⟶ Y) : subobject X ⥤ subobject Y`
and prove their basic properties and relationships.
These are all easy consequences of the earlier development
of the corresponding functors for `mono_over`.

The subobjects of `X` form a preorder making them into a category. We have `X ≤ Y` if and only if
`X.arrow` factors through `Y.arrow`: see `of_le`/`of_le_mk`/`of_mk_le`/`of_mk_le_mk` and
`le_of_comm`. Similarly, to show that two subobjects are equal, we can supply an isomorphism between
the underlying objects that commutes with the arrows (`eq_of_comm`).

See also

* `category_theory.subobject.factor_thru` :
  an API describing factorization of morphisms through subobjects.
* `category_theory.subobject.lattice` :
  the lattice structures on subobjects.

## Notes

This development originally appeared in Bhavik Mehta's "Topos theory for Lean" repository,
and was ported to mathlib by Scott Morrison.

### Implementation note

Currently we describe `pullback`, `map`, etc., as functors.
It may be better to just say that they are monotone functions,
and even avoid using categorical language entirely when describing `subobject X`.
(It's worth keeping this in mind in future use; it should be a relatively easy change here
if it looks preferable.)

### Relation to pseudoelements

There is a separate development of pseudoelements in `category_theory.abelian.pseudoelements`,
as a quotient (but not by isomorphism) of `over X`.

When a morphism `f` has an image, the image represents the same pseudoelement.
In a category with images `pseudoelements X` could be constructed as a quotient of `mono_over X`.
In fact, in an abelian category (I'm not sure in what generality beyond that),
`pseudoelements X` agrees with `subobject X`, but we haven't developed this in mathlib yet.

-/

universes v₁ v₂ u₁ u₂

noncomputable theory
namespace category_theory

open category_theory category_theory.category category_theory.limits

variables {C : Type u₁} [category.{v₁} C] {X Y Z : C}
variables {D : Type u₂} [category.{v₂} D]

/-!
We now construct the subobject lattice for `X : C`,
as the quotient by isomorphisms of `mono_over X`.

Since `mono_over X` is a thin category, we use `thin_skeleton` to take the quotient.

Essentially all the structure defined above on `mono_over X` descends to `subobject X`,
with morphisms becoming inequalities, and isomorphisms becoming equations.
-/

/--
The category of subobjects of `X : C`, defined as isomorphism classes of monomorphisms into `X`.
-/
@[derive [partial_order, category]]
def subobject (X : C) := thin_skeleton (mono_over X)

namespace subobject

/-- Convenience constructor for a subobject. -/
abbreviation mk {X A : C} (f : A ⟶ X) [mono f] : subobject X :=
(to_thin_skeleton _).obj (mono_over.mk' f)

/--
Use choice to pick a representative `mono_over X` for each `subobject X`.
-/
noncomputable
def representative {X : C} : subobject X ⥤ mono_over X :=
thin_skeleton.from_thin_skeleton _


/--
Starting with `A : mono_over X`, we can take its equivalence class in `subobject X`
then pick an arbitrary representative using `representative.obj`.
This is isomorphic (in `mono_over X`) to the original `A`.
-/
noncomputable
def representative_iso {X : C} (A : mono_over X) :
  representative.obj ((to_thin_skeleton _).obj A) ≅ A :=
(thin_skeleton.from_thin_skeleton _).as_equivalence.counit_iso.app A

/--
Use choice to pick a representative underlying object in `C` for any `subobject X`.

Prefer to use the coercion `P : C` rather than explicitly writing `underlying.obj P`.
-/
noncomputable
def underlying {X : C} : subobject X ⥤ C :=
representative ⋙ mono_over.forget _ ⋙ over.forget _

instance : has_coe (subobject X) C :=
{ coe := λ Y, underlying.obj Y, }

@[simp] lemma underlying_as_coe {X : C} (P : subobject X) : underlying.obj P = P := rfl

/--
If we construct a `subobject Y` from an explicit `f : X ⟶ Y` with `[mono f]`,
then pick an arbitrary choice of underlying object `(subobject.mk f : C)` back in `C`,
it is isomorphic (in `C`) to the original `X`.
-/
noncomputable
def underlying_iso {X Y : C} (f : X ⟶ Y) [mono f] : (subobject.mk f : C) ≅ X :=
(mono_over.forget _ ⋙ over.forget _).map_iso (representative_iso (mono_over.mk' f))

/--
The morphism in `C` from the arbitrarily chosen underlying object to the ambient object.
-/
noncomputable
def arrow {X : C} (Y : subobject X) : (Y : C) ⟶ X :=
(representative.obj Y).val.hom

instance arrow_mono {X : C} (Y : subobject X) : mono (Y.arrow) :=
(representative.obj Y).property

@[simp]
lemma arrow_congr {A : C} (X Y : subobject A) (h : X = Y) :
  eq_to_hom (congr_arg (λ X : subobject A, (X : C)) h) ≫ Y.arrow = X.arrow :=
by { induction h, simp, }

@[simp]
lemma representative_coe (Y : subobject X) :
  (representative.obj Y : C) = (Y : C) :=
rfl

@[simp]
lemma representative_arrow (Y : subobject X) :
  (representative.obj Y).arrow = Y.arrow :=
rfl

@[simp]
lemma underlying_arrow {X : C} {Y Z : subobject X} (f : Y ⟶ Z) :
  underlying.map f ≫ arrow Z = arrow Y :=
over.w (representative.map f)

lemma underlying_iso_arrow {X Y : C} (f : X ⟶ Y) [mono f] :
  (underlying_iso f).inv ≫ (subobject.mk f).arrow = f :=
over.w _

<<<<<<< HEAD
@[simp] lemma mk_arrow {X Y : C} (f : X ⟶ Y) [mono f] :
  (mk f).arrow = (underlying_iso f).hom ≫ f :=
begin
  conv_rhs { congr, skip, rw [←underlying_iso_arrow f], },
  rw [←assoc, iso.hom_inv_id, id_comp],
end
=======
@[simp]
lemma underlying_iso_hom_comp_eq_mk {X Y : C} (f : X ⟶ Y) [mono f] :
  (underlying_iso f).hom ≫ f = (mk f).arrow :=
(iso.eq_inv_comp _).1 (underlying_iso_arrow f).symm
>>>>>>> f6636839

/-- Two morphisms into a subobject are equal exactly if
the morphisms into the ambient object are equal -/
@[ext]
lemma eq_of_comp_arrow_eq {X Y : C} {P : subobject Y}
  {f g : X ⟶ P} (h : f ≫ P.arrow = g ≫ P.arrow) : f = g :=
(cancel_mono P.arrow).mp h

-- TODO surely there is a cleaner proof here
lemma le_of_comm {B : C} {X Y : subobject B} (f : (X : C) ⟶ (Y : C)) (w : f ≫ Y.arrow = X.arrow) :
  X ≤ Y :=
begin
  revert f w,
  refine quotient.induction_on₂' X Y _,
  intros P Q f w,
  fsplit,
  refine over.hom_mk ((representative_iso P).inv.left ≫ f ≫ (representative_iso Q).hom.left) _,
  dsimp,
  simp only [over.w, category.assoc],
  erw [w, (representative_iso P).inv.w],
  dsimp,
  simp only [category.comp_id],
end

/-- To show that two subobjects are equal, it suffices to exhibit an isomorphism commuting with
    the arrows. -/
@[ext] lemma eq_of_comm {B : C} {X Y : subobject B} (f : (X : C) ≅ (Y : C))
  (w : f.hom ≫ Y.arrow = X.arrow) : X = Y :=
le_antisymm (le_of_comm f.hom w) $ le_of_comm f.inv $ f.inv_comp_eq.2 w.symm

/-- To show that two subobjects are equal, it suffices to exhibit an isomorphism commuting with
    the arrows. -/
@[ext] lemma eq_mk_of_comm {B A : C} {X : subobject B} (f : A ⟶ B) [mono f] (i : (X : C) ≅ A)
  (w : i.hom ≫ f = X.arrow) : X = mk f :=
eq_of_comm (i.trans (underlying_iso f).symm) $ by simp [w]

/-- To show that two subobjects are equal, it suffices to exhibit an isomorphism commuting with
    the arrows. -/
@[ext] lemma mk_eq_of_comm {B A : C} {X : subobject B} (f : A ⟶ B) [mono f] (i : A ≅ (X : C))
  (w : i.hom ≫ X.arrow = f) : mk f = X :=
eq.symm $ eq_mk_of_comm _ i.symm $ by rw [iso.symm_hom, iso.inv_comp_eq, w]

/-- To show that two subobjects are equal, it suffices to exhibit an isomorphism commuting with
    the arrows. -/
@[ext] lemma mk_eq_mk_of_comm {B A₁ A₂ : C} (f : A₁ ⟶ B) (g : A₂ ⟶ B) [mono f] [mono g]
  (i : A₁ ≅ A₂) (w : i.hom ≫ g = f) : mk f = mk g :=
eq_mk_of_comm _ ((underlying_iso f).trans i) $ by simp [w]

/-- An inequality of subobjects is witnessed by some morphism between the corresponding objects. -/
def of_le {B : C} {X Y : subobject B} (h : X ≤ Y) : (X : C) ⟶ (Y : C) :=
underlying.map $ hom_of_le h

@[simp] lemma of_le_arrow {B : C} {X Y : subobject B} (h : X ≤ Y) : of_le h ≫ Y.arrow = X.arrow :=
underlying_arrow _

/-- An inequality of subobjects is witnessed by some morphism between the corresponding objects. -/
def of_le_mk {B A : C} {X : subobject B} {f : A ⟶ B} [mono f] (h : X ≤ mk f) : (X : C) ⟶ A :=
of_le h ≫ (underlying_iso f).hom

@[simp] lemma of_le_mk_comp {B A : C} {X : subobject B} {f : A ⟶ B} [mono f] (h : X ≤ mk f) :
  of_le_mk h ≫ f = X.arrow :=
by simp [of_le_mk]

/-- An inequality of subobjects is witnessed by some morphism between the corresponding objects. -/
def of_mk_le {B A : C} {f : A ⟶ B} [mono f] {X : subobject B} (h : mk f ≤ X) : A ⟶ (X : C) :=
(underlying_iso f).inv ≫ of_le h

@[simp] lemma of_mk_le_arrow {B A : C} {f : A ⟶ B} [mono f] {X : subobject B} (h : mk f ≤ X) :
  of_mk_le h ≫ X.arrow = f :=
by simp [of_mk_le]

/-- An inequality of subobjects is witnessed by some morphism between the corresponding objects. -/
def of_mk_le_mk {B A₁ A₂ : C} {f : A₁ ⟶ B} {g : A₂ ⟶ B} [mono f] [mono g] (h : mk f ≤ mk g) :
  A₁ ⟶ A₂ :=
(underlying_iso f).inv ≫ of_le h ≫ (underlying_iso g).hom

@[simp] lemma of_mk_le_mk_comp {B A₁ A₂ : C} {f : A₁ ⟶ B} {g : A₂ ⟶ B} [mono f] [mono g]
  (h : mk f ≤ mk g) : of_mk_le_mk h ≫ g = f :=
by simp [of_mk_le_mk]

end subobject


open category_theory.limits

namespace subobject

/-- Any functor `mono_over X ⥤ mono_over Y` descends to a functor
`subobject X ⥤ subobject Y`, because `mono_over Y` is thin. -/
def lower {Y : D} (F : mono_over X ⥤ mono_over Y) : subobject X ⥤ subobject Y :=
thin_skeleton.map F

/-- Isomorphic functors become equal when lowered to `subobject`.
(It's not as evil as usual to talk about equality between functors
because the categories are thin and skeletal.) -/
lemma lower_iso (F₁ F₂ : mono_over X ⥤ mono_over Y) (h : F₁ ≅ F₂) :
  lower F₁ = lower F₂ :=
thin_skeleton.map_iso_eq h

/-- A ternary version of `subobject.lower`. -/
def lower₂ (F : mono_over X ⥤ mono_over Y ⥤ mono_over Z) :
  subobject X ⥤ subobject Y ⥤ subobject Z :=
thin_skeleton.map₂ F

@[simp]
lemma lower_comm (F : mono_over Y ⥤ mono_over X) :
  to_thin_skeleton _ ⋙ lower F = F ⋙ to_thin_skeleton _ :=
rfl

/-- An adjunction between `mono_over A` and `mono_over B` gives an adjunction
between `subobject A` and `subobject B`. -/
def lower_adjunction {A : C} {B : D}
  {L : mono_over A ⥤ mono_over B} {R : mono_over B ⥤ mono_over A} (h : L ⊣ R) :
  lower L ⊣ lower R :=
thin_skeleton.lower_adjunction _ _ h

/-- An equivalence between `mono_over A` and `mono_over B` gives an equivalence
between `subobject A` and `subobject B`. -/
@[simps]
def lower_equivalence {A : C} {B : D} (e : mono_over A ≌ mono_over B) : subobject A ≌ subobject B :=
{ functor := lower e.functor,
  inverse := lower e.inverse,
  unit_iso :=
  begin
    apply eq_to_iso,
    convert thin_skeleton.map_iso_eq e.unit_iso,
    { exact thin_skeleton.map_id_eq.symm },
    { exact (thin_skeleton.map_comp_eq _ _).symm },
  end,
  counit_iso :=
  begin
    apply eq_to_iso,
    convert thin_skeleton.map_iso_eq e.counit_iso,
    { exact (thin_skeleton.map_comp_eq _ _).symm },
    { exact thin_skeleton.map_id_eq.symm },
  end }

section pullback
variables [has_pullbacks C]

/-- When `C` has pullbacks, a morphism `f : X ⟶ Y` induces a functor `subobject Y ⥤ subobject X`,
by pulling back a monomorphism along `f`. -/
def pullback (f : X ⟶ Y) : subobject Y ⥤ subobject X :=
lower (mono_over.pullback f)

lemma pullback_id (x : subobject X) : (pullback (𝟙 X)).obj x = x :=
begin
  apply quotient.induction_on' x,
  intro f,
  apply quotient.sound,
  exact ⟨mono_over.pullback_id.app f⟩,
end

lemma pullback_comp (f : X ⟶ Y) (g : Y ⟶ Z) (x : subobject Z) :
  (pullback (f ≫ g)).obj x = (pullback f).obj ((pullback g).obj x) :=
begin
  apply quotient.induction_on' x,
  intro t,
  apply quotient.sound,
  refine ⟨(mono_over.pullback_comp _ _).app t⟩,
end

instance (f : X ⟶ Y) : faithful (pullback f) := {}

end pullback

section map

/--
We can map subobjects of `X` to subobjects of `Y`
by post-composition with a monomorphism `f : X ⟶ Y`.
-/
def map (f : X ⟶ Y) [mono f] : subobject X ⥤ subobject Y :=
lower (mono_over.map f)

lemma map_id (x : subobject X) : (map (𝟙 X)).obj x = x :=
begin
  apply quotient.induction_on' x,
  intro f,
  apply quotient.sound,
  exact ⟨mono_over.map_id.app f⟩,
end

lemma map_comp (f : X ⟶ Y) (g : Y ⟶ Z) [mono f] [mono g] (x : subobject X) :
  (map (f ≫ g)).obj x = (map g).obj ((map f).obj x) :=
begin
  apply quotient.induction_on' x,
  intro t,
  apply quotient.sound,
  refine ⟨(mono_over.map_comp _ _).app t⟩,
end

/-- Isomorphic objects have equivalent subobject lattices. -/
def map_iso {A B : C} (e : A ≅ B) : subobject A ≌ subobject B :=
lower_equivalence (mono_over.map_iso e)

/-- In fact, there's a type level bijection between the subobjects of isomorphic objects,
which preserves the order. -/
-- @[simps] here generates a lemma `map_iso_to_order_iso_to_equiv_symm_apply`
-- whose left hand side is not in simp normal form.
def map_iso_to_order_iso (e : X ≅ Y) : subobject X ≃o subobject Y :=
{ to_fun := (map e.hom).obj,
  inv_fun := (map e.inv).obj,
  left_inv := λ g, by simp_rw [← map_comp, e.hom_inv_id, map_id],
  right_inv := λ g, by simp_rw [← map_comp, e.inv_hom_id, map_id],
  map_rel_iff' := λ A B, begin
    dsimp, fsplit,
    { intro h,
      apply_fun (map e.inv).obj at h,
      simp_rw [← map_comp, e.hom_inv_id, map_id] at h,
      exact h, },
    { intro h,
      apply_fun (map e.hom).obj at h,
      exact h, },
  end }

@[simp] lemma map_iso_to_order_iso_apply (e : X ≅ Y) (P : subobject X) :
  map_iso_to_order_iso e P = (map e.hom).obj P :=
rfl

@[simp] lemma map_iso_to_order_iso_symm_apply (e : X ≅ Y) (Q : subobject Y) :
  (map_iso_to_order_iso e).symm Q = (map e.inv).obj Q :=
rfl

/-- `map f : subobject X ⥤ subobject Y` is
the left adjoint of `pullback f : subobject Y ⥤ subobject X`. -/
def map_pullback_adj [has_pullbacks C] (f : X ⟶ Y) [mono f] : map f ⊣ pullback f :=
lower_adjunction (mono_over.map_pullback_adj f)

@[simp]
lemma pullback_map_self [has_pullbacks C] (f : X ⟶ Y) [mono f] (g : subobject X) :
  (pullback f).obj ((map f).obj g) = g :=
begin
  revert g,
  apply quotient.ind,
  intro g',
  apply quotient.sound,
  exact ⟨(mono_over.pullback_map_self f).app _⟩,
end

lemma map_pullback [has_pullbacks C]
  {X Y Z W : C} {f : X ⟶ Y} {g : X ⟶ Z} {h : Y ⟶ W} {k : Z ⟶ W} [mono h] [mono g]
  (comm : f ≫ h = g ≫ k) (t : is_limit (pullback_cone.mk f g comm)) (p : subobject Y) :
  (map g).obj ((pullback f).obj p) = (pullback k).obj ((map h).obj p) :=
begin
  revert p,
  apply quotient.ind',
  intro a,
  apply quotient.sound,
  apply thin_skeleton.equiv_of_both_ways,
  { refine mono_over.hom_mk (pullback.lift pullback.fst _ _) (pullback.lift_snd _ _ _),
    change _ ≫ a.arrow ≫ h = (pullback.snd ≫ g) ≫ _,
    rw [assoc, ← comm, pullback.condition_assoc] },
  { refine mono_over.hom_mk (pullback.lift pullback.fst
                        (pullback_cone.is_limit.lift' t (pullback.fst ≫ a.arrow) pullback.snd _).1
                        (pullback_cone.is_limit.lift' _ _ _ _).2.1.symm) _,
    { rw [← pullback.condition, assoc], refl },
    { dsimp, rw [pullback.lift_snd_assoc],
      apply (pullback_cone.is_limit.lift' _ _ _ _).2.2 } }
end

end map

section «exists»
variables [has_images C]

/--
The functor from subobjects of `X` to subobjects of `Y` given by
sending the subobject `S` to its "image" under `f`, usually denoted $\exists_f$.
For instance, when `C` is the category of types,
viewing `subobject X` as `set X` this is just `set.image f`.

This functor is left adjoint to the `pullback f` functor (shown in `exists_pullback_adj`)
provided both are defined, and generalises the `map f` functor, again provided it is defined.
-/
def «exists» (f : X ⟶ Y) : subobject X ⥤ subobject Y :=
lower (mono_over.exists f)

/--
When `f : X ⟶ Y` is a monomorphism, `exists f` agrees with `map f`.
-/
lemma exists_iso_map (f : X ⟶ Y) [mono f] : «exists» f = map f :=
lower_iso _ _ (mono_over.exists_iso_map f)

/--
`exists f : subobject X ⥤ subobject Y` is
left adjoint to `pullback f : subobject Y ⥤ subobject X`.
-/
def exists_pullback_adj (f : X ⟶ Y) [has_pullbacks C] : «exists» f ⊣ pullback f :=
lower_adjunction (mono_over.exists_pullback_adj f)

end  «exists»

end subobject

end category_theory<|MERGE_RESOLUTION|>--- conflicted
+++ resolved
@@ -171,19 +171,10 @@
   (underlying_iso f).inv ≫ (subobject.mk f).arrow = f :=
 over.w _
 
-<<<<<<< HEAD
-@[simp] lemma mk_arrow {X Y : C} (f : X ⟶ Y) [mono f] :
-  (mk f).arrow = (underlying_iso f).hom ≫ f :=
-begin
-  conv_rhs { congr, skip, rw [←underlying_iso_arrow f], },
-  rw [←assoc, iso.hom_inv_id, id_comp],
-end
-=======
 @[simp]
 lemma underlying_iso_hom_comp_eq_mk {X Y : C} (f : X ⟶ Y) [mono f] :
   (underlying_iso f).hom ≫ f = (mk f).arrow :=
 (iso.eq_inv_comp _).1 (underlying_iso_arrow f).symm
->>>>>>> f6636839
 
 /-- Two morphisms into a subobject are equal exactly if
 the morphisms into the ambient object are equal -/

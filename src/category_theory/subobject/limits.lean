--- conflicted
+++ resolved
@@ -44,11 +44,7 @@
 @[simp, reassoc]
 lemma equalizer_subobject_arrow :
   (equalizer_subobject_iso f g).hom ≫ equalizer.ι f g = (equalizer_subobject f g).arrow :=
-<<<<<<< HEAD
-(over.w (subobject.representative_iso (mono_over.mk' (equalizer.ι f g))).hom)
-=======
 by simp [equalizer_subobject_iso]
->>>>>>> b811fb11
 
 @[simp, reassoc]
 lemma equalizer_subobject_arrow' :
@@ -88,11 +84,7 @@
 @[simp, reassoc]
 lemma kernel_subobject_arrow :
   (kernel_subobject_iso f).hom ≫ kernel.ι f = (kernel_subobject f).arrow :=
-<<<<<<< HEAD
-(over.w (subobject.representative_iso (mono_over.mk' (kernel.ι f))).hom)
-=======
 by simp [kernel_subobject_iso]
->>>>>>> b811fb11
 
 @[simp, reassoc]
 lemma kernel_subobject_arrow' :
@@ -114,22 +106,12 @@
   kernel_subobject_arrow_comp, comp_zero],
 kernel_subobject_factors f h⟩
 
-<<<<<<< HEAD
-instance is_iso_kernel_subobject_zero_arrow : is_iso (kernel_subobject (0 : X ⟶ Y)).arrow :=
-by { rw ←kernel_subobject_arrow, apply_instance, }
-
-@[simp]
-lemma kernel_subobject_zero {A B : C} : kernel_subobject (0 : A ⟶ B) = ⊤ :=
-eq_of_comm (kernel_subobject_iso _ ≪≫ kernel_zero_iso_source ≪≫ (underlying_iso _).symm)
-  (by simp [kernel_subobject_arrow])
-=======
 @[simp]
 lemma kernel_subobject_zero {A B : C} : kernel_subobject (0 : A ⟶ B) = ⊤ :=
 (is_iso_iff_mk_eq_top _).mp (by apply_instance)
 
 instance is_iso_kernel_subobject_zero_arrow : is_iso (kernel_subobject (0 : X ⟶ Y)).arrow :=
 (is_iso_arrow_iff_eq_top _).mpr kernel_subobject_zero
->>>>>>> b811fb11
 
 lemma le_kernel_subobject (A : subobject X) (h : A.arrow ≫ f = 0) : A ≤ kernel_subobject f :=
 subobject.le_mk_of_comm (kernel.lift f A.arrow h) (by simp)
@@ -138,35 +120,21 @@
 The isomorphism between the kernel of `f ≫ g` and the kernel of `g`,
 when `f` is an isomorphism.
 -/
-<<<<<<< HEAD
--- FIXME shouldn't need 2nd has_kernel
-def kernel_subobject_iso_comp
-  {X' : C} (f : X' ⟶ X) [is_iso f] (g : X ⟶ Y) [has_kernel g] [has_kernel (f ≫ g)] :
-=======
 def kernel_subobject_iso_comp
   {X' : C} (f : X' ⟶ X) [is_iso f] (g : X ⟶ Y) [has_kernel g] :
->>>>>>> b811fb11
   (kernel_subobject (f ≫ g) : C) ≅ (kernel_subobject g : C) :=
 (kernel_subobject_iso _) ≪≫ (kernel_is_iso_comp f g) ≪≫ (kernel_subobject_iso _).symm
 
 @[simp]
 lemma kernel_subobject_iso_comp_hom_arrow
-<<<<<<< HEAD
-  {X' : C} (f : X' ⟶ X) [is_iso f] (g : X ⟶ Y) [has_kernel g] [has_kernel (f ≫ g)] :
-=======
   {X' : C} (f : X' ⟶ X) [is_iso f] (g : X ⟶ Y) [has_kernel g] :
->>>>>>> b811fb11
   (kernel_subobject_iso_comp f g).hom ≫ (kernel_subobject g).arrow =
     (kernel_subobject (f ≫ g)).arrow ≫ f :=
 by { simp [kernel_subobject_iso_comp], }
 
 @[simp]
 lemma kernel_subobject_iso_comp_inv_arrow
-<<<<<<< HEAD
-  {X' : C} (f : X' ⟶ X) [is_iso f] (g : X ⟶ Y) [has_kernel g] [has_kernel (f ≫ g)] :
-=======
   {X' : C} (f : X' ⟶ X) [is_iso f] (g : X ⟶ Y) [has_kernel g] :
->>>>>>> b811fb11
   (kernel_subobject_iso_comp f g).inv ≫ (kernel_subobject (f ≫ g)).arrow =
     (kernel_subobject g).arrow ≫ inv f :=
 by { simp [kernel_subobject_iso_comp], }
@@ -204,11 +172,7 @@
 @[simp, reassoc]
 lemma image_subobject_arrow :
   (image_subobject_iso f).hom ≫ image.ι f = (image_subobject f).arrow :=
-<<<<<<< HEAD
-(over.w (subobject.representative_iso (mono_over.mk' (image.ι f))).hom)
-=======
 by simp [image_subobject_iso]
->>>>>>> b811fb11
 
 @[simp, reassoc]
 lemma image_subobject_arrow' :

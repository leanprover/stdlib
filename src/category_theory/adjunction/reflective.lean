/-
Copyright (c) 2020 Bhavik Mehta. All rights reserved.
Released under Apache 2.0 license as described in the file LICENSE.
Authors: Bhavik Mehta
-/
import category_theory.limits.preserves.shapes.binary_products
import category_theory.limits.preserves.shapes.terminal
import category_theory.adjunction.fully_faithful

/-!
# Reflective functors

Basic properties of reflective functors, especially those relating to their essential image.

Note properties of reflective functors relating to limits and colimits are included in
`category_theory.monad.limits`.
-/

universes v₁ v₂ v₃ u₁ u₂ u₃

noncomputable theory

namespace category_theory

open category adjunction limits

variables {C : Type u₁} {D : Type u₂} {E : Type u₃}
variables [category.{v₁} C] [category.{v₂} D] [category.{v₃} E]

/--
A functor is *reflective*, or *a reflective inclusion*, if it is fully faithful and right adjoint.
-/
class reflective (R : D ⥤ C) extends is_right_adjoint R, full R, faithful R.

variables {i : D ⥤ C}

/--
For a reflective functor `i` (with left adjoint `L`), with unit `η`, we have `η_iL = iL η`.
-/
-- TODO: This holds more generally for idempotent adjunctions, not just reflective adjunctions.
lemma unit_obj_eq_map_unit [reflective i] (X : C) :
  (of_right_adjoint i).unit.app (i.obj ((left_adjoint i).obj X))
    = i.map ((left_adjoint i).map ((of_right_adjoint i).unit.app X)) :=
begin
 rw [←cancel_mono (i.map ((of_right_adjoint i).counit.app ((left_adjoint i).obj X))),
     ←i.map_comp],
 simp,
end

/--
When restricted to objects in `D` given by `i : D ⥤ C`, the unit is an isomorphism. In other words,
`η_iX` is an isomorphism for any `X` in `D`.
More generally this applies to objects essentially in the reflective subcategory, see
`functor.ess_image.unit_iso`.
-/
instance is_iso_unit_obj [reflective i] {B : D} :
  is_iso ((of_right_adjoint i).unit.app (i.obj B)) :=
begin
  have : (of_right_adjoint i).unit.app (i.obj B) =
            inv (i.map ((of_right_adjoint i).counit.app B)),
  { rw ← comp_hom_eq_id,
    apply (of_right_adjoint i).right_triangle_components },
  rw this,
  exact is_iso.inv_is_iso,
end

/--
If `A` is essentially in the image of a reflective functor `i`, then `η_A` is an isomorphism.
This gives that the "witness" for `A` being in the essential image can instead be given as the
reflection of `A`, with the isomorphism as `η_A`.

(For any `B` in the reflective subcategory, we automatically have that `ε_B` is an iso.)
-/
lemma functor.ess_image.unit_is_iso [reflective i] {A : C} (h : A ∈ i.ess_image) :
  is_iso ((of_right_adjoint i).unit.app A) :=
begin
  suffices : (of_right_adjoint i).unit.app A =
                h.get_iso.inv ≫ (of_right_adjoint i).unit.app (i.obj h.witness) ≫
                  (left_adjoint i ⋙ i).map h.get_iso.hom,
  { rw this,
    apply_instance },
  rw ← nat_trans.naturality,
  simp,
end

/-- If `η_A` is an isomorphism, then `A` is in the essential image of `i`. -/
lemma mem_ess_image_of_unit_is_iso [is_right_adjoint i] (A : C)
  [is_iso ((of_right_adjoint i).unit.app A)] : A ∈ i.ess_image :=
⟨(left_adjoint i).obj A, ⟨(as_iso ((of_right_adjoint i).unit.app A)).symm⟩⟩

/-- If `η_A` is a split monomorphism, then `A` is in the reflective subcategory. -/
lemma mem_ess_image_of_unit_split_mono [reflective i] {A : C}
  [split_mono ((of_right_adjoint i).unit.app A)] : A ∈ i.ess_image :=
begin
  let η : 𝟭 C ⟶ left_adjoint i ⋙ i := (of_right_adjoint i).unit,
  haveI : is_iso (η.app (i.obj ((left_adjoint i).obj A))) := (i.obj_mem_ess_image _).unit_is_iso,
  have : epi (η.app A),
  { apply epi_of_epi (retraction (η.app A)) _,
    rw (show retraction _ ≫ η.app A = _, from η.naturality (retraction (η.app A))),
    apply epi_comp (η.app (i.obj ((left_adjoint i).obj A))) },
  resetI,
  haveI := is_iso_of_epi_of_split_mono (η.app A),
  exact mem_ess_image_of_unit_is_iso A,
end

/-- Composition of reflective functors. -/
instance reflective.comp (F : C ⥤ D) (G : D ⥤ E) [Fr : reflective F] [Gr : reflective G] :
  reflective (F ⋙ G) := { to_faithful := faithful.comp F G, }

/-- (Implementation) Auxiliary definition for `unit_comp_partial_bijective`. -/
def unit_comp_partial_bijective_aux [reflective i] (A : C) (B : D) :
  (A ⟶ i.obj B) ≃ (i.obj ((left_adjoint i).obj A) ⟶ i.obj B) :=
((adjunction.of_right_adjoint i).hom_equiv _ _).symm.trans (equiv_of_fully_faithful i)

/-- The description of the inverse of the bijection `unit_comp_partial_bijective_aux`. -/
lemma unit_comp_partial_bijective_aux_symm_apply [reflective i] {A : C} {B : D}
  (f : i.obj ((left_adjoint i).obj A) ⟶ i.obj B) :
  (unit_comp_partial_bijective_aux _ _).symm f = (of_right_adjoint i).unit.app A ≫ f :=
by simp [unit_comp_partial_bijective_aux]

/--
<<<<<<< HEAD
If `i` has a reflector `L`, then the function `(i L A ⟶ B) → (A ⟶ B)` given by precomposing with
`η.app A` is a bijection provided `B` is in the essential image of `i`.
That is, the function `(f : i L A ⟶ B) ↦ η.app A ≫ f` is bijective, as long as `B` is in the
essential image of `i`.
This definition gives an equivalence: the key property that the inverse can be described
nicely is shown in `unit_comp_partial_bijective_symm_apply`.

This establishes there is a natural bijection `(A ⟶ B) ≃ (i L A ⟶ B)`. In other words, from the
point of view of objects in `D`, `A` and `i L A` look the same: specifically that `η.app A` is
an isomorphism.
=======
If `i` has a reflector `L`, then the function `(i.obj (L.obj A) ⟶ B) → (A ⟶ B)` given by
precomposing with `η.app A` is a bijection provided `B` is in the essential image of `i`.
That is, the function `λ (f : i.obj (L.obj A) ⟶ B), η.app A ≫ f` is bijective, as long as `B` is in
the essential image of `i`.
This definition gives an equivalence: the key property that the inverse can be described
nicely is shown in `unit_comp_partial_bijective_symm_apply`.

This establishes there is a natural bijection `(A ⟶ B) ≃ (i.obj (L.obj A) ⟶ B)`. In other words,
from the point of view of objects in `D`, `A` and `i.obj (L.obj A)` look the same: specifically
that `η.app A` is an isomorphism.
>>>>>>> 7b37c186
-/
def unit_comp_partial_bijective [reflective i] (A : C) {B : C} (hB : B ∈ i.ess_image) :
  (A ⟶ B) ≃ (i.obj ((left_adjoint i).obj A) ⟶ B) :=
calc (A ⟶ B) ≃ (A ⟶ i.obj hB.witness) : iso.hom_congr (iso.refl _) hB.get_iso.symm
     ...     ≃ (i.obj _ ⟶ i.obj hB.witness) : unit_comp_partial_bijective_aux _ _
     ...     ≃ (i.obj ((left_adjoint i).obj A) ⟶ B) : iso.hom_congr (iso.refl _) hB.get_iso

@[simp]
lemma unit_comp_partial_bijective_symm_apply [reflective i] (A : C) {B : C}
  (hB : B ∈ i.ess_image) (f) :
  (unit_comp_partial_bijective A hB).symm f = (of_right_adjoint i).unit.app A ≫ f :=
by simp [unit_comp_partial_bijective, unit_comp_partial_bijective_aux_symm_apply]

lemma unit_comp_partial_bijective_symm_natural [reflective i] (A : C) {B B' : C} (h : B ⟶ B')
  (hB : B ∈ i.ess_image) (hB' : B' ∈ i.ess_image) (f : i.obj ((left_adjoint i).obj A) ⟶ B) :
<<<<<<< HEAD
  (unit_comp_partial_bijective A hB').symm (f ≫ h) = (unit_comp_partial_bijective A hB).symm f ≫ h :=
=======
  (unit_comp_partial_bijective A hB').symm (f ≫ h) =
    (unit_comp_partial_bijective A hB).symm f ≫ h :=
>>>>>>> 7b37c186
by simp

lemma unit_comp_partial_bijective_natural [reflective i] (A : C) {B B' : C} (h : B ⟶ B')
  (hB : B ∈ i.ess_image) (hB' : B' ∈ i.ess_image) (f : A ⟶ B) :
  (unit_comp_partial_bijective A hB') (f ≫ h) = unit_comp_partial_bijective A hB f ≫ h :=
by rw [←equiv.eq_symm_apply, unit_comp_partial_bijective_symm_natural A h, equiv.symm_apply_apply]

end category_theory<|MERGE_RESOLUTION|>--- conflicted
+++ resolved
@@ -119,18 +119,6 @@
 by simp [unit_comp_partial_bijective_aux]
 
 /--
-<<<<<<< HEAD
-If `i` has a reflector `L`, then the function `(i L A ⟶ B) → (A ⟶ B)` given by precomposing with
-`η.app A` is a bijection provided `B` is in the essential image of `i`.
-That is, the function `(f : i L A ⟶ B) ↦ η.app A ≫ f` is bijective, as long as `B` is in the
-essential image of `i`.
-This definition gives an equivalence: the key property that the inverse can be described
-nicely is shown in `unit_comp_partial_bijective_symm_apply`.
-
-This establishes there is a natural bijection `(A ⟶ B) ≃ (i L A ⟶ B)`. In other words, from the
-point of view of objects in `D`, `A` and `i L A` look the same: specifically that `η.app A` is
-an isomorphism.
-=======
 If `i` has a reflector `L`, then the function `(i.obj (L.obj A) ⟶ B) → (A ⟶ B)` given by
 precomposing with `η.app A` is a bijection provided `B` is in the essential image of `i`.
 That is, the function `λ (f : i.obj (L.obj A) ⟶ B), η.app A ≫ f` is bijective, as long as `B` is in
@@ -141,7 +129,6 @@
 This establishes there is a natural bijection `(A ⟶ B) ≃ (i.obj (L.obj A) ⟶ B)`. In other words,
 from the point of view of objects in `D`, `A` and `i.obj (L.obj A)` look the same: specifically
 that `η.app A` is an isomorphism.
->>>>>>> 7b37c186
 -/
 def unit_comp_partial_bijective [reflective i] (A : C) {B : C} (hB : B ∈ i.ess_image) :
   (A ⟶ B) ≃ (i.obj ((left_adjoint i).obj A) ⟶ B) :=
@@ -157,12 +144,8 @@
 
 lemma unit_comp_partial_bijective_symm_natural [reflective i] (A : C) {B B' : C} (h : B ⟶ B')
   (hB : B ∈ i.ess_image) (hB' : B' ∈ i.ess_image) (f : i.obj ((left_adjoint i).obj A) ⟶ B) :
-<<<<<<< HEAD
-  (unit_comp_partial_bijective A hB').symm (f ≫ h) = (unit_comp_partial_bijective A hB).symm f ≫ h :=
-=======
   (unit_comp_partial_bijective A hB').symm (f ≫ h) =
     (unit_comp_partial_bijective A hB).symm f ≫ h :=
->>>>>>> 7b37c186
 by simp
 
 lemma unit_comp_partial_bijective_natural [reflective i] (A : C) {B B' : C} (h : B ⟶ B')

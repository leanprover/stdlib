/-
Copyright (c) 2019 Reid Barton. All rights reserved.
Released under Apache 2.0 license as described in the file LICENSE.
Authors: Reid Barton, Johan Commelin
-/
import category_theory.adjunction.basic
import category_theory.limits.preserves

open opposite

namespace category_theory.adjunction
open category_theory
open category_theory.functor
open category_theory.limits

universes u₁ u₂ v

variables {C : Type u₁} [𝒞 : category.{v+1} C] {D : Type u₂} [𝒟 : category.{v+1} D]
include 𝒞 𝒟

variables {F : C ⥤ D} {G : D ⥤ C} (adj : F ⊣ G)
include adj

section preservation_colimits
variables {J : Type v} [small_category J] (K : J ⥤ C)

@[simp] def functoriality_right_adjoint : cocone (K ⋙ F) ⥤ cocone K :=
(cocones.functoriality G) ⋙ (cocones.precompose
  (K.right_unitor.inv ≫ (whisker_left K adj.unit) ≫ (associator _ _ _).inv))

@[simp] def functoriality_is_left_adjoint_unit :
  𝟭 (cocone K) ⟶ cocones.functoriality F ⋙ functoriality_right_adjoint adj K :=
{ app := λ c,
  { hom := adj.unit.app c.X,
    w' := λ j, by have := adj.unit.naturality (c.ι.app j); tidy },
  naturality' := λ _ _ f, by have := adj.unit.naturality (f.hom); tidy }.

@[simp] def functoriality_is_left_adjoint_counit :
  functoriality_right_adjoint adj K ⋙ cocones.functoriality F ⟶ 𝟭 (cocone (K ⋙ F)) :=
{ app := λ c,
  { hom := adj.counit.app c.X,
    w' :=
    begin
      intro j,
      dsimp,
      erw [category.comp_id, category.id_comp, F.map_comp, category.assoc,
        adj.counit.naturality (c.ι.app j), ← category.assoc,
        adj.left_triangle_components, category.id_comp],
      refl,
    end },
  naturality' := λ _ _ f, by have := adj.counit.naturality (f.hom); tidy }.

def functoriality_is_left_adjoint :
  is_left_adjoint (@cocones.functoriality _ _ _ _ K _ _ F) :=
{ right := functoriality_right_adjoint adj K,
  adj := mk_of_unit_counit
<<<<<<< HEAD
  { unit := functoriality_is_left_adjoint_unit adj K,
    counit := functoriality_is_left_adjoint_counit adj K, } }
=======
  { unit := { app := λ c, { hom := adj.unit.app c.X } },
    counit := { app := λ c, { hom := adj.counit.app c.X } } } }
>>>>>>> 27ae77cd

/-- A left adjoint preserves colimits. -/
instance left_adjoint_preserves_colimits : preserves_colimits F :=
{ preserves_colimits_of_shape := λ J 𝒥,
  { preserves_colimit := λ F,
    by resetI; exact
    { preserves := λ c hc, is_colimit_iso_unique_cocone_morphism.inv
        (λ s, (((adj.functoriality_is_left_adjoint _).adj).hom_equiv _ _).unique_of_equiv $
          is_colimit_iso_unique_cocone_morphism.hom hc _ ) } } }.

end preservation_colimits

section preservation_limits
variables {J : Type v} [small_category J] (K : J ⥤ D)

@[simp] def functoriality_left_adjoint : cone (K ⋙ G) ⥤ cone K :=
(cones.functoriality F) ⋙ (cones.postcompose
  ((associator _ _ _).hom ≫ (whisker_left K adj.counit) ≫ K.right_unitor.hom))

@[simp] def functoriality_is_right_adjoint_unit :
  𝟭 (cone (K ⋙ G)) ⟶ functoriality_left_adjoint adj K ⋙ cones.functoriality G :=
{ app := λ c,
  { hom := adj.unit.app c.X,
    w' :=
    begin
      intro j,
      dsimp,
      erw [category.comp_id, category.id_comp, G.map_comp, ← category.assoc,
        ← adj.unit.naturality (c.π.app j), category.assoc,
        adj.right_triangle_components, category.comp_id],
      refl,
    end },
  naturality' := λ _ _ f, by have := adj.unit.naturality (f.hom); tidy }.

@[simp] def functoriality_is_right_adjoint_counit :
  cones.functoriality G ⋙ functoriality_left_adjoint adj K ⟶ 𝟭 (cone K) :=
{ app := λ c,
  { hom := adj.counit.app c.X,
    w' := λ j, by have := adj.counit.naturality (c.π.app j); tidy },
  naturality' := λ _ _ f, by have := adj.counit.naturality (f.hom); tidy }.

def functoriality_is_right_adjoint :
  is_right_adjoint (@cones.functoriality _ _ _ _ K _ _ G) :=
{ left := functoriality_left_adjoint adj K,
  adj := mk_of_unit_counit
<<<<<<< HEAD
  { unit := functoriality_is_right_adjoint_unit adj K,
    counit := functoriality_is_right_adjoint_counit adj K } }.
=======
  { unit := { app := λ c, { hom := adj.unit.app c.X, } },
    counit := { app := λ c, { hom := adj.counit.app c.X, } } } }
>>>>>>> 27ae77cd

/-- A right adjoint preserves limits. -/
instance right_adjoint_preserves_limits : preserves_limits G :=
{ preserves_limits_of_shape := λ J 𝒥,
  { preserves_limit := λ K,
    by resetI; exact
    { preserves := λ c hc, is_limit_iso_unique_cone_morphism.inv
        (λ s, (((adj.functoriality_is_right_adjoint _).adj).hom_equiv _ _).symm.unique_of_equiv $
          is_limit_iso_unique_cone_morphism.hom hc _) } } }.

omit adj

-- TODO the implicit arguments make preserves_limit* quite hard to use.
-- This should be refactored at some point. (Possibly including making `is_limit` a class.)
def is_limit_map_cone (E : D ⥤ C) [is_equivalence E]
  (c : cone K) (h : is_limit c) : is_limit (E.map_cone c) :=
begin
  have P : preserves_limits E := adjunction.right_adjoint_preserves_limits E.inv.adjunction,
  have P' := P.preserves_limits_of_shape,
  have P'' := P'.preserves_limit,
  have P''' := P''.preserves,
  exact P''' h,
end

instance has_limit_comp_equivalence (E : D ⥤ C) [is_equivalence E] [has_limit K] :
  has_limit (K ⋙ E) :=
{ cone := E.map_cone (limit.cone K),
  is_limit := is_limit_map_cone _ _ _ (limit.is_limit K) }

def has_limit_of_comp_equivalence (E : D ⥤ C) [is_equivalence E] [has_limit (K ⋙ E)] :
  has_limit K :=
@has_limit_of_iso _ _ _ _ (K ⋙ E ⋙ inv E) K
(@adjunction.has_limit_comp_equivalence _ _ _ _ _ _ (K ⋙ E) (inv E) _ _)
((iso_whisker_left K (fun_inv_id E)) ≪≫ (functor.right_unitor _))

end preservation_limits

-- Note: this is natural in K, but we do not yet have the tools to formulate that.
def cocones_iso {J : Type v} [small_category J] {K : J ⥤ C} :
  (cocones J D).obj (op (K ⋙ F)) ≅ G ⋙ ((cocones J C).obj (op K)) :=
nat_iso.of_components (λ Y,
{ hom := λ t,
    { app := λ j, (adj.hom_equiv (K.obj j) Y) (t.app j),
      naturality' := λ j j' f, by erw [← adj.hom_equiv_naturality_left, t.naturality]; dsimp; simp },
  inv := λ t,
    { app := λ j, (adj.hom_equiv (K.obj j) Y).symm (t.app j),
      naturality' := λ j j' f, begin
        erw [← adj.hom_equiv_naturality_left_symm, ← adj.hom_equiv_naturality_right_symm, t.naturality],
        dsimp, simp
      end } } )
(by tidy)

-- Note: this is natural in K, but we do not yet have the tools to formulate that.
def cones_iso {J : Type v} [small_category J] {K : J ⥤ D} :
  F.op ⋙ ((cones J D).obj K) ≅ (cones J C).obj (K ⋙ G) :=
nat_iso.of_components (λ X,
{ hom := λ t,
  { app := λ j, (adj.hom_equiv (unop X) (K.obj j)) (t.app j),
    naturality' := λ j j' f, begin
      erw [← adj.hom_equiv_naturality_right, ← t.naturality, category.id_comp, category.id_comp],
      refl
    end },
  inv := λ t,
  { app := λ j, (adj.hom_equiv (unop X) (K.obj j)).symm (t.app j),
    naturality' := λ j j' f, begin
      erw [← adj.hom_equiv_naturality_right_symm, ← t.naturality, category.id_comp, category.id_comp]
    end } } )
(by tidy)

end category_theory.adjunction<|MERGE_RESOLUTION|>--- conflicted
+++ resolved
@@ -24,43 +24,13 @@
 section preservation_colimits
 variables {J : Type v} [small_category J] (K : J ⥤ C)
 
-@[simp] def functoriality_right_adjoint : cocone (K ⋙ F) ⥤ cocone K :=
-(cocones.functoriality G) ⋙ (cocones.precompose
-  (K.right_unitor.inv ≫ (whisker_left K adj.unit) ≫ (associator _ _ _).inv))
-
-@[simp] def functoriality_is_left_adjoint_unit :
-  𝟭 (cocone K) ⟶ cocones.functoriality F ⋙ functoriality_right_adjoint adj K :=
-{ app := λ c,
-  { hom := adj.unit.app c.X,
-    w' := λ j, by have := adj.unit.naturality (c.ι.app j); tidy },
-  naturality' := λ _ _ f, by have := adj.unit.naturality (f.hom); tidy }.
-
-@[simp] def functoriality_is_left_adjoint_counit :
-  functoriality_right_adjoint adj K ⋙ cocones.functoriality F ⟶ 𝟭 (cocone (K ⋙ F)) :=
-{ app := λ c,
-  { hom := adj.counit.app c.X,
-    w' :=
-    begin
-      intro j,
-      dsimp,
-      erw [category.comp_id, category.id_comp, F.map_comp, category.assoc,
-        adj.counit.naturality (c.ι.app j), ← category.assoc,
-        adj.left_triangle_components, category.id_comp],
-      refl,
-    end },
-  naturality' := λ _ _ f, by have := adj.counit.naturality (f.hom); tidy }.
-
 def functoriality_is_left_adjoint :
   is_left_adjoint (@cocones.functoriality _ _ _ _ K _ _ F) :=
-{ right := functoriality_right_adjoint adj K,
+{ right := (cocones.functoriality G) ⋙ (cocones.precompose
+  (K.right_unitor.inv ≫ (whisker_left K adj.unit) ≫ (associator _ _ _).inv)),
   adj := mk_of_unit_counit
-<<<<<<< HEAD
-  { unit := functoriality_is_left_adjoint_unit adj K,
-    counit := functoriality_is_left_adjoint_counit adj K, } }
-=======
   { unit := { app := λ c, { hom := adj.unit.app c.X } },
     counit := { app := λ c, { hom := adj.counit.app c.X } } } }
->>>>>>> 27ae77cd
 
 /-- A left adjoint preserves colimits. -/
 instance left_adjoint_preserves_colimits : preserves_colimits F :=
@@ -76,43 +46,13 @@
 section preservation_limits
 variables {J : Type v} [small_category J] (K : J ⥤ D)
 
-@[simp] def functoriality_left_adjoint : cone (K ⋙ G) ⥤ cone K :=
-(cones.functoriality F) ⋙ (cones.postcompose
-  ((associator _ _ _).hom ≫ (whisker_left K adj.counit) ≫ K.right_unitor.hom))
-
-@[simp] def functoriality_is_right_adjoint_unit :
-  𝟭 (cone (K ⋙ G)) ⟶ functoriality_left_adjoint adj K ⋙ cones.functoriality G :=
-{ app := λ c,
-  { hom := adj.unit.app c.X,
-    w' :=
-    begin
-      intro j,
-      dsimp,
-      erw [category.comp_id, category.id_comp, G.map_comp, ← category.assoc,
-        ← adj.unit.naturality (c.π.app j), category.assoc,
-        adj.right_triangle_components, category.comp_id],
-      refl,
-    end },
-  naturality' := λ _ _ f, by have := adj.unit.naturality (f.hom); tidy }.
-
-@[simp] def functoriality_is_right_adjoint_counit :
-  cones.functoriality G ⋙ functoriality_left_adjoint adj K ⟶ 𝟭 (cone K) :=
-{ app := λ c,
-  { hom := adj.counit.app c.X,
-    w' := λ j, by have := adj.counit.naturality (c.π.app j); tidy },
-  naturality' := λ _ _ f, by have := adj.counit.naturality (f.hom); tidy }.
-
 def functoriality_is_right_adjoint :
   is_right_adjoint (@cones.functoriality _ _ _ _ K _ _ G) :=
-{ left := functoriality_left_adjoint adj K,
+{ left := (cones.functoriality F) ⋙ (cones.postcompose
+  ((associator _ _ _).hom ≫ (whisker_left K adj.counit) ≫ K.right_unitor.hom)),
   adj := mk_of_unit_counit
-<<<<<<< HEAD
-  { unit := functoriality_is_right_adjoint_unit adj K,
-    counit := functoriality_is_right_adjoint_counit adj K } }.
-=======
   { unit := { app := λ c, { hom := adj.unit.app c.X, } },
     counit := { app := λ c, { hom := adj.counit.app c.X, } } } }
->>>>>>> 27ae77cd
 
 /-- A right adjoint preserves limits. -/
 instance right_adjoint_preserves_limits : preserves_limits G :=

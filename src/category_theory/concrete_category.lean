--- conflicted
+++ resolved
@@ -66,15 +66,11 @@
 { F   := λ f, X → Y,
   coe := λ f, f.1 }
 
-<<<<<<< HEAD
 @[extensionality] lemma bundled_hom.ext  {f g : X ⟶ Y} : (∀ x : X, f x = g x) → f = g :=
 λ w, subtype.ext.2 $ funext w
 
+@[simp] lemma coe_id {X : bundled c} : ((𝟙 X) : X → X) = id := rfl
 @[simp] lemma bundled_hom_coe (val : X → Y) (prop) (x : X) :
-=======
-@[simp] lemma coe_id {X : bundled c} : ((𝟙 X) : X → X) = id := rfl
-@[simp] lemma bundled_hom_coe {X Y : bundled c} (val : X → Y) (prop) (x : X) :
->>>>>>> b3433a51
   (⟨val, prop⟩ : X ⟶ Y) x = val x := rfl
 
 end concrete_category

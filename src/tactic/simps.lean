--- conflicted
+++ resolved
@@ -14,11 +14,7 @@
 
 There are three attributes being defined here
 * `@[simps]` is the attribute for objects of a structure or instances of a class. It will
-<<<<<<< HEAD
-  automatically generate simplication lemmas for each projection of the object/instance that
-=======
   automatically generate simplification lemmas for each projection of the object/instance that
->>>>>>> a027a37b
   contains data. See the doc strings for `simps_attr` and `simps_cfg` for more details and
   configuration options.
 * `@[_simps_str]` is automatically added to structures that have been used in `@[simps]` at least
@@ -263,11 +259,7 @@
   will give the output
   ```
     [(`(@equiv.to_fun.{u u} α α), `apply, `equiv.to_fun, `(id)),
-<<<<<<< HEAD
-     (`(@equiv.inv_fun.{u u} α α), `symm, `equiv.inv_fun, `(id)),
-=======
      (`(@equiv.inv_fun.{u u} α α), `symm_apply, `equiv.inv_fun, `(id)),
->>>>>>> a027a37b
      ...,
      ...]
   ```
@@ -302,11 +294,7 @@
     projections are applied in a lemma. When this is `ff` (default) all projection names will be
     appended to the definition name to form the lemma name, and when this is `tt`, only the
     last projection name will be appended.
-<<<<<<< HEAD
-  * if `simp_rhs` is `tt` then the right-hand-side of the generated lemmas will be put simp-normal
-=======
   * if `simp_rhs` is `tt` then the right-hand-side of the generated lemmas will be put in simp-normal
->>>>>>> a027a37b
     form.
   * `type_md` specifies how aggressively definitions are unfolded in the type of expressions
     for the purposes of finding out whether the type is a function type.
@@ -424,26 +412,12 @@
               ff cfg new_todo
     else do
       when must_be_str $
-<<<<<<< HEAD
-        fail!
-"Invalid `simps` attribute. The body is not a constructor application:
-  {rhs_ap}
-Possible solution: add option {{rhs_md := semireducible}.
-The option {{simp_rhs := tt} might also be useful to simplify the right-hand side.",
-      when (todo_next ≠ []) $
-        fail!
-"Invalid simp-lemma {nm.append_suffix $ suffix ++ todo_next.head}. The given definition is not a constructor application:
-  {rhs_ap}
-Possible solution: add option {{rhs_md := semireducible}.
-The option {{simp_rhs := tt} might also be useful to simplify the right-hand side.",
-=======
         fail!"Invalid `simps` attribute. The body is not a constructor application:\n{rhs_ap}
 Possible solution: add option {{rhs_md := semireducible}.",
       when (todo_next ≠ []) $
         fail!"Invalid simp-lemma {nm.append_suffix $ suffix ++ todo_next.head}.
 The given definition is not a constructor application:\n  {rhs_ap}
 Possible solution: add option {{rhs_md := semireducible}.",
->>>>>>> a027a37b
       if cfg.fully_applied then
         simps_add_projection new_nm tgt lhs_ap rhs_ap new_args univs cfg else
         simps_add_projection new_nm type lhs rhs args univs cfg

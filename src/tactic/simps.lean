/-
Copyright (c) 2019 Floris van Doorn. All rights reserved.
Released under Apache 2.0 license as described in the file LICENSE.
Authors: Floris van Doorn
-/
import tactic.core
/-!
# simps attribute

This file defines the `@[simps]` attribute, to automatically generate simp-lemmas
reducing a definition when projections are applied to it.

## Implementation Notes

There are three attributes being defined here
* `@[simps]` is the attribute for objects of a structure or instances of a class. It will
  automatically generate simplication lemmas for each projection of the object/instance that
  contains data. See the doc strings for `simps_attr` and `simps_cfg` for more details and
  configuration options.
* `@[_simps_str]` is automatically added to structures that have been used in `@[simps]` at least
  once. They contain the data of the projections used for this structure by all following
  invocations of `@[simps]`.
* `@[notation_class]` should be added to all classes that define notation, like `has_mul` and
  `has_zero`. This specifies that the projections that `@[simps]` used are the projections from
  these notation classes instead of the projections of the superclasses.
  Example: if `has_mul` is tagged with `@[notation_class]` then the projection used for `semigroup`
  will be `λ α hα, @has_mul.mul α (@semigroup.to_has_mul α hα)` instead of `@semigroup.mul`.

## Tags

structures, projections, simp, simplifier, generates declarations
-/

open tactic expr

setup_tactic_parser
reserve notation `initialize_simps_projections`
declare_trace simps.verbose

/--
The `@[_simps_str]` attribute specifies the preferred projections of the given structure,
used by the `@[simps]` attribute.
- This will usually be tagged by the `@[simps]` tactic.
- You can also generate this with the command `initialize_simps_projections`.
- To change the default value, see Note [custom simps projection].
- You are strongly discouraged to add this attribute manually.
- The first argument is the list of names of the universe variables used in the structure
- The second argument is a list that consists of
  - a custom name for each projection of the structure
  - an expressions for each projections of the structure (definitionally equal to the
    corresponding projection). These expressions can contain the universe parameters specified
    in the first argument).
-/
@[user_attribute] meta def simps_str_attr : user_attribute unit (list name × list (name × expr)) :=
{ name := `_simps_str,
  descr := "An attribute specifying the projection of the given structure.",
  parser := do e ← texpr, eval_pexpr _ e }

/--
  The `@[notation_class]` attribute specifies that this is a notation class,
  and this notation should be used instead of projections by @[simps].
  * The first argument `tt` for notation classes and `ff` for classes applied to the structure,
    like `has_coe_to_sort` and `has_coe_to_fun`
  * The second argument is the name of the projection (by default it is the first projection
    of the structure)
-/
@[user_attribute] meta def notation_class_attr : user_attribute unit (bool × option name) :=
{ name := `notation_class,
  descr := "An attribute specifying that this is a notation class. Used by @[simps].",
  parser := prod.mk <$> (option.is_none <$> (tk "*")?) <*> ident? }

attribute [notation_class] has_zero has_one has_add has_mul has_inv has_neg has_sub has_div has_dvd
  has_mod has_le has_lt has_append has_andthen has_union has_inter has_sdiff has_equiv has_subset
  has_ssubset has_emptyc has_insert has_singleton has_sep has_mem has_pow

attribute [notation_class* coe_sort] has_coe_to_sort
attribute [notation_class* coe_fn] has_coe_to_fun

/--
  Get the projections used by `simps` associated to a given structure `str`. The second component is
  the list of projections, and the first component the (shared) list of universe levels used by the
  projections.

  The returned information is also stored in a parameter of the attribute `@[_simps_str]`, which
  is given to `str`. If `str` already has this attribute, the information is read from this
  attribute instead.

  The returned universe levels are the universe levels of the structure. For the projections there
  are three cases
  * If the declaration `{structure_name}.simps.{projection_name}` has been declared, then the value
    of this declaration is used (after checking that it is definitionally equal to the actual
    projection
  * Otherwise, for every class with the `notation_class` attribute, and the structure has an
    instance of that notation class, then the projection of that notation class is used for the
    projection that is definitionally equal to it (if there is such a projection).
    This means in practice that coercions to function types and sorts will be used instead of
    a projection, if this coercion is definitionally equal to a projection. Furthermore, for
    notation classes like `has_mul` and `has_zero` those projections are used instead of the
    corresponding projection
  * Otherwise, the projection of the structure is chosen.
    For example: ``simps_get_raw_projections env `prod`` gives the default projections
    ```
      ([u, v], [prod.fst.{u v}, prod.snd.{u v}])
    ```
    while ``simps_get_raw_projections env `equiv`` gives
    ```
      ([u_1, u_2], [λ α β, coe_fn, λ {α β} (e : α ≃ β), ⇑(e.symm), left_inv, right_inv])
    ```
    after declaring the coercion from `equiv` to function and adding the declaration
    ```
      def equiv.simps.inv_fun {α β} (e : α ≃ β) : β → α := e.symm
    ```

  Optionally, this command accepts two optional arguments
  * If `trace_if_exists` the command will always generate a trace message when the structure already
    has the attribute `@[_simps_str]`.
  * The `name_changes` argument accepts a list of pairs `(old_name, new_name)`. This is used to
    change the projection name `old_name` to the custom projection name `new_name`. Example:
    for the structure `equiv` the projection `to_fun` could be renamed `apply`. This name will be
    used for parsing and generating projection names. This argument is ignored if the structure
    already has an existing attribute.
-/
-- if performance becomes a problem, possible heuristic: use the names of the projections to
-- skip all classes that don't have the corresponding field.
meta def simps_get_raw_projections (e : environment) (str : name) (trace_if_exists : bool := ff)
  (name_changes : list (name × name) := []) : tactic (list name × list (name × expr)) := do
  has_attr ← has_attribute' `_simps_str str,
  if has_attr then do
    data ← simps_str_attr.get_param str,
    to_print ← data.2.mmap $ λ s, to_string <$> pformat!"Projection {s.1}: {s.2}",
    let to_print := string.join $ to_print.intersperse "\n        > ",
    -- We always trace this when called by `initialize_simps_projections`,
    -- because this doesn't do anything extra (so should not occur in mathlib).
    -- It can be useful to find the projection names.
    when (is_trace_enabled_for `simps.verbose || trace_if_exists) trace!
      "[simps] > Already found projection information for structure {str}:\n        > {to_print}",
    return data
  else do
    when_tracing `simps.verbose trace!
      "[simps] > generating projection information for structure {str}:",
    d_str ← e.get str,
    projs ← e.structure_fields_full str,
    let raw_univs := d_str.univ_params,
    let raw_levels := level.param <$> raw_univs,
    /- Define the raw expressions for the projections, by default as the projections
    (as an expression), but this can be overriden by the user. -/
    raw_exprs ← projs.mmap (λ proj, let raw_expr : expr := expr.const proj raw_levels in do
      custom_proj ← (do
        decl ← e.get (str ++ `simps ++ proj.last),
        let custom_proj := decl.value.instantiate_univ_params $ decl.univ_params.zip raw_levels,
        when_tracing `simps.verbose trace!
          "[simps] > found custom projection for {proj}:\n        > {custom_proj}",
        return custom_proj) <|> return raw_expr,
      is_def_eq custom_proj raw_expr <|>
        -- if the type of the expression is different, we show a different error message, because
        -- that is more likely going to be helpful.
        do {
          custom_proj_type ← infer_type custom_proj,
          raw_expr_type ← infer_type raw_expr,
          b ← succeeds (is_def_eq custom_proj_type raw_expr_type),
          if b then fail!"Invalid custom projection:\n  {custom_proj}
Expression is not definitionally equal to {raw_expr}."
          else fail!"Invalid custom projection:\n  {custom_proj}
Expression has different type than {raw_expr}. Given type:\n  {custom_proj_type}
Expected type:\n  {raw_expr_type}" },
      return custom_proj),
    /- Check for other coercions and type-class arguments to use as projections instead. -/
    (args, _) ← open_pis d_str.type,
    let e_str := (expr.const str raw_levels).mk_app args,
    automatic_projs ← attribute.get_instances `notation_class,
    raw_exprs ← automatic_projs.mfoldl (λ (raw_exprs : list expr) class_nm, (do
      (is_class, proj_nm) ← notation_class_attr.get_param class_nm,
      proj_nm ← proj_nm <|> (e.structure_fields_full class_nm).map list.head,
      /- For this class, find the projection. `raw_expr` is the projection found applied to `args`,
        and `lambda_raw_expr` has the arguments `args` abstracted. -/
      (raw_expr, lambda_raw_expr) ← if is_class then (do
        guard $ args.length = 1,
        let e_inst_type := (expr.const class_nm raw_levels).mk_app args,
        (hyp, e_inst) ← try_for 1000 (mk_conditional_instance e_str e_inst_type),
        raw_expr ← mk_mapp proj_nm [args.head, e_inst],
        clear hyp,
        -- Note: `expr.bind_lambda` doesn't give the correct type
        raw_expr_lambda ← lambdas [hyp] raw_expr,
        return (raw_expr, raw_expr_lambda.lambdas args))
      else (do
        e_inst_type ← to_expr ((expr.const class_nm []).app (pexpr.of_expr e_str)),
        e_inst ← try_for 1000 (mk_instance e_inst_type),
        raw_expr ← mk_mapp proj_nm [e_str, e_inst],
        return (raw_expr, raw_expr.lambdas args)),
      raw_expr_whnf ← whnf raw_expr,
      let relevant_proj := raw_expr_whnf.binding_body.get_app_fn.const_name,
      /- Use this as projection, if the function reduces to a projection, and this projection has
        not been overrriden by the user. -/
      guard (projs.any (= relevant_proj) ∧ ¬ e.contains (str ++ `simps ++ relevant_proj.last)),
      let pos := projs.find_index (= relevant_proj),
      when_tracing `simps.verbose trace!
        "        > using {proj_nm} instead of the default projection {relevant_proj.last}.",
      return $ raw_exprs.update_nth pos lambda_raw_expr) <|> return raw_exprs) raw_exprs,
    proj_names ← e.structure_fields str,
    -- if we find the name in name_changes, change the name
    let proj_names : list name := proj_names.map $
      λ nm, (name_changes.find $ λ p : _ × _, p.1 = nm).elim nm prod.snd,
    let projs := proj_names.zip raw_exprs,
    when_tracing `simps.verbose $ do {
      to_print ← projs.mmap $ λ s, to_string <$> pformat!"Projection {s.1}: {s.2}",
      let to_print := string.join $ to_print.intersperse "\n        > ",
      trace!"[simps] > generated projections for {str}:\n        > {to_print}" },
    simps_str_attr.set str (raw_univs, projs) tt,
    return (raw_univs, projs)

/--
  You can specify custom projections for the `@[simps]` attribute.
  To do this for the projection `my_structure.awesome_projection` by adding a declaration
  `my_structure.simps.awesome_projection` that is definitionally equal to
  `my_structure.awesome_projection` but has the projection in the desired (simp-normal) form.

  You can initialize the projections `@[simps]` uses with `initialize_simps_projections`
  (after declaring any custom projections). This is not necessary, it has the same effect
  if you just add `@[simps]` to a declaration.

  If you do anything to change the default projections, make sure to call either `@[simps]` or
  `initialize_simps_projections` in the same file as the structure declaration. Otherwise, you might
  have a file that imports the structure, but not your custom projections.
-/
library_note "custom simps projection"

/-- Specify simps projections, see Note [custom simps projection].
  You can specify custom names by writing e.g.
  `initialize_simps_projections equiv (to_fun → apply, inv_fun → symm)`.
  Set `trace.simps.verbose` to true to see the generated projections.
  If the projections were already specified before, you can call `initialize_simps_projections`
  again to see the generated projections. -/
@[user_command] meta def initialize_simps_projections_cmd
  (_ : parse $ tk "initialize_simps_projections") : parser unit := do
  env ← get_env,
  ns ← (prod.mk <$> ident <*> (tk "(" >>
    sep_by (tk ",") (prod.mk <$> ident <*> (tk "->" >> ident)) <* tk ")")?)*,
  ns.mmap' $ λ data, do
    nm ← resolve_constant data.1,
    simps_get_raw_projections env nm tt $ data.2.get_or_else []

/--
  Get the projections of a structure used by `@[simps]` applied to the appropriate arguments.
  Returns a list of quadruples
  (projection expression, given projection name, original (full) projection name,
    corresponding right-hand-side),
  one for each projection. The given projection name is the name for the projection used by the user
  used to generate (and parse) projection names. The original projection name is the actual
  projection name in the structure, which is only used to check whether the expression is an
  eta-expansion of some other expression. For example, in the structure

  Example 1: ``simps_get_projection_exprs env `(α × β) `(⟨x, y⟩)`` will give the output
  ```
    [(`(@prod.fst.{u v} α β), `fst, `prod.fst, `(x)),
     (`(@prod.snd.{u v} α β), `snd, `prod.snd, `(y))]
  ```

  Example 2: ``simps_get_projection_exprs env `(α ≃ α) `(⟨id, id, λ _, rfl, λ _, rfl⟩)``
  will give the output
  ```
    [(`(@equiv.to_fun.{u u} α α), `apply, `equiv.to_fun, `(id)),
     (`(@equiv.inv_fun.{u u} α α), `symm, `equiv.inv_fun, `(id)),
     ...,
     ...]
  ```
  The last two fields of the list correspond to the propositional fields of the structure,
  and are rarely/never used.
-/
-- This function does not use `tactic.mk_app` or `tactic.mk_mapp`, because the the given arguments
-- might not uniquely specify the universe levels yet.
meta def simps_get_projection_exprs (e : environment) (tgt : expr)
  (rhs : expr) : tactic $ list $ expr × name × name × expr := do
  let params := get_app_args tgt, -- the parameters of the structure
  (params.zip $ (get_app_args rhs).take params.length).mmap' (λ ⟨a, b⟩, is_def_eq a b)
    <|> fail "unreachable code (1)",
  let str := tgt.get_app_fn.const_name,
  let rhs_args := (get_app_args rhs).drop params.length, -- the fields of the object
  (raw_univs, projs_and_raw_exprs) ← simps_get_raw_projections e str,
  guard (rhs_args.length = projs_and_raw_exprs.length) <|> fail "unreachable code (2)",
  let univs := raw_univs.zip tgt.get_app_fn.univ_levels,
  let projs := projs_and_raw_exprs.map $ prod.fst,
  original_projection_names ← e.structure_fields_full str,
  let raw_exprs := projs_and_raw_exprs.map $ prod.snd,
  let proj_exprs := raw_exprs.map $
    λ raw_expr, (raw_expr.instantiate_univ_params univs).instantiate_lambdas_or_apps params,
  return $ proj_exprs.zip $ projs.zip $ original_projection_names.zip rhs_args

/--
  Configuration options for the `@[simps]` attribute.
  * `attrs` specifies the list of attributes given to the generated lemmas. Default: ``[`simp]``.
    If ``[`simp]`` is in the list, then ``[`_refl_lemma]`` is added automatically if appropriate.
    The attributes can be either basic attributes, or user attributes without parameters.
  * `short_name` gives the generated lemmas a shorter name. This only has an effect when multiple
    projections are applied in a lemma. When this is `ff` (default) all projection names will be
    appended to the definition name to form the lemma name, and when this is `tt`, only the
    last projection name will be appended.
  * if `simp_rhs` is `tt` then the right-hand-side of the generated lemmas will be put simp-normal
    form.
  * `type_md` specifies how aggressively definitions are unfolded in the type of expressions
    for the purposes of finding out whether the type is a function type.
    Default: `instances`. This will unfold coercion instances (so that a coercion to a function type
    is recognized as a function type), but not declarations like `set`.
  * `rhs_md` specifies how aggressively definition in the declaration are unfolded for the purposes
    of finding out whether it is a constructor.
    Default: `none`
  * If `fully_applied` is `ff` then the generated simp-lemmas will be between non-fully applied
    terms, i.e. equalities between functions. This does not restrict the recursive behavior of
    `@[simps]`, so only the "final" projection will be non-fully applied.
    However, it can be used in combination with explicit field names, to get a partially applied
    intermediate projection.
-/
@[derive [has_reflect, inhabited]] structure simps_cfg :=
(attrs         := [`simp])
(short_name    := ff)
(simp_rhs      := ff)
(type_md       := transparency.instances)
(rhs_md        := transparency.none)
(fully_applied := tt)

/-- Add a lemma with `nm` stating that `lhs = rhs`. `type` is the type of both `lhs` and `rhs`,
  `args` is the list of local constants occurring, and `univs` is the list of universe variables.
  If `add_simp` then we make the resulting lemma a simp-lemma. -/
meta def simps_add_projection (nm : name) (type lhs rhs : expr) (args : list expr)
  (univs : list name) (cfg : simps_cfg) : tactic unit := do
  -- simplify `rhs` if `simp_rhs` and `simp` makes progress
  (rhs, prf) ← (guard cfg.simp_rhs >> rhs.simp) <|> prod.mk rhs <$> mk_app `eq.refl [type, lhs],
  eq_ap ← mk_mapp `eq $ [type, lhs, rhs].map some,
  decl_name ← get_unused_decl_name nm,
  let decl_type := eq_ap.pis args,
  let decl_value := prf.lambdas args,
  let decl := declaration.thm decl_name univs decl_type (pure decl_value),
  when_tracing `simps.verbose trace!
    "[simps] > adding projection\n        > {decl_name} : {decl_type}",
  decorate_error ("failed to add projection lemma " ++ decl_name.to_string ++ ". Nested error:") $
    add_decl decl,
  b ← succeeds $ is_def_eq lhs rhs,
  when (b ∧ `simp ∈ cfg.attrs) (set_basic_attribute `_refl_lemma decl_name tt),
  cfg.attrs.mmap' $ λ nm, set_attribute nm decl_name tt

/-- Derive lemmas specifying the projections of the declaration.
  If `todo` is non-empty, it will generate exactly the names in `todo`. -/
meta def simps_add_projections : ∀(e : environment) (nm : name) (suffix : string)
  (type lhs rhs : expr) (args : list expr) (univs : list name) (must_be_str : bool)
  (cfg : simps_cfg) (todo : list string), tactic unit
| e nm suffix type lhs rhs args univs must_be_str cfg todo := do
  -- we don't want to unfold non-reducible definitions (like `set`) to apply more arguments
  (type_args, tgt) ← whnf type cfg.type_md >>= open_pis,
  tgt ← whnf tgt,
  let new_args := args ++ type_args,
  let lhs_ap := lhs.mk_app type_args,
  let rhs_ap := rhs.instantiate_lambdas_or_apps type_args,
  let str := tgt.get_app_fn.const_name,
  let new_nm := nm.append_suffix suffix,
  /- We want to generate the current projection if it is in `todo` -/
  let todo_next := todo.filter (≠ ""),
  /- Don't recursively continue if `str` is not a structure. As a special case, also don't
    recursively continue if the nested structure is `prod` or `pprod`, unless projections are
    specified manually. -/
  if e.is_structure str ∧ ¬(todo = [] ∧ str ∈ [`prod, `pprod] ∧ ¬must_be_str) then do
    [intro] ← return $ e.constructors_of str | fail "unreachable code (3)",
    rhs_whnf ← whnf rhs_ap cfg.rhs_md,
    (rhs_ap, todo_now) ← if h : ¬is_constant_of rhs_ap.get_app_fn intro ∧
      is_constant_of rhs_whnf.get_app_fn intro then
      /- If this was a desired projection, we want to apply it before taking the whnf.
        However, if the current field is an eta-expansion (see below), we first want
        to eta-reduce it and only then construct the projection.
        This makes the flow of this function hard to follow. -/
      when ("" ∈ todo) (if cfg.fully_applied then
        simps_add_projection new_nm tgt lhs_ap rhs_ap new_args univs cfg else
        simps_add_projection new_nm type lhs rhs args univs cfg) >>
      return (rhs_whnf, ff) else
      return (rhs_ap, "" ∈ todo),
    if is_constant_of (get_app_fn rhs_ap) intro then do -- if the value is a constructor application
      tuples ← simps_get_projection_exprs e tgt rhs_ap,
      let projs := tuples.map $ λ x, x.2.1,
      let pairs := tuples.map $ λ x, x.2.2,
      eta ← rhs_ap.is_eta_expansion_aux pairs, -- check whether `rhs_ap` is an eta-expansion
      let rhs_ap := eta.lhoare rhs_ap, -- eta-reduce `rhs_ap`
      /- As a special case, we want to automatically generate the current projection if `rhs_ap`
        was an eta-expansion. Also, when this was a desired projection, we need to generate the
        current projection if we haven't done it above. -/
      when (todo_now ∨ (todo = [] ∧ eta.is_some)) $
        if cfg.fully_applied then
          simps_add_projection new_nm tgt lhs_ap rhs_ap new_args univs cfg else
          simps_add_projection new_nm type lhs rhs args univs cfg,
      /- We stop if no further projection is specified or if we just reduced an eta-expansion and we
      automatically choose projections -/
      when ¬(todo = [""] ∨ (eta.is_some ∧ todo = [])) $ do
        let todo := todo_next,
        -- check whether all elements in `todo` have a projection as prefix
        guard (todo.all $ λ x, projs.any $ λ proj, ("_" ++ proj.last).is_prefix_of x) <|>
          let x := (todo.find $ λ x, projs.all $ λ proj, ¬ ("_" ++ proj.last).is_prefix_of x).iget,
            simp_lemma := nm.append_suffix $ suffix ++ x,
            needed_proj := (x.split_on '_').tail.head in
          fail!
"Invalid simp-lemma {simp_lemma}. Structure {str} does not have projection {needed_proj}.
The known projections are:
  {projs}
You can also see this information by running
  `initialize_simps_projections {str}`.
Note: the projection names used by @[simps] might not correspond to the projection names in the structure.",
        tuples.mmap' $ λ ⟨proj_expr, proj, _, new_rhs⟩, do
          new_type ← infer_type new_rhs,
          let new_todo := todo.filter_map $ λ x, string.get_rest x $ "_" ++ proj.last,
          b ← is_prop new_type,
          -- we only continue with this field if it is non-propositional or mentioned in todo
          when ((¬ b ∧ todo = []) ∨ new_todo ≠ []) $ do
            let new_lhs := proj_expr.instantiate_lambdas_or_apps [lhs_ap],
            let new_suffix := if cfg.short_name then "_" ++ proj.last else
              suffix ++ "_" ++ proj.last,
            simps_add_projections e nm new_suffix new_type new_lhs new_rhs new_args univs
              ff cfg new_todo
    else do
      when must_be_str $
<<<<<<< HEAD
        fail!"Invalid `simps` attribute. The body is not a constructor application:\n{rhs_ap}\nPossible solution: add option {{rhs_md := semireducible}.\nThe option {{simp_rhs := tt} might also be useful to simplify the right-hand side.",
      when (todo_next ≠ []) $
        fail!"Invalid simp-lemma {nm.append_suffix $ suffix ++ todo_next.head}. The given definition is not a constructor application:\n{rhs_ap}\nPossible solution: add option {{rhs_md := semireducible}.\nThe option {{simp_rhs := tt} might also be useful to simplify the right-hand side.",
=======
        fail!"Invalid `simps` attribute. The body is not a constructor application:\n{rhs_ap}
Possible solution: add option {{rhs_md := semireducible}.",
      when (todo_next ≠ []) $
        fail!"Invalid simp-lemma {nm.append_suffix $ suffix ++ todo_next.head}.
The given definition is not a constructor application:\n  {rhs_ap}
Possible solution: add option {{rhs_md := semireducible}.",
>>>>>>> b0eb5ee2
      if cfg.fully_applied then
        simps_add_projection new_nm tgt lhs_ap rhs_ap new_args univs cfg else
        simps_add_projection new_nm type lhs rhs args univs cfg
  else do
    when must_be_str $
      fail "Invalid `simps` attribute. Target is not a structure",
    when (todo_next ≠ [] ∧ str ∉ [`prod, `pprod]) $
        fail!"Invalid simp-lemma {nm.append_suffix $ suffix ++ todo_next.head}.
Projection {(todo_next.head.split_on '_').tail.head} doesn't exist, because target is not a structure.",
    if cfg.fully_applied then
      simps_add_projection new_nm tgt lhs_ap rhs_ap new_args univs cfg else
      simps_add_projection new_nm type lhs rhs args univs cfg

/-- `simps_tac` derives simp-lemmas for all (nested) non-Prop projections of the declaration.
  If `todo` is non-empty, it will generate exactly the names in `todo`.
  If `short_nm` is true, the generated names will only use the last projection name. -/
meta def simps_tac (nm : name) (cfg : simps_cfg := {}) (todo : list string := []) : tactic unit := do
  e ← get_env,
  d ← e.get nm,
  let lhs : expr := const d.to_name (d.univ_params.map level.param),
  let todo := todo.erase_dup.map $ λ proj, "_" ++ proj,
  simps_add_projections e nm "" d.type lhs d.value [] d.univ_params tt cfg todo

/-- The parser for the `@[simps]` attribute. -/
meta def simps_parser : parser (list string × simps_cfg) := do
/- note: we don't check whether the user has written a nonsense namespace in an argument. -/
prod.mk <$> many (name.last <$> ident) <*>
  (do some e ← parser.pexpr? | return {}, eval_pexpr simps_cfg e)

/--
The `@[simps]` attribute automatically derives lemmas specifying the projections of this
declaration.

Example:
```lean
@[simps] def foo : ℕ × ℤ := (1, 2)
```
derives two simp-lemmas:
```lean
@[simp] lemma foo_fst : foo.fst = 1
@[simp] lemma foo_snd : foo.snd = 2
```

* It does not derive simp-lemmas for the prop-valued projections.
* It will automatically reduce newly created beta-redexes, but will not unfold any definitions.
* If the structure has a coercion to either sorts or functions, and this is defined to be one
  of the projections, then this coercion will be used instead of the projection.
* If the structure is a class that has an instance to a notation class, like `has_mul`, then this
  notation is used instead of the corresponding projection.
* You can specify custom projections, by giving a declaration with name
  `{structure_name}.simps.{projection_name}`. See Note [custom simps projection].

  Example:
  ```lean
  def equiv.simps.inv_fun (e : α ≃ β) : β → α := e.symm
  @[simps] def equiv.trans (e₁ : α ≃ β) (e₂ : β ≃ γ) : α ≃ γ :=
  ⟨e₂ ∘ e₁, e₁.symm ∘ e₂.symm⟩
  ```
  generates
  ```
  @[simp] lemma equiv.trans_to_fun : ∀ {α β γ} (e₁ e₂) (a : α), ⇑(e₁.trans e₂) a = (⇑e₂ ∘ ⇑e₁) a
  @[simp] lemma equiv.trans_inv_fun : ∀ {α β γ} (e₁ e₂) (a : γ),
    ⇑((e₁.trans e₂).symm) a = (⇑(e₁.symm) ∘ ⇑(e₂.symm)) a
  ```

* You can specify custom projection names, by specifying the new projection names using
  `initialize_simps_projections`.
  Example: `initialize_simps_projections equiv (to_fun → apply, inv_fun → symm)`.

* If one of the fields itself is a structure, this command will recursively create
  simp-lemmas for all fields in that structure.
  * Exception: by default it will not recursively create simp-lemmas for fields in the structures
    `prod` and `pprod`. Give explicit projection names to override this behavior.

  Example:
  ```lean
  structure my_prod (α β : Type*) := (fst : α) (snd : β)
  @[simps] def foo : prod ℕ ℕ × my_prod ℕ ℕ := ⟨⟨1, 2⟩, 3, 4⟩
  ```
  generates
  ```lean
  @[simp] lemma foo_fst : foo.fst = (1, 2)
  @[simp] lemma foo_snd_fst : foo.snd.fst = 3
  @[simp] lemma foo_snd_snd : foo.snd.snd = 4
  ```

* You can use `@[simps proj1 proj2 ...]` to only generate the projection lemmas for the specified
  projections.
* Recursive projection names can be specified using `proj1_proj2_proj3`.
  This will create a lemma of the form `foo.proj1.proj2.proj3 = ...`.

  Example:
  ```lean
  structure my_prod (α β : Type*) := (fst : α) (snd : β)
  @[simps fst fst_fst snd] def foo : prod ℕ ℕ × my_prod ℕ ℕ := ⟨⟨1, 2⟩, 3, 4⟩
  ```
  generates
  ```lean
  @[simp] lemma foo_fst : foo.fst = (1, 2)
  @[simp] lemma foo_fst_fst : foo.fst.fst = 1
  @[simp] lemma foo_snd : foo.snd = {fst := 3, snd := 4}
  ```
* If one of the values is an eta-expanded structure, we will eta-reduce this structure.

  Example:
  ```lean
  structure equiv_plus_data (α β) extends α ≃ β := (data : bool)
  @[simps] def bar {α} : equiv_plus_data α α := { data := tt, ..equiv.refl α }
  ```
  generates the following, even though Lean inserts an eta-expanded version of `equiv.refl α` in the
  definition of `bar`:
  ```lean
  @[simp] lemma bar_to_equiv : ∀ {α : Sort u_1}, bar.to_equiv = equiv.refl α
  @[simp] lemma bar_data : ∀ {α : Sort u_1}, bar.data = tt
  ```
* For configuration options, see the doc string of `simps_cfg`.
* The precise syntax is `('simps' ident* e)`, where `e` is an expression of type `simps_cfg`.
* If one of the projections is marked as a coercion, the generated lemmas do *not* use this
  coercion.
* `@[simps]` reduces let-expressions where necessary.
* If one of the fields is a partially applied constructor, we will eta-expand it
  (this likely never happens).
* When option `trace.simps.verbose` is true, `simps` will print the projections it finds and the
  lemmas it generates.
  -/

@[user_attribute] meta def simps_attr : user_attribute unit (list string × simps_cfg) :=
{ name := `simps,
  descr := "Automatically derive lemmas specifying the projections of this declaration.",
  parser := simps_parser,
  after_set := some $
    λ n _ _, do (todo, cfg) ← simps_attr.get_param n, simps_tac n cfg todo }

add_tactic_doc
{ name                     := "simps",
  category                 := doc_category.attr,
  decl_names               := [`simps_attr],
  tags                     := ["simplification"] }<|MERGE_RESOLUTION|>--- conflicted
+++ resolved
@@ -412,18 +412,17 @@
               ff cfg new_todo
     else do
       when must_be_str $
-<<<<<<< HEAD
-        fail!"Invalid `simps` attribute. The body is not a constructor application:\n{rhs_ap}\nPossible solution: add option {{rhs_md := semireducible}.\nThe option {{simp_rhs := tt} might also be useful to simplify the right-hand side.",
+        fail!
+"Invalid `simps` attribute. The body is not a constructor application:
+  {rhs_ap}
+Possible solution: add option {{rhs_md := semireducible}.
+The option {{simp_rhs := tt} might also be useful to simplify the right-hand side.",
       when (todo_next ≠ []) $
-        fail!"Invalid simp-lemma {nm.append_suffix $ suffix ++ todo_next.head}. The given definition is not a constructor application:\n{rhs_ap}\nPossible solution: add option {{rhs_md := semireducible}.\nThe option {{simp_rhs := tt} might also be useful to simplify the right-hand side.",
-=======
-        fail!"Invalid `simps` attribute. The body is not a constructor application:\n{rhs_ap}
-Possible solution: add option {{rhs_md := semireducible}.",
-      when (todo_next ≠ []) $
-        fail!"Invalid simp-lemma {nm.append_suffix $ suffix ++ todo_next.head}.
-The given definition is not a constructor application:\n  {rhs_ap}
-Possible solution: add option {{rhs_md := semireducible}.",
->>>>>>> b0eb5ee2
+        fail!
+"Invalid simp-lemma {nm.append_suffix $ suffix ++ todo_next.head}. The given definition is not a constructor application:
+  {rhs_ap}
+Possible solution: add option {{rhs_md := semireducible}.
+The option {{simp_rhs := tt} might also be useful to simplify the right-hand side.",
       if cfg.fully_applied then
         simps_add_projection new_nm tgt lhs_ap rhs_ap new_args univs cfg else
         simps_add_projection new_nm type lhs rhs args univs cfg

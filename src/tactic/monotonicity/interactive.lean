/-
Copyright (c) 2019 Simon Hudon. All rights reserved.
Released under Apache 2.0 license as described in the file LICENSE.
Author: Simon Hudon
-/
import tactic.monotonicity.basic
import category.basic
import category.traversable
import category.traversable.derive

import data.dlist
import logic.basic
import tactic.core

variables {a b c p : Prop}

namespace tactic.interactive

open lean lean.parser  interactive
open interactive.types
open tactic

local postfix `?`:9001 := optional
local postfix *:9001 := many

meta inductive mono_function (elab : bool := tt)
 | non_assoc : expr elab → list (expr elab) → list (expr elab) → mono_function
 | assoc : expr elab → option (expr elab) → option (expr elab) → mono_function
 | assoc_comm : expr elab → expr elab → mono_function

meta instance : decidable_eq mono_function :=
by mk_dec_eq_instance

meta def mono_function.to_tactic_format : mono_function → tactic format
 | (mono_function.non_assoc fn xs ys) := do
  fn' ← pp fn,
  xs' ← mmap pp xs,
  ys' ← mmap pp ys,
  return format!"{fn'} {xs'} _ {ys'}"
 | (mono_function.assoc fn xs ys) := do
  fn' ← pp fn,
  xs' ← pp xs,
  ys' ← pp ys,
  return format!"{fn'} {xs'} _ {ys'}"
 | (mono_function.assoc_comm fn xs) := do
  fn' ← pp fn,
  xs' ← pp xs,
  return format!"{fn'} _ {xs'}"

meta instance has_to_tactic_format_mono_function : has_to_tactic_format mono_function :=
{ to_tactic_format := mono_function.to_tactic_format }

@[derive traversable]
meta structure ac_mono_ctx' (rel : Type) :=
  (to_rel : rel)
  (function : mono_function)
  (left right rel_def : expr)

@[reducible]
meta def ac_mono_ctx := ac_mono_ctx' (option (expr → expr → expr))
@[reducible]
meta def ac_mono_ctx_ne := ac_mono_ctx' (expr → expr → expr)

meta def ac_mono_ctx.to_tactic_format (ctx : ac_mono_ctx) : tactic format :=
do fn  ← pp ctx.function,
   l   ← pp ctx.left,
   r   ← pp ctx.right,
   rel ← pp ctx.rel_def,
   return format!"{{ function := {fn}\n, left  := {l}\n, right := {r}\n, rel_def := {rel} }"

meta instance has_to_tactic_format_mono_ctx : has_to_tactic_format ac_mono_ctx :=
{ to_tactic_format := ac_mono_ctx.to_tactic_format }

meta def as_goal (e : expr) (tac : tactic unit) : tactic unit :=
do gs ← get_goals,
   set_goals [e],
   tac,
   set_goals gs

open list (hiding map) functor dlist

section config

parameter opt : mono_cfg
parameter asms : list expr

meta def unify_with_instance (e : expr) : tactic unit :=
as_goal e $
apply_instance
<|>
apply_opt_param
<|>
apply_auto_param
<|>
tactic.solve_by_elim { assumptions := pure asms }
<|>
reflexivity
<|>
applyc ``id
<|>
return ()

private meta def match_rule_head  (p : expr)
: list expr → expr → expr → tactic expr
 | vs e t :=
(unify t p >> mmap' unify_with_instance vs >> instantiate_mvars e)
<|>
do (expr.pi _ _ d b) ← return t | failed,
   v ← mk_meta_var d,
   match_rule_head (v::vs) (expr.app e v) (b.instantiate_var v)

meta def pi_head : expr → tactic expr
| (expr.pi n _ t b) :=
do v ← mk_meta_var t,
   pi_head (b.instantiate_var v)
| e := return e

meta def delete_expr (e : expr)
: list expr → tactic (option (list expr))
 | [] := return none
 | (x :: xs) :=
(compare opt e x >> return (some xs))
<|>
(map (cons x) <$> delete_expr xs)

meta def match_ac'
: list expr → list expr → tactic (list expr × list expr × list expr)
 | es (x :: xs) := do
    es' ← delete_expr x es,
    match es' with
     | (some es') := do
       (c,l,r) ← match_ac' es' xs, return (x::c,l,r)
     | none := do
       (c,l,r) ← match_ac' es xs, return (c,l,x::r)
    end
 | es [] := do
return ([],es,[])

meta def match_ac (unif : bool) (l : list expr) (r : list expr)
: tactic (list expr × list expr × list expr) :=
do (s',l',r') ← match_ac' l r,
   s' ← mmap instantiate_mvars s',
   l' ← mmap instantiate_mvars l',
   r' ← mmap instantiate_mvars r',
   return (s',l',r')

meta def match_prefix
: list expr → list expr → tactic (list expr × list expr × list expr)
| (x :: xs) (y :: ys) :=
  (do compare opt x y,
      prod.map ((::) x) id <$> match_prefix xs ys)
<|> return ([],x :: xs,y :: ys)
| xs ys := return ([],xs,ys)

/--
`(prefix,left,right,suffix) ← match_assoc unif l r` finds the
longest prefix and suffix common to `l` and `r` and
returns them along with the differences  -/
meta def match_assoc (l : list expr) (r : list expr)
: tactic (list expr × list expr × list expr × list expr) :=
do (pre,l₁,r₁) ← match_prefix l r,
   (suf,l₂,r₂) ← match_prefix (reverse l₁) (reverse r₁),
   return (pre,reverse l₂,reverse r₂,reverse suf)

meta def check_ac : expr → tactic (bool × bool × option (expr × expr × expr) × expr)
 | (expr.app (expr.app f x) y) :=
   do t ← infer_type x,
      a ← try_core $ to_expr ``(is_associative %%t %%f) >>= mk_instance,
      c ← try_core $ to_expr ``(is_commutative %%t %%f) >>= mk_instance,
      i ← try_core (do
          v ← mk_meta_var t,
          l_inst_p ← to_expr ``(is_left_id %%t %%f %%v),
          r_inst_p ← to_expr ``(is_right_id %%t %%f %%v),
          l_v ← mk_meta_var l_inst_p,
          r_v ← mk_meta_var r_inst_p ,
          l_id ← mk_mapp `is_left_id.left_id [some t,f,v,some l_v],
          mk_instance l_inst_p >>= unify l_v,
          r_id ← mk_mapp `is_right_id.right_id [none,f,v,some r_v],
          mk_instance r_inst_p >>= unify r_v,
          v' ← instantiate_mvars v,
          return (l_id,r_id,v')),
      return (a.is_some,c.is_some,i,f)
 | _ := return (ff,ff,none,expr.var 1)

meta def parse_assoc_chain' (f : expr) : expr → tactic (dlist expr)
 | e :=
 (do (expr.app (expr.app f' x) y) ← return e,
     is_def_eq f f',
     (++) <$> parse_assoc_chain' x <*> parse_assoc_chain' y)
<|> return (singleton e)

meta def parse_assoc_chain (f : expr) : expr → tactic (list expr) :=
map dlist.to_list ∘ parse_assoc_chain' f

meta def fold_assoc (op : expr) : option (expr × expr × expr) → list expr → option (expr × list expr)
| _ (x::xs) := some (foldl (expr.app ∘ expr.app op) x xs, [])
| none []   := none
| (some (l_id,r_id,x₀)) [] := some (x₀,[l_id,r_id])

meta def fold_assoc1 (op : expr) : list expr → option expr
| (x::xs) := some $ foldl (expr.app ∘ expr.app op) x xs
| []   := none

meta def same_function_aux
: list expr → list expr → expr → expr → tactic (expr × list expr × list expr)
 | xs₀ xs₁ (expr.app f₀ a₀) (expr.app f₁ a₁) :=
   same_function_aux (a₀ :: xs₀) (a₁ :: xs₁) f₀ f₁
 | xs₀ xs₁ e₀ e₁ := is_def_eq e₀ e₁ >> return (e₀,xs₀,xs₁)

meta def same_function : expr → expr → tactic (expr × list expr × list expr) :=
same_function_aux [] []

meta def parse_ac_mono_function (l r : expr)
: tactic (expr × expr × list expr × mono_function) :=
do (full_f,ls,rs) ← same_function l r,
   (a,c,i,f) ← check_ac l,
   if a
   then if c
   then do
     (s,ls,rs) ← monad.join (match_ac tt
                   <$> parse_assoc_chain f l
                   <*> parse_assoc_chain f r),
     (l',l_id) ← fold_assoc f i ls,
     (r',r_id) ← fold_assoc f i rs,
     s' ← fold_assoc1 f s,
     return (l',r',l_id ++ r_id,mono_function.assoc_comm f s')
   else do -- a ∧ ¬ c
     (pre,ls,rs,suff) ← monad.join (match_assoc
                   <$> parse_assoc_chain f l
                   <*> parse_assoc_chain f r),
     (l',l_id) ← fold_assoc f i ls,
     (r',r_id) ← fold_assoc f i rs,
     let pre'  := fold_assoc1 f pre,
     let suff' := fold_assoc1 f suff,
     return (l',r',l_id ++ r_id,mono_function.assoc f pre' suff')
   else do -- ¬ a
     (xs₀,x₀,x₁,xs₁) ← find_one_difference opt ls rs,
     return (x₀,x₁,[],mono_function.non_assoc full_f xs₀ xs₁)

meta def parse_ac_mono_function' (l r : pexpr) :=
do l' ← to_expr l,
   r' ← to_expr r,
   parse_ac_mono_function l' r'

meta def ac_monotonicity_goal : expr → tactic (expr × expr × list expr × ac_mono_ctx)
 | `(%%e₀ → %%e₁) :=
  do (l,r,id_rs,f) ← parse_ac_mono_function e₀ e₁,
     t₀ ← infer_type e₀,
     t₁ ← infer_type e₁,
     rel_def ← to_expr ``(λ x₀ x₁, (x₀ : %%t₀) → (x₁ : %%t₁)),
     return (e₀, e₁, id_rs,
            { function := f
            , left := l, right := r
            , to_rel := some $ expr.pi `x binder_info.default
            , rel_def := rel_def })
 | `(%%e₀ = %%e₁) :=
  do (l,r,id_rs,f) ← parse_ac_mono_function e₀ e₁,
     t₀ ← infer_type e₀,
     t₁ ← infer_type e₁,
     rel_def ← to_expr ``(λ x₀ x₁, (x₀ : %%t₀) = (x₁ : %%t₁)),
     return (e₀, e₁, id_rs,
            { function := f
            , left := l, right := r
            , to_rel := none
            , rel_def := rel_def })
 | (expr.app (expr.app rel e₀) e₁) :=
  do (l,r,id_rs,f) ← parse_ac_mono_function e₀ e₁,
     return (e₀, e₁, id_rs,
            { function := f
            , left := l, right := r
            , to_rel := expr.app ∘ expr.app rel
            , rel_def := rel })
 | _ := fail "invalid monotonicity goal"

meta def bin_op_left (f : expr)  : option expr → expr → expr
| none e := e
| (some e₀) e₁ := f.mk_app [e₀,e₁]

meta def bin_op (f a b : expr) : expr :=
f.mk_app [a,b]

meta def bin_op_right (f : expr) : expr → option expr → expr
| e none := e
| e₀ (some e₁) := f.mk_app [e₀,e₁]

meta def mk_fun_app : mono_function → expr → expr
 | (mono_function.non_assoc f x y) z := f.mk_app (x ++ z :: y)
 | (mono_function.assoc f x y) z := bin_op_left f x (bin_op_right f z y)
 | (mono_function.assoc_comm f x) z := f.mk_app [z,x]

meta inductive mono_law
   /- `assoc (l₀,r₀) (r₁,l₁)` gives first how to find rules to prove
      x+(y₀+z) R x+(y₁+z);
      if that fails, helps prove (x+y₀)+z R (x+y₁)+z -/
 | assoc : expr × expr → expr × expr → mono_law
   /- `congr r` gives the rule to prove `x = y → f x = f y` -/
 | congr : expr → mono_law
 | other : expr → mono_law

meta def mono_law.to_tactic_format : mono_law → tactic format
 | (mono_law.other e) := do e ← pp e, return format!"other {e}"
 | (mono_law.congr r) := do e ← pp r, return format!"congr {e}"
 | (mono_law.assoc (x₀,x₁) (y₀,y₁)) :=
do x₀ ← pp x₀,
   x₁ ← pp x₁,
   y₀ ← pp y₀,
   y₁ ← pp y₁,
   return format!"assoc {x₀}; {x₁} | {y₀}; {y₁}"

meta instance has_to_tactic_format_mono_law : has_to_tactic_format mono_law :=
{ to_tactic_format := mono_law.to_tactic_format }

meta def mk_rel (ctx : ac_mono_ctx_ne) (f : expr → expr) : expr :=
ctx.to_rel (f ctx.left) (f ctx.right)

meta def mk_congr_args (fn : expr) (xs₀ xs₁ : list expr) (l r : expr) : tactic expr :=
do p ← mk_app `eq [fn.mk_app $ xs₀ ++ l :: xs₁,fn.mk_app $ xs₀ ++ r :: xs₁],
   prod.snd <$> solve_aux p
     (do iterate_exactly (xs₁.length) (applyc `congr_fun),
         applyc `congr_arg)

meta def mk_congr_law (ctx : ac_mono_ctx) : tactic expr :=
match ctx.function with
 | (mono_function.assoc f x₀ x₁) :=
    if (x₀ <|> x₁).is_some
       then mk_congr_args f x₀.to_monad x₁.to_monad ctx.left ctx.right
       else failed
 | (mono_function.assoc_comm f x₀) := mk_congr_args f [x₀] [] ctx.left ctx.right
 | (mono_function.non_assoc f x₀ x₁) := mk_congr_args f x₀ x₁ ctx.left ctx.right
end

meta def mk_pattern (ctx : ac_mono_ctx) : tactic mono_law :=
match (sequence ctx : option (ac_mono_ctx' _)) with
 | (some ctx) :=
   match ctx.function with
    | (mono_function.assoc f (some x) (some y)) :=
      return $ mono_law.assoc
       ( mk_rel ctx (λ i, bin_op f x (bin_op f i y))
       , mk_rel ctx (λ i, bin_op f i y))
       ( mk_rel ctx (λ i, bin_op f (bin_op f x i) y)
       , mk_rel ctx (λ i, bin_op f x i))
    | (mono_function.assoc f (some x) none) :=
      return $ mono_law.other $
        mk_rel ctx (λ e, mk_fun_app ctx.function e)
    | (mono_function.assoc f none (some y)) :=
      return $ mono_law.other $
        mk_rel ctx (λ e, mk_fun_app ctx.function e)
    | (mono_function.assoc f none none) :=
      none
    | _ :=
      return $ mono_law.other $
         mk_rel ctx (λ e, mk_fun_app ctx.function e)
   end
 | none := mono_law.congr <$> mk_congr_law ctx
end

meta def match_rule (pat : expr) (r : name) : tactic expr :=
do  r' ← mk_const r,
    t  ← infer_type r',
    match_rule_head pat [] r' t

meta def find_lemma (pat : expr) : list name → tactic (list expr)
 | [] := return []
 | (r :: rs) :=
 do (cons <$> match_rule pat r <|> pure id) <*> find_lemma rs

meta def match_chaining_rules (ls : list name) (x₀ x₁ : expr) : tactic (list expr) :=
do x' ← to_expr ``(%%x₁ → %%x₀),
   r₀ ← find_lemma x' ls,
   r₁ ← find_lemma x₁ ls,
   return (expr.app <$> r₀ <*> r₁)

meta def find_rule (ls : list name) : mono_law → tactic (list expr)
 | (mono_law.assoc (x₀,x₁) (y₀,y₁)) :=
(match_chaining_rules ls x₀ x₁)
<|> (match_chaining_rules ls y₀ y₁)
 | (mono_law.congr r) := return [r]
 | (mono_law.other p) := find_lemma p ls

universes u v

def apply_rel {α : Sort u} (R : α → α → Sort v) {x y : α}
  (x' y' : α)
  (h : R x y)
  (hx : x = x')
  (hy : y = y')
: R x' y' :=
by { rw [← hx,← hy], apply h }

meta def ac_refine (e : expr) : tactic unit :=
refine ``(eq.mp _ %%e) ; ac_refl

meta def one_line (e : expr) : tactic format :=
do lbl ← pp e,
   asm ← infer_type e >>= pp,
   return format!"\t{asm}\n"

meta def side_conditions (e : expr) : tactic format :=
do let vs := e.list_meta_vars,
   ts ← mmap one_line vs.tail,
   let r := e.get_app_fn.const_name,
   return format!"{r}:\n{format.join ts}"

open monad

/-- tactic-facing function, similar to `interactive.tactic.generalize` with the
exception that meta variables -/
private meta def monotonicity.generalize' (h : name) (v : expr) (x : name) : tactic (expr × expr) :=
do tgt ← target,
   t ← infer_type v,
   tgt' ← do {
     ⟨tgt', _⟩ ← solve_aux tgt (tactic.generalize v x >> target),
     to_expr ``(λ y : %%t, Π x, y = x → %%(tgt'.binding_body.lift_vars 0 1))
     } <|> to_expr ``(λ y : %%t, Π x, %%v = x → %%tgt),
   t ← head_beta (tgt' v) >>= assert h,
   swap,
   r ← mk_eq_refl v,
   solve1 $ tactic.exact (t v r),
   prod.mk <$> tactic.intro x <*> tactic.intro h

private meta def hide_meta_vars (tac : list expr → tactic unit) : tactic unit :=
focus1 $
do tgt ← target >>= instantiate_mvars,
   tactic.change tgt,
   ctx ← local_context,
   let vs := tgt.list_meta_vars,
   vs' ← mmap (λ v,
             do h ← get_unused_name `h,
                x ← get_unused_name `x,
                prod.snd <$> monotonicity.generalize' h v x) vs,
     tac ctx;
     vs'.mmap' (try ∘ tactic.subst)

meta def hide_meta_vars' (tac : itactic) : itactic :=
hide_meta_vars $ λ _, tac

end config

meta def solve_mvar (v : expr) (tac : tactic unit) : tactic unit :=
do gs ← get_goals,
   set_goals [v],
   target >>= instantiate_mvars >>= tactic.change,
   tac, done,
   set_goals $ gs

def list.minimum_on {α β} [decidable_linear_order β] (f : α → β) : list α → list α
| [] := []
| (x :: xs) := prod.snd $ xs.foldl (λ ⟨k,a⟩ b,
     let k' := f b in
     if k < k' then (k,a)
     else if k' < k then (k', [b])
     else (k,b :: a)) (f x, [x])

open format mono_selection

meta def best_match {β} (xs : list expr) (tac : expr → tactic β) : tactic unit :=
do t ← target,
   xs ← xs.mmap (λ x,
     try_core $ prod.mk x <$> solve_aux t (tac x >> get_goals)),
   let xs := xs.filter_map id,
   let r := list.minimum_on (list.length ∘ prod.fst ∘ prod.snd) xs,
   match r with
   | [(_,gs,pr)] :=  tactic.exact pr >> set_goals gs
   | [] := fail "no good match found"
   | _ :=
     do lmms ← r.mmap (λ ⟨l,gs,_⟩,
          do ts ← gs.mmap infer_type,
             msg ← ts.mmap pp,
             pure $ foldl compose "\n\n" (list.intersperse "\n" $ to_fmt l.get_app_fn.const_name :: msg)),
        let msg := foldl compose "" lmms,
        fail format!"ambiguous match: {msg}\n\nTip: try asserting a side condition to distinguish between the lemmas"
   end

meta def mono_aux (dir : parse side) (cfg : mono_cfg := { mono_cfg . }) :
  tactic unit :=
do t ← target >>= instantiate_mvars,
   ns ← get_monotonicity_lemmas t dir,
   asms ← local_context,
   rs ← find_lemma asms t ns,
   focus1 $ () <$ best_match rs (λ law, tactic.refine $ to_pexpr law)

/--
- `mono` applies a monotonicity rule.
- `mono*` applies monotonicity rules repetitively.
- `mono with x ≤ y` or `mono with [0 ≤ x,0 ≤ y]` creates an assertion for the listed
  propositions. Those help to select the right monotonicity rule.
- `mono left` or `mono right` is useful when proving strict orderings:
   for `x + y < w + z` could be broken down into either
    - left:  `x ≤ w` and `y < z` or
    - right: `x < w` and `y ≤ z`
<<<<<<< HEAD

To use it, first import `tactic.monotonicity`.

Here is an example of mono:

```lean
example (x y z k : ℤ)
  (h : 3 ≤ (4 : ℤ))
  (h' : z ≤ y) :
  (k + 3 + x) - y ≤ (k + 4 + x) - z :=
begin
  mono, -- unfold `(-)`, apply add_le_add
  { -- ⊢ k + 3 + x ≤ k + 4 + x
    mono, -- apply add_le_add, refl
    -- ⊢ k + 3 ≤ k + 4
    mono },
  { -- ⊢ -y ≤ -z
    mono /- apply neg_le_neg -/ }
end
```

More succinctly, we can prove the same goal as:

```lean
example (x y z k : ℤ)
  (h : 3 ≤ (4 : ℤ))
  (h' : z ≤ y) :
  (k + 3 + x) - y ≤ (k + 4 + x) - z :=
by mono*
```
=======
- `mono using [rule1,rule2]` calls `simp [rule1,rule2]` before applying mono.
- The general syntax is `mono '*'? ('with' hyp | 'with' [hyp1,hyp2])? ('using' [hyp1,hyp2])? mono_cfg?
>>>>>>> d8d09271
-/
meta def mono (many : parse (tk "*")?)
  (dir : parse side)
  (hyps : parse $ tk "with" *> pexpr_list_or_texpr <|> pure [])
  (simp_rules : parse $ tk "using" *> simp_arg_list <|> pure [])
  (cfg : mono_cfg := { mono_cfg . }) :
  tactic unit :=
do hyps ← hyps.mmap (λ p, to_expr p >>= mk_meta_var),
   hyps.mmap' (λ pr, do h ← get_unused_name `h, note h none pr),
   when (¬ simp_rules.empty) (simp_core { } failed tt simp_rules [] (loc.ns [none])),
   if many.is_some
     then repeat $ mono_aux dir cfg
     else mono_aux dir cfg,
   gs ← get_goals,
   set_goals $ hyps ++ gs

add_tactic_doc
{ name       := "mono",
  category   := doc_category.tactic,
  decl_names := [`tactic.interactive.mono],
  tags       := ["monotonicity"] }

/--
transforms a goal of the form `f x ≼ f y` into `x ≤ y` using lemmas
marked as `monotonic`.

Special care is taken when `f` is the repeated application of an
associative operator and if the operator is commutative
-/
meta def ac_mono_aux (cfg : mono_cfg := { mono_cfg . }) :
  tactic unit :=
hide_meta_vars $ λ asms,
do try `[dunfold has_sub.sub algebra.sub],
   tgt ← target >>= instantiate_mvars,
   (l,r,id_rs,g) ← ac_monotonicity_goal cfg tgt
             <|> fail "monotonic context not found",
   ns ← get_monotonicity_lemmas tgt both,
   p ← mk_pattern g,
   rules ← find_rule asms ns p <|> fail "no applicable rules found",
   when (rules = []) (fail "no applicable rules found"),
   err ← format.join <$> mmap side_conditions rules,
   focus1 $ best_match rules (λ rule, do
     t₀ ← mk_meta_var `(Prop),
     v₀ ← mk_meta_var t₀,
     t₁ ← mk_meta_var `(Prop),
     v₁ ← mk_meta_var t₁,
     tactic.refine $ ``(apply_rel %%(g.rel_def) %%l %%r %%rule %%v₀ %%v₁),
     solve_mvar v₀ (try (any_of id_rs rewrite_target) >>
             ( done <|>
               refl <|>
               ac_refl <|>
               `[simp only [is_associative.assoc]]) ),
     solve_mvar v₁ (try (any_of id_rs rewrite_target) >>
             ( done <|>
               refl <|>
               ac_refl <|>
               `[simp only [is_associative.assoc]]) ),
     n ← num_goals,
     iterate_exactly (n-1) (try $ solve1 $ apply_instance <|>
       tactic.solve_by_elim {assumptions := pure asms}))

open sum nat

/-- (repeat_until_or_at_most n t u): repeat tactic `t` at most n times or until u succeeds -/
meta def repeat_until_or_at_most : nat → tactic unit → tactic unit → tactic unit
| 0        t _ := fail "too many applications"
| (succ n) t u := u <|> (t >> repeat_until_or_at_most n t u)

meta def repeat_until : tactic unit → tactic unit → tactic unit :=
repeat_until_or_at_most 100000

@[derive _root_.has_reflect, derive _root_.inhabited]
inductive rep_arity : Type
| one | exactly (n : ℕ) | many

meta def repeat_or_not : rep_arity → tactic unit → option (tactic unit) → tactic unit
 | rep_arity.one  tac none := tac
 | rep_arity.many tac none := repeat tac
 | (rep_arity.exactly n) tac none := iterate_exactly n tac
 | rep_arity.one  tac (some until) := tac >> until
 | rep_arity.many tac (some until) := repeat_until tac until
 | (rep_arity.exactly n) tac (some until) := iterate_exactly n tac >> until

meta def assert_or_rule : lean.parser (pexpr ⊕ pexpr) :=
(tk ":=" *> inl <$> texpr <|> (tk ":" *> inr <$> texpr))

meta def arity : lean.parser rep_arity :=
rep_arity.many <$ tk "*" <|>
rep_arity.exactly <$> (tk "^" *> small_nat) <|>
pure rep_arity.one

/--

`ac_mono` reduces the `f x ⊑ f y`, for some relation `⊑` and a
monotonic function `f` to `x ≺ y`.

`ac_mono*` unwraps monotonic functions until it can't.

`ac_mono^k`, for some literal number `k` applies monotonicity `k`
times.

`ac_mono h`, with `h` a hypothesis, unwraps monotonic functions and
uses `h` to solve the remaining goal. Can be combined with `*` or `^k`:
`ac_mono* h`

`ac_mono : p` asserts `p` and uses it to discharge the goal result
unwrapping a series of monotonic functions. Can be combined with * or
^k: `ac_mono* : p`

In the case where `f` is an associative or commutative operator,
`ac_mono` will consider any possible permutation of its arguments and
use the one the minimizes the difference between the left-hand side
and the right-hand side.

To use it, first import `tactic.monotonicity`.

`ac_mono` can be used as follows:

```lean
example (x y z k m n : ℕ)
  (h₀ : z ≥ 0)
  (h₁ : x ≤ y) :
  (m + x + n) * z + k ≤ z * (y + n + m) + k :=
begin
  ac_mono,
  -- ⊢ (m + x + n) * z ≤ z * (y + n + m)
  ac_mono,
  -- ⊢ m + x + n ≤ y + n + m
  ac_mono,
end
```

As with `mono*`, `ac_mono*` solves the goal in one go and so does
`ac_mono* h₁`. The latter syntax becomes especially interesting in the
following example:

```lean
example (x y z k m n : ℕ)
  (h₀ : z ≥ 0)
  (h₁ : m + x + n ≤ y + n + m) :
  (m + x + n) * z + k ≤ z * (y + n + m) + k :=
by ac_mono* h₁.
```

By giving `ac_mono` the assumption `h₁`, we are asking `ac_refl` to
stop earlier than it would normally would.
-/
meta def ac_mono (rep : parse arity) :
         parse assert_or_rule? →
         opt_param mono_cfg { mono_cfg . } →
         tactic unit
 | none opt := focus1 $ repeat_or_not rep (ac_mono_aux opt) none
 | (some (inl h)) opt :=
do focus1 $ repeat_or_not rep (ac_mono_aux opt) (some $ done <|> to_expr h >>= ac_refine)
 | (some (inr t)) opt :=
do h ← i_to_expr t >>= assert `h,
   tactic.swap,
   focus1 $ repeat_or_not rep (ac_mono_aux opt) (some $ done <|> ac_refine h)
/-
TODO(Simon): with `ac_mono h` and `ac_mono : p` split the remaining
  gaol if the provided rule does not solve it completely.
-/

add_tactic_doc
{ name       := "ac_mono",
  category   := doc_category.tactic,
  decl_names := [`tactic.interactive.ac_mono],
  tags       := ["monotonicity"] }

attribute [mono] and.imp or.imp

end tactic.interactive<|MERGE_RESOLUTION|>--- conflicted
+++ resolved
@@ -488,7 +488,8 @@
    for `x + y < w + z` could be broken down into either
     - left:  `x ≤ w` and `y < z` or
     - right: `x < w` and `y ≤ z`
-<<<<<<< HEAD
+- `mono using [rule1,rule2]` calls `simp [rule1,rule2]` before applying mono.
+- The general syntax is `mono '*'? ('with' hyp | 'with' [hyp1,hyp2])? ('using' [hyp1,hyp2])? mono_cfg?
 
 To use it, first import `tactic.monotonicity`.
 
@@ -519,10 +520,7 @@
   (k + 3 + x) - y ≤ (k + 4 + x) - z :=
 by mono*
 ```
-=======
-- `mono using [rule1,rule2]` calls `simp [rule1,rule2]` before applying mono.
-- The general syntax is `mono '*'? ('with' hyp | 'with' [hyp1,hyp2])? ('using' [hyp1,hyp2])? mono_cfg?
->>>>>>> d8d09271
+
 -/
 meta def mono (many : parse (tk "*")?)
   (dir : parse side)

/-
Copyright (c) 2019 Seul Baek. All rights reserved.
Released under Apache 2.0 license as described in the file LICENSE.
Author: Seul Baek

A tactic for discharging linear integer & natural
number arithmetic goals using the Omega test.
-/

import tactic.omega.int.main
import tactic.omega.nat.main

namespace omega

open tactic

meta def revert_cond (t : expr → tactic unit) (x : expr) : tactic unit :=
(t x >> revert x >> skip) <|> skip

meta def revert_cond_all (t : expr → tactic unit) : tactic unit :=
do hs ← local_context, mmap (revert_cond t) hs, skip

meta def select_domain (t s : tactic (option bool)) : tactic (option bool) :=
do a ← t, b ← s,
   match a, b with
   | a,         none      := return a
   | none,      b         := return b
   | (some tt), (some tt) := return (some tt)
   | (some ff), (some ff) := return (some ff)
   | _,         _         := failed
   end

meta def type_domain (x : expr) : tactic (option bool) :=
if x = `(int)
then return (some tt)
else if x = `(nat)
     then return (some ff)
     else failed

/-
Detects domain of a formula from its expr.
- Returns none, if domain can be either ℤ or ℕ
- Returns some tt, if domain is exclusively ℤ
- Returns some ff, if domain is exclusively ℕ
- Fails, if domain is neither ℤ nor ℕ
-/

meta def form_domain : expr → tactic (option bool)
| `(¬ %%px)      := form_domain px
| `(%%px ∨ %%qx) := select_domain (form_domain px) (form_domain qx)
| `(%%px ∧ %%qx) := select_domain (form_domain px) (form_domain qx)
| `(%%px ↔ %%qx) := select_domain (form_domain px) (form_domain qx)
| `(%%(expr.pi _ _ px qx)) :=
  monad.cond
     (if expr.has_var px then return tt else is_prop px)
     (select_domain (form_domain px) (form_domain qx))
     (select_domain (type_domain px) (form_domain qx))
| `(@has_lt.lt %%dx %%h _ _) := type_domain dx
| `(@has_le.le %%dx %%h _ _) := type_domain dx
| `(@eq %%dx _ _)            := type_domain dx
| `(@ge %%dx %%h _ _)        := type_domain dx
| `(@gt %%dx %%h _ _)        := type_domain dx
| `(@ne %%dx _ _)            := type_domain dx
| `(true)                    := return none
| `(false)                   := return none
| x                          := failed

meta def form_wf (x : expr) : tactic bool :=
(form_domain x >> return tt) <|> return ff

meta def term_domain (x : expr) : tactic (option bool) :=
infer_type x >>= type_domain

meta def is_lia_form (x : expr) : tactic unit :=
do (some tt) ← infer_type x >>= form_domain, skip

meta def is_lia_term (x : expr) : tactic unit :=
do (some tt) ← term_domain x, skip

meta def rev_lia : tactic unit :=
do revert_cond_all is_lia_form,
   revert_cond_all is_lia_term

meta def is_lna_form (x : expr) : tactic unit :=
do (some ff) ← infer_type x >>= form_domain, skip

meta def is_lna_term (x : expr) : tactic unit :=
do (some ff) ← term_domain x, skip

meta def rev_lna : tactic unit :=
do revert_cond_all is_lna_form,
   revert_cond_all is_lna_term

meta def goal_domain_aux : list expr → tactic bool
| []      := failed
| (x::xs) :=
  do b1 ← ((form_domain x >>= return ∘ some) <|> return none),
     match b1 with
     | none             := goal_domain_aux xs
     | (some none)      := goal_domain_aux xs
     | (some (some tt)) := return tt
     | (some (some ff)) := return ff
     end

meta def goal_domain : tactic bool :=
do gx ← target,
   hxs ← local_context >>= monad.mapm infer_type,
   goal_domain_aux (gx::hxs)

meta def clear_unused_hyp (hx : expr) : tactic unit :=
do x ← infer_type hx,
   b ← form_wf x,
   if (b ∨ x = `(nat) ∨ x = `(int))
   then skip
   else clear hx >> skip

meta def clear_unused_hyps : tactic unit :=
<<<<<<< HEAD
do hs ← local_context,
   mmap (clear_unused_hyp) hs,
   skip
=======
local_context >>= mmap' clear_unused_hyp
>>>>>>> cae9cc97

meta def preprocess (opt : list name) : tactic unit :=
if `manual ∈ opt
then skip
else clear_unused_hyps >>
     if `int ∈ opt
     then rev_lia
     else if `nat ∈ opt
          then rev_lna
          else monad.cond goal_domain rev_lia rev_lna

end omega

open lean.parser interactive omega

/--
Attempts to discharge goals in the quantifier-free fragment of
linear integer and natural number arithmetic using the Omega test.
Guesses the correct domain by looking at the goal and hypotheses,
and then reverts all relevant hypotheses and variables.
Use `omega manual` to disable automatic reverts, and `omega int` or
`omega nat` to specify the domain.
-/
meta def tactic.interactive.omega (opt : parse (many ident)) : tactic unit :=
preprocess opt >>
if `int ∈ opt
then omega_int
else if `nat ∈ opt
     then omega_nat
     else mcond goal_domain omega_int omega_nat<|MERGE_RESOLUTION|>--- conflicted
+++ resolved
@@ -115,13 +115,7 @@
    else clear hx >> skip
 
 meta def clear_unused_hyps : tactic unit :=
-<<<<<<< HEAD
-do hs ← local_context,
-   mmap (clear_unused_hyp) hs,
-   skip
-=======
 local_context >>= mmap' clear_unused_hyp
->>>>>>> cae9cc97
 
 meta def preprocess (opt : list name) : tactic unit :=
 if `manual ∈ opt

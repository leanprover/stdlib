--- conflicted
+++ resolved
@@ -3,10 +3,7 @@
 Released under Apache 2.0 license as described in the file LICENSE.
 Authors: Keeley Hoek
 -/
-<<<<<<< HEAD
-=======
 
->>>>>>> d40662f5
 import data.list.defs
 import tactic.core
 

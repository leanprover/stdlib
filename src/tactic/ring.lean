--- conflicted
+++ resolved
@@ -119,31 +119,19 @@
 `ℚ` values can be recovered from the top level `expr`, but we keep both in order to keep proof
  producing normalization functions efficient. -/
 meta inductive horner_expr : Type
-<<<<<<< HEAD
-| const (e : expr × ℚ) : horner_expr
-=======
 | const (e : expr) (coeff : ℚ) : horner_expr
->>>>>>> 471d29e8
 | xadd (e : expr) (a : horner_expr) (x : expr × ℕ) (n : expr × ℕ) (b : horner_expr) : horner_expr
 
 /-- Get the expression corresponding to a `horner_expr`. This can be calculated recursively from
 the structure, but we cache the exprs in all subterms so that this function can be computed in
 constant time. -/
 meta def horner_expr.e : horner_expr → expr
-<<<<<<< HEAD
-| (horner_expr.const e) := e.1
-=======
 | (horner_expr.const e _) := e
->>>>>>> 471d29e8
 | (horner_expr.xadd e _ _ _ _) := e
 
 /-- Is this expr the constant `0`? -/
 meta def horner_expr.is_zero : horner_expr → bool
-<<<<<<< HEAD
-| (horner_expr.const e) := e.2 = 0
-=======
 | (horner_expr.const _ c) := c = 0
->>>>>>> 471d29e8
 | _ := ff
 
 meta instance : has_coe horner_expr expr := ⟨horner_expr.e⟩
@@ -189,11 +177,7 @@
 meta def eval_horner : horner_expr → expr × ℕ → expr × ℕ → horner_expr → ring_m (horner_expr × expr)
 | ha@(const a coeff) x n b := do
   c ← get_cache,
-<<<<<<< HEAD
-  if a.2 = 0 then
-=======
   if coeff = 0 then
->>>>>>> 471d29e8
     return (b, c.cs_app ``zero_horner [x.1, n.1, b])
   else (xadd' c ha x n b).refl_conv
 | ha@(xadd a a₁ x₁ n₁ b₁) x n b := do
@@ -229,16 +213,6 @@
 
 /-- Evaluate `a + b` where `a` and `b` are already in normal form. -/
 meta def eval_add : horner_expr → horner_expr → ring_m (horner_expr × expr)
-<<<<<<< HEAD
-| (const e₁) (const e₂) := ic_lift $ λ ic, do
-  let n := e₁.2 + e₂.2,
-  (ic, e) ← ic.of_rat n,
-  (ic, p) ← norm_num.prove_add_rat ic e₁.1 e₂.1 e e₁.2 e₂.2 n,
-  return (ic, const (e, n), p)
-| he₁@(const e₁) he₂@(xadd e₂ a x n b) := do
-  c ← get_cache,
-  if e₁.2 = 0 then ic_lift $ λ ic, do
-=======
 | (const e₁ c₁) (const e₂ c₂) := ic_lift $ λ ic, do
   let n := c₁ + c₂,
   (ic, e) ← ic.of_rat n,
@@ -247,29 +221,21 @@
 | he₁@(const e₁ c₁) he₂@(xadd e₂ a x n b) := do
   c ← get_cache,
   if c₁ = 0 then ic_lift $ λ ic, do
->>>>>>> 471d29e8
     (ic, p) ← ic.mk_app ``zero_add [e₂],
     return (ic, he₂, p)
   else do
     (b', h) ← eval_add he₁ b,
     return (xadd' c a x n b',
-<<<<<<< HEAD
-      c.cs_app ``const_add_horner [e₁.1, a, x.1, n.1, b, b', h])
-| he₁@(xadd e₁ a x n b) he₂@(const e₂) := do
-  c ← get_cache,
-  if e₂.2 = 0 then ic_lift $ λ ic, do
-=======
       c.cs_app ``const_add_horner [e₁, a, x.1, n.1, b, b', h])
 | he₁@(xadd e₁ a x n b) he₂@(const e₂ c₂) := do
   c ← get_cache,
   if c₂ = 0 then ic_lift $ λ ic, do
->>>>>>> 471d29e8
     (ic, p) ← ic.mk_app ``add_zero [e₁],
     return (ic, he₁, p)
   else do
     (b', h) ← eval_add b he₂,
     return (xadd' c a x n b',
-      c.cs_app ``horner_add_const [a, x.1, n.1, b, e₂.1, b', h])
+      c.cs_app ``horner_add_const [a, x.1, n.1, b, e₂, b', h])
 | he₁@(xadd e₁ a₁ x₁ n₁ b₁) he₂@(xadd e₂ a₂ x₂ n₂ b₂) := do
   c ← get_cache,
   if x₁.2 < x₂.2 then do
@@ -287,11 +253,7 @@
       (nc, h₁) ← norm_num.prove_add_nat nc n₁.1 ek n₂.1,
       return (nc, ek, h₁)),
     α0 ← ic_lift $ λ ic, ic.mk_app ``has_zero.zero [],
-<<<<<<< HEAD
-    (a', h₂) ← eval_add a₁ (xadd' c a₂ x₁ (ek, k) (const (α0, 0))),
-=======
     (a', h₂) ← eval_add a₁ (xadd' c a₂ x₁ (ek, k) (const α0 0)),
->>>>>>> 471d29e8
     (b', h₃) ← eval_add b₁ b₂,
     return (xadd' c a' x₁ n₁ b',
       c.cs_app ``horner_add_horner_lt [a₁, x₁.1, n₁.1, b₁, a₂, n₂.1, b₂, ek, a', b', h₁, h₂, h₃])
@@ -302,11 +264,7 @@
       (nc, h₁) ← norm_num.prove_add_nat nc n₂.1 ek n₁.1,
       return (nc, ek, h₁)),
     α0 ← ic_lift $ λ ic, ic.mk_app ``has_zero.zero [],
-<<<<<<< HEAD
-    (a', h₂) ← eval_add (xadd' c a₁ x₁ (ek, k) (const (α0, 0))) a₂,
-=======
     (a', h₂) ← eval_add (xadd' c a₁ x₁ (ek, k) (const α0 0)) a₂,
->>>>>>> 471d29e8
     (b', h₃) ← eval_add b₁ b₂,
     return (xadd' c a' x₁ n₂ b',
       c.cs_app ``horner_add_horner_gt [a₁, x₁.1, n₁.1, b₁, a₂, n₂.1, b₂, ek, a', b', h₁, h₂, h₃])
@@ -324,15 +282,9 @@
 
 /-- Evaluate `-a` where `a` is already in normal form. -/
 meta def eval_neg : horner_expr → ring_m (horner_expr × expr)
-<<<<<<< HEAD
-| (const e) := do
-  (e', p) ← ic_lift $ λ ic, norm_num.prove_neg ic e.1,
-  return (const (e', -e.2), p)
-=======
 | (const e coeff) := do
   (e', p) ← ic_lift $ λ ic, norm_num.prove_neg ic e,
   return (const e' (-coeff), p)
->>>>>>> 471d29e8
 | (xadd e a x n b) := do
   c ← get_cache,
   (a', h₁) ← eval_neg a,
@@ -353,15 +305,9 @@
 /-- Evaluate `k * a` where `k` is a rational numeral and `a` is in normal form. -/
 meta def eval_const_mul (k : expr × ℚ) :
   horner_expr → ring_m (horner_expr × expr)
-<<<<<<< HEAD
-| (const e) := do
-  (e', p) ← ic_lift $ λ ic, norm_num.prove_mul_rat ic k.1 e.1 k.2 e.2,
-  return (const (e', k.2 * e.2), p)
-=======
 | (const e coeff) := do
   (e', p) ← ic_lift $ λ ic, norm_num.prove_mul_rat ic k.1 e k.2 coeff,
   return (const e' (k.2 * coeff), p)
->>>>>>> 471d29e8
 | (xadd e a x n b) := do
   c ← get_cache,
   (a', h₁) ← eval_const_mul a,
@@ -388,23 +334,6 @@
 
 /-- Evaluate `a * b` where `a` and `b` are in normal form. -/
 meta def eval_mul : horner_expr → horner_expr → ring_m (horner_expr × expr)
-<<<<<<< HEAD
-| (const e₁) (const e₂) := do
-  (e', p) ← ic_lift $ λ ic, norm_num.prove_mul_rat ic e₁.1 e₂.1 e₁.2 e₂.2,
-  return (const (e', e₁.2 * e₂.2), p)
-| (const e₁) e₂ :=
-  if e₁.2 = 0 then do
-    c ← get_cache,
-    α0 ← ic_lift $ λ ic, ic.mk_app ``has_zero.zero [],
-    p ← ic_lift $ λ ic, ic.mk_app ``zero_mul [e₂],
-    return (const (α0, 0), p)
-  else if e₁.2 = 1 then do
-    p ← ic_lift $ λ ic, ic.mk_app ``one_mul [e₂],
-    return (e₂, p)
-  else eval_const_mul e₁ e₂
-| e₁ he₂@(const e₂) := do
-  p₁ ← ic_lift $ λ ic, ic.mk_app ``mul_comm [e₁, e₂.1],
-=======
 | (const e₁ c₁) (const e₂ c₂) := do
   (e', p) ← ic_lift $ λ ic, norm_num.prove_mul_rat ic e₁ e₂ c₁ c₂,
   return (const e' (c₁ * c₂), p)
@@ -420,7 +349,6 @@
   else eval_const_mul (e₁, c₁) e₂
 | e₁ he₂@(const e₂ c₂) := do
   p₁ ← ic_lift $ λ ic, ic.mk_app ``mul_comm [e₁, e₂],
->>>>>>> 471d29e8
   (e', p₂) ← eval_mul he₂ e₁,
   p ← lift $ mk_eq_trans p₁ p₂, return (e', p)
 | he₁@(xadd e₁ a₁ x₁ n₁ b₁) he₂@(xadd e₂ a₂ x₂ n₂ b₂) := do
@@ -438,11 +366,7 @@
   else do
     (aa, h₁) ← eval_mul he₁ a₂,
     α0 ← ic_lift $ λ ic, ic.mk_app ``has_zero.zero [],
-<<<<<<< HEAD
-    (haa, h₂) ← eval_horner aa x₁ n₂ (const (α0, 0)),
-=======
     (haa, h₂) ← eval_horner aa x₁ n₂ (const α0 0),
->>>>>>> 471d29e8
     if b₂.is_zero then
       return (haa, c.cs_app ``horner_mul_horner_zero
         [a₁, x₁.1, n₁.1, b₁, a₂, n₂.1, aa, haa, h₁, h₂])
@@ -467,15 +391,6 @@
   c ← get_cache,
   α1 ← ic_lift $ λ ic, ic.mk_app ``has_one.one [],
   p ← ic_lift $ λ ic, ic.mk_app ``pow_zero [e],
-<<<<<<< HEAD
-  return (const (α1, 1), p)
-| e (_, 1) := do
-  p ← ic_lift $ λ ic, ic.mk_app ``pow_one [e],
-  return (e, p)
-| (const e) (e₂, m) := ic_lift $ λ ic, do
-  (ic, e', p) ← norm_num.prove_pow e.1 e.2 ic e₂,
-  return (ic, const (e', e.2 ^ m), p)
-=======
   return (const α1 1, p)
 | e (_, 1) := do
   p ← ic_lift $ λ ic, ic.mk_app ``pow_one [e],
@@ -483,7 +398,6 @@
 | (const e coeff) (e₂, m) := ic_lift $ λ ic, do
   (ic, e', p) ← norm_num.prove_pow e coeff ic e₂,
   return (ic, const e' (coeff ^ m), p)
->>>>>>> 471d29e8
 | he@(xadd e a x n b) m := do
   c ← get_cache,
   match b.e.to_nat with
@@ -491,11 +405,7 @@
     (n', h₁) ← nc_lift $ λ nc, norm_num.prove_mul_rat nc n.1 m.1 n.2 m.2,
     (a', h₂) ← eval_pow a m,
     α0 ← ic_lift $ λ ic, ic.mk_app ``has_zero.zero [],
-<<<<<<< HEAD
-    return (xadd' c a' x (n', n.2 * m.2) (const (α0, 0)),
-=======
     return (xadd' c a' x (n', n.2 * m.2) (const α0 0),
->>>>>>> 471d29e8
       c.cs_app ``horner_pow [a, x.1, n.1, m.1, n', a', h₁, h₂])
   | _ := do
     e₂ ← nc_lift $ λ nc, nc.of_nat (m.2-1),
@@ -513,11 +423,7 @@
   i ← add_atom e,
   α0 ← ic_lift $ λ ic, ic.mk_app ``has_zero.zero [],
   α1 ← ic_lift $ λ ic, ic.mk_app ``has_one.one [],
-<<<<<<< HEAD
-  return (xadd' c (const (α1, 1)) (e, i) (`(1), 1) (const (α0, 0)),
-=======
   return (xadd' c (const α1 1) (e, i) (`(1), 1) (const α0 0),
->>>>>>> 471d29e8
     c.cs_app ``horner_atom [e])
 
 lemma subst_into_pow {α} [monoid α] (l r tl tr t)
@@ -562,11 +468,7 @@
 | e@`(has_inv.inv %%_) := (do
     (e', p) ← lift $ norm_num.derive e <|> refl_conv e,
     n ← lift $ e'.to_rat,
-<<<<<<< HEAD
-    return (const (e', n), p)) <|> eval_atom e
-=======
     return (const e' n, p)) <|> eval_atom e
->>>>>>> 471d29e8
 | e@`(@has_div.div _ %%inst %%e₁ %%e₂) := mcond
   (succeeds (do
     inst' ← ic_lift $ λ ic, ic.mk_app ``division_ring_has_div [],
@@ -596,11 +498,7 @@
   | _, _ := eval_atom e
   end
 | e := match e.to_nat with
-<<<<<<< HEAD
-  | some n := (const (e, rat.of_int n)).refl_conv
-=======
   | some n := (const e (rat.of_int n)).refl_conv
->>>>>>> 471d29e8
   | none := eval_atom e
   end
 

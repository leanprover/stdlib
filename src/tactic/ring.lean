--- conflicted
+++ resolved
@@ -114,14 +114,10 @@
 algorithm is simply to calculate the normal form of each side and compare for equality.
 
 To allow us to efficiently pattern match on normal forms, we maintain this inductive type that
-<<<<<<< HEAD
-holds a normalized expression together with its structure. We also -/
-=======
 holds a normalized expression together with its structure. All the `expr`s in this type could be
 removed without loss of information, and conversely the `horner_expr` structure and the `ℕ` and
 `ℚ` values can be recovered from the top level `expr`, but we keep both in order to keep proof
  producing normalization functions efficient. -/
->>>>>>> 4a1657f2
 meta inductive horner_expr : Type
 | const (e : expr × ℚ) : horner_expr
 | xadd (e : expr) (a : horner_expr) (x : expr × ℕ) (n : expr × ℕ) (b : horner_expr) : horner_expr

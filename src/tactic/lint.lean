/-
Copyright (c) 2019 Floris van Doorn. All rights reserved.
Released under Apache 2.0 license as described in the file LICENSE.
Authors: Floris van Doorn, Robert Y. Lewis
-/
import tactic.core
/-!
# lint commands

This file defines the following user commands to spot common mistakes in the code.
* `#lint`: check all declarations in the current file
* `#lint_mathlib`: check all declarations in mathlib (so excluding core or other projects,
  and also excluding the current file)
* `#lint_all`: check all declarations in the environment (the current file and all
  imported files)

The following linters are run by default:
1.  `unused_arguments` checks for unused arguments in declarations.
2.  `def_lemma` checks whether a declaration is incorrectly marked as a def/lemma.
3.  `dup_namespce` checks whether a namespace is duplicated in the name of a declaration.
4.  `ge_or_gt` checks whether ≥/> is used in the declaration.
5.  `instance_priority` checks that instances that always apply have priority below default.
6.  `doc_blame` checks for missing doc strings on definitions and constants.
7.  `has_inhabited_instance` checks whether every type has an associated `inhabited` instance.
8.  `impossible_instance` checks for instances that can never fire.
9.  `incorrect_type_class_argument` checks for arguments in [square brackets] that are not classes.
10. `dangerous_instance` checks for instances that generate type-class problems with metavariables.
<<<<<<< HEAD
11. `inhabited_nonempty` checks for `inhabited` instance arguments that should be changed to
  `nonempty`.
12. `simp_nf` checks that arguments of the left-hand side of simp lemmas are in simp-normal form.
13. `simp_var_head` checks that there are no variables as head symbol of left-hand sides of simp
  lemmas.
14. `simp_comm` checks that no commutativity lemmas (such as `add_comm`) are marked simp.
=======
11. `fails_quickly` tests that type-class inference ends (relatively) quickly when applied to variables.
12. `has_coe_variable` tests that there are no instances of type `has_coe α t` for a variable `α`.
13. `inhabited_nonempty` checks for `inhabited` instance arguments that should be changed to `nonempty`.
14. `simp_nf` checks that the left-hand side of simp lemmas is in simp-normal form.
15. `simp_var_head` checks that there are no variables as head symbol of left-hand sides of simp lemmas.
16. `simp_comm` checks that no commutativity lemmas (such as `add_comm`) are marked simp.
>>>>>>> d8d09271

Another linter, `doc_blame_thm`, checks for missing doc strings on lemmas and theorems.
This is not run by default.

The command `#list_linters` prints a list of the names of all available linters.

You can append a `*` to any command (e.g. `#lint_mathlib*`) to omit the slow tests (4).

You can append a `-` to any command (e.g. `#lint_mathlib-`) to run a silent lint
that suppresses the output of passing checks.
A silent lint will fail if any test fails.

You can append a sequence of linter names to any command to run extra tests, in addition to the
default ones. e.g. `#lint doc_blame_thm` will run all default tests and `doc_blame_thm`.

You can append `only name1 name2 ...` to any command to run a subset of linters, e.g.
`#lint only unused_arguments`

You can add custom linters by defining a term of type `linter` in the `linter` namespace.
A linter defined with the name `linter.my_new_check` can be run with `#lint my_new_check`
or `lint only my_new_check`.
If you add the attribute `@[linter]` to `linter.my_new_check` it will run by default.

Adding the attribute `@[nolint doc_blame unused_arguments]` to a declaration
omits it from only the specified linter checks.

## Tags

sanity check, lint, cleanup, command, tactic
-/

universe variable u
open expr tactic native

reserve notation `#lint`
reserve notation `#lint_mathlib`
reserve notation `#lint_all`
reserve notation `#list_linters`

setup_tactic_parser

-- Manual constant subexpression elimination for performance.
private meta def linter_ns := `linter
private meta def nolint_infix := `_nolint

/--
Computes the declaration name used to store the nolint attribute data.

Retrieving the parameters for user attributes is *extremely* slow.
Hence we store the parameters of the nolint attribute as declarations
in the environment.  E.g. for `@[nolint foo] def bar := _` we add the
following declaration:

```lean
meta def bar._nolint.foo : unit := ()
```
-/
private meta def mk_nolint_decl_name (decl : name) (linter : name) : name :=
(decl ++ nolint_infix) ++ linter

/-- Defines the user attribute `nolint` for skipping `#lint` -/
@[user_attribute]
meta def nolint_attr : user_attribute _ (list name) :=
{ name := "nolint",
  descr := "Do not report this declaration in any of the tests of `#lint`",
  after_set := some $ λ n _ _, (do
    ls@(_::_) ← nolint_attr.get_param n
      | fail "you need to specify at least one linter to disable",
    ls.mmap' $ λ l, do
      get_decl (linter_ns ++ l) <|> fail ("unknown linter: " ++ to_string l),
      try $ add_decl $ declaration.defn (mk_nolint_decl_name n l) []
        `(unit) `(unit.star) (default _) ff),
  parser := ident* }

add_tactic_doc
{ name                     := "nolint",
  category                 := doc_category.attr,
  decl_names               := [`nolint_attr],
  tags                     := ["linting"] }

/--
A linting test for the `#lint` command.

`test` defines a test to perform on every declaration. It should never fail. Returning `none`
signifies a passing test. Returning `some msg` reports a failing test with error `msg`.

`no_errors_found` is the message printed when all tests are negative, and `errors_found` is printed
when at least one test is positive.

If `is_fast` is false, this test will be omitted from `#lint-`.
-/
meta structure linter :=
(test : declaration → tactic (option string))
(no_errors_found : string)
(errors_found : string)
(is_fast : bool := tt)

/-- Takes a list of names that resolve to declarations of type `linter`,
and produces a list of linters. -/
meta def get_linters (l : list name) : tactic (list (name × linter)) :=
l.mmap (λ n, prod.mk n.last <$> (mk_const n >>= eval_expr linter)
  <|> fail format!"invalid linter: {n}")

/-- Defines the user attribute `linter` for adding a linter to the default set.
Linters should be defined in the `linter` namespace.
A linter `linter.my_new_linter` is referred to as `my_new_linter` (without the `linter` namespace)
when used in `#lint`.
-/
@[user_attribute]
meta def linter_attr : user_attribute unit unit :=
{ name := "linter",
  descr := "Use this declaration as a linting test in #lint",
  after_set := some $ λ nm _ _,
                mk_const nm >>= infer_type >>= unify `(linter) }

add_tactic_doc
{ name                     := "linter",
  category                 := doc_category.attr,
  decl_names               := [`linter_attr],
  tags                     := ["linting"] }

/-- Pretty prints a list of arguments of a declaration. Assumes `l` is a list of argument positions
and binders (or any other element that can be pretty printed).
`l` can be obtained e.g. by applying `list.indexes_values` to a list obtained by
`get_pi_binders`. -/
meta def print_arguments {α} [has_to_tactic_format α] (l : list (ℕ × α)) : tactic string := do
  fs ← l.mmap (λ ⟨n, b⟩, (λ s, to_fmt "argument " ++ to_fmt (n+1) ++ ": " ++ s) <$> pp b),
  return $ fs.to_string_aux tt

/-! ### Implementation of the linters -/

/-- Auxilliary definition for `check_unused_arguments` -/
meta def check_unused_arguments_aux : list ℕ → ℕ → ℕ → expr → list ℕ | l n n_max e :=
if n > n_max then l else
if ¬ is_lambda e ∧ ¬ is_pi e then l else
  let b := e.binding_body in
  let l' := if b.has_var_idx 0 then l else n :: l in check_unused_arguments_aux l' (n+1) n_max b

/-- Check which arguments of a declaration are not used.
Prints a list of natural numbers corresponding to which arguments are not used (e.g.
  this outputs [1, 4] if the first and fourth arguments are unused).
Checks both the type and the value of `d` for whether the argument is used
(in rare cases an argument is used in the type but not in the value).
We return [] if the declaration was automatically generated.
We print arguments that are larger than the arity of the type of the declaration
(without unfolding definitions). -/
meta def check_unused_arguments (d : declaration) : option (list ℕ) :=
let l := check_unused_arguments_aux [] 1 d.type.pi_arity d.value in
if l = [] then none else
let l2 := check_unused_arguments_aux [] 1 d.type.pi_arity d.type in
(l.filter $ λ n, n ∈ l2).reverse

/-- Check for unused arguments, and print them with their position, variable name, type and whether
the argument is a duplicate.
See also `check_unused_arguments`.
This tactic additionally filters out all unused arguments of type `parse _`. -/
meta def unused_arguments (d : declaration) : tactic (option string) := do
  let ns := check_unused_arguments d,
  if ¬ ns.is_some then return none else do
  let ns := ns.iget,
  (ds, _) ← get_pi_binders d.type,
  let ns := ns.map (λ n, (n, (ds.nth $ n - 1).iget)),
  let ns := ns.filter (λ x, x.2.type.get_app_fn ≠ const `interactive.parse []),
  if ns = [] then return none else do
  ds' ← ds.mmap pp,
  ns ← ns.mmap (λ ⟨n, b⟩, (λ s, to_fmt "argument " ++ to_fmt n ++ ": " ++ s ++
    (if ds.countp (λ b', b.type = b'.type) ≥ 2 then " (duplicate)" else "")) <$> pp b),
  return $ some $ ns.to_string_aux tt

/-- A linter object for checking for unused arguments. This is in the default linter set. -/
@[linter, priority 1500] meta def linter.unused_arguments : linter :=
{ test := unused_arguments,
  no_errors_found := "No unused arguments",
  errors_found := "UNUSED ARGUMENTS" }

/-- Checks whether the correct declaration constructor (definition or theorem) by comparing it
  to its sort. Instances will not be printed. -/
/- This test is not very quick: maybe we can speed-up testing that something is a proposition?
  This takes almost all of the execution time. -/
meta def incorrect_def_lemma (d : declaration) : tactic (option string) :=
  if d.is_constant ∨ d.is_axiom
  then return none else do
    is_instance_d ← is_instance d.to_name,
    if is_instance_d then return none else do
      -- the following seems to be a little quicker than `is_prop d.type`.
      expr.sort n ← infer_type d.type, return $
      if d.is_theorem ↔ n = level.zero then none
      else if (d.is_definition : bool) then "is a def, should be a lemma/theorem"
      else "is a lemma/theorem, should be a def"

/-- A linter for checking whether the correct declaration constructor (definition or theorem)
has been used. -/
@[linter, priority 1490] meta def linter.def_lemma : linter :=
{ test := incorrect_def_lemma,
  no_errors_found := "All declarations correctly marked as def/lemma",
  errors_found := "INCORRECT DEF/LEMMA" }

/-- Checks whether a declaration has a namespace twice consecutively in its name -/
meta def dup_namespace (d : declaration) : tactic (option string) :=
is_instance d.to_name >>= λ is_inst,
return $ let nm := d.to_name.components in if nm.chain' (≠) ∨ is_inst then none
  else let s := (nm.find $ λ n, nm.count n ≥ 2).iget.to_string in
  some $ "The namespace `" ++ s ++ "` is duplicated in the name"

/-- A linter for checking whether a declaration has a namespace twice consecutively in its name. -/
@[linter, priority 1480] meta def linter.dup_namespace : linter :=
{ test := dup_namespace,
  no_errors_found := "No declarations have a duplicate namespace",
  errors_found := "DUPLICATED NAMESPACES IN NAME" }

/-- Checks whether a `>`/`≥` is used in the statement of `d`.
Currently it checks only the conclusion of the declaration, to eliminate false positive from
binders such as `∀ ε > 0, ...` -/
meta def ge_or_gt_in_statement (d : declaration) : tactic (option string) :=
return $ let illegal := [`gt, `ge] in if d.type.pi_codomain.contains_constant (λ n, n ∈ illegal)
  then some "the type contains ≥/>. Use ≤/< instead."
  else none

-- TODO: the commented out code also checks for classicality in statements, but needs fixing
-- TODO: this probably needs to also check whether the argument is a variable or @eq <var> _ _
-- meta def illegal_constants_in_statement (d : declaration) : tactic (option string) :=
-- return $ if d.type.contains_constant (λ n, (n.get_prefix = `classical ∧
--   n.last ∈ ["prop_decidable", "dec", "dec_rel", "dec_eq"]) ∨ n ∈ [`gt, `ge])
-- then
--   let illegal1 := [`classical.prop_decidable, `classical.dec, `classical.dec_rel, `classical.dec_eq],
--       illegal2 := [`gt, `ge],
--       occur1 := illegal1.filter (λ n, d.type.contains_constant (eq n)),
--       occur2 := illegal2.filter (λ n, d.type.contains_constant (eq n)) in
--   some $ sformat!"the type contains the following declarations: {occur1 ++ occur2}." ++
--     (if occur1 = [] then "" else " Add decidability type-class arguments instead.") ++
--     (if occur2 = [] then "" else " Use ≤/< instead.")
-- else none

/-- A linter for checking whether illegal constants (≥, >) appear in a declaration's type. -/
@[linter, priority 1470] meta def linter.ge_or_gt : linter :=
{ test := ge_or_gt_in_statement,
  no_errors_found := "Not using ≥/> in declarations",
  errors_found := "USING ≥/> IN DECLARATIONS",
  is_fast := ff }

library_note "nolint_ge" "Currently, the linter forbids the use of `>` and `≥` in definitions and
statements, as they cause problems in rewrites. However, we still allow them in some contexts,
for instance when expressing properties of the operator (as in `cobounded (≥)`), or in quantifiers
such as `∀ ε > 0`. Such statements should be marked with the attribute `nolint` to avoid linter
failures."

/-- checks whether an instance that always applies has priority ≥ 1000. -/
-- TODO: instance_priority should also be tested on automatically-generated declarations
meta def instance_priority (d : declaration) : tactic (option string) := do
  let nm := d.to_name,
  b ← is_instance nm,
  /- return `none` if `d` is not an instance -/
  if ¬ b then return none else do
  prio ← has_attribute `instance nm,
  /- return `none` if `d` is has low priority -/
  if prio < 1000 then return none else do
  let (fn, args) := d.type.pi_codomain.get_app_fn_args,
  cls ← get_decl fn.const_name,
  let (pi_args, _) := cls.type.pi_binders,
  guard (args.length = pi_args.length),
  /- List all the arguments of the class that block type-class inference from firing
    (if they are metavariables). These are all the arguments except instance-arguments and
    out-params. -/
  let relevant_args := (args.zip pi_args).filter_map $ λ⟨e, ⟨_, info, tp⟩⟩,
    if info = binder_info.inst_implicit ∨ tp.get_app_fn.is_constant_of `out_param
    then none else some e,
  let always_applies := relevant_args.all expr.is_var ∧ relevant_args.nodup,
  if always_applies then return $ some "set priority below 1000" else return none

library_note "lower instance priority"
"Certain instances always apply during type-class resolution. For example, the instance
`add_comm_group.to_add_group {α} [add_comm_group α] : add_group α` applies to all type-class
resolution problems of the form `add_group _`, and type-class inference will then do an
exhaustive search to find a commutative group. These instances take a long time to fail.
Other instances will only apply if the goal has a certain shape. For example
`int.add_group : add_group ℤ` or
`add_group.prod {α β} [add_group α] [add_group β] : add_group (α × β)`. Usually these instances
will fail quickly, and when they apply, they are almost the desired instance.
For this reason, we want the instances of the second type (that only apply in specific cases) to
always have higher priority than the instances of the first type (that always apply).
See also #1561.

Therefore, if we create an instance that always applies, we set the priority of these instances to
100 (or something similar, which is below the default value of 1000)."

library_note "default priority"
"Instances that always apply should be applied after instances that only apply in specific cases,
see note [lower instance priority] above.

Classes that use the `extends` keyword automatically generate instances that always apply.
Therefore, we set the priority of these instances to 100 (or something similar, which is below the
default value of 1000) using `set_option default_priority 100`.
We have to put this option inside a section, so that the default priority is the default
1000 outside the section."

/-- A linter object for checking instance priorities of instances that always apply.
This is in the default linter set. -/
@[linter, priority 1460] meta def linter.instance_priority : linter :=
{ test := instance_priority,
  no_errors_found := "All instance priorities are good",
  errors_found := "DANGEROUS INSTANCE PRIORITIES.
The following instances always apply, and therefore should have a priority < 1000.
If you don't know what priority to choose, use priority 100." }

/-- Reports definitions and constants that are missing doc strings -/
meta def doc_blame_report_defn : declaration → tactic (option string)
| (declaration.defn n _ _ _ _ _) := doc_string n >> return none <|> return "def missing doc string"
| (declaration.cnst n _ _ _) := doc_string n >> return none <|> return "constant missing doc string"
| _ := return none

/-- Reports definitions and constants that are missing doc strings -/
meta def doc_blame_report_thm : declaration → tactic (option string)
| (declaration.thm n _ _ _) := doc_string n >> return none <|> return "theorem missing doc string"
| _ := return none

/-- A linter for checking definition doc strings -/
@[linter, priority 1450] meta def linter.doc_blame : linter :=
{ test := λ d, mcond (bnot <$> has_attribute' `instance d.to_name)
    (doc_blame_report_defn d) (return none),
  no_errors_found := "No definitions are missing documentation.",
  errors_found := "DEFINITIONS ARE MISSING DOCUMENTATION STRINGS" }

/-- A linter for checking theorem doc strings. This is not in the default linter set. -/
meta def linter.doc_blame_thm : linter :=
{ test := doc_blame_report_thm,
  no_errors_found := "No theorems are missing documentation.",
  errors_found := "THEOREMS ARE MISSING DOCUMENTATION STRINGS",
  is_fast := ff }

/-- Reports declarations of types that do not have an associated `inhabited` instance. -/
meta def has_inhabited_instance (d : declaration) : tactic (option string) := do
tt ← pure d.is_trusted | pure none,
ff ← has_attribute' `reducible d.to_name | pure none,
ff ← has_attribute' `class d.to_name | pure none,
(_, ty) ← mk_local_pis d.type,
ty ← whnf ty,
if ty = `(Prop) then pure none else do
`(Sort _) ← whnf ty | pure none,
insts ← attribute.get_instances `instance,
insts_tys ← insts.mmap $ λ i, expr.pi_codomain <$> declaration.type <$> get_decl i,
let inhabited_insts := insts_tys.filter (λ i,
  i.app_fn.const_name = ``inhabited ∨ i.app_fn.const_name = `unique),
let inhabited_tys := inhabited_insts.map (λ i, i.app_arg.get_app_fn.const_name),
if d.to_name ∈ inhabited_tys then
  pure none
else
  pure "inhabited instance missing"

/-- A linter for missing `inhabited` instances. -/
@[linter, priority 1440]
meta def linter.has_inhabited_instance : linter :=
{ test := has_inhabited_instance,
  no_errors_found := "No types have missing inhabited instances.",
  errors_found := "TYPES ARE MISSING INHABITED INSTANCES",
  is_fast := ff }

/-- Checks whether an instance can never be applied. -/
meta def impossible_instance (d : declaration) : tactic (option string) := do
  tt ← is_instance d.to_name | return none,
  (binders, _) ← get_pi_binders_dep d.type,
  let bad_arguments := binders.filter $ λ nb, nb.2.info ≠ binder_info.inst_implicit,
  _ :: _ ← return bad_arguments | return none,
  (λ s, some $ "Impossible to infer " ++ s) <$> print_arguments bad_arguments

/-- A linter object for `impossible_instance`. -/
@[linter, priority 1430] meta def linter.impossible_instance : linter :=
{ test := impossible_instance,
  no_errors_found := "All instances are applicable",
  errors_found := "IMPOSSIBLE INSTANCES FOUND.
These instances have an argument that cannot be found during type-class resolution, and therefore can never succeed. Either mark the arguments with square brackets (if it is a class), or don't make it an instance" }

/-- Checks whether the definition `nm` unfolds to a class. -/
/- Note: Caching the result of `unfolds_to_class` by giving it an attribute
(so that e.g. `vector_space` or `decidable_eq` would not be repeatedly unfold to check whether it is
a class), did not speed up this tactic when executed on all of mathlib (and instead significantly
slowed it down) -/
meta def unfolds_to_class : name → tactic bool | nm :=
if nm = `has_reflect then return tt else
succeeds $ has_attribute `class nm <|> do
  d ← get_decl nm,
  tt ← unfolds_to_class d.value.lambda_body.pi_codomain.get_app_fn.const_name,
  return 0 -- We do anything that succeeds here. We return a `ℕ` because of `has_attribute`.

/-- Checks whether an instance can never be applied. -/
meta def incorrect_type_class_argument (d : declaration) : tactic (option string) := do
  (binders, _) ← get_pi_binders d.type,
  let instance_arguments := binders.indexes_values $
    λ b : binder, b.info = binder_info.inst_implicit,
  /- the head of the type should either unfold to a class, or be a local constant.
  A local constant is allowed, because that could be a class when applied to the
  proper arguments. -/
  bad_arguments ← instance_arguments.mfilter $
    λ⟨_, b⟩, let head := b.type.erase_annotations.pi_codomain.get_app_fn in
      if head.is_local_constant then return ff else bnot <$> unfolds_to_class head.const_name,
  _ :: _ ← return bad_arguments | return none,
  (λ s, some $ "These are not classes. " ++ s) <$> print_arguments bad_arguments

/-- A linter object for `incorrect_type_class_argument`. -/
@[linter, priority 1420] meta def linter.incorrect_type_class_argument : linter :=
{ test := incorrect_type_class_argument,
  no_errors_found := "All declarations have correct type-class arguments",
  errors_found := "INCORRECT TYPE-CLASS ARGUMENTS.
Some declarations have non-classes between [square brackets]" }

/-- Checks whether an instance is dangerous: it creates a new type-class problem with metavariable
arguments. -/
meta def dangerous_instance (d : declaration) : tactic (option string) := do
  tt ← is_instance d.to_name | return none,
  (local_constants, target) ← mk_local_pis d.type,
  let instance_arguments := local_constants.indexes_values $
    λ e : expr, e.local_binding_info = binder_info.inst_implicit,
  let bad_arguments := local_constants.indexes_values $ λ x,
      !target.has_local_constant x &&
      (x.local_binding_info ≠ binder_info.inst_implicit) &&
      instance_arguments.any (λ nb, nb.2.local_type.has_local_constant x),
  let bad_arguments : list (ℕ × binder) := bad_arguments.map $ λ ⟨n, e⟩, ⟨n, e.to_binder⟩,
  _ :: _ ← return bad_arguments | return none,
  (λ s, some $ "The following arguments become metavariables. " ++ s) <$> print_arguments bad_arguments

/-- A linter object for `dangerous_instance`. -/
@[linter, priority 1410] meta def linter.dangerous_instance : linter :=
{ test := dangerous_instance,
  no_errors_found := "No dangerous instances",
  errors_found := "DANGEROUS INSTANCES FOUND
These instances are recursive, and create a new type-class problem which will have metavariables. Currently this linter does not check whether the metavariables only occur in arguments marked with `out_param`, in which case this linter gives a false positive." }

/-- Applies expression `e` to local constants, but lifts all the arguments that are `Sort`-valued to
  `Type`-valued sorts. -/
meta def apply_to_fresh_variables (e : expr) : tactic expr := do
t ← infer_type e,
(xs, b) ← mk_local_pis t,
xs.mmap' $ λ x, try $ do {
  u ← mk_meta_univ,
  tx ← infer_type x,
  ttx ← infer_type tx,
  unify ttx (expr.sort u.succ) },
return $ e.app_of_list xs

/-- Tests whether type-class inference search for a class will end quickly when applied to
  variables. This tactic succeeds if `mk_instance` succeeds quickly or fails quickly with the error
  message that it cannot find an instance. It fails if the tactic takes too long, or if any other
  error message is raised.
  We make sure that we apply the tactic to variables living in `Type u` instead of `Sort u`,
  because many instances only apply in that special case, and we do want to catch those loops. -/
meta def fails_quickly (max_steps : ℕ) (d : declaration) : tactic (option string) := do
  e ← mk_const d.to_name,
  tt ← is_class e | return none,
  e' ← apply_to_fresh_variables e,
  sum.inr msg ← retrieve_or_report_error $ tactic.try_for max_steps $
    succeeds_or_fails_with_msg (mk_instance e')
      $ λ s, "tactic.mk_instance failed to generate instance for".is_prefix_of s | return none,
  return $ some $
    if msg = "try_for tactic failed, timeout" then "type-class inference timed out" else msg

/-- A linter object for `fails_quickly`. If we want to increase the maximum number of steps
  type-class inference is allowed to take, we can increase the number `3000` in the definition.
  As of 5 Mar 2020 the longest trace (for `is_add_hom`) takes 2900-3000 "heartbeats". -/
@[linter, priority 1408] meta def linter.fails_quickly : linter :=
{ test := fails_quickly 3000,
  no_errors_found := "No time-class searches timed out",
  errors_found := "TYPE CLASS SEARCHES TIMED OUT.
For the following classes, there is an instance that causes a loop, or an excessively long search.",
  is_fast := ff }

/-- Tests whether there is no instance of type `has_coe α t` where `α` is a variable.
See note [use has_coe_t]. -/
meta def has_coe_variable (d : declaration) : tactic (option string) := do
  tt ← is_instance d.to_name | return none,
  `(has_coe %%a _) ← return d.type.pi_codomain | return none,
  tt ← return a.is_var | return none,
  return $ some $ "illegal instance"

/-- A linter object for `has_coe_variable`. -/
@[linter, priority 1405] meta def linter.has_coe_variable : linter :=
{ test := has_coe_variable,
  no_errors_found := "No invalid `has_coe` instances",
  errors_found := "INVALID `has_coe` INSTANCES.
Make the following declarations instances of the class `has_coe_t` instead of `has_coe`." }

/-- Checks whether a declaration is prop-valued and takes an `inhabited _` argument that is unused
elsewhere in the type. In this case, that argument can be replaced with `nonempty _`. -/
meta def inhabited_nonempty (d : declaration) : tactic (option string) :=
do tt ← is_prop d.type | return none,
   (binders, _) ← get_pi_binders_dep d.type,
   let inhd_binders := binders.filter $ λ pr, pr.2.type.is_app_of `inhabited,
   if inhd_binders.length = 0 then return none
   else (λ s, some $ "The following `inhabited` instances should be `nonempty`. " ++ s) <$>
      print_arguments inhd_binders

/-- A linter object for `inhabited_nonempty`. -/
@[linter, priority 1400] meta def linter.inhabited_nonempty : linter :=
{ test := inhabited_nonempty,
  no_errors_found := "No uses of `inhabited` arguments should be replaced with `nonempty`",
  errors_found := "USES OF `inhabited` SHOULD BE REPLACED WITH `nonempty`." }

/-- `simp_lhs_rhs ty` returns the left-hand and right-hand side of a simp lemma with type `ty`. -/
private meta def simp_lhs_rhs : expr → tactic (expr × expr) | ty := do
ty ← whnf ty transparency.reducible,
-- We only detect a fixed set of simp relations here.
-- This is somewhat justified since for a custom simp relation R,
-- the simp lemma `R a b` is implicitly converted to `R a b ↔ true` as well.
match ty with
| `(¬ %%lhs) := pure (lhs, `(false))
| `(%%lhs = %%rhs) := pure (lhs, rhs)
| `(%%lhs ↔ %%rhs) := pure (lhs, rhs)
| (expr.pi n bi a b) := do
  l ← mk_local' n bi a,
  simp_lhs_rhs (b.instantiate_var l)
| ty := pure (ty, `(true))
end

/-- `simp_lhs ty` returns the left-hand side of a simp lemma with type `ty`. -/
private meta def simp_lhs (ty : expr): tactic expr :=
prod.fst <$> simp_lhs_rhs ty

/-- `simp_is_conditional ty` returns true iff the simp lemma with type `ty` is conditional. -/
private meta def simp_is_conditional : expr → tactic bool | ty := do
ty ← whnf ty transparency.semireducible,
match ty with
| `(¬ %%lhs) := pure ff
| `(%%lhs = _) := pure ff
| `(%%lhs ↔ _) := pure ff
| (expr.pi n bi a b) :=
  if bi ≠ binder_info.inst_implicit ∧ ¬ b.has_var then
    pure tt
  else do
    l ← mk_local' n bi a,
    simp_is_conditional (b.instantiate_var l)
| ty := pure ff
end

private meta def heuristic_simp_lemma_extraction (prf : expr) : tactic (list name) :=
prf.list_constant.to_list.mfilter is_simp_lemma

/-- Reports declarations that are simp lemmas whose left-hand side is not in simp-normal form. -/
meta def simp_nf_linter (timeout := 200000) (d : declaration) : tactic (option string) := do
tt ← is_simp_lemma d.to_name | pure none,
-- Sometimes, a definition is tagged @[simp] to add the equational lemmas to the simp set.
-- In this case, ignore the declaration if it is not a valid simp lemma by itself.
tt ← is_valid_simp_lemma_cnst d.to_name | pure none,
(λ tac, tactic.try_for timeout tac <|> pure (some "timeout")) $ -- last resort
(λ tac : tactic _, tac <|> pure none) $ -- tc resolution depth
retrieve $ do
reset_instance_cache,
g ← mk_meta_var d.type,
set_goals [g],
intros,
(lhs, rhs) ← target >>= simp_lhs_rhs,
sls ← simp_lemmas.mk_default,
let sls' := sls.erase [d.to_name],
-- TODO: should we do something special about rfl-lemmas?
(lhs', prf1) ← simplify sls [] lhs {fail_if_unchanged := ff},
prf1_lems ← heuristic_simp_lemma_extraction prf1,
if d.to_name ∈ prf1_lems then pure none else do
(rhs', prf2) ← simplify sls [] rhs {fail_if_unchanged := ff},
lhs'_eq_rhs' ← succeeds (is_def_eq lhs' rhs' transparency.reducible),
lhs_in_nf ← succeeds (is_def_eq lhs' lhs transparency.reducible),
if lhs'_eq_rhs' ∧ lhs'.get_app_fn.const_name = rhs'.get_app_fn.const_name then do
  used_lemmas ← heuristic_simp_lemma_extraction (prf1 prf2),
  pure $ pure $ "simp can prove this:\n"
    ++ "  by simp only " ++ to_string used_lemmas ++ "\n"
    ++ "One of the lemmas above could be a duplicate.\n"
    ++ "If that's not the case try reordering lemmas or adding @[priority].\n"
else if ¬ lhs_in_nf then do
  lhs ← pp lhs,
  lhs' ← pp lhs',
  pure $ format.to_string $
    to_fmt "Left-hand side simplifies from"
      ++ lhs.group.indent 2 ++ format.line
      ++ "to" ++ lhs'.group.indent 2 ++ format.line
      ++ "using " ++ (to_fmt prf1_lems).group.indent 2 ++ format.line
      ++ "Try to change the left-hand side to the simplified term!\n"
else
  pure none

/-- A linter for simp lemmas whose lhs is not in simp-normal form, and which hence never fire. -/
@[linter, priority 1390] meta def linter.simp_nf : linter :=
{ test := simp_nf_linter,
  no_errors_found := "All left-hand sides of simp lemmas are in simp-normal form",
  errors_found := "SOME SIMP LEMMAS ARE REDUNDANT.
That is, their left-hand side is not in simp-normal form.
These lemmas are hence never used by the simplifier.

This linter gives you a list of other simp lemmas, look at them!

Here are some guidelines to get you started:

  1. 'the left-hand side reduces to XYZ':
     you should probably use XYZ as the left-hand side.

  2. 'simp can prove this':
     This typically means that lemma is a duplicate, or is shadowed by another lemma:

     2a. Always put more general lemmas after specific ones:

      @[simp] lemma zero_add_zero : 0 + 0 = 0 := rfl
      @[simp] lemma add_zero : x + 0 = x := rfl

      And not the other way around!  The simplifier always picks the last matching lemma.

     2b. You can also use @[priority] instead of moving simp-lemmas around in the file.

      Tip: the default priority is 1000.
      Use `@[priority 1100]` instead of moving a lemma down,
      and `@[priority 900]` instead of moving a lemma up.

     2c. Conditional simp lemmas are tried last, if they are shadowed
         just remove the simp attribute.

     2d. If two lemmas are duplicates, the linter will complain about the first one.
         Try to fix the second one instead!
         (You can find it among the other simp lemmas the linter prints out!)
" }

private meta def simp_var_head (d : declaration) : tactic (option string) := do
tt ← is_simp_lemma d.to_name | pure none,
-- Sometimes, a definition is tagged @[simp] to add the equational lemmas to the simp set.
-- In this case, ignore the declaration if it is not a valid simp lemma by itself.
tt ← is_valid_simp_lemma_cnst d.to_name | pure none,
lhs ← simp_lhs d.type,
head_sym@(expr.local_const _ _ _ _) ← pure lhs.get_app_fn | pure none,
head_sym ← pp head_sym,
pure $ format.to_string $ "Left-hand side has variable as head symbol: " ++ head_sym

/--
A linter for simp lemmas whose lhs has a variable as head symbol,
and which hence never fire.
-/
@[linter, priority 1389] meta def linter.simp_var_head : linter :=
{ test := simp_var_head,
  no_errors_found :=
    "No left-hand sides of a simp lemma has a variable as head symbol.",
  errors_found := "LEFT-HAND SIDE HAS VARIABLE AS HEAD SYMBOL.\n" ++
    "Some simp lemmas have a variable as head symbol of the left-hand side" }

private meta def simp_comm (d : declaration) : tactic (option string) := do
tt ← is_simp_lemma d.to_name | pure none,
-- Sometimes, a definition is tagged @[simp] to add the equational lemmas to the simp set.
-- In this case, ignore the declaration if it is not a valid simp lemma by itself.
tt ← is_valid_simp_lemma_cnst d.to_name | pure none,
(lhs, rhs) ← simp_lhs_rhs d.type,
if lhs.get_app_fn.const_name ≠ rhs.get_app_fn.const_name then pure none else do
(lhs', rhs') ← (prod.snd <$> mk_meta_pis d.type) >>= simp_lhs_rhs,
tt ← succeeds $ unify rhs' lhs transparency.reducible | pure none,
tt ← succeeds $ is_def_eq rhs lhs' transparency.reducible | pure none,
-- ensure that the second application makes progress:
ff ← succeeds $ is_def_eq lhs' rhs' transparency.reducible | pure none,
pure $ "should not be marked simp"

/-- A linter for commutativity lemmas that are marked simp. -/
@[linter, priority 1385] meta def linter.simp_comm : linter :=
{ test := simp_comm,
  no_errors_found := "No commutativity lemma is marked simp.",
  errors_found := "COMMUTATIVITY LEMMA IS SIMP.\n" ++
    "Some commutativity lemmas are simp lemmas" }

/-! ### Implementation of the frontend -/

/-- `get_checks slow extra use_only` produces a list of linters.
`extras` is a list of names that should resolve to declarations with type `linter`.
If `use_only` is true, it only uses the linters in `extra`.
Otherwise, it uses all linters in the environment tagged with `@[linter]`.
If `slow` is false, it only uses the fast default tests. -/
meta def get_checks (slow : bool) (extra : list name) (use_only : bool) :
  tactic (list (name × linter)) := do
  default ← if use_only then return [] else attribute.get_instances `linter >>= get_linters,
  let default := if slow then default else default.filter (λ l, l.2.is_fast),
  list.append default <$> get_linters extra

/-- `should_be_linted linter decl` returns true if `decl` should be checked
using `linter`, i.e., if there is no `nolint` attribute. -/
meta def should_be_linted (linter : name) (decl : name) : tactic bool := do
e ← get_env,
pure $ ¬ e.contains (mk_nolint_decl_name decl linter)

/--
`lint_core decls checks` applies the linters `checks` to the list of declarations `decls`.
The resulting list has one element for each linter, containing the linter as
well as a map from declaration name to warning.
-/
meta def lint_core (decls : list declaration) (checks : list (name × linter)) :
  tactic (list (name × linter × rb_map name string)) :=
checks.mmap $ λ ⟨linter_name, linter⟩, do
results ← decls.mfoldl (λ (results : rb_map name string) decl, do
  tt ← should_be_linted linter_name decl.to_name | pure results,
  some linter_warning ← linter.test decl | pure results,
  pure $ results.insert decl.to_name linter_warning) mk_rb_map,
pure (linter_name, linter, results)

/-- Sorts a map with declaration keys as names by line number. -/
meta def sort_results {α} (results : rb_map name α) : tactic (list (name × α)) := do
e ← get_env,
pure $ list.reverse $ rb_lmap.values $ rb_lmap.of_list $
  results.fold [] $ λ decl linter_warning results,
    (((e.decl_pos decl).get_or_else ⟨0,0⟩).line, (decl, linter_warning)) :: results

/-- Formats a linter warning as `#print` command with comment. -/
meta def print_warning (decl_name : name) (warning : string) : format :=
"#print " ++ to_fmt decl_name ++ " /- " ++ warning ++ " -/"

/-- Formats a map of linter warnings using `print_warning`, sorted by line number. -/
meta def print_warnings (results : rb_map name string) : tactic format := do
results ← sort_results results,
pure $ format.intercalate format.line $ results.map $
  λ ⟨decl_name, warning⟩, print_warning decl_name warning

/--
Formats a map of linter warnings grouped by filename with `-- filename` comments.
The first `drop_fn_chars` characters are stripped from the filename.
-/
meta def grouped_by_filename (results : rb_map name string) (drop_fn_chars := 0)
  (formatter: rb_map name string → tactic format) : tactic format := do
e ← get_env,
let results := results.fold (rb_map.mk string (rb_map name string)) $
  λ decl_name linter_warning results,
    let fn := (e.decl_olean decl_name).get_or_else "" in
    results.insert fn (((results.find fn).get_or_else mk_rb_map).insert
      decl_name linter_warning),
format.intercalate "\n\n" <$> results.to_list.reverse.mmap (λ ⟨fn, results⟩, do
  formatted ← formatter results,
  pure $ "-- " ++ fn.popn drop_fn_chars ++ "\n" ++ formatted)

/-- The common denominator of `#lint[|mathlib|all]`.
The different commands have different configurations for `l`,
`group_by_filename` and `where_desc`.
If `slow` is false, doesn't do the checks that take a lot of time.
If `verbose` is false, it will suppress messages from passing checks.
By setting `checks` you can customize which checks are performed.

Returns a `name_set` containing the names of all declarations that fail any check in `check`,
and a `format` object describing the failures. -/
meta def lint_aux (l : list declaration) (group_by_filename : option nat)
    (where_desc : string) (slow verbose : bool) (checks : list (name × linter)) :
  tactic (name_set × format) := do
results ← lint_core l checks,
formatted_results ← results.mmap $ λ ⟨linter_name, linter, results⟩,
  if ¬ results.empty then do
    warnings ← match group_by_filename with
      | none := print_warnings results
      | some dropped := grouped_by_filename results dropped print_warnings
      end,
    pure $ to_fmt "/- " ++ linter.errors_found ++ ": -/\n" ++ warnings
  else
    pure $ if verbose then "/- OK: " ++ linter.no_errors_found ++ ". -/" else format.nil,
let s := format.intercalate "\n\n" (formatted_results.filter (λ f, ¬ f.is_nil)),
let s := if ¬ verbose then s else
  "/- Checking " ++ l.length ++ " declarations " ++ where_desc ++ " -/\n\n" ++ s,
let s := if slow then s else s ++ "/- (slow tests skipped) -/\n",
let ns := name_set.of_list (do (_,_,rs) ← results, rs.keys),
pure (ns, s)

/-- Return the message printed by `#lint` and a `name_set` containing all declarations that fail. -/
meta def lint (slow : bool := tt) (verbose : bool := tt) (extra : list name := [])
  (use_only : bool := ff) : tactic (name_set × format) := do
  checks ← get_checks slow extra use_only,
  e ← get_env,
  let l := e.filter (λ d,
    e.in_current_file' d.to_name ∧ ¬ d.to_name.is_internal ∧ ¬ d.is_auto_generated e),
  lint_aux l none "in the current file" slow verbose checks

/-- Returns the declarations considered by the mathlib linter. -/
meta def lint_mathlib_decls : tactic (list declaration) := do
e ← get_env,
ml ← get_mathlib_dir,
pure $ e.filter $ λ d,
  e.is_prefix_of_file ml d.to_name ∧ ¬ d.to_name.is_internal ∧ ¬ d.is_auto_generated e

/-- Return the message printed by `#lint_mathlib` and a `name_set` containing all declarations
that fail. -/
meta def lint_mathlib (slow : bool := tt) (verbose : bool := tt) (extra : list name := [])
  (use_only : bool := ff) : tactic (name_set × format) := do
checks ← get_checks slow extra use_only,
decls ← lint_mathlib_decls,
mathlib_path_len ← string.length <$> get_mathlib_dir,
lint_aux decls mathlib_path_len "in mathlib (only in imported files)" slow verbose checks

/-- Return the message printed by `#lint_all` and a `name_set` containing all declarations
that fail. -/
meta def lint_all (slow : bool := tt) (verbose : bool := tt) (extra : list name := [])
  (use_only : bool := ff) : tactic (name_set × format) := do
  checks ← get_checks slow extra use_only,
  e ← get_env,
  let l := e.filter (λ d, ¬ d.to_name.is_internal ∧ ¬ d.is_auto_generated e),
  lint_aux l (some 0) "in all imported files (including this one)" slow verbose checks

/-- Parses an optional `only`, followed by a sequence of zero or more identifiers.
Prepends `linter.` to each of these identifiers. -/
private meta def parse_lint_additions : parser (bool × list name) :=
prod.mk <$> only_flag <*> (list.map (name.append `linter) <$> ident_*)

/-- The common denominator of `lint_cmd`, `lint_mathlib_cmd`, `lint_all_cmd` -/
private meta def lint_cmd_aux (scope : bool → bool → list name → bool → tactic (name_set × format)) :
  parser unit :=
do silent ← optional (tk "-"),
   fast_only ← optional (tk "*"),
   silent ← if silent.is_some then return silent else optional (tk "-"), -- allow either order of *-
   (use_only, extra) ← parse_lint_additions,
   (failed, s) ← scope fast_only.is_none silent.is_none extra use_only,
   when (¬ s.is_nil) $ trace s,
   when (silent.is_some ∧ ¬ failed.empty) $
    fail "Linting did not succeed"

/-- The command `#lint` at the bottom of a file will warn you about some common mistakes
in that file. Usage: `#lint`, `#lint linter_1 linter_2`, `#lint only linter_1 linter_2`.
`#lint-` will suppress the output of passing checks.
Use the command `#list_linters` to see all available linters. -/
@[user_command] meta def lint_cmd (_ : parse $ tk "#lint") : parser unit :=
lint_cmd_aux @lint

/-- The command `#lint_mathlib` checks all of mathlib for certain mistakes.
Usage: `#lint_mathlib`, `#lint_mathlib linter_1 linter_2`, `#lint_mathlib only linter_1 linter_2`.
`#lint_mathlib-` will suppress the output of passing checks.
Use the command `#list_linters` to see all available linters. -/
@[user_command] meta def lint_mathlib_cmd (_ : parse $ tk "#lint_mathlib") : parser unit :=
lint_cmd_aux @lint_mathlib

/-- The default linters used in mathlib CI. -/
meta def mathlib_linters : list name := by do
ls ← get_checks tt [] ff,
let ls := ls.map (λ ⟨n, _⟩, `linter ++ n),
exact (reflect ls)

/-- `lint_mathlib_ci` runs the linters for the CI. -/
meta def lint_mathlib_ci : tactic unit := do
(failed, s) ← lint_mathlib tt tt mathlib_linters tt,
trace s,
when (¬ failed.empty) $ fail "Linting did not succeed"

/-- The command `#lint_all` checks all imported files for certain mistakes.
Usage: `#lint_all`, `#lint_all linter_1 linter_2`, `#lint_all only linter_1 linter_2`.
`#lint_all-` will suppress the output of passing checks.
Use the command `#list_linters` to see all available linters. -/
@[user_command] meta def lint_all_cmd (_ : parse $ tk "#lint_all") : parser unit :=
lint_cmd_aux @lint_all

/-- The command `#list_linters` prints a list of all available linters. -/
@[user_command] meta def list_linters (_ : parse $ tk "#list_linters") : parser unit :=
do env ← get_env,
let ns := env.decl_filter_map $ λ dcl,
    if (dcl.to_name.get_prefix = `linter) && (dcl.type = `(linter)) then some dcl.to_name else none,
   trace "Available linters:\n  linters marked with (*) are in the default lint set\n",
   ns.mmap' $ λ n, do
     b ← has_attribute' `linter n,
     trace $ n.pop_prefix.to_string ++ if b then " (*)" else ""

/-- Tries to apply the `nolint` attribute to a list of declarations. Always succeeds, even if some
of the declarations don't exist. -/
meta def apply_nolint_tac (decl : name) (linters : list name) : tactic unit :=
try $ nolint_attr.set decl linters tt

/-- `apply_nolint decl linter1 linter2 ...` tries to apply
the `nolint linter1 linter2 ...` attribute to `decl`, ...
It will always succeed, even if some of the declarations do not exist. -/
@[user_command] meta def apply_nolint_cmd (_ : parse $ tk "apply_nolint") : parser unit := do
decl_name ← ident,
linter_names ← ident*,
apply_nolint_tac decl_name linter_names

add_tactic_doc
{ name                     := "linting commands",
  category                 := doc_category.cmd,
  decl_names               := [`lint_cmd, `lint_mathlib_cmd, `lint_all_cmd, `list_linters,
                               `apply_nolint_cmd],
  tags                     := ["linting"],
  description              :=
"User commands to spot common mistakes in the code

* `#lint`: check all declarations in the current file
* `#lint_mathlib`: check all declarations in mathlib (so excluding core or other projects,
  and also excluding the current file)
* `#lint_all`: check all declarations in the environment (the current file and all
  imported files)

The following linters are run by default:
1. `unused_arguments` checks for unused arguments in declarations.
2. `def_lemma` checks whether a declaration is incorrectly marked as a def/lemma.
3. `dup_namespce` checks whether a namespace is duplicated in the name of a declaration.
4. `ge_or_gt` checks whether ≥/> is used in the declaration.
5. `instance_priority` checks that instances that always apply have priority below default.
6. `doc_blame` checks for missing doc strings on definitions and constants.
7.  `has_inhabited_instance` checks whether every type has an associated `inhabited` instance.
8.  `impossible_instance` checks for instances that can never fire.
9.  `incorrect_type_class_argument` checks for arguments in [square brackets] that are not classes.
10. `dangerous_instance` checks for instances that generate type-class problems with metavariables.
11. `inhabited_nonempty` checks for `inhabited` instance arguments that should be changed to
  `nonempty`.
12. `simp_nf` checks that arguments of the left-hand side of simp lemmas are in simp-normal form.
13. `simp_var_head` checks that there are no variables as head symbol of left-hand sides of simp
  lemmas.
14. `simp_comm` checks that no commutativity lemmas (such as `add_comm`) are marked simp.

Another linter, `doc_blame_thm`, checks for missing doc strings on lemmas and theorems.
This is not run by default.

The command `#list_linters` prints a list of the names of all available linters.

You can append a `*` to any command (e.g. `#lint_mathlib*`) to omit the slow tests (4).

You can append a `-` to any command (e.g. `#lint_mathlib-`) to run a silent lint
that suppresses the output of passing checks.
A silent lint will fail if any test fails.

You can append a sequence of linter names to any command to run extra tests, in addition to the
default ones. e.g. `#lint doc_blame_thm` will run all default tests and `doc_blame_thm`.

You can append `only name1 name2 ...` to any command to run a subset of linters, e.g.
`#lint only unused_arguments`

You can add custom linters by defining a term of type `linter` in the `linter` namespace.
A linter defined with the name `linter.my_new_check` can be run with `#lint my_new_check`
or `lint only my_new_check`.
If you add the attribute `@[linter]` to `linter.my_new_check` it will run by default.

Adding the attribute `@[nolint doc_blame unused_arguments]` to a declaration
omits it from only the specified linter checks.

`apply_nolint decl linter1 linter2 ...` tries to apply
the `nolint linter1 linter2 ...` attribute to `decl`, ...
It will always succeed, even if some of the declarations do not exist.
" }

attribute [nolint unused_arguments] imp_intro
attribute [nolint def_lemma] classical.dec classical.dec_pred classical.dec_rel classical.dec_eq
attribute [nolint has_inhabited_instance] pempty

/--
Invoking the hole command `lint` ("Find common mistakes in current file") will print text that
indicates mistakes made in the file above the command. It is equivalent to copying and pasting the
output of `#lint`. On large files, it may take some time before the output appears.
-/
@[hole_command] meta def lint_hole_cmd : hole_command :=
{ name := "Lint",
  descr := "Lint: Find common mistakes in current file.",
  action := λ es, do (_, s) ← lint, return [(s.to_string,"")] }

add_tactic_doc
{ name                     := "Lint",
  category                 := doc_category.hole_cmd,
  decl_names               := [`lint_hole_cmd],
  tags                     := ["linting"] }<|MERGE_RESOLUTION|>--- conflicted
+++ resolved
@@ -25,21 +25,12 @@
 8.  `impossible_instance` checks for instances that can never fire.
 9.  `incorrect_type_class_argument` checks for arguments in [square brackets] that are not classes.
 10. `dangerous_instance` checks for instances that generate type-class problems with metavariables.
-<<<<<<< HEAD
-11. `inhabited_nonempty` checks for `inhabited` instance arguments that should be changed to
-  `nonempty`.
-12. `simp_nf` checks that arguments of the left-hand side of simp lemmas are in simp-normal form.
-13. `simp_var_head` checks that there are no variables as head symbol of left-hand sides of simp
-  lemmas.
-14. `simp_comm` checks that no commutativity lemmas (such as `add_comm`) are marked simp.
-=======
 11. `fails_quickly` tests that type-class inference ends (relatively) quickly when applied to variables.
 12. `has_coe_variable` tests that there are no instances of type `has_coe α t` for a variable `α`.
 13. `inhabited_nonempty` checks for `inhabited` instance arguments that should be changed to `nonempty`.
 14. `simp_nf` checks that the left-hand side of simp lemmas is in simp-normal form.
 15. `simp_var_head` checks that there are no variables as head symbol of left-hand sides of simp lemmas.
 16. `simp_comm` checks that no commutativity lemmas (such as `add_comm`) are marked simp.
->>>>>>> d8d09271
 
 Another linter, `doc_blame_thm`, checks for missing doc strings on lemmas and theorems.
 This is not run by default.

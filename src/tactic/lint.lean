/-
Copyright (c) 2019 Floris van Doorn. All rights reserved.
Released under Apache 2.0 license as described in the file LICENSE.
Authors: Floris van Doorn, Robert Y. Lewis
-/
import tactic.core
/-!
# lint command
This file defines the following user commands to spot common mistakes in the code.
* `#lint`: check all declarations in the current file
* `#lint_mathlib`: check all declarations in mathlib (so excluding core or other projects,
  and also excluding the current file)
* `#lint_all`: check all declarations in the environment (the current file and all
  imported files)

The following linters are run by default:
1.  `unused_arguments` checks for unused arguments in declarations.
2.  `def_lemma` checks whether a declaration is incorrectly marked as a def/lemma.
3.  `dup_namespce` checks whether a namespace is duplicated in the name of a declaration.
4.  `ge_or_gt` checks whether ≥/> is used in the declaration.
5.  `instance_priority` checks that instances that always apply have priority below default.
6.  `doc_blame` checks for missing doc strings on definitions and constants.
7.  `has_inhabited_instance` checks whether every type has an associated `inhabited` instance.
8.  `impossible_instance` checks for instances that can never fire.
9.  `incorrect_type_class_argument` checks for arguments in [square brackets] that are not classes.
10. `dangerous_instance` checks for instances that generate type-class problems with metavariables.
11. `fails_quickly` tests that type-class inference ends (relatively) quickly when applied to variables.
12. `has_coe_variable` tests that there are no instances of type `has_coe α t` for a variable `α`.
13. `inhabited_nonempty` checks for `inhabited` instance arguments that should be changed to `nonempty`.
14. `simp_nf` checks that the left-hand side of simp lemmas is in simp-normal form.
15. `simp_var_head` checks that there are no variables as head symbol of left-hand sides of simp lemmas.
16. `simp_comm` checks that no commutativity lemmas (such as `add_comm`) are marked simp.

Another linter, `doc_blame_thm`, checks for missing doc strings on lemmas and theorems.
This is not run by default.

The command `#list_linters` prints a list of the names of all available linters.

You can append a `*` to any command (e.g. `#lint_mathlib*`) to omit the slow tests (4).

You can append a `-` to any command (e.g. `#lint_mathlib-`) to run a silent lint
that suppresses the output of passing checks.
A silent lint will fail if any test fails.

You can append a sequence of linter names to any command to run extra tests, in addition to the
default ones. e.g. `#lint doc_blame_thm` will run all default tests and `doc_blame_thm`.

You can append `only name1 name2 ...` to any command to run a subset of linters, e.g.
`#lint only unused_arguments`

You can add custom linters by defining a term of type `linter` in the `linter` namespace.
A linter defined with the name `linter.my_new_check` can be run with `#lint my_new_check`
or `lint only my_new_check`.
If you add the attribute `@[linter]` to `linter.my_new_check` it will run by default.

Adding the attribute `@[nolint doc_blame unused_arguments]` to a declaration
omits it from only the specified linter checks.

## Tags
sanity check, lint, cleanup, command, tactic
-/

universe variable u
open expr tactic native

reserve notation `#lint`
reserve notation `#lint_mathlib`
reserve notation `#lint_all`
reserve notation `#list_linters`

setup_tactic_parser

-- Manual constant subexpression elimination for performance.
private meta def linter_ns := `linter
private meta def nolint_infix := `_nolint

/--
Computes the declaration name used to store the nolint attribute data.

Retrieving the parameters for user attributes is *extremely* slow.
Hence we store the parameters of the nolint attribute as declarations
in the environment.  E.g. for `@[nolint foo] def bar := _` we add the
following declaration:

```lean
meta def bar._nolint.foo : unit := ()
```
-/
private meta def mk_nolint_decl_name (decl : name) (linter : name) : name :=
(decl ++ nolint_infix) ++ linter

/-- Defines the user attribute `nolint` for skipping `#lint` -/
@[user_attribute]
meta def nolint_attr : user_attribute _ (list name) :=
{ name := "nolint",
  descr := "Do not report this declaration in any of the tests of `#lint`",
  after_set := some $ λ n _ _, (do
    ls@(_::_) ← nolint_attr.get_param n
      | fail "you need to specify at least one linter to disable",
    ls.mmap' $ λ l, do
      get_decl (linter_ns ++ l) <|> fail ("unknown linter: " ++ to_string l),
      try $ add_decl $ declaration.defn (mk_nolint_decl_name n l) []
        `(unit) `(unit.star) (default _) ff),
  parser := ident* }

/--
A linting test for the `#lint` command.

`test` defines a test to perform on every declaration. It should never fail. Returning `none`
signifies a passing test. Returning `some msg` reports a failing test with error `msg`.

`no_errors_found` is the message printed when all tests are negative, and `errors_found` is printed
when at least one test is positive.

If `is_fast` is false, this test will be omitted from `#lint-`.

If `auto_decls` is true, this test will also be executed on automatically generated declarations.
-/
meta structure linter :=
(test : declaration → tactic (option string))
(no_errors_found : string)
(errors_found : string)
(is_fast : bool := tt)
(auto_decls : bool := ff)

/-- Takes a list of names that resolve to declarations of type `linter`,
and produces a list of linters. -/
meta def get_linters (l : list name) : tactic (list (name × linter)) :=
l.mmap (λ n, prod.mk n.last <$> (mk_const n >>= eval_expr linter)
  <|> fail format!"invalid linter: {n}")

/-- Defines the user attribute `linter` for adding a linter to the default set.
Linters should be defined in the `linter` namespace.
A linter `linter.my_new_linter` is referred to as `my_new_linter` (without the `linter` namespace)
when used in `#lint`.
-/
@[user_attribute]
meta def linter_attr : user_attribute unit unit :=
{ name := "linter",
  descr := "Use this declaration as a linting test in #lint",
  after_set := some $ λ nm _ _,
                mk_const nm >>= infer_type >>= unify `(linter) }

/-- Pretty prints a list of arguments of a declaration. Assumes `l` is a list of argument positions
  and binders (or any other element that can be pretty printed).
  `l` can be obtained e.g. by applying `list.indexes_values` to a list obtained by
  `get_pi_binders`. -/
meta def print_arguments {α} [has_to_tactic_format α] (l : list (ℕ × α)) : tactic string := do
  fs ← l.mmap (λ ⟨n, b⟩, (λ s, to_fmt "argument " ++ to_fmt (n+1) ++ ": " ++ s) <$> pp b),
  return $ fs.to_string_aux tt

/- Implementation of the linters -/

/-- Auxilliary definition for `check_unused_arguments` -/
meta def check_unused_arguments_aux : list ℕ → ℕ → ℕ → expr → list ℕ | l n n_max e :=
if n > n_max then l else
if ¬ is_lambda e ∧ ¬ is_pi e then l else
  let b := e.binding_body in
  let l' := if b.has_var_idx 0 then l else n :: l in check_unused_arguments_aux l' (n+1) n_max b

/-- Check which arguments of a declaration are not used.
  Prints a list of natural numbers corresponding to which arguments are not used (e.g.
    this outputs [1, 4] if the first and fourth arguments are unused).
  Checks both the type and the value of `d` for whether the argument is used
  (in rare cases an argument is used in the type but not in the value).
  We return [] if the declaration was automatically generated.
  We print arguments that are larger than the arity of the type of the declaration
  (without unfolding definitions). -/
meta def check_unused_arguments (d : declaration) : option (list ℕ) :=
let l := check_unused_arguments_aux [] 1 d.type.pi_arity d.value in
if l = [] then none else
let l2 := check_unused_arguments_aux [] 1 d.type.pi_arity d.type in
(l.filter $ λ n, n ∈ l2).reverse

/-- Check for unused arguments, and print them with their position, variable name, type and whether
  the argument is a duplicate.
  See also `check_unused_arguments`.
  This tactic additionally filters out all unused arguments of type `parse _` -/
meta def unused_arguments (d : declaration) : tactic (option string) := do
  let ns := check_unused_arguments d,
  if ¬ ns.is_some then return none else do
  let ns := ns.iget,
  (ds, _) ← get_pi_binders d.type,
  let ns := ns.map (λ n, (n, (ds.nth $ n - 1).iget)),
  let ns := ns.filter (λ x, x.2.type.get_app_fn ≠ const `interactive.parse []),
  if ns = [] then return none else do
  ds' ← ds.mmap pp,
  ns ← ns.mmap (λ ⟨n, b⟩, (λ s, to_fmt "argument " ++ to_fmt n ++ ": " ++ s ++
    (if ds.countp (λ b', b.type = b'.type) ≥ 2 then " (duplicate)" else "")) <$> pp b),
  return $ some $ ns.to_string_aux tt

/-- A linter object for checking for unused arguments. This is in the default linter set. -/
@[linter, priority 1500] meta def linter.unused_arguments : linter :=
{ test := unused_arguments,
  no_errors_found := "No unused arguments",
  errors_found := "UNUSED ARGUMENTS" }

/-- Checks whether the correct declaration constructor (definition or theorem) by comparing it
  to its sort. Instances will not be printed. -/
/- This test is not very quick: maybe we can speed-up testing that something is a proposition?
  This takes almost all of the execution time. -/
meta def incorrect_def_lemma (d : declaration) : tactic (option string) :=
  if d.is_constant ∨ d.is_axiom
  then return none else do
    is_instance_d ← is_instance d.to_name,
    if is_instance_d then return none else do
      -- the following seems to be a little quicker than `is_prop d.type`.
      expr.sort n ← infer_type d.type, return $
      if d.is_theorem ↔ n = level.zero then none
      else if (d.is_definition : bool) then "is a def, should be a lemma/theorem"
      else "is a lemma/theorem, should be a def"

/-- A linter for checking whether the correct declaration constructor (definition or theorem)
has been used. -/
@[linter, priority 1490] meta def linter.def_lemma : linter :=
{ test := incorrect_def_lemma,
  no_errors_found := "All declarations correctly marked as def/lemma",
  errors_found := "INCORRECT DEF/LEMMA" }

/-- Checks whether a declaration has a namespace twice consecutively in its name -/
meta def dup_namespace (d : declaration) : tactic (option string) :=
is_instance d.to_name >>= λ is_inst,
return $ let nm := d.to_name.components in if nm.chain' (≠) ∨ is_inst then none
  else let s := (nm.find $ λ n, nm.count n ≥ 2).iget.to_string in
  some $ "The namespace `" ++ s ++ "` is duplicated in the name"

/-- A linter for checking whether a declaration has a namespace twice consecutively in its name. -/
@[linter, priority 1480] meta def linter.dup_namespace : linter :=
{ test := dup_namespace,
  no_errors_found := "No declarations have a duplicate namespace",
  errors_found := "DUPLICATED NAMESPACES IN NAME" }

/-- Checks whether a `>`/`≥` is used in the statement of `d`.
  Currently it checks only the conclusion of the declaration, to eliminate false positive from
  binders such as `∀ ε > 0, ...` -/
meta def ge_or_gt_in_statement (d : declaration) : tactic (option string) :=
return $ let illegal := [`gt, `ge] in if d.type.pi_codomain.contains_constant (λ n, n ∈ illegal)
  then some "the type contains ≥/>. Use ≤/< instead."
  else none

-- TODO: the commented out code also checks for classicality in statements, but needs fixing
-- TODO: this probably needs to also check whether the argument is a variable or @eq <var> _ _
-- meta def illegal_constants_in_statement (d : declaration) : tactic (option string) :=
-- return $ if d.type.contains_constant (λ n, (n.get_prefix = `classical ∧
--   n.last ∈ ["prop_decidable", "dec", "dec_rel", "dec_eq"]) ∨ n ∈ [`gt, `ge])
-- then
--   let illegal1 := [`classical.prop_decidable, `classical.dec, `classical.dec_rel, `classical.dec_eq],
--       illegal2 := [`gt, `ge],
--       occur1 := illegal1.filter (λ n, d.type.contains_constant (eq n)),
--       occur2 := illegal2.filter (λ n, d.type.contains_constant (eq n)) in
--   some $ sformat!"the type contains the following declarations: {occur1 ++ occur2}." ++
--     (if occur1 = [] then "" else " Add decidability type-class arguments instead.") ++
--     (if occur2 = [] then "" else " Use ≤/< instead.")
-- else none

/-- A linter for checking whether illegal constants (≥, >) appear in a declaration's type. -/
@[linter, priority 1470] meta def linter.ge_or_gt : linter :=
{ test := ge_or_gt_in_statement,
  no_errors_found := "Not using ≥/> in declarations",
  errors_found := "USING ≥/> IN DECLARATIONS",
  is_fast := ff }

library_note "nolint_ge" "Currently, the linter forbids the use of `>` and `≥` in definitions and
statements, as they cause problems in rewrites. However, we still allow them in some contexts,
for instance when expressing properties of the operator (as in `cobounded (≥)`), or in quantifiers
such as `∀ ε > 0`. Such statements should be marked with the attribute `nolint` to avoid linter
failures."

/-- checks whether an instance that always applies has priority ≥ 1000. -/
meta def instance_priority (d : declaration) : tactic (option string) := do
  let nm := d.to_name,
  b ← is_instance nm,
  /- return `none` if `d` is not an instance -/
  if ¬ b then return none else do
  prio ← has_attribute `instance nm,
  /- return `none` if `d` is has low priority -/
  if prio < 1000 then return none else do
  let (fn, args) := d.type.pi_codomain.get_app_fn_args,
  cls ← get_decl fn.const_name,
  let (pi_args, _) := cls.type.pi_binders,
  guard (args.length = pi_args.length),
  /- List all the arguments of the class that block type-class inference from firing
    (if they are metavariables). These are all the arguments except instance-arguments and
    out-params. -/
  let relevant_args := (args.zip pi_args).filter_map $ λ⟨e, ⟨_, info, tp⟩⟩,
    if info = binder_info.inst_implicit ∨ tp.get_app_fn.is_constant_of `out_param
    then none else some e,
  let always_applies := relevant_args.all expr.is_var ∧ relevant_args.nodup,
  if always_applies then return $ some "set priority below 1000" else return none

library_note "lower instance priority"
"Certain instances always apply during type-class resolution. For example, the instance
`add_comm_group.to_add_group {α} [add_comm_group α] : add_group α` applies to all type-class
resolution problems of the form `add_group _`, and type-class inference will then do an
exhaustive search to find a commutative group. These instances take a long time to fail.
Other instances will only apply if the goal has a certain shape. For example
`int.add_group : add_group ℤ` or
`add_group.prod {α β} [add_group α] [add_group β] : add_group (α × β)`. Usually these instances
will fail quickly, and when they apply, they are almost the desired instance.
For this reason, we want the instances of the second type (that only apply in specific cases) to
always have higher priority than the instances of the first type (that always apply).
See also #1561.

Therefore, if we create an instance that always applies, we set the priority of these instances to
100 (or something similar, which is below the default value of 1000)."

library_note "default priority"
"Instances that always apply should be applied after instances that only apply in specific cases,
see note [lower instance priority] above.

Classes that use the `extends` keyword automatically generate instances that always apply.
Therefore, we set the priority of these instances to 100 (or something similar, which is below the
default value of 1000) using `set_option default_priority 100`.
We have to put this option inside a section, so that the default priority is the default
1000 outside the section."

/-- A linter object for checking instance priorities of instances that always apply.
  This is in the default linter set. -/
@[linter, priority 1460] meta def linter.instance_priority : linter :=
{ test := instance_priority,
  no_errors_found := "All instance priorities are good",
  errors_found := "DANGEROUS INSTANCE PRIORITIES.
The following instances always apply, and therefore should have a priority < 1000.
If you don't know what priority to choose, use priority 100.

If this is an automatically generated instance (using the keywords `class` and `extends`),
see note [lower instance priority] and see note [default priority] for instructions to change the priority",
  auto_decls := tt }

/-- Reports definitions and constants that are missing doc strings -/
meta def doc_blame_report_defn : declaration → tactic (option string)
| (declaration.defn n _ _ _ _ _) := doc_string n >> return none <|> return "def missing doc string"
| (declaration.cnst n _ _ _) := doc_string n >> return none <|> return "constant missing doc string"
| _ := return none

/-- Reports definitions and constants that are missing doc strings -/
meta def doc_blame_report_thm : declaration → tactic (option string)
| (declaration.thm n _ _ _) := doc_string n >> return none <|> return "theorem missing doc string"
| _ := return none

/-- A linter for checking definition doc strings -/
@[linter, priority 1450] meta def linter.doc_blame : linter :=
{ test := λ d, mcond (bnot <$> has_attribute' `instance d.to_name) (doc_blame_report_defn d) (return none),
  no_errors_found := "No definitions are missing documentation",
  errors_found := "DEFINITIONS ARE MISSING DOCUMENTATION STRINGS" }

/-- A linter for checking theorem doc strings. This is not in the default linter set. -/
meta def linter.doc_blame_thm : linter :=
{ test := doc_blame_report_thm,
  no_errors_found := "No theorems are missing documentation.",
  errors_found := "THEOREMS ARE MISSING DOCUMENTATION STRINGS",
  is_fast := ff }

/-- Reports declarations of types that do not have an associated `inhabited` instance. -/
meta def has_inhabited_instance (d : declaration) : tactic (option string) := do
tt ← pure d.is_trusted | pure none,
ff ← has_attribute' `reducible d.to_name | pure none,
ff ← has_attribute' `class d.to_name | pure none,
(_, ty) ← mk_local_pis d.type,
ty ← whnf ty,
if ty = `(Prop) then pure none else do
`(Sort _) ← whnf ty | pure none,
insts ← attribute.get_instances `instance,
insts_tys ← insts.mmap $ λ i, expr.pi_codomain <$> declaration.type <$> get_decl i,
let inhabited_insts := insts_tys.filter (λ i,
  i.app_fn.const_name = ``inhabited ∨ i.app_fn.const_name = `unique),
let inhabited_tys := inhabited_insts.map (λ i, i.app_arg.get_app_fn.const_name),
if d.to_name ∈ inhabited_tys then
  pure none
else
  pure "inhabited instance missing"

/-- A linter for missing `inhabited` instances. -/
@[linter, priority 1440]
meta def linter.has_inhabited_instance : linter :=
{ test := has_inhabited_instance,
  no_errors_found := "No types have missing inhabited instances",
  errors_found := "TYPES ARE MISSING INHABITED INSTANCES",
  is_fast := ff }

/-- Checks whether an instance can never be applied. -/
meta def impossible_instance (d : declaration) : tactic (option string) := do
  tt ← is_instance d.to_name | return none,
  (binders, _) ← get_pi_binders_dep d.type,
  let bad_arguments := binders.filter $ λ nb, nb.2.info ≠ binder_info.inst_implicit,
  _ :: _ ← return bad_arguments | return none,
  (λ s, some $ "Impossible to infer " ++ s) <$> print_arguments bad_arguments

/-- A linter object for `impossible_instance`. -/
@[linter, priority 1430] meta def linter.impossible_instance : linter :=
{ test := impossible_instance,
  no_errors_found := "All instances are applicable",
  errors_found := "IMPOSSIBLE INSTANCES FOUND.\nThese instances have an argument that cannot be found during type-class resolution, and therefore can never succeed. Either mark the arguments with square brackets (if it is a class), or don't make it an instance" }

/-- Checks whether the definition `nm` unfolds to a class. -/
/- Note: Caching the result of `unfolds_to_class` by giving it an attribute
(so that e.g. `vector_space` or `decidable_eq` would not be repeatedly unfold to check whether it is
a class), did not speed up this tactic when executed on all of mathlib (and instead significantly
slowed it down) -/
meta def unfolds_to_class : name → tactic bool | nm :=
if nm = `has_reflect then return tt else
succeeds $ has_attribute `class nm <|> do
  d ← get_decl nm,
  tt ← unfolds_to_class d.value.lambda_body.pi_codomain.get_app_fn.const_name,
  return 0 -- We do anything that succeeds here. We return a `ℕ` because of `has_attribute`.

/-- Checks whether an instance can never be applied. -/
meta def incorrect_type_class_argument (d : declaration) : tactic (option string) := do
  (binders, _) ← get_pi_binders d.type,
  let instance_arguments := binders.indexes_values $
    λ b : binder, b.info = binder_info.inst_implicit,
  /- the head of the type should either unfold to a class, or be a local constant.
  A local constant is allowed, because that could be a class when applied to the proper arguments. -/
  bad_arguments ← instance_arguments.mfilter $
    λ⟨_, b⟩, let head := b.type.erase_annotations.pi_codomain.get_app_fn in
      if head.is_local_constant then return ff else bnot <$> unfolds_to_class head.const_name,
  _ :: _ ← return bad_arguments | return none,
  (λ s, some $ "These are not classes. " ++ s) <$> print_arguments bad_arguments

/-- A linter object for `incorrect_type_class_argument`. -/
@[linter, priority 1420] meta def linter.incorrect_type_class_argument : linter :=
{ test := incorrect_type_class_argument,
  no_errors_found := "All declarations have correct type-class arguments",
  errors_found := "INCORRECT TYPE-CLASS ARGUMENTS.\nSome declarations have non-classes between [square brackets]" }

/-- Checks whether an instance is dangerous: it creates a new type-class problem with metavariable arguments. -/
meta def dangerous_instance (d : declaration) : tactic (option string) := do
  tt ← is_instance d.to_name | return none,
  (local_constants, target) ← mk_local_pis d.type,
  let instance_arguments := local_constants.indexes_values $
    λ e : expr, e.local_binding_info = binder_info.inst_implicit,
  let bad_arguments := local_constants.indexes_values $ λ x,
      !target.has_local_constant x &&
      (x.local_binding_info ≠ binder_info.inst_implicit) &&
      instance_arguments.any (λ nb, nb.2.local_type.has_local_constant x),
  let bad_arguments : list (ℕ × binder) := bad_arguments.map $ λ ⟨n, e⟩, ⟨n, e.to_binder⟩,
  _ :: _ ← return bad_arguments | return none,
  (λ s, some $ "The following arguments become metavariables. " ++ s) <$> print_arguments bad_arguments

/-- A linter object for `dangerous_instance`. -/
@[linter, priority 1410] meta def linter.dangerous_instance : linter :=
{ test := dangerous_instance,
  no_errors_found := "No dangerous instances",
  errors_found := "DANGEROUS INSTANCES FOUND.\nThese instances are recursive, and create a new type-class problem which will have metavariables.
  Possible solution: remove the instance attribute or make it a local instance instead.

  Currently this linter does not check whether the metavariables only occur in arguments marked with `out_param`, in which case this linter gives a false positive.",
  auto_decls := tt }

/-- Applies expression `e` to local constants, but lifts all the arguments that are `Sort`-valued to
  `Type`-valued sorts. -/
meta def apply_to_fresh_variables (e : expr) : tactic expr := do
t ← infer_type e,
(xs, b) ← mk_local_pis t,
xs.mmap' $ λ x, try $ do {
  u ← mk_meta_univ,
  tx ← infer_type x,
  ttx ← infer_type tx,
  unify ttx (expr.sort u.succ) },
return $ e.app_of_list xs

/-- Tests whether type-class inference search for a class will end quickly when applied to
  variables. This tactic succeeds if `mk_instance` succeeds quickly or fails quickly with the error
  message that it cannot find an instance. It fails if the tactic takes too long, or if any other
  error message is raised.
  We make sure that we apply the tactic to variables living in `Type u` instead of `Sort u`,
  because many instances only apply in that special case, and we do want to catch those loops. -/
meta def fails_quickly (max_steps : ℕ) (d : declaration) : tactic (option string) := do
  e ← mk_const d.to_name,
  tt ← is_class e | return none,
  e' ← apply_to_fresh_variables e,
  sum.inr msg ← retrieve_or_report_error $ tactic.try_for max_steps $
    succeeds_or_fails_with_msg (mk_instance e')
      $ λ s, "tactic.mk_instance failed to generate instance for".is_prefix_of s | return none,
  return $ some $
    if msg = "try_for tactic failed, timeout" then "type-class inference timed out" else msg

/-- A linter object for `fails_quickly`. If we want to increase the maximum number of steps
  type-class inference is allowed to take, we can increase the number `3000` in the definition.
  As of 5 Mar 2020 the longest trace (for `is_add_hom`) takes 2900-3000 "heartbeats". -/
@[linter, priority 1408] meta def linter.fails_quickly : linter :=
{ test := fails_quickly 3000,
  no_errors_found := "No time-class searches timed out",
  errors_found := "TYPE CLASS SEARCHES TIMED OUT.
For the following classes, there is an instance that causes a loop, or an excessively long search.",
  is_fast := ff }

/-- Tests whether there is no instance of type `has_coe α t` where `α` is a variable.
See note [use has_coe_t]. -/
meta def has_coe_variable (d : declaration) : tactic (option string) := do
  tt ← is_instance d.to_name | return none,
  `(has_coe %%a _) ← return d.type.pi_codomain | return none,
  tt ← return a.is_var | return none,
  return $ some $ "illegal instance"

/-- A linter object for `has_coe_variable`. -/
@[linter, priority 1405] meta def linter.has_coe_variable : linter :=
{ test := has_coe_variable,
  no_errors_found := "No invalid `has_coe` instances",
  errors_found := "INVALID `has_coe` INSTANCES.
Make the following declarations instances of the class `has_coe_t` instead of `has_coe`." }

/-- Checks whether a declaration is prop-valued and takes an `inhabited _` argument that is unused
    elsewhere in the type. In this case, that argument can be replaced with `nonempty _`. -/
meta def inhabited_nonempty (d : declaration) : tactic (option string) :=
do tt ← is_prop d.type | return none,
   (binders, _) ← get_pi_binders_dep d.type,
   let inhd_binders := binders.filter $ λ pr, pr.2.type.is_app_of `inhabited,
   if inhd_binders.length = 0 then return none
   else (λ s, some $ "The following `inhabited` instances should be `nonempty`. " ++ s) <$> print_arguments inhd_binders

/-- A linter object for `inhabited_nonempty`. -/
@[linter, priority 1400] meta def linter.inhabited_nonempty : linter :=
{ test := inhabited_nonempty,
  no_errors_found := "No uses of `inhabited` arguments should be replaced with `nonempty`",
  errors_found := "USES OF `inhabited` SHOULD BE REPLACED WITH `nonempty`." }

/-- `simp_lhs_rhs ty` returns the left-hand and right-hand side of a simp lemma with type `ty`. -/
private meta def simp_lhs_rhs : expr → tactic (expr × expr) | ty := do
ty ← whnf ty transparency.reducible,
-- We only detect a fixed set of simp relations here.
-- This is somewhat justified since for a custom simp relation R,
-- the simp lemma `R a b` is implicitly converted to `R a b ↔ true` as well.
match ty with
| `(¬ %%lhs) := pure (lhs, `(false))
| `(%%lhs = %%rhs) := pure (lhs, rhs)
| `(%%lhs ↔ %%rhs) := pure (lhs, rhs)
| (expr.pi n bi a b) := do
  l ← mk_local' n bi a,
  simp_lhs_rhs (b.instantiate_var l)
| ty := pure (ty, `(true))
end

/-- `simp_lhs ty` returns the left-hand side of a simp lemma with type `ty`. -/
private meta def simp_lhs (ty : expr): tactic expr :=
prod.fst <$> simp_lhs_rhs ty

/-- `simp_is_conditional ty` returns true iff the simp lemma with type `ty` is conditional. -/
private meta def simp_is_conditional : expr → tactic bool | ty := do
ty ← whnf ty transparency.semireducible,
match ty with
| `(¬ %%lhs) := pure ff
| `(%%lhs = _) := pure ff
| `(%%lhs ↔ _) := pure ff
| (expr.pi n bi a b) :=
  if bi ≠ binder_info.inst_implicit ∧ ¬ b.has_var then
    pure tt
  else do
    l ← mk_local' n bi a,
    simp_is_conditional (b.instantiate_var l)
| ty := pure ff
end

private meta def heuristic_simp_lemma_extraction (prf : expr) : tactic (list name) :=
prf.list_constant.to_list.mfilter is_simp_lemma

/-- Reports declarations that are simp lemmas whose left-hand side is not in simp-normal form. -/
meta def simp_nf_linter (timeout := 200000) (d : declaration) : tactic (option string) := do
tt ← is_simp_lemma d.to_name | pure none,
-- Sometimes, a definition is tagged @[simp] to add the equational lemmas to the simp set.
-- In this case, ignore the declaration if it is not a valid simp lemma by itself.
tt ← is_valid_simp_lemma_cnst d.to_name | pure none,
(λ tac, tactic.try_for timeout tac <|> pure (some "timeout")) $ -- last resort
(λ tac : tactic _, tac <|> pure none) $ -- tc resolution depth
retrieve $ do
reset_instance_cache,
g ← mk_meta_var d.type,
set_goals [g],
intros,
(lhs, rhs) ← target >>= simp_lhs_rhs,
sls ← simp_lemmas.mk_default,
let sls' := sls.erase [d.to_name],
-- TODO: should we do something special about rfl-lemmas?
(lhs', prf1) ← simplify sls [] lhs {fail_if_unchanged := ff},
prf1_lems ← heuristic_simp_lemma_extraction prf1,
if d.to_name ∈ prf1_lems then pure none else do
(rhs', prf2) ← simplify sls [] rhs {fail_if_unchanged := ff},
lhs'_eq_rhs' ← succeeds (is_def_eq lhs' rhs' transparency.reducible),
lhs_in_nf ← succeeds (is_def_eq lhs' lhs transparency.reducible),
if lhs'_eq_rhs' ∧ lhs'.get_app_fn.const_name = rhs'.get_app_fn.const_name then do
  used_lemmas ← heuristic_simp_lemma_extraction (prf1 prf2),
  pure $ pure $ "simp can prove this:\n"
    ++ "  by simp only " ++ to_string used_lemmas ++ "\n"
    ++ "One of the lemmas above could be a duplicate.\n"
    ++ "If that's not the case try reordering lemmas or adding @[priority].\n"
else if ¬ lhs_in_nf then do
  lhs ← pp lhs,
  lhs' ← pp lhs',
  pure $ format.to_string $
    to_fmt "Left-hand side simplifies from"
      ++ lhs.group.indent 2 ++ format.line
      ++ "to" ++ lhs'.group.indent 2 ++ format.line
      ++ "using " ++ (to_fmt prf1_lems).group.indent 2 ++ format.line
      ++ "Try to change the left-hand side to the simplified term!\n"
else
  pure none

/-- A linter for simp lemmas whose lhs is not in simp-normal form, and which hence never fire. -/
@[linter, priority 1390] meta def linter.simp_nf : linter :=
{ test := simp_nf_linter,
  no_errors_found := "All left-hand sides of simp lemmas are in simp-normal form",
  errors_found := "SOME SIMP LEMMAS ARE REDUNDANT.
That is, their left-hand side is not in simp-normal form.
These lemmas are hence never used by the simplifier.

This linter gives you a list of other simp lemmas, look at them!

Here are some guidelines to get you started:

  1. 'the left-hand side reduces to XYZ':
     you should probably use XYZ as the left-hand side.

  2. 'simp can prove this':
     This typically means that lemma is a duplicate, or is shadowed by another lemma:

     2a. Always put more general lemmas after specific ones:

      @[simp] lemma zero_add_zero : 0 + 0 = 0 := rfl
      @[simp] lemma add_zero : x + 0 = x := rfl

      And not the other way around!  The simplifier always picks the last matching lemma.

     2b. You can also use @[priority] instead of moving simp-lemmas around in the file.

      Tip: the default priority is 1000.
      Use `@[priority 1100]` instead of moving a lemma down,
      and `@[priority 900]` instead of moving a lemma up.

     2c. Conditional simp lemmas are tried last, if they are shadowed
         just remove the simp attribute.

     2d. If two lemmas are duplicates, the linter will complain about the first one.
         Try to fix the second one instead!
         (You can find it among the other simp lemmas the linter prints out!)
" }

private meta def simp_var_head (d : declaration) : tactic (option string) := do
tt ← is_simp_lemma d.to_name | pure none,
-- Sometimes, a definition is tagged @[simp] to add the equational lemmas to the simp set.
-- In this case, ignore the declaration if it is not a valid simp lemma by itself.
tt ← is_valid_simp_lemma_cnst d.to_name | pure none,
lhs ← simp_lhs d.type,
head_sym@(expr.local_const _ _ _ _) ← pure lhs.get_app_fn | pure none,
head_sym ← pp head_sym,
pure $ format.to_string $ "Left-hand side has variable as head symbol: " ++ head_sym

/--
A linter for simp lemmas whose lhs has a variable as head symbol,
and which hence never fire.
-/
@[linter, priority 1389] meta def linter.simp_var_head : linter :=
{ test := simp_var_head,
  no_errors_found :=
    "No left-hand sides of a simp lemma has a variable as head symbol",
  errors_found := "LEFT-HAND SIDE HAS VARIABLE AS HEAD SYMBOL.\n" ++
    "Some simp lemmas have a variable as head symbol of the left-hand side" }

private meta def simp_comm (d : declaration) : tactic (option string) := do
tt ← is_simp_lemma d.to_name | pure none,
-- Sometimes, a definition is tagged @[simp] to add the equational lemmas to the simp set.
-- In this case, ignore the declaration if it is not a valid simp lemma by itself.
tt ← is_valid_simp_lemma_cnst d.to_name | pure none,
(lhs, rhs) ← simp_lhs_rhs d.type,
if lhs.get_app_fn.const_name ≠ rhs.get_app_fn.const_name then pure none else do
(lhs', rhs') ← (prod.snd <$> mk_meta_pis d.type) >>= simp_lhs_rhs,
tt ← succeeds $ unify rhs' lhs transparency.reducible | pure none,
tt ← succeeds $ is_def_eq rhs lhs' transparency.reducible | pure none,
-- ensure that the second application makes progress:
ff ← succeeds $ is_def_eq lhs' rhs' transparency.reducible | pure none,
pure $ "should not be marked simp"

/-- A linter for commutativity lemmas that are marked simp. -/
@[linter, priority 1385] meta def linter.simp_comm : linter :=
{ test := simp_comm,
  no_errors_found := "No commutativity lemma is marked simp",
  errors_found := "COMMUTATIVITY LEMMA IS SIMP.\n" ++
    "Some commutativity lemmas are simp lemmas" }

/- Implementation of the frontend. -/

/-- `get_checks slow extra use_only` produces a list of linters.
`extras` is a list of names that should resolve to declarations with type `linter`.
If `use_only` is true, it only uses the linters in `extra`.
Otherwise, it uses all linters in the environment tagged with `@[linter]`.
If `slow` is false, it only uses the fast default tests. -/
meta def get_checks (slow : bool) (extra : list name) (use_only : bool) :
  tactic (list (name × linter)) := do
  default ← if use_only then return [] else attribute.get_instances `linter >>= get_linters,
  let default := if slow then default else default.filter (λ l, l.2.is_fast),
  list.append default <$> get_linters extra

/-- `should_be_linted linter decl` returns true if `decl` should be checked
using `linter`, i.e., if there is no `nolint` attribute. -/
meta def should_be_linted (linter : name) (decl : name) : tactic bool := do
e ← get_env,
pure $ ¬ e.contains (mk_nolint_decl_name decl linter)

/--
`lint_core all_decls non_auto_decls checks` applies the linters `checks` to the list of declarations.
If `auto_decls` is false for a linter (default) the linter is applied to `non_auto_decls`.
If `auto_decls` is true, then it is applied to `all_decls`.
The resulting list has one element for each linter, containing the linter as
well as a map from declaration name to warning.
-/
meta def lint_core (all_decls non_auto_decls : list declaration) (checks : list (name × linter)) :
  tactic (list (name × linter × rb_map name string)) := do
checks.mmap $ λ ⟨linter_name, linter⟩, do
  let test_decls := if linter.auto_decls then all_decls else non_auto_decls,
  results ← test_decls.mfoldl (λ (results : rb_map name string) decl, do
    tt ← should_be_linted linter_name decl.to_name | pure results,
    some linter_warning ← linter.test decl | pure results,
    pure $ results.insert decl.to_name linter_warning) mk_rb_map,
  pure (linter_name, linter, results)

/-- Sorts a map with declaration keys as names by line number. -/
meta def sort_results {α} (results : rb_map name α) : tactic (list (name × α)) := do
e ← get_env,
pure $ list.reverse $ rb_lmap.values $ rb_lmap.of_list $
  results.fold [] $ λ decl linter_warning results,
    (((e.decl_pos decl).get_or_else ⟨0,0⟩).line, (decl, linter_warning)) :: results

/-- Formats a linter warning as `#print` command with comment. -/
meta def print_warning (decl_name : name) (warning : string) : format :=
"#print " ++ to_fmt decl_name ++ " /- " ++ warning ++ " -/"

/-- Formats a map of linter warnings using `print_warning`, sorted by line number. -/
meta def print_warnings (results : rb_map name string) : tactic format := do
results ← sort_results results,
pure $ format.intercalate format.line $ results.map $
  λ ⟨decl_name, warning⟩, print_warning decl_name warning

/--
Formats a map of linter warnings grouped by filename with `-- filename` comments.
The first `drop_fn_chars` characters are stripped from the filename.
-/
meta def grouped_by_filename (results : rb_map name string) (drop_fn_chars := 0)
  (formatter: rb_map name string → tactic format) : tactic format := do
e ← get_env,
let results := results.fold (rb_map.mk string (rb_map name string)) $
  λ decl_name linter_warning results,
    let fn := (e.decl_olean decl_name).get_or_else "" in
    results.insert fn (((results.find fn).get_or_else mk_rb_map).insert
      decl_name linter_warning),
l ← results.to_list.reverse.mmap (λ ⟨fn, results⟩, do
  formatted ← formatter results,
  pure ("-- " ++ fn.popn drop_fn_chars ++ "\n" ++ formatted : format)),
return $ format.intercalate "\n\n" l ++ "\n"

/-- The common denominator of `#lint[|mathlib|all]`.
  The different commands have different configurations for `l`,
  `group_by_filename` and `where_desc`.
  If `slow` is false, doesn't do the checks that take a lot of time.
  If `verbose` is false, it will suppress messages from passing checks.
  By setting `checks` you can customize which checks are performed.

  Returns a `name_set` containing the names of all declarations that fail any check in `check`,
  and a `format` object describing the failures. -/
meta def lint_aux (decls : list declaration) (group_by_filename : option nat)
    (where_desc : string) (slow verbose : bool) (checks : list (name × linter)) :
  tactic (name_set × format) := do
e ← get_env,
let non_auto_decls := decls.filter (λ d, ¬ d.to_name.is_internal ∧ ¬ d.is_auto_generated e),
results ← lint_core decls non_auto_decls checks,
formatted_results ← results.mmap $ λ ⟨linter_name, linter, results⟩,
  let report_str : format := to_fmt "/- The `" ++ to_fmt linter_name ++ "` linter reports: -/\n" in
  if ¬ results.empty then do
    warnings ← match group_by_filename with
      | none := print_warnings results
      | some dropped := grouped_by_filename results dropped print_warnings
      end,
<<<<<<< HEAD
    pure $ to_fmt "/- " ++ linter.errors_found ++ ": -/\n" ++ warnings ++ "\n"
=======
    pure $ report_str ++ "/- " ++ linter.errors_found ++ ": -/\n" ++ warnings
>>>>>>> 1e38cb1b
  else
    pure $ if verbose then "/- OK: " ++ linter.no_errors_found ++ ". -/" else format.nil,
let s := format.intercalate "\n" (formatted_results.filter (λ f, ¬ f.is_nil)),
let s := if ¬ verbose then s else
  format!"/- Checking {non_auto_decls.length} declarations (plus {decls.length - non_auto_decls.length} automatically generated ones) {where_desc} -/\n\n" ++ s,
let s := if slow then s else s ++ "/- (slow tests skipped) -/\n",
let ns := name_set.of_list (do (_,_,rs) ← results, rs.keys),
pure (ns, s)

/-- Return the message printed by `#lint` and a `name_set` containing all declarations that fail. -/
meta def lint (slow : bool := tt) (verbose : bool := tt) (extra : list name := [])
  (use_only : bool := ff) : tactic (name_set × format) := do
  checks ← get_checks slow extra use_only,
  e ← get_env,
  let l := e.filter (λ d, e.in_current_file' d.to_name),
  lint_aux l none "in the current file" slow verbose checks

/-- Returns the declarations considered by the mathlib linter. -/
meta def lint_mathlib_decls : tactic (list declaration) := do
e ← get_env,
ml ← get_mathlib_dir,
pure $ e.filter $ λ d, e.is_prefix_of_file ml d.to_name

/-- Return the message printed by `#lint_mathlib` and a `name_set` containing all declarations that fail. -/
meta def lint_mathlib (slow : bool := tt) (verbose : bool := tt) (extra : list name := [])
  (use_only : bool := ff) : tactic (name_set × format) := do
checks ← get_checks slow extra use_only,
decls ← lint_mathlib_decls,
mathlib_path_len ← string.length <$> get_mathlib_dir,
lint_aux decls mathlib_path_len "in mathlib (only in imported files)" slow verbose checks

/-- Return the message printed by `#lint_all` and a `name_set` containing all declarations that fail. -/
meta def lint_all (slow : bool := tt) (verbose : bool := tt) (extra : list name := [])
  (use_only : bool := ff) : tactic (name_set × format) := do
  checks ← get_checks slow extra use_only,
  e ← get_env,
  let l := e.get_decls,
  lint_aux l (some 0) "in all imported files (including this one)" slow verbose checks

/-- Parses an optional `only`, followed by a sequence of zero or more identifiers.
Prepends `linter.` to each of these identifiers. -/
private meta def parse_lint_additions : parser (bool × list name) :=
prod.mk <$> only_flag <*> (list.map (name.append `linter) <$> ident_*)

/-- The common denominator of `lint_cmd`, `lint_mathlib_cmd`, `lint_all_cmd` -/
private meta def lint_cmd_aux (scope : bool → bool → list name → bool → tactic (name_set × format)) :
  parser unit :=
do silent ← optional (tk "-"),
   fast_only ← optional (tk "*"),
   silent ← if silent.is_some then return silent else optional (tk "-"), -- allow either order of *-
   (use_only, extra) ← parse_lint_additions,
   (failed, s) ← scope fast_only.is_none silent.is_none extra use_only,
   when (¬ s.is_nil) $ trace s,
   when (silent.is_some ∧ ¬ failed.empty) $
    fail "Linting did not succeed"

/-- The command `#lint` at the bottom of a file will warn you about some common mistakes
in that file. Usage: `#lint`, `#lint linter_1 linter_2`, `#lint only linter_1 linter_2`.
`#lint-` will suppress the output of passing checks.
Use the command `#list_linters` to see all available linters. -/
@[user_command] meta def lint_cmd (_ : parse $ tk "#lint") : parser unit :=
lint_cmd_aux @lint

/-- The command `#lint_mathlib` checks all of mathlib for certain mistakes.
Usage: `#lint_mathlib`, `#lint_mathlib linter_1 linter_2`, `#lint_mathlib only linter_1 linter_2`.
`#lint_mathlib-` will suppress the output of passing checks.
Use the command `#list_linters` to see all available linters. -/
@[user_command] meta def lint_mathlib_cmd (_ : parse $ tk "#lint_mathlib") : parser unit :=
lint_cmd_aux @lint_mathlib

/-- The default linters used in mathlib CI. -/
meta def mathlib_linters : list name := by do
ls ← get_checks tt [] ff,
let ls := ls.map (λ ⟨n, _⟩, `linter ++ n),
exact (reflect ls)

/-- `lint_mathlib_ci` runs the linters for the CI. -/
meta def lint_mathlib_ci : tactic unit := do
(failed, s) ← lint_mathlib tt tt mathlib_linters tt,
trace s,
when (¬ failed.empty) $ fail "Linting did not succeed"

/-- The command `#lint_all` checks all imported files for certain mistakes.
Usage: `#lint_all`, `#lint_all linter_1 linter_2`, `#lint_all only linter_1 linter_2`.
`#lint_all-` will suppress the output of passing checks.
Use the command `#list_linters` to see all available linters. -/
@[user_command] meta def lint_all_cmd (_ : parse $ tk "#lint_all") : parser unit :=
lint_cmd_aux @lint_all

/-- The command `#list_linters` prints a list of all available linters. -/
@[user_command] meta def list_linters (_ : parse $ tk "#list_linters") : parser unit :=
do env ← get_env,
let ns := env.decl_filter_map $ λ dcl,
    if (dcl.to_name.get_prefix = `linter) && (dcl.type = `(linter)) then some dcl.to_name else none,
   trace "Available linters:\n  linters marked with (*) are in the default lint set\n",
   ns.mmap' $ λ n, do
     b ← has_attribute' `linter n,
     trace $ n.pop_prefix.to_string ++ if b then " (*)" else ""

/-- Use `lint` as a hole command. Note: In a large file, there might be some delay between
  choosing the option and the information appearing -/
@[hole_command] meta def lint_hole_cmd : hole_command :=
{ name := "Lint",
  descr := "Lint: Find common mistakes in current file.",
  action := λ es, do (_, s) ← lint, return [(s.to_string,"")] }

/-- Tries to apply the `nolint` attribute to a list of declarations. Always succeeds, even if some
of the declarations don't exist. -/
meta def apply_nolint_tac (decl : name) (linters : list name) : tactic unit :=
try $ nolint_attr.set decl linters tt

/-- `apply_nolint decl linter1 linter2 ...` tries to apply
the `nolint linter1 linter2 ...` attribute to `id`, ...
It will always succeed, even if some of the declarations do not exist. -/
@[user_command] meta def apply_nolint_cmd (_ : parse $ tk "apply_nolint") : parser unit := do
decl_name ← ident,
linter_names ← ident*,
apply_nolint_tac decl_name linter_names

attribute [nolint unused_arguments] imp_intro
attribute [nolint def_lemma] classical.dec classical.dec_pred classical.dec_rel classical.dec_eq
attribute [nolint has_inhabited_instance] pempty<|MERGE_RESOLUTION|>--- conflicted
+++ resolved
@@ -768,11 +768,7 @@
       | none := print_warnings results
       | some dropped := grouped_by_filename results dropped print_warnings
       end,
-<<<<<<< HEAD
-    pure $ to_fmt "/- " ++ linter.errors_found ++ ": -/\n" ++ warnings ++ "\n"
-=======
-    pure $ report_str ++ "/- " ++ linter.errors_found ++ ": -/\n" ++ warnings
->>>>>>> 1e38cb1b
+      pure $ report_str ++ "/- " ++ linter.errors_found ++ ": -/\n" ++ warnings ++ "\n"
   else
     pure $ if verbose then "/- OK: " ++ linter.no_errors_found ++ ". -/" else format.nil,
 let s := format.intercalate "\n" (formatted_results.filter (λ f, ¬ f.is_nil)),

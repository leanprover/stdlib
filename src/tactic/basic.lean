import
  tactic.alias
  tactic.cache
  tactic.converter.interactive
  tactic.core
  tactic.ext
  tactic.generalize_proofs
  tactic.interactive
  tactic.library_search
  tactic.mk_iff_of_inductive_prop
  tactic.rcases
  tactic.replacer
  tactic.restate_axiom
<<<<<<< HEAD
  tactic.interactive
  tactic.converter.interactive
  tactic.push_neg
=======
  tactic.rewrite
  tactic.simpa
  tactic.split_ifs
  tactic.squeeze
  tactic.where
>>>>>>> f2534017
<|MERGE_RESOLUTION|>--- conflicted
+++ resolved
@@ -11,14 +11,9 @@
   tactic.rcases
   tactic.replacer
   tactic.restate_axiom
-<<<<<<< HEAD
-  tactic.interactive
-  tactic.converter.interactive
-  tactic.push_neg
-=======
   tactic.rewrite
   tactic.simpa
   tactic.split_ifs
   tactic.squeeze
   tactic.where
->>>>>>> f2534017
+  tactic.push_neg
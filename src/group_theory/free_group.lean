--- conflicted
+++ resolved
@@ -689,14 +689,9 @@
 @[simp] lemma one_bind (f : α → free_group β) : 1 >>= f = 1 :=
 (to_group f).map_one
 
-<<<<<<< HEAD
 @[simp] lemma mul_bind (f : α → free_group β) (x y : free_group α) :
   x * y >>= f = (x >>= f) * (y >>= f) :=
-to_group.mul
-=======
-@[simp] lemma mul_bind (f : α → free_group β) (x y : free_group α) : x * y >>= f = (x >>= f) * (y >>= f) :=
-(to_group f).map_mul _ _
->>>>>>> 3cfaa0bf
+to_group.mul.map_mul _ _ 
 
 @[simp] lemma inv_bind (f : α → free_group β) (x : free_group α) : x⁻¹ >>= f = (x >>= f)⁻¹ :=
 (to_group f).map_inv _

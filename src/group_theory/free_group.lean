/-
Copyright (c) 2018 Kenny Lau. All rights reserved.
Released under Apache 2.0 license as described in the file LICENSE.
Authors: Kenny Lau
-/
import data.fintype.basic
import group_theory.subgroup

/-!
# Free groups

This file defines free groups over a type. Furthermore, it is shown that the free group construction
is an instance of a monad. For the result that `free_group` is the left adjoint to the forgetful
functor from groups to types, see `algebra/category/Group/adjunctions`.

## Main definitions

* `free_group`: the free group associated to a type `α` defined as the words over `a : α × bool `
  modulo the relation `a * x * x⁻¹ * b = a * b`.
* `mk`: the canonical quotient map `list (α × bool) → free_group α`.
* `of`: the canoical injection `α → free_group α`.
* `lift f`: the canonical group homomorphism `free_group α →* G` given a group `G` and a
  function `f : α → G`.

## Main statements

* `church_rosser`: The Church-Rosser theorem for word reduction (also known as Newman's diamond
  lemma).
* `free_group_unit_equiv_int`: The free group over the one-point type is isomorphic to the integers.
* The free group construction is an instance of a monad.

## Implementation details

First we introduce the one step reduction relation `free_group.red.step`:
`w * x * x⁻¹ * v   ~>   w * v`, its reflexive transitive closure `free_group.red.trans`
and prove that its join is an equivalence relation. Then we introduce `free_group α` as a quotient
over `free_group.red.step`.

## Tags

free group, Newman's diamond lemma, Church-Rosser theorem
-/

open relation

universes u v w

variables {α : Type u}

local attribute [simp] list.append_eq_has_append

namespace free_group
variables {L L₁ L₂ L₃ L₄ : list (α × bool)}

/-- Reduction step: `w * x * x⁻¹ * v ~> w * v` -/
inductive red.step : list (α × bool) → list (α × bool) → Prop
| bnot {L₁ L₂ x b} : red.step (L₁ ++ (x, b) :: (x, bnot b) :: L₂) (L₁ ++ L₂)
attribute [simp] red.step.bnot

/-- Reflexive-transitive closure of red.step -/
def red : list (α × bool) → list (α × bool) → Prop := refl_trans_gen red.step

@[refl] lemma red.refl : red L L := refl_trans_gen.refl
@[trans] lemma red.trans : red L₁ L₂ → red L₂ L₃ → red L₁ L₃ := refl_trans_gen.trans

namespace red

/-- Predicate asserting that word `w₁` can be reduced to `w₂` in one step, i.e. there are words
`w₃ w₄` and letter `x` such that `w₁ = w₃xx⁻¹w₄` and `w₂ = w₃w₄`  -/
theorem step.length : ∀ {L₁ L₂ : list (α × bool)}, step L₁ L₂ → L₂.length + 2 = L₁.length
| _ _ (@red.step.bnot _ L1 L2 x b) := by rw [list.length_append, list.length_append]; refl

@[simp] lemma step.bnot_rev {x b} : step (L₁ ++ (x, bnot b) :: (x, b) :: L₂) (L₁ ++ L₂) :=
by cases b; from step.bnot

@[simp] lemma step.cons_bnot {x b} : red.step ((x, b) :: (x, bnot b) :: L) L :=
@step.bnot _ [] _ _ _

@[simp] lemma step.cons_bnot_rev {x b} : red.step ((x, bnot b) :: (x, b) :: L) L :=
@red.step.bnot_rev _ [] _ _ _

theorem step.append_left : ∀ {L₁ L₂ L₃ : list (α × bool)}, step L₂ L₃ → step (L₁ ++ L₂) (L₁ ++ L₃)
| _ _ _ red.step.bnot := by rw [← list.append_assoc, ← list.append_assoc]; constructor

theorem step.cons {x} (H : red.step L₁ L₂) : red.step (x :: L₁) (x :: L₂) :=
@step.append_left _ [x] _ _ H

theorem step.append_right : ∀ {L₁ L₂ L₃ : list (α × bool)}, step L₁ L₂ → step (L₁ ++ L₃) (L₂ ++ L₃)
| _ _ _ red.step.bnot := by simp

lemma not_step_nil : ¬ step [] L :=
begin
  generalize h' : [] = L',
  assume h,
  cases h with L₁ L₂,
  simp [list.nil_eq_append_iff] at h',
  contradiction
end

lemma step.cons_left_iff {a : α} {b : bool} :
  step ((a, b) :: L₁) L₂ ↔ (∃L, step L₁ L ∧ L₂ = (a, b) :: L) ∨ (L₁ = (a, bnot b)::L₂) :=
begin
  split,
  { generalize hL : ((a, b) :: L₁ : list _) = L,
    assume h,
    rcases h with ⟨_ | ⟨p, s'⟩, e, a', b'⟩,
    { simp at hL, simp [*] },
    { simp at hL,
      rcases hL with ⟨rfl, rfl⟩,
      refine or.inl ⟨s' ++ e, step.bnot, _⟩,
      simp } },
  { assume h,
    rcases h with ⟨L, h, rfl⟩ | rfl,
    { exact step.cons h },
    { exact step.cons_bnot } }
end

lemma not_step_singleton : ∀ {p : α × bool}, ¬ step [p] L
| (a, b) := by simp [step.cons_left_iff, not_step_nil]

lemma step.cons_cons_iff : ∀{p : α × bool}, step (p :: L₁) (p :: L₂) ↔ step L₁ L₂ :=
by simp [step.cons_left_iff, iff_def, or_imp_distrib] {contextual := tt}

lemma step.append_left_iff : ∀L, step (L ++ L₁) (L ++ L₂) ↔ step L₁ L₂
| [] := by simp
| (p :: l) := by simp [step.append_left_iff l, step.cons_cons_iff]

private theorem step.diamond_aux : ∀ {L₁ L₂ L₃ L₄ : list (α × bool)} {x1 b1 x2 b2},
  L₁ ++ (x1, b1) :: (x1, bnot b1) :: L₂ = L₃ ++ (x2, b2) :: (x2, bnot b2) :: L₄ →
  L₁ ++ L₂ = L₃ ++ L₄ ∨ ∃ L₅, red.step (L₁ ++ L₂) L₅ ∧ red.step (L₃ ++ L₄) L₅
| []        _ []        _ _ _ _ _ H := by injections; subst_vars; simp
| []        _ [(x3,b3)] _ _ _ _ _ H := by injections; subst_vars; simp
| [(x3,b3)] _ []        _ _ _ _ _ H := by injections; subst_vars; simp
| []                     _ ((x3,b3)::(x4,b4)::tl) _ _ _ _ _ H :=
  by injections; subst_vars; simp; right; exact ⟨_, red.step.bnot, red.step.cons_bnot⟩
| ((x3,b3)::(x4,b4)::tl) _ []                     _ _ _ _ _ H :=
  by injections; subst_vars; simp; right; exact ⟨_, red.step.cons_bnot, red.step.bnot⟩
| ((x3,b3)::tl) _ ((x4,b4)::tl2) _ _ _ _ _ H :=
  let ⟨H1, H2⟩ := list.cons.inj H in
  match step.diamond_aux H2 with
    | or.inl H3 := or.inl $ by simp [H1, H3]
    | or.inr ⟨L₅, H3, H4⟩ := or.inr
      ⟨_, step.cons H3, by simpa [H1] using step.cons H4⟩
  end

theorem step.diamond : ∀ {L₁ L₂ L₃ L₄ : list (α × bool)},
  red.step L₁ L₃ → red.step L₂ L₄ → L₁ = L₂ →
  L₃ = L₄ ∨ ∃ L₅, red.step L₃ L₅ ∧ red.step L₄ L₅
| _ _ _ _ red.step.bnot red.step.bnot H := step.diamond_aux H

lemma step.to_red : step L₁ L₂ → red L₁ L₂ :=
refl_trans_gen.single

/-- Church-Rosser theorem for word reduction: If `w1 w2 w3` are words such that `w1` reduces to `w2`
and `w3` respectively, then there is a word `w4` such that `w2` and `w3` reduce to `w4`
respectively. This is also known as Newman's diamond lemma. -/
theorem church_rosser : red L₁ L₂ → red L₁ L₃ → join red L₂ L₃ :=
relation.church_rosser (assume a b c hab hac,
match b, c, red.step.diamond hab hac rfl with
| b, _, or.inl rfl           := ⟨b, by refl, by refl⟩
| b, c, or.inr ⟨d, hbd, hcd⟩ := ⟨d, refl_gen.single hbd, hcd.to_red⟩
end)

lemma cons_cons {p} : red L₁ L₂ → red (p :: L₁) (p :: L₂) :=
refl_trans_gen_lift (list.cons p) (assume a b, step.cons)

lemma cons_cons_iff (p) : red (p :: L₁) (p :: L₂) ↔ red L₁ L₂ :=
iff.intro
  begin
    generalize eq₁ : (p :: L₁ : list _) = LL₁,
    generalize eq₂ : (p :: L₂ : list _) = LL₂,
    assume h,
    induction h using relation.refl_trans_gen.head_induction_on
      with L₁ L₂ h₁₂ h ih
      generalizing L₁ L₂,
    { subst_vars, cases eq₂, constructor },
    { subst_vars,
      cases p with a b,
      rw [step.cons_left_iff] at h₁₂,
      rcases h₁₂ with ⟨L, h₁₂, rfl⟩ | rfl,
      { exact (ih rfl rfl).head h₁₂ },
      { exact (cons_cons h).tail step.cons_bnot_rev } }
  end
  cons_cons

lemma append_append_left_iff : ∀L, red (L ++ L₁) (L ++ L₂) ↔ red L₁ L₂
| []       := iff.rfl
| (p :: L) := by simp [append_append_left_iff L, cons_cons_iff]

lemma append_append (h₁ : red L₁ L₃) (h₂ : red L₂ L₄) : red (L₁ ++ L₂) (L₃ ++ L₄) :=
(refl_trans_gen_lift (λL, L ++ L₂) (assume a b, step.append_right) h₁).trans
  ((append_append_left_iff _).2 h₂)

lemma to_append_iff : red L (L₁ ++ L₂) ↔ (∃L₃ L₄, L = L₃ ++ L₄ ∧ red L₃ L₁ ∧ red L₄ L₂) :=
iff.intro
  begin
    generalize eq : L₁ ++ L₂ = L₁₂,
    assume h,
    induction h with L' L₁₂ hLL' h ih generalizing L₁ L₂,
    { exact ⟨_, _, eq.symm, by refl, by refl⟩ },
    { cases h with s e a b,
      rcases list.append_eq_append_iff.1 eq with ⟨s', rfl, rfl⟩ | ⟨e', rfl, rfl⟩,
      { have : L₁ ++ (s' ++ ((a, b) :: (a, bnot b) :: e)) =
                 (L₁ ++ s') ++ ((a, b) :: (a, bnot b) :: e),
        { simp },
        rcases ih this with ⟨w₁, w₂, rfl, h₁, h₂⟩,
        exact ⟨w₁, w₂, rfl, h₁, h₂.tail step.bnot⟩ },
      { have : (s ++ ((a, b) :: (a, bnot b) :: e')) ++ L₂ =
                 s ++ ((a, b) :: (a, bnot b) :: (e' ++ L₂)),
        { simp },
        rcases ih this with ⟨w₁, w₂, rfl, h₁, h₂⟩,
        exact ⟨w₁, w₂, rfl, h₁.tail step.bnot, h₂⟩ }, }
  end
  (assume ⟨L₃, L₄, eq, h₃, h₄⟩, eq.symm ▸ append_append h₃ h₄)

/-- The empty word `[]` only reduces to itself. -/
theorem nil_iff : red [] L ↔ L = [] :=
refl_trans_gen_iff_eq (assume l, red.not_step_nil)

/-- A letter only reduces to itself. -/
theorem singleton_iff {x} : red [x] L₁ ↔ L₁ = [x] :=
refl_trans_gen_iff_eq (assume l, not_step_singleton)

/-- If `x` is a letter and `w` is a word such that `xw` reduces to the empty word, then `w` reduces
to `x⁻¹` -/
theorem cons_nil_iff_singleton {x b} : red ((x, b) :: L) [] ↔ red L [(x, bnot b)] :=
iff.intro
  (assume h,
    have h₁ : red ((x, bnot b) :: (x, b) :: L) [(x, bnot b)], from cons_cons h,
    have h₂ : red ((x, bnot b) :: (x, b) :: L) L, from refl_trans_gen.single step.cons_bnot_rev,
    let ⟨L', h₁, h₂⟩ := church_rosser h₁ h₂ in
    by rw [singleton_iff] at h₁; subst L'; assumption)
  (assume h, (cons_cons h).tail step.cons_bnot)

theorem red_iff_irreducible {x1 b1 x2 b2} (h : (x1, b1) ≠ (x2, b2)) :
  red [(x1, bnot b1), (x2, b2)] L ↔ L = [(x1, bnot b1), (x2, b2)] :=
begin
  apply refl_trans_gen_iff_eq,
  generalize eq : [(x1, bnot b1), (x2, b2)] = L',
  assume L h',
  cases h',
  simp [list.cons_eq_append_iff, list.nil_eq_append_iff] at eq,
  rcases eq with ⟨rfl, ⟨rfl, rfl⟩, ⟨rfl, rfl⟩, rfl⟩, subst_vars,
  simp at h,
  contradiction
end

/-- If `x` and `y` are distinct letters and `w₁ w₂` are words such that `xw₁` reduces to `yw₂`, then
`w₁` reduces to `x⁻¹yw₂`. -/
theorem inv_of_red_of_ne {x1 b1 x2 b2}
  (H1 : (x1, b1) ≠ (x2, b2))
  (H2 : red ((x1, b1) :: L₁) ((x2, b2) :: L₂)) :
  red L₁ ((x1, bnot b1) :: (x2, b2) :: L₂) :=
begin
  have : red ((x1, b1) :: L₁) ([(x2, b2)] ++ L₂), from H2,
  rcases to_append_iff.1 this with ⟨_ | ⟨p, L₃⟩, L₄, eq, h₁, h₂⟩,
  { simp [nil_iff] at h₁, contradiction },
  { cases eq,
    show red (L₃ ++ L₄) ([(x1, bnot b1), (x2, b2)] ++ L₂),
    apply append_append _ h₂,
    have h₁ : red ((x1, bnot b1) :: (x1, b1) :: L₃) [(x1, bnot b1), (x2, b2)],
    { exact cons_cons h₁ },
    have h₂ : red ((x1, bnot b1) :: (x1, b1) :: L₃) L₃,
    { exact step.cons_bnot_rev.to_red },
    rcases church_rosser h₁ h₂ with ⟨L', h₁, h₂⟩,
    rw [red_iff_irreducible H1] at h₁,
    rwa [h₁] at h₂ }
end

theorem step.sublist (H : red.step L₁ L₂) : L₂ <+ L₁ :=
by cases H; simp; constructor; constructor; refl

/-- If `w₁ w₂` are words such that `w₁` reduces to `w₂`, then `w₂` is a sublist of `w₁`. -/
theorem sublist : red L₁ L₂ → L₂ <+ L₁ :=
refl_trans_gen_of_transitive_reflexive
  (λl, list.sublist.refl l) (λa b c hab hbc, list.sublist.trans hbc hab) (λa b, red.step.sublist)

theorem sizeof_of_step : ∀ {L₁ L₂ : list (α × bool)}, step L₁ L₂ → L₂.sizeof < L₁.sizeof
| _ _ (@step.bnot _ L1 L2 x b) :=
  begin
    induction L1 with hd tl ih,
    case list.nil
    { dsimp [list.sizeof],
      have H : 1 + sizeof (x, b) + (1 + sizeof (x, bnot b) + list.sizeof L2)
        = (list.sizeof L2 + 1) + (sizeof (x, b) + sizeof (x, bnot b) + 1),
      { ac_refl },
      rw H,
      exact nat.le_add_right _ _ },
    case list.cons
    { dsimp [list.sizeof],
      exact nat.add_lt_add_left ih _ }
  end

theorem length (h : red L₁ L₂) : ∃ n, L₁.length = L₂.length + 2 * n :=
begin
  induction h with L₂ L₃ h₁₂ h₂₃ ih,
  { exact ⟨0, rfl⟩ },
  { rcases ih with ⟨n, eq⟩,
    existsi (1 + n),
    simp [mul_add, eq, (step.length h₂₃).symm, add_assoc] }
end

theorem antisymm (h₁₂ : red L₁ L₂) : red L₂ L₁ → L₁ = L₂ :=
match L₁, h₁₂.cases_head with
| _,  or.inl rfl            := assume h, rfl
| L₁, or.inr ⟨L₃, h₁₃, h₃₂⟩ := assume h₂₁,
  let ⟨n, eq⟩ := length (h₃₂.trans h₂₁) in
  have list.length L₃ + 0 = list.length L₃ + (2 * n + 2),
    by simpa [(step.length h₁₃).symm, add_comm, add_assoc] using eq,
  (nat.no_confusion $ nat.add_left_cancel this)
end

end red

theorem equivalence_join_red : equivalence (join (@red α)) :=
equivalence_join_refl_trans_gen $ assume a b c hab hac,
(match b, c, red.step.diamond hab hac rfl with
| b, _, or.inl rfl           := ⟨b, by refl, by refl⟩
| b, c, or.inr ⟨d, hbd, hcd⟩ := ⟨d, refl_gen.single hbd, refl_trans_gen.single hcd⟩
end)

theorem join_red_of_step (h : red.step L₁ L₂) : join red L₁ L₂ :=
join_of_single reflexive_refl_trans_gen h.to_red

theorem eqv_gen_step_iff_join_red : eqv_gen red.step L₁ L₂ ↔ join red L₁ L₂ :=
iff.intro
  (assume h,
    have eqv_gen (join red) L₁ L₂ := eqv_gen_mono (assume a b, join_red_of_step) h,
    (eqv_gen_iff_of_equivalence $ equivalence_join_red).1 this)
  (join_of_equivalence (eqv_gen.is_equivalence _) $ assume a b,
    refl_trans_gen_of_equivalence (eqv_gen.is_equivalence _) eqv_gen.rel)

end free_group

/-- The free group over a type, i.e. the words formed by the elements of the type and their formal
inverses, quotient by one step reduction. -/
def free_group (α : Type u) : Type u :=
quot $ @free_group.red.step α

namespace free_group

variables {α} {L L₁ L₂ L₃ L₄ : list (α × bool)}

/-- The canonical map from `list (α × bool)` to the free group on `α`. -/
def mk (L) : free_group α := quot.mk red.step L

@[simp] lemma quot_mk_eq_mk : quot.mk red.step L = mk L := rfl

@[simp] lemma quot_lift_mk (β : Type v) (f : list (α × bool) → β)
  (H : ∀ L₁ L₂, red.step L₁ L₂ → f L₁ = f L₂) :
quot.lift f H (mk L) = f L := rfl

@[simp] lemma quot_lift_on_mk (β : Type v) (f : list (α × bool) → β)
  (H : ∀ L₁ L₂, red.step L₁ L₂ → f L₁ = f L₂) :
quot.lift_on (mk L) f H = f L := rfl

instance : has_one (free_group α) := ⟨mk []⟩
lemma one_eq_mk : (1 : free_group α) = mk [] := rfl

instance : inhabited (free_group α) := ⟨1⟩

instance : has_mul (free_group α) :=
⟨λ x y, quot.lift_on x
    (λ L₁, quot.lift_on y (λ L₂, mk $ L₁ ++ L₂) (λ L₂ L₃ H, quot.sound $ red.step.append_left H))
    (λ L₁ L₂ H, quot.induction_on y $ λ L₃, quot.sound $ red.step.append_right H)⟩
@[simp] lemma mul_mk : mk L₁ * mk L₂ = mk (L₁ ++ L₂) := rfl

instance : has_inv (free_group α) :=
⟨λx, quot.lift_on x (λ L, mk (L.map $ λ x : α × bool, (x.1, bnot x.2)).reverse)
  (assume a b h, quot.sound $ by cases h; simp)⟩
@[simp] lemma inv_mk : (mk L)⁻¹ = mk (L.map $ λ x : α × bool, (x.1, bnot x.2)).reverse := rfl

instance : group (free_group α) :=
{ mul := (*),
  one := 1,
  inv := has_inv.inv,
  mul_assoc := by rintros ⟨L₁⟩ ⟨L₂⟩ ⟨L₃⟩; simp,
  one_mul := by rintros ⟨L⟩; refl,
  mul_one := by rintros ⟨L⟩; simp [one_eq_mk],
  mul_left_inv := by rintros ⟨L⟩; exact (list.rec_on L rfl $
    λ ⟨x, b⟩ tl ih, eq.trans (quot.sound $ by simp [one_eq_mk]) ih) }

/-- `of` is the canonical injection from the type to the free group over that type by sending each
element to the equivalence class of the letter that is the element. -/
def of (x : α) : free_group α :=
mk [(x, tt)]

theorem red.exact : mk L₁ = mk L₂ ↔ join red L₁ L₂ :=
calc (mk L₁ = mk L₂) ↔ eqv_gen red.step L₁ L₂ : iff.intro (quot.exact _) quot.eqv_gen_sound
  ... ↔ join red L₁ L₂ : eqv_gen_step_iff_join_red

/-- The canonical injection from the type to the free group is an injection. -/
theorem of_injective : function.injective (@of α) :=
λ _ _ H, let ⟨L₁, hx, hy⟩ := red.exact.1 H in
  by simp [red.singleton_iff] at hx hy; cc

section lift

variables {β : Type v} [group β] (f : α → β) {x y : free_group α}

/-- Given `f : α → β` with `β` a group, the canonical map `list (α × bool) → β` -/
def lift.aux : list (α × bool) → β :=
λ L, list.prod $ L.map $ λ x, cond x.2 (f x.1) (f x.1)⁻¹

theorem red.step.lift {f : α → β} (H : red.step L₁ L₂) :
  lift.aux f L₁ = lift.aux f L₂ :=
by cases H with _ _ _ b; cases b; simp [lift.aux]


/-- If `β` is a group, then any function from `α` to `β`
extends uniquely to a group homomorphism from
the free group over `α` to `β` -/
def lift : (α → β) ≃ (free_group α →* β) :=
{ to_fun := λ f,
    monoid_hom.mk' (quot.lift (lift.aux f) $ λ L₁ L₂, red.step.lift) $ begin
      rintros ⟨L₁⟩ ⟨L₂⟩, simp [lift.aux],
    end,
  inv_fun := λ g, g ∘ of,
  left_inv := λ f, one_mul _,
  right_inv := λ g, monoid_hom.ext $ begin
    rintros ⟨L⟩,
    apply list.rec_on L,
    { exact g.map_one.symm, },
    { rintros ⟨x, _ | _⟩ t (ih : _ = g (mk t)),
      { show _ = g ((of x)⁻¹ * mk t),
        simpa [lift.aux] using ih },
      { show _ = g (of x * mk t),
        simpa [lift.aux] using ih }, },
  end }
variable {f}

@[simp] lemma lift.mk : lift f (mk L) =
  list.prod (L.map $ λ x, cond x.2 (f x.1) (f x.1)⁻¹) :=
rfl

@[simp] lemma lift.of {x} : lift f (of x) = f x :=
one_mul _

theorem lift.unique (g : free_group α →* β)
  (hg : ∀ x, g (of x) = f x) : ∀{x}, g x = lift f x :=
monoid_hom.congr_fun $ (lift.symm_apply_eq).mp (funext hg : g ∘ of = f)

/-- Two homomorphisms out of a free group are equal if they are equal on generators.

See note [partially-applied ext lemmas]. -/
@[ext]
lemma ext_hom {G : Type*} [group G] (f g : free_group α →* G) (h : ∀ a, f (of a) = g (of a)) :
  f = g :=
lift.symm.injective $ funext h

theorem lift.of_eq (x : free_group α) : lift of x = x :=
monoid_hom.congr_fun (lift.apply_symm_apply (monoid_hom.id _)) x

theorem lift.range_subset {s : subgroup β} (H : set.range f ⊆ s) :
  set.range (lift f) ⊆ s :=
by rintros _ ⟨⟨L⟩, rfl⟩; exact list.rec_on L s.one_mem
(λ ⟨x, b⟩ tl ih, bool.rec_on b
    (by simp at ih ⊢; from s.mul_mem
      (s.inv_mem $ H ⟨x, rfl⟩) ih)
    (by simp at ih ⊢; from s.mul_mem (H ⟨x, rfl⟩) ih))

theorem closure_subset {G : Type*} [group G] {s : set G} {t : subgroup G}
  (h : s ⊆ t) : subgroup.closure s ≤ t :=
begin
  simp only [h, subgroup.closure_le],
end

theorem lift.range_eq_closure :
  set.range (lift f) = subgroup.closure (set.range f) :=
set.subset.antisymm
  (lift.range_subset subgroup.subset_closure)
  begin
    suffices : (subgroup.closure (set.range f)) ≤ monoid_hom.range (lift f),
      simpa,
    rw subgroup.closure_le,
    rintros y ⟨x, hx⟩,
    exact ⟨of x, by simpa⟩
  end

end lift

section map

variables {β : Type v} (f : α → β) {x y : free_group α}

/-- Given `f : α → β`, the canonical map `list (α × bool) → list (β × bool)`. -/
def map.aux (L : list (α × bool)) : list (β × bool) :=
L.map $ λ x, (f x.1, x.2)

/-- Any function from `α` to `β` extends uniquely
to a group homomorphism from the free group
over `α` to the free group over `β`. Note that this is the bare function;
for the group homomorphism use `map`. -/
def map.to_fun (x : free_group α) : free_group β :=
x.lift_on (λ L, mk $ map.aux f L) $
λ L₁ L₂ H, quot.sound $ by cases H; simp [map.aux]

/-- Any function from `α` to `β` extends uniquely
to a group homomorphism from the free group
ver `α` to the free group over `β`. -/
def map : free_group α →* free_group β := monoid_hom.mk' (map.to_fun f)
begin
  rintros ⟨L₁⟩ ⟨L₂⟩,
  simp [map.to_fun, map.aux]
end

--by rintros ⟨L₁⟩ ⟨L₂⟩; simp [map, map.aux]

variable {f}

@[simp] lemma map.mk : map f (mk L) = mk (L.map (λ x, (f x.1, x.2))) :=
rfl

@[simp] lemma map.id : map id x = x :=
have H1 : (λ (x : α × bool), x) = id := rfl,
by rcases x with ⟨L⟩; simp [H1]

@[simp] lemma map.id' : map (λ z, z) x = x := map.id

theorem map.comp {γ : Type w} {f : α → β} {g : β → γ} {x} :
  map g (map f x) = map (g ∘ f) x :=
by rcases x with ⟨L⟩; simp

@[simp] lemma map.of {x} : map f (of x) = of (f x) := rfl

theorem map.unique (g : free_group α →* free_group β)
  (hg : ∀ x, g (of x) = of (f x)) : ∀{x}, g x = map f x :=
by rintros ⟨L⟩; exact list.rec_on L g.map_one
(λ ⟨x, b⟩ t (ih : g (mk t) = map f (mk t)), bool.rec_on b
  (show g ((of x)⁻¹ * mk t) = map f ((of x)⁻¹ * mk t),
     by simp [g.map_mul, g.map_inv, hg, ih])
  (show g (of x * mk t) = map f (of x * mk t),
     by simp [g.map_mul, hg, ih]))

/-- Equivalent types give rise to equivalent free groups. -/
def free_group_congr {α β} (e : α ≃ β) : free_group α ≃ free_group β :=
⟨map e, map e.symm,
 λ x, by simp [function.comp, map.comp],
 λ x, by simp [function.comp, map.comp]⟩

theorem map_eq_lift : map f x = lift (of ∘ f) x :=
eq.symm $ map.unique _ $ λ x, by simp

end map

section prod

variables [group α] (x y : free_group α)

/-- If `α` is a group, then any function from `α` to `α`
extends uniquely to a homomorphism from the
free group over `α` to `α`. This is the multiplicative
version of `sum`. -/
def prod : free_group α →* α := lift id

variables {x y}

@[simp] lemma prod_mk :
  prod (mk L) = list.prod (L.map $ λ x, cond x.2 x.1 x.1⁻¹) :=
rfl

@[simp] lemma prod.of {x : α} : prod (of x) = x :=
lift.of

lemma prod.unique (g : free_group α →* α)
  (hg : ∀ x, g (of x) = x) {x} :
  g x = prod x :=
lift.unique g hg

end prod

theorem lift_eq_prod_map {β : Type v} [group β] {f : α → β} {x} :
  lift f x = prod (map f x) :=
begin
  rw ←lift.unique (prod.comp (map f)),
  { refl },
  { simp }
end

section sum

variables [add_group α] (x y : free_group α)
open multiplicative additive

/-- If `α` is a group, then any function from `α` to `α`
extends uniquely to a homomorphism from the
free group over `α` to `α`. This is the additive
version of `prod`. -/
def sum : α :=
(free_group.map of_add x).prod.to_add

variables {x y}

@[simp] lemma sum_mk :
  sum (mk L) = list.sum (L.map $ λ x, cond x.2 x.1 (-x.1)) :=
by simp [sum, (∘), list.to_add_prod]

@[simp] lemma sum.of {x : α} : sum (of x) = x :=
by simp [sum]

<<<<<<< HEAD
-- instance sum.is_group_hom : is_group_hom (@sum α _) :=
-- prod.is_group_hom

@[simp] lemma sum.mul : sum (x * y) = sum x + sum y :=
by simp [sum]

@[simp] lemma sum.one : sum (1:free_group α) = 0 :=
by simp [sum]

@[simp] lemma sum.inv : sum x⁻¹ = -sum x :=
by simp [sum]
=======
-- note: there are no bundled homs with different notation in the domain and codomain, so we copy
-- these manually
@[simp] lemma sum.map_mul : sum (x * y) = sum x + sum y :=
(@prod (multiplicative _) _).map_mul _ _

@[simp] lemma sum.map_one : sum (1:free_group α) = 0 :=
(@prod (multiplicative _) _).map_one

@[simp] lemma sum.map_inv : sum x⁻¹ = -sum x :=
(@prod (multiplicative _) _).map_inv _
>>>>>>> f4db322f

end sum

/-- The bijection between the free group on the empty type, and a type with one element. -/
def free_group_empty_equiv_unit : free_group empty ≃ unit :=
{ to_fun    := λ _, (),
  inv_fun   := λ _, 1,
  left_inv  := by rintros ⟨_ | ⟨⟨⟨⟩, _⟩, _⟩⟩; refl,
  right_inv := λ ⟨⟩, rfl }

/-- The bijection between the free group on a singleton, and the integers. -/
def free_group_unit_equiv_int : free_group unit ≃ ℤ :=
{ to_fun    := λ x,
   sum begin revert x, apply monoid_hom.to_fun,
    apply map (λ _, (1 : ℤ)),
  end,
  inv_fun   := λ x, of () ^ x,
  left_inv  :=
  begin
    rintros ⟨L⟩,
    refine list.rec_on L rfl _,
    exact (λ ⟨⟨⟩, b⟩ tl ih, by cases b; simp [gpow_add] at ih ⊢; rw ih; refl),
  end,
  right_inv :=
    λ x, int.induction_on x (by simp)
    (λ i ih, by simp at ih; simp [gpow_add, ih])
    (λ i ih, by simp at ih; simp [gpow_add, ih, sub_eq_add_neg, -int.add_neg_one])
}

section category

variables {β : Type u}

instance : monad free_group.{u} :=
{ pure := λ α, of,
  map := λ α β f, (map f),
  bind := λ α β x f, lift f x }

@[elab_as_eliminator]
protected theorem induction_on
  {C : free_group α → Prop}
  (z : free_group α)
  (C1 : C 1)
  (Cp : ∀ x, C $ pure x)
  (Ci : ∀ x, C (pure x) → C (pure x)⁻¹)
  (Cm : ∀ x y, C x → C y → C (x * y)) : C z :=
quot.induction_on z $ λ L, list.rec_on L C1 $ λ ⟨x, b⟩ tl ih,
bool.rec_on b (Cm _ _ (Ci _ $ Cp x) ih) (Cm _ _ (Cp x) ih)

@[simp] lemma map_pure (f : α → β) (x : α) : f <$> (pure x : free_group α) = pure (f x) :=
map.of

@[simp] lemma map_one (f : α → β) : f <$> (1 : free_group α) = 1 :=
(map f).map_one

@[simp] lemma map_mul (f : α → β) (x y : free_group α) : f <$> (x * y) = f <$> x * f <$> y :=
(map f).map_mul x y

@[simp] lemma map_inv (f : α → β) (x : free_group α) : f <$> (x⁻¹) = (f <$> x)⁻¹ :=
(map f).map_inv x

@[simp] lemma pure_bind (f : α → free_group β) (x) : pure x >>= f = f x :=
lift.of

@[simp] lemma one_bind (f : α → free_group β) : 1 >>= f = 1 :=
(lift f).map_one

@[simp] lemma mul_bind (f : α → free_group β) (x y : free_group α) :
  x * y >>= f = (x >>= f) * (y >>= f) :=
(lift f).map_mul _ _

@[simp] lemma inv_bind (f : α → free_group β) (x : free_group α) : x⁻¹ >>= f = (x >>= f)⁻¹ :=
(lift f).map_inv _

instance : is_lawful_monad free_group.{u} :=
{ id_map := λ α x, free_group.induction_on x (map_one id) (λ x, map_pure id x)
    (λ x ih, by rw [map_inv, ih]) (λ x y ihx ihy, by rw [map_mul, ihx, ihy]),
  pure_bind := λ α β x f, pure_bind f x,
  bind_assoc := λ α β γ x f g, free_group.induction_on x
    (by iterate 3 { rw one_bind }) (λ x, by iterate 2 { rw pure_bind })
    (λ x ih, by iterate 3 { rw inv_bind }; rw ih)
    (λ x y ihx ihy, by iterate 3 { rw mul_bind }; rw [ihx, ihy]),
  bind_pure_comp_eq_map := λ α β f x, free_group.induction_on x
    (by rw [one_bind, map_one]) (λ x, by rw [pure_bind, map_pure])
    (λ x ih, by rw [inv_bind, map_inv, ih]) (λ x y ihx ihy, by rw [mul_bind, map_mul, ihx, ihy]) }

end category

section reduce

variable [decidable_eq α]

/-- The maximal reduction of a word. It is computable
iff `α` has decidable equality. -/
def reduce (L : list (α × bool)) : list (α × bool) :=
list.rec_on L [] $ λ hd1 tl1 ih,
list.cases_on ih [hd1] $ λ hd2 tl2,
if hd1.1 = hd2.1 ∧ hd1.2 = bnot hd2.2 then tl2
else hd1 :: hd2 :: tl2

@[simp] lemma reduce.cons (x) : reduce (x :: L) =
  list.cases_on (reduce L) [x] (λ hd tl,
  if x.1 = hd.1 ∧ x.2 = bnot hd.2 then tl
  else x :: hd :: tl) := rfl

/-- The first theorem that characterises the function
`reduce`: a word reduces to its maximal reduction. -/
theorem reduce.red : red L (reduce L) :=
begin
  induction L with hd1 tl1 ih,
  case list.nil
  { constructor },
  case list.cons
  { dsimp,
    revert ih,
    generalize htl : reduce tl1 = TL,
    intro ih,
    cases TL with hd2 tl2,
    case list.nil
    { exact red.cons_cons ih },
    case list.cons
    { dsimp,
      by_cases h : hd1.fst = hd2.fst ∧ hd1.snd = bnot (hd2.snd),
      { rw [if_pos h],
        transitivity,
        { exact red.cons_cons ih },
        { cases hd1, cases hd2, cases h,
          dsimp at *, subst_vars,
          exact red.step.cons_bnot_rev.to_red } },
      { rw [if_neg h],
        exact red.cons_cons ih } } }
end

theorem reduce.not {p : Prop} :
  ∀ {L₁ L₂ L₃ : list (α × bool)} {x b}, reduce L₁ = L₂ ++ (x, b) :: (x, bnot b) :: L₃ → p
| [] L2 L3 _ _ := λ h, by cases L2; injections
| ((x,b)::L1) L2 L3 x' b' := begin
  dsimp,
  cases r : reduce L1,
  { dsimp, intro h,
    have := congr_arg list.length h,
    simp [-add_comm] at this,
    exact absurd this dec_trivial },
  cases hd with y c,
  by_cases x = y ∧ b = bnot c; simp [h]; intro H,
  { rw H at r,
    exact @reduce.not L1 ((y,c)::L2) L3 x' b' r },
  rcases L2 with _|⟨a, L2⟩,
  { injections, subst_vars,
    simp at h, cc },
  { refine @reduce.not L1 L2 L3 x' b' _,
    injection H with _ H,
    rw [r, H], refl }
end

/-- The second theorem that characterises the
function `reduce`: the maximal reduction of a word
only reduces to itself. -/
theorem reduce.min (H : red (reduce L₁) L₂) : reduce L₁ = L₂ :=
begin
  induction H with L1 L' L2 H1 H2 ih,
  { refl },
  { cases H1 with L4 L5 x b,
    exact reduce.not H2 }
end

/-- `reduce` is idempotent, i.e. the maximal reduction
of the maximal reduction of a word is the maximal
reduction of the word. -/
theorem reduce.idem : reduce (reduce L) = reduce L :=
eq.symm $ reduce.min reduce.red

theorem reduce.step.eq (H : red.step L₁ L₂) : reduce L₁ = reduce L₂ :=
let ⟨L₃, HR13, HR23⟩ := red.church_rosser reduce.red (reduce.red.head H) in
(reduce.min HR13).trans (reduce.min HR23).symm

/-- If a word reduces to another word, then they have
a common maximal reduction. -/
theorem reduce.eq_of_red (H : red L₁ L₂) : reduce L₁ = reduce L₂ :=
let ⟨L₃, HR13, HR23⟩ := red.church_rosser reduce.red (red.trans H reduce.red) in
(reduce.min HR13).trans (reduce.min HR23).symm

/-- If two words correspond to the same element in
the free group, then they have a common maximal
reduction. This is the proof that the function that
sends an element of the free group to its maximal
reduction is well-defined. -/
theorem reduce.sound (H : mk L₁ = mk L₂) : reduce L₁ = reduce L₂ :=
let ⟨L₃, H13, H23⟩ := red.exact.1 H in
(reduce.eq_of_red H13).trans (reduce.eq_of_red H23).symm

/-- If two words have a common maximal reduction,
then they correspond to the same element in the free group. -/
theorem reduce.exact (H : reduce L₁ = reduce L₂) : mk L₁ = mk L₂ :=
red.exact.2 ⟨reduce L₂, H ▸ reduce.red, reduce.red⟩

/-- A word and its maximal reduction correspond to
the same element of the free group. -/
theorem reduce.self : mk (reduce L) = mk L :=
reduce.exact reduce.idem

/-- If words `w₁ w₂` are such that `w₁` reduces to `w₂`,
then `w₂` reduces to the maximal reduction of `w₁`. -/
theorem reduce.rev (H : red L₁ L₂) : red L₂ (reduce L₁) :=
(reduce.eq_of_red H).symm ▸ reduce.red

/-- The function that sends an element of the free
group to its maximal reduction. -/
def to_word : free_group α → list (α × bool) :=
quot.lift reduce $ λ L₁ L₂ H, reduce.step.eq H

lemma to_word.mk : ∀{x : free_group α}, mk (to_word x) = x :=
by rintros ⟨L⟩; exact reduce.self

lemma to_word.inj : ∀(x y : free_group α), to_word x = to_word y → x = y :=
by rintros ⟨L₁⟩ ⟨L₂⟩; exact reduce.exact

/-- Constructive Church-Rosser theorem (compare `church_rosser`). -/
def reduce.church_rosser (H12 : red L₁ L₂) (H13 : red L₁ L₃) :
  { L₄ // red L₂ L₄ ∧ red L₃ L₄ } :=
⟨reduce L₁, reduce.rev H12, reduce.rev H13⟩

instance : decidable_eq (free_group α) :=
function.injective.decidable_eq to_word.inj

instance red.decidable_rel : decidable_rel (@red α)
| [] []          := is_true red.refl
| [] (hd2::tl2)  := is_false $ λ H, list.no_confusion (red.nil_iff.1 H)
| ((x,b)::tl) [] := match red.decidable_rel tl [(x, bnot b)] with
  | is_true H  := is_true $ red.trans (red.cons_cons H) $
    (@red.step.bnot _ [] [] _ _).to_red
  | is_false H := is_false $ λ H2, H $ red.cons_nil_iff_singleton.1 H2
  end
| ((x1,b1)::tl1) ((x2,b2)::tl2) := if h : (x1, b1) = (x2, b2)
  then match red.decidable_rel tl1 tl2 with
    | is_true H  := is_true $ h ▸ red.cons_cons H
    | is_false H := is_false $ λ H2, H $ h ▸ (red.cons_cons_iff _).1 $ H2
    end
  else match red.decidable_rel tl1 ((x1,bnot b1)::(x2,b2)::tl2) with
    | is_true H  := is_true $ (red.cons_cons H).tail red.step.cons_bnot
    | is_false H := is_false $ λ H2, H $ red.inv_of_red_of_ne h H2
    end

/-- A list containing every word that `w₁` reduces to. -/
def red.enum (L₁ : list (α × bool)) : list (list (α × bool)) :=
list.filter (λ L₂, red L₁ L₂) (list.sublists L₁)

theorem red.enum.sound (H : L₂ ∈ red.enum L₁) : red L₁ L₂ :=
list.of_mem_filter H

theorem red.enum.complete (H : red L₁ L₂) : L₂ ∈ red.enum L₁ :=
list.mem_filter_of_mem (list.mem_sublists.2 $ red.sublist H) H

instance : fintype { L₂ // red L₁ L₂ } :=
fintype.subtype (list.to_finset $ red.enum L₁) $
λ L₂, ⟨λ H, red.enum.sound $ list.mem_to_finset.1 H,
  λ H, list.mem_to_finset.2 $ red.enum.complete H⟩

end reduce

end free_group<|MERGE_RESOLUTION|>--- conflicted
+++ resolved
@@ -598,30 +598,16 @@
 @[simp] lemma sum.of {x : α} : sum (of x) = x :=
 by simp [sum]
 
-<<<<<<< HEAD
--- instance sum.is_group_hom : is_group_hom (@sum α _) :=
--- prod.is_group_hom
-
-@[simp] lemma sum.mul : sum (x * y) = sum x + sum y :=
-by simp [sum]
-
-@[simp] lemma sum.one : sum (1:free_group α) = 0 :=
-by simp [sum]
-
-@[simp] lemma sum.inv : sum x⁻¹ = -sum x :=
-by simp [sum]
-=======
 -- note: there are no bundled homs with different notation in the domain and codomain, so we copy
 -- these manually
 @[simp] lemma sum.map_mul : sum (x * y) = sum x + sum y :=
-(@prod (multiplicative _) _).map_mul _ _
+by simp [sum]
 
 @[simp] lemma sum.map_one : sum (1:free_group α) = 0 :=
-(@prod (multiplicative _) _).map_one
+by simp [sum]
 
 @[simp] lemma sum.map_inv : sum x⁻¹ = -sum x :=
-(@prod (multiplicative _) _).map_inv _
->>>>>>> f4db322f
+by simp [sum]
 
 end sum
 

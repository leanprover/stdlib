/-
Copyright (c) 2018 Johannes Hölzl. All rights reserved.
Released under Apache 2.0 license as described in the file LICENSE.
Authors: Johannes Hölzl, Julian Kuelshammer
-/
import algebra.big_operators.order
import group_theory.coset
import data.nat.totient
import data.int.gcd
import data.set.finite
import dynamics.periodic_pts
import algebra.iterate_hom

/-!
# Order of an element

This file defines the order of an element of a finite group. For a finite group `G` the order of
`x ∈ G` is the minimal `n ≥ 1` such that `x ^ n = 1`.

## Main definitions

* `is_of_fin_order` is a predicate on an element `x` of a monoid `G` saying that `x` is of finite
  order.
* `is_of_fin_add_order` is the additive analogue of `is_of_find_order`.
* `order_of x` defines the order of an element `x` of a monoid `G`, by convention its value is `0`
  if `x` has infinite order.
* `add_order_of` is the additive analogue of `order_of`.

## Tags
order of an element
-/

open function nat

universes u v

variables {G : Type u} {A : Type v}
variables {x y : G} {a b : A} {n m : ℕ}

section monoid_add_monoid

variables [monoid G] [add_monoid A]

section is_of_fin_order

lemma is_periodic_pt_add_iff_nsmul_eq_zero (a : A) :
  is_periodic_pt ((+) a) n 0 ↔ n • a = 0 :=
by rw [is_periodic_pt, is_fixed_pt, add_left_iterate, add_zero]

@[to_additive is_periodic_pt_add_iff_nsmul_eq_zero]
lemma is_periodic_pt_mul_iff_pow_eq_one (x : G) : is_periodic_pt ((*) x) n 1 ↔ x ^ n = 1 :=
by rw [is_periodic_pt, is_fixed_pt, mul_left_iterate, mul_one]

/-- `is_of_fin_add_order` is a predicate on an element `a` of an additive monoid to be of finite
order, i.e. there exists `n ≥ 1` such that `n • a = 0`.-/
def is_of_fin_add_order (a : A) : Prop :=
(0 : A) ∈ periodic_pts ((+) a)

/-- `is_of_fin_order` is a predicate on an element `x` of a monoid to be of finite order, i.e. there
exists `n ≥ 1` such that `x ^ n = 1`.-/
@[to_additive is_of_fin_add_order]
def is_of_fin_order (x : G) : Prop :=
(1 : G) ∈ periodic_pts ((*) x)

lemma is_of_fin_add_order_of_mul_iff :
  is_of_fin_add_order (additive.of_mul x) ↔ is_of_fin_order x := iff.rfl

lemma is_of_fin_order_of_add_iff :
  is_of_fin_order (multiplicative.of_add a) ↔ is_of_fin_add_order a := iff.rfl

lemma is_of_fin_add_order_iff_nsmul_eq_zero (a : A) :
  is_of_fin_add_order a ↔ ∃ n, 0 < n ∧ n • a = 0 :=
by { convert iff.rfl, simp only [exists_prop, is_periodic_pt_add_iff_nsmul_eq_zero] }

@[to_additive is_of_fin_add_order_iff_nsmul_eq_zero]
lemma is_of_fin_order_iff_pow_eq_one (x : G) :
  is_of_fin_order x ↔ ∃ n, 0 < n ∧ x ^ n = 1 :=
by { convert iff.rfl, simp [is_periodic_pt_mul_iff_pow_eq_one] }

end is_of_fin_order

/-- `add_order_of a` is the order of the element `a`, i.e. the `n ≥ 1`, s.t. `n • a = 0` if it
exists. Otherwise, i.e. if `a` is of infinite order, then `add_order_of a` is `0` by convention.-/
noncomputable def add_order_of (a : A) : ℕ :=
minimal_period ((+) a) 0

/-- `order_of x` is the order of the element `x`, i.e. the `n ≥ 1`, s.t. `x ^ n = 1` if it exists.
Otherwise, i.e. if `x` is of infinite order, then `order_of x` is `0` by convention.-/
@[to_additive add_order_of]
noncomputable def order_of (x : G) : ℕ :=
minimal_period ((*) x) 1

attribute [to_additive add_order_of] order_of

@[to_additive]
lemma commute.order_of_mul_dvd_lcm (h : commute x y) :
  order_of (x * y) ∣ nat.lcm (order_of x) (order_of y) :=
begin
  convert function.commute.minimal_period_of_comp_dvd_lcm h.function_commute_mul_left,
  rw [order_of, comp_mul_left],
end

@[simp] lemma add_order_of_of_mul_eq_order_of (x : G) :
  add_order_of (additive.of_mul x) = order_of x := rfl

@[simp] lemma order_of_of_add_eq_add_order_of (a : A) :
  order_of (multiplicative.of_add a) = add_order_of a := rfl

@[to_additive add_order_of_pos']
lemma order_of_pos' (h : is_of_fin_order x) : 0 < order_of x :=
minimal_period_pos_of_mem_periodic_pts h

lemma pow_order_of_eq_one (x : G) : x ^ order_of x = 1 :=
begin
  convert is_periodic_pt_minimal_period ((*) x) _,
  rw [order_of, mul_left_iterate, mul_one],
end

lemma add_order_of_nsmul_eq_zero (a : A) : add_order_of a • a = 0 :=
begin
  convert is_periodic_pt_minimal_period ((+) a) _,
  rw [add_order_of, add_left_iterate, add_zero],
end

attribute [to_additive add_order_of_nsmul_eq_zero] pow_order_of_eq_one

@[to_additive add_order_of_eq_zero]
lemma order_of_eq_zero (h : ¬ is_of_fin_order x) : order_of x = 0 :=
by rwa [order_of, minimal_period, dif_neg]

lemma nsmul_ne_zero_of_lt_add_order_of' (n0 : n ≠ 0) (h : n < add_order_of a) :
  n • a ≠ 0 :=
λ j, not_is_periodic_pt_of_pos_of_lt_minimal_period n0 h
  ((is_periodic_pt_add_iff_nsmul_eq_zero a).mpr j)

@[to_additive nsmul_ne_zero_of_lt_add_order_of']
lemma pow_eq_one_of_lt_order_of' (n0 : n ≠ 0) (h : n < order_of x) : x ^ n ≠ 1 :=
λ j, not_is_periodic_pt_of_pos_of_lt_minimal_period n0 h
  ((is_periodic_pt_mul_iff_pow_eq_one x).mpr j)

lemma add_order_of_le_of_nsmul_eq_zero (hn : 0 < n) (h : n • a = 0) : add_order_of a ≤ n :=
is_periodic_pt.minimal_period_le hn (by rwa is_periodic_pt_add_iff_nsmul_eq_zero)

@[to_additive add_order_of_le_of_nsmul_eq_zero]
lemma order_of_le_of_pow_eq_one (hn : 0 < n) (h : x ^ n = 1) : order_of x ≤ n :=
is_periodic_pt.minimal_period_le hn (by rwa is_periodic_pt_mul_iff_pow_eq_one)

@[simp] lemma order_of_one : order_of (1 : G) = 1 :=
by rw [order_of, one_mul_eq_id, minimal_period_id]

@[simp] lemma add_order_of_zero : add_order_of (0 : A) = 1 :=
by simp only [←order_of_of_add_eq_add_order_of, order_of_one, of_add_zero]

attribute [to_additive add_order_of_zero] order_of_one

@[simp] lemma order_of_eq_one_iff : order_of x = 1 ↔ x = 1 :=
by rw [order_of, is_fixed_point_iff_minimal_period_eq_one, is_fixed_pt, mul_one]

@[simp] lemma add_order_of_eq_one_iff : add_order_of a = 1 ↔ a = 0 :=
by simp [← order_of_of_add_eq_add_order_of]

attribute [to_additive add_order_of_eq_one_iff] order_of_eq_one_iff

lemma pow_eq_mod_order_of {n : ℕ} : x ^ n = x ^ (n % order_of x) :=
calc x ^ n = x ^ (n % order_of x + order_of x * (n / order_of x)) : by rw [nat.mod_add_div]
       ... = x ^ (n % order_of x) : by simp [pow_add, pow_mul, pow_order_of_eq_one]

lemma nsmul_eq_mod_add_order_of {n : ℕ} : n • a = (n % add_order_of a) • a :=
begin
  apply multiplicative.of_add.injective,
  rw [← order_of_of_add_eq_add_order_of, of_add_nsmul, of_add_nsmul, pow_eq_mod_order_of],
end

attribute [to_additive nsmul_eq_mod_add_order_of] pow_eq_mod_order_of

lemma order_of_dvd_of_pow_eq_one (h : x ^ n = 1) : order_of x ∣ n :=
is_periodic_pt.minimal_period_dvd ((is_periodic_pt_mul_iff_pow_eq_one _).mpr h)

lemma add_order_of_dvd_of_nsmul_eq_zero (h : n • a = 0) : add_order_of a ∣ n :=
is_periodic_pt.minimal_period_dvd ((is_periodic_pt_add_iff_nsmul_eq_zero _).mpr h)

attribute [to_additive add_order_of_dvd_of_nsmul_eq_zero] order_of_dvd_of_pow_eq_one

lemma add_order_of_dvd_iff_nsmul_eq_zero {n : ℕ} : add_order_of a ∣ n ↔ n • a = 0 :=
⟨λ h, by rw [nsmul_eq_mod_add_order_of, nat.mod_eq_zero_of_dvd h, zero_nsmul],
  add_order_of_dvd_of_nsmul_eq_zero⟩

@[to_additive add_order_of_dvd_iff_nsmul_eq_zero]
lemma order_of_dvd_iff_pow_eq_one {n : ℕ} : order_of x ∣ n ↔ x ^ n = 1 :=
⟨λ h, by rw [pow_eq_mod_order_of, nat.mod_eq_zero_of_dvd h, pow_zero], order_of_dvd_of_pow_eq_one⟩

lemma exists_pow_eq_self_of_coprime (h : n.coprime (order_of x)) :
  ∃ m : ℕ, (x ^ n) ^ m = x :=
begin
  by_cases h0 : order_of x = 0,
  { rw [h0, coprime_zero_right] at h,
    exact ⟨1, by rw [h, pow_one, pow_one]⟩ },
  by_cases h1 : order_of x = 1,
  { exact ⟨0, by rw [order_of_eq_one_iff.mp h1, one_pow, one_pow]⟩ },
  obtain ⟨m, hm⟩ :=
    exists_mul_mod_eq_one_of_coprime h (one_lt_iff_ne_zero_and_ne_one.mpr ⟨h0, h1⟩),
  exact ⟨m, by rw [←pow_mul, pow_eq_mod_order_of, hm, pow_one]⟩,
end

lemma exists_nsmul_eq_self_of_coprime (a : A)
  (h : coprime n (add_order_of a)) : ∃ m : ℕ, m • (n • a) = a :=
begin
  change coprime n (order_of (multiplicative.of_add a)) at h,
  exact exists_pow_eq_self_of_coprime h,
end

attribute [to_additive exists_nsmul_eq_self_of_coprime] exists_pow_eq_self_of_coprime

lemma add_order_of_eq_add_order_of_iff {B : Type*} [add_monoid B] {b : B} :
  add_order_of a = add_order_of b ↔ ∀ n : ℕ, n • a = 0 ↔ n • b = 0 :=
begin
  simp_rw ← add_order_of_dvd_iff_nsmul_eq_zero,
  exact ⟨λ h n, by rw h, λ h, nat.dvd_antisymm ((h _).mpr (dvd_refl _)) ((h _).mp (dvd_refl _))⟩,
end

@[to_additive add_order_of_eq_add_order_of_iff]
lemma order_of_eq_order_of_iff {H : Type*} [monoid H] {y : H} :
  order_of x = order_of y ↔ ∀ n : ℕ, x ^ n = 1 ↔ y ^ n = 1 :=
by simp_rw [← is_periodic_pt_mul_iff_pow_eq_one, ← minimal_period_eq_minimal_period_iff, order_of]

lemma add_order_of_injective {B : Type*} [add_monoid B] (f : A →+ B)
  (hf : function.injective f) (a : A) : add_order_of (f a) = add_order_of a :=
by simp_rw [add_order_of_eq_add_order_of_iff, ←f.map_nsmul, ←f.map_zero, hf.eq_iff, iff_self,
            forall_const]

@[to_additive add_order_of_injective]
lemma order_of_injective {H : Type*} [monoid H] (f : G →* H)
  (hf : function.injective f) (x : G) : order_of (f x) = order_of x :=
by simp_rw [order_of_eq_order_of_iff, ←f.map_pow, ←f.map_one, hf.eq_iff, iff_self, forall_const]

@[simp, norm_cast, to_additive] lemma order_of_submonoid {H : submonoid G}
  (y : H) : order_of (y : G) = order_of y :=
order_of_injective H.subtype subtype.coe_injective y

variables (x)

lemma order_of_pow' (h : n ≠ 0) :
  order_of (x ^ n) = order_of x / gcd (order_of x) n :=
begin
  convert minimal_period_iterate_eq_div_gcd h,
  simp only [order_of, mul_left_iterate],
end

variables (a)

lemma add_order_of_nsmul' (h : n ≠ 0) :
  add_order_of (n • a) = add_order_of a / gcd (add_order_of a) n :=
by simpa [← order_of_of_add_eq_add_order_of, of_add_nsmul] using order_of_pow' _ h

attribute [to_additive add_order_of_nsmul'] order_of_pow'

variable (n)

lemma order_of_pow'' (h : is_of_fin_order x) :
  order_of (x ^ n) = order_of x / gcd (order_of x) n :=
begin
  convert minimal_period_iterate_eq_div_gcd' h,
  simp only [order_of, mul_left_iterate],
end

lemma add_order_of_nsmul'' (h : is_of_fin_add_order a) :
  add_order_of (n • a) = add_order_of a / gcd (add_order_of a) n :=
by simp [← order_of_of_add_eq_add_order_of, of_add_nsmul,
  order_of_pow'' _ n (is_of_fin_order_of_add_iff.mpr h)]

attribute [to_additive add_order_of_nsmul''] order_of_pow''

section p_prime

variables {a x n} {p : ℕ} [hp : fact p.prime]
include hp

lemma add_order_of_eq_prime (hg : p • a = 0) (hg1 : a ≠ 0) : add_order_of a = p :=
minimal_period_eq_prime ((is_periodic_pt_add_iff_nsmul_eq_zero _).mpr hg)
  (by rwa [is_fixed_pt, add_zero])

@[to_additive add_order_of_eq_prime]
lemma order_of_eq_prime (hg : x ^ p = 1) (hg1 : x ≠ 1) : order_of x = p :=
minimal_period_eq_prime ((is_periodic_pt_mul_iff_pow_eq_one _).mpr hg)
  (by rwa [is_fixed_pt, mul_one])

lemma add_order_of_eq_prime_pow (hnot : ¬ (p ^ n) • a = 0) (hfin : (p ^ (n + 1)) • a = 0) :
  add_order_of a = p ^ (n + 1) :=
begin
  apply minimal_period_eq_prime_pow;
  rwa is_periodic_pt_add_iff_nsmul_eq_zero,
end

@[to_additive add_order_of_eq_prime_pow]
lemma order_of_eq_prime_pow (hnot : ¬ x ^ p ^ n = 1) (hfin : x ^ p ^ (n + 1) = 1) :
  order_of x = p ^ (n + 1) :=
begin
  apply minimal_period_eq_prime_pow;
  rwa is_periodic_pt_mul_iff_pow_eq_one,
end

omit hp
-- An example on how to determine the order of an element of a finite group.
example : order_of (-1 : units ℤ) = 2 :=
begin
  haveI : fact (prime 2) := ⟨prime_two⟩,
  exact order_of_eq_prime (int.units_mul_self _) dec_trivial,
end

end p_prime

end monoid_add_monoid

section cancel_monoid
variables [left_cancel_monoid G] (x)
variables [add_left_cancel_monoid A] (a)

lemma pow_injective_aux (h : n ≤ m)
  (hm : m < order_of x) (eq : x ^ n = x ^ m) : n = m :=
by_contradiction $ assume ne : n ≠ m,
  have h₁ : m - n > 0, from nat.pos_of_ne_zero (by simp [nat.sub_eq_iff_eq_add h, ne.symm]),
  have h₂ : m = n + (m - n) := (nat.add_sub_of_le h).symm,
  have h₃ : x ^ (m - n) = 1,
    by { rw [h₂, pow_add] at eq, apply mul_left_cancel, convert eq.symm, exact mul_one (x ^ n) },
  have le : order_of x ≤ m - n, from order_of_le_of_pow_eq_one h₁ h₃,
  have lt : m - n < order_of x,
    from (nat.sub_lt_left_iff_lt_add h).mpr $ nat.lt_add_left _ _ _ hm,
  lt_irrefl _ (le.trans_lt lt)

-- TODO: This lemma was originally private, but this doesn't seem to work with `to_additive`,
-- therefore the private got removed.
lemma nsmul_injective_aux {n m : ℕ} (h : n ≤ m)
  (hm : m < add_order_of a) (eq : n • a = m • a) : n = m :=
begin
  apply_fun multiplicative.of_add at eq,
  rw [of_add_nsmul, of_add_nsmul] at eq,
  rw ← order_of_of_add_eq_add_order_of at hm,
  exact pow_injective_aux (multiplicative.of_add a) h hm eq,
end

attribute [to_additive nsmul_injective_aux] pow_injective_aux

lemma nsmul_injective_of_lt_add_order_of {n m : ℕ}
  (hn : n < add_order_of a) (hm : m < add_order_of a) (eq : n • a = m • a) : n = m :=
(le_total n m).elim
  (assume h, nsmul_injective_aux a h hm eq)
  (assume h, (nsmul_injective_aux a h hn eq.symm).symm)

@[to_additive nsmul_injective_of_lt_add_order_of]
lemma pow_injective_of_lt_order_of
  (hn : n < order_of x) (hm : m < order_of x) (eq : x ^ n = x ^ m) : n = m :=
(le_total n m).elim
  (assume h, pow_injective_aux x h hm eq)
  (assume h, (pow_injective_aux x h hn eq.symm).symm)

end cancel_monoid

section group
variables [group G] [add_group A] {x a} {i : ℤ}

@[simp, norm_cast, to_additive] lemma order_of_subgroup {H : subgroup G}
  (y: H) : order_of (y : G) = order_of y :=
order_of_injective H.subtype subtype.coe_injective y

lemma gpow_eq_mod_order_of : x ^ i = x ^ (i % order_of x) :=
calc x ^ i = x ^ (i % order_of x + order_of x * (i / order_of x)) :
    by rw [int.mod_add_div]
       ... = x ^ (i % order_of x) :
    by simp [gpow_add, gpow_mul, pow_order_of_eq_one]

lemma gsmul_eq_mod_add_order_of : i •ℤ a = (i % add_order_of a) •ℤ a :=
begin
  apply multiplicative.of_add.injective,
  simp [of_add_gsmul, gpow_eq_mod_order_of],
end

attribute [to_additive gsmul_eq_mod_add_order_of] gpow_eq_mod_order_of

end group

section fintype
variables [fintype G] [fintype A]

section finite_monoid
variables [monoid G] [add_monoid A]
open_locale big_operators

lemma sum_card_add_order_of_eq_card_nsmul_eq_zero [decidable_eq A] (hn : 0 < n) :
  ∑ m in (finset.range n.succ).filter (∣ n), (finset.univ.filter (λ a : A, add_order_of a = m)).card
  = (finset.univ.filter (λ a : A, n • a = 0)).card :=
calc ∑ m in (finset.range n.succ).filter (∣ n),
        (finset.univ.filter (λ a : A, add_order_of a = m)).card
    = _ : (finset.card_bUnion (by { intros, apply finset.disjoint_filter.2, cc })).symm
... = _ : congr_arg finset.card (finset.ext (begin
  assume a,
  suffices : add_order_of a ≤ n ∧ add_order_of a ∣ n ↔ n • a = 0,
  { simpa [nat.lt_succ_iff], },
  exact ⟨λ h, let ⟨m, hm⟩ := h.2 in
                by rw [hm, mul_comm, mul_nsmul, add_order_of_nsmul_eq_zero, nsmul_zero],
    λ h, ⟨add_order_of_le_of_nsmul_eq_zero hn h, add_order_of_dvd_of_nsmul_eq_zero h⟩⟩
end))

@[to_additive sum_card_add_order_of_eq_card_nsmul_eq_zero]
lemma sum_card_order_of_eq_card_pow_eq_one [decidable_eq G] (hn : 0 < n) :
  ∑ m in (finset.range n.succ).filter (∣ n), (finset.univ.filter (λ x : G, order_of x = m)).card
  = (finset.univ.filter (λ x : G, x ^ n = 1)).card :=
calc ∑ m in (finset.range n.succ).filter (∣ n), (finset.univ.filter (λ x : G, order_of x = m)).card
    = _ : (finset.card_bUnion (by { intros, apply finset.disjoint_filter.2, cc })).symm
... = _ : congr_arg finset.card (finset.ext (begin
  assume x,
  suffices : order_of x ≤ n ∧ order_of x ∣ n ↔ x ^ n = 1,
  { simpa [nat.lt_succ_iff], },
  exact ⟨λ h, let ⟨m, hm⟩ := h.2 in by rw [hm, pow_mul, pow_order_of_eq_one, one_pow],
    λ h, ⟨order_of_le_of_pow_eq_one hn h, order_of_dvd_of_pow_eq_one h⟩⟩
end))

end finite_monoid

section finite_cancel_monoid
-- TODO: Of course everything also works for right_cancel_monoids.
variables [left_cancel_monoid G] [add_left_cancel_monoid A]

-- TODO: Use this to show that a finite left cancellative monoid is a group.
lemma exists_pow_eq_one (x : G) : is_of_fin_order x :=
begin
  refine (is_of_fin_order_iff_pow_eq_one _).mpr _,
  obtain ⟨i, j, a_eq, ne⟩ : ∃(i j : ℕ), x ^ i = x ^ j ∧ i ≠ j :=
    by simpa only [not_forall, exists_prop] using (not_injective_infinite_fintype (λi:ℕ, x^i)),
  wlog h'' : j ≤ i,
  refine ⟨i - j, nat.sub_pos_of_lt (lt_of_le_of_ne h'' ne.symm), mul_right_injective (x^j) _⟩,
  rw [mul_one, ← pow_add, ← a_eq, nat.add_sub_cancel' h''],
end

lemma exists_nsmul_eq_zero (a : A) : is_of_fin_add_order a :=
begin
  rcases exists_pow_eq_one (multiplicative.of_add a) with ⟨i, hi1, hi2⟩,
  refine ⟨i, hi1, multiplicative.of_add.injective _⟩,
  rw [add_left_iterate, of_add_zero, of_add_eq_one, add_zero],
  exact (is_periodic_pt_mul_iff_pow_eq_one (multiplicative.of_add a)).mp hi2,
end

attribute [to_additive exists_nsmul_eq_zero] exists_pow_eq_one

lemma add_order_of_le_card_univ : add_order_of a ≤ fintype.card A :=
finset.le_card_of_inj_on_range (• a)
  (assume n _, finset.mem_univ _)
  (assume i hi j hj, nsmul_injective_of_lt_add_order_of a hi hj)

@[to_additive add_order_of_le_card_univ]
lemma order_of_le_card_univ : order_of x ≤ fintype.card G :=
finset.le_card_of_inj_on_range ((^) x)
  (assume n _, finset.mem_univ _)
  (assume i hi j hj, pow_injective_of_lt_order_of x hi hj)

/-- This is the same as `add_order_of_pos' but with one fewer explicit assumption since this is
  automatic in case of a finite cancellative additive monoid.-/
lemma add_order_of_pos (a : A) : 0 < add_order_of a := add_order_of_pos' (exists_nsmul_eq_zero _)

/-- This is the same as `order_of_pos' but with one fewer explicit assumption since this is
  automatic in case of a finite cancellative monoid.-/
@[to_additive add_order_of_pos]
lemma order_of_pos (x : G) : 0 < order_of x := order_of_pos' (exists_pow_eq_one x)

open nat

/-- This is the same as `add_order_of_nsmul'` and `add_order_of_nsmul` but with one assumption less
which is automatic in the case of a finite cancellative additive monoid. -/
lemma add_order_of_nsmul (a : A) :
  add_order_of (n • a) = add_order_of a / gcd (add_order_of a) n :=
add_order_of_nsmul'' _ _ (exists_nsmul_eq_zero _)

/-- This is the same as `order_of_pow'` and `order_of_pow''` but with one assumption less which is
automatic in the case of a finite cancellative monoid.-/
@[to_additive add_order_of_nsmul]
lemma order_of_pow (x : G) :
  order_of (x ^ n) = order_of x / gcd (order_of x) n := order_of_pow'' _ _ (exists_pow_eq_one _)

lemma mem_multiples_iff_mem_range_add_order_of [decidable_eq A] :
  b ∈ add_submonoid.multiples a ↔
  b ∈ (finset.range (add_order_of a)).image ((• a) : ℕ → A)  :=
finset.mem_range_iff_mem_finset_range_of_mod_eq' (add_order_of_pos a)
  (assume i, nsmul_eq_mod_add_order_of.symm)

@[to_additive mem_multiples_iff_mem_range_add_order_of]
lemma mem_powers_iff_mem_range_order_of [decidable_eq G] :
  y ∈ submonoid.powers x ↔ y ∈ (finset.range (order_of x)).image ((^) x : ℕ → G) :=
finset.mem_range_iff_mem_finset_range_of_mod_eq' (order_of_pos x)
  (assume i, pow_eq_mod_order_of.symm)

noncomputable instance decidable_multiples [decidable_eq A] :
  decidable_pred (add_submonoid.multiples a : set A) :=
begin
  assume b,
  apply decidable_of_iff' (b ∈ (finset.range (add_order_of a)).image (• a)),
  exact mem_multiples_iff_mem_range_add_order_of,
end

@[to_additive decidable_multiples]
noncomputable instance decidable_powers [decidable_eq G] :
  decidable_pred (submonoid.powers x : set G) :=
begin
  assume y,
  apply decidable_of_iff'
    (y ∈ (finset.range (order_of x)).image ((^) x)),
  exact mem_powers_iff_mem_range_order_of
end

<<<<<<< HEAD
/-- The equivalence between `fin (order_of x)` and `submonoid.powers x`, sending `i` to `x ^ i`. -/
noncomputable def fin_equiv_powers (x : G) :
  fin (order_of x) ≃ (submonoid.powers x : set G) :=
equiv.of_bijective (λ n, ⟨x ^ ↑n, ⟨n, rfl⟩⟩) ⟨λ ⟨i, hi⟩ ⟨j, hj⟩ ij,
  subtype.mk_eq_mk.2 (pow_injective_of_lt_order_of x hi hj (subtype.mk_eq_mk.1 ij)),
  λ ⟨_, i, rfl⟩, ⟨⟨i % order_of x, mod_lt i (order_of_pos x)⟩, subtype.eq pow_eq_mod_order_of.symm⟩⟩

/-- The equivalence between `fin (add_order_of a)` and `add_submonoid.multiples a`,
  sending `i` to `i • a`."-/
noncomputable def fin_equiv_multiples (a : A) :
  fin (add_order_of a) ≃ (add_submonoid.multiples a : set A) :=
=======
/-- The equivalence between `fin (order_of a)` and `submonoid.powers a`, sending `i` to `a ^ i`. -/
noncomputable def fin_equiv_powers (a : α) :
  fin (order_of a) ≃ (submonoid.powers a : set α) :=
equiv.of_bijective (λ n, ⟨a ^ ↑n, ⟨n, rfl⟩⟩) ⟨λ ⟨i, hi⟩ ⟨j, hj⟩ ij,
  subtype.mk_eq_mk.2 (pow_injective_of_lt_order_of a hi hj (subtype.mk_eq_mk.1 ij)),
  λ ⟨_, i, rfl⟩, ⟨⟨i % order_of a, mod_lt i (order_of_pos a)⟩, subtype.eq pow_eq_mod_order_of.symm⟩⟩

/-- The equivalence between `fin (add_order_of a)` and `add_submonoid.multiples a`,
  sending `i` to `i • a`."-/
noncomputable def fin_equiv_multiples (a : H) :
  fin (add_order_of a) ≃ (add_submonoid.multiples a : set H) :=
>>>>>>> b77916db
fin_equiv_powers (multiplicative.of_add a)

attribute [to_additive fin_equiv_multiples] fin_equiv_powers

<<<<<<< HEAD
@[simp] lemma fin_equiv_powers_apply {x : G} {n : fin (order_of x)} :
  fin_equiv_powers x n = ⟨x ^ ↑n, n, rfl⟩ := rfl

@[simp] lemma fin_equiv_multiples_apply {a : A} {n : fin (add_order_of a)} :
=======
@[simp] lemma fin_equiv_powers_apply {a : α} {n : fin (order_of a)} :
  fin_equiv_powers a n = ⟨a ^ ↑n, n, rfl⟩ := rfl

@[simp] lemma fin_equiv_multiples_apply {a : H} {n : fin (add_order_of a)} :
>>>>>>> b77916db
  fin_equiv_multiples a n = ⟨nsmul ↑n a, n, rfl⟩ := rfl

attribute [to_additive fin_equiv_multiples_apply] fin_equiv_powers_apply

<<<<<<< HEAD
@[simp] lemma fin_equiv_powers_symm_apply (x : G) (n : ℕ)
  {hn : ∃ (m : ℕ), x ^ m = x ^ n} :
  ((fin_equiv_powers x).symm ⟨x ^ n, hn⟩) = ⟨n % order_of x, nat.mod_lt _ (order_of_pos x)⟩ :=
by rw [equiv.symm_apply_eq, fin_equiv_powers_apply, subtype.mk_eq_mk,
  pow_eq_mod_order_of, fin.coe_mk]

@[simp] lemma fin_equiv_multiples_symm_apply (a : A) (n : ℕ)
=======
@[simp] lemma fin_equiv_powers_symm_apply (a : α) (n : ℕ)
  {hn : ∃ (m : ℕ), a ^ m = a ^ n} :
  ((fin_equiv_powers a).symm ⟨a ^ n, hn⟩) = ⟨n % order_of a, nat.mod_lt _ (order_of_pos a)⟩ :=
by rw [equiv.symm_apply_eq, fin_equiv_powers_apply, subtype.mk_eq_mk,
  pow_eq_mod_order_of, fin.coe_mk]

@[simp] lemma fin_equiv_multiples_symm_apply (a : H) (n : ℕ)
>>>>>>> b77916db
  {hn : ∃ (m : ℕ), m • a = n • a} :
  ((fin_equiv_multiples a).symm ⟨n • a, hn⟩) =
    ⟨n % add_order_of a, nat.mod_lt _ (add_order_of_pos a)⟩ :=
fin_equiv_powers_symm_apply (multiplicative.of_add a) n

attribute [to_additive fin_equiv_multiples_symm_apply] fin_equiv_powers_symm_apply
<<<<<<< HEAD

/-- The equivalence between `submonoid.powers` of two elements `x, y` of the same order, mapping
  `x ^ i` to `y ^ i`. -/
noncomputable def powers_equiv_powers (h : order_of x = order_of y) :
  (submonoid.powers x : set G) ≃ (submonoid.powers y : set G) :=
(fin_equiv_powers x).symm.trans ((fin.cast h).to_equiv.trans (fin_equiv_powers y))

/-- The equivalence between `submonoid.multiples` of two elements `a, b` of the same additive order,
  mapping `i • a` to `i • b`. -/
noncomputable def multiples_equiv_multiples (h : add_order_of a = add_order_of b) :
  (add_submonoid.multiples a : set A) ≃ (add_submonoid.multiples b : set A) :=
(fin_equiv_multiples a).symm.trans ((fin.cast h).to_equiv.trans (fin_equiv_multiples b))

attribute [to_additive multiples_equiv_multiples] powers_equiv_powers

@[simp]
lemma powers_equiv_powers_apply (h : order_of x = order_of y)
  (n : ℕ) : powers_equiv_powers h ⟨x ^ n, n, rfl⟩ = ⟨y ^ n, n, rfl⟩ :=
begin
  rw [powers_equiv_powers, equiv.trans_apply, equiv.trans_apply,
    fin_equiv_powers_symm_apply, ← equiv.eq_symm_apply, fin_equiv_powers_symm_apply],
  simp [h]
end
=======

/-- The equivalence between `submonoid.powers` of two elements `a, b` of the same order, mapping
  `a ^ i` to `b ^ i`. -/
noncomputable def powers_equiv_powers {a b : α} (h : order_of a = order_of b) :
  (submonoid.powers a : set α) ≃ (submonoid.powers b : set α) :=
(fin_equiv_powers a).symm.trans ((fin.cast h).to_equiv.trans (fin_equiv_powers b))

/-- The equivalence between `submonoid.multiples` of two elements `a, b` of the same additive order,
  mapping `i • a` to `i • b`. -/
noncomputable def multiples_equiv_multiples {a b : H} (h : add_order_of a = add_order_of b) :
  (add_submonoid.multiples a : set H) ≃ (add_submonoid.multiples b : set H) :=
(fin_equiv_multiples a).symm.trans ((fin.cast h).to_equiv.trans (fin_equiv_multiples b))

attribute [to_additive multiples_equiv_multiples] powers_equiv_powers

@[simp]
lemma powers_equiv_powers_apply {a b : α} (h : order_of a = order_of b)
  (n : ℕ) : powers_equiv_powers h ⟨a ^ n, n, rfl⟩ = ⟨b ^ n, n, rfl⟩ :=
begin
  rw [powers_equiv_powers, equiv.trans_apply, equiv.trans_apply,
    fin_equiv_powers_symm_apply, ← equiv.eq_symm_apply, fin_equiv_powers_symm_apply],
  simp [h]
end

@[simp]
lemma multiples_equiv_multiples_apply {a b : H} (h : add_order_of a = add_order_of b)
  (n : ℕ) : multiples_equiv_multiples h ⟨n • a, n, rfl⟩ = ⟨n • b, n, rfl⟩ :=
@powers_equiv_powers_apply _ _ _ (multiplicative.of_add a) (multiplicative.of_add b) h n

attribute [to_additive multiples_equiv_multiples_apply] powers_equiv_powers_apply

lemma order_eq_card_powers [decidable_eq α] {a : α} :
  order_of a = fintype.card (submonoid.powers a : set α) :=
(fintype.card_fin (order_of a)).symm.trans (fintype.card_eq.2 ⟨fin_equiv_powers a⟩)

lemma add_order_of_eq_card_multiples [decidable_eq H] {x : H} :
  add_order_of x = fintype.card (add_submonoid.multiples x : set H) :=
(fintype.card_fin (add_order_of x)).symm.trans (fintype.card_eq.2 ⟨fin_equiv_multiples x⟩)
>>>>>>> b77916db

@[simp]
lemma multiples_equiv_multiples_apply (h : add_order_of a = add_order_of b)
  (n : ℕ) : multiples_equiv_multiples h ⟨n • a, n, rfl⟩ = ⟨n • b, n, rfl⟩ :=
powers_equiv_powers_apply h n

attribute [to_additive multiples_equiv_multiples_apply] powers_equiv_powers_apply

lemma order_eq_card_powers [decidable_eq G] :
  order_of x = fintype.card (submonoid.powers x : set G) :=
(fintype.card_fin (order_of x)).symm.trans (fintype.card_eq.2 ⟨fin_equiv_powers x⟩)

lemma add_order_of_eq_card_multiples [decidable_eq A] :
  add_order_of a = fintype.card (add_submonoid.multiples a : set A) :=
(fintype.card_fin (add_order_of a)).symm.trans (fintype.card_eq.2 ⟨fin_equiv_multiples a⟩)

attribute [to_additive add_order_of_eq_card_multiples] order_eq_card_powers

end finite_cancel_monoid

section finite_group
variables [group G] [add_group A]

lemma exists_gpow_eq_one (x : G) : ∃ i ≠ 0, x ^ (i : ℤ) = 1 :=
begin
  rcases exists_pow_eq_one x with ⟨w, hw1, hw2⟩,
  exact ⟨w, int.coe_nat_ne_zero.mpr (ne_of_gt hw1), (is_periodic_pt_mul_iff_pow_eq_one _).mp hw2⟩,
end

lemma exists_gsmul_eq_zero (a : A) : ∃ i ≠ 0, i •ℤ a = 0 :=
exists_gpow_eq_one (multiplicative.of_add a)

attribute [to_additive exists_gsmul_eq_zero] exists_gpow_eq_one

lemma mem_multiples_iff_mem_gmultiples :
  b ∈ add_submonoid.multiples a ↔ b ∈ add_subgroup.gmultiples a :=
⟨λ ⟨n, hn⟩, ⟨n, by simp * at *⟩, λ ⟨i, hi⟩, ⟨(i % add_order_of a).nat_abs,
  by { simp only [nsmul_eq_smul] at hi ⊢,
       rwa  [← gsmul_coe_nat,
       int.nat_abs_of_nonneg (int.mod_nonneg _ (int.coe_nat_ne_zero_iff_pos.2
          (add_order_of_pos a))), ← gsmul_eq_mod_add_order_of] } ⟩⟩

open subgroup

@[to_additive mem_multiples_iff_mem_gmultiples]
lemma mem_powers_iff_mem_gpowers : y ∈ submonoid.powers x ↔ y ∈ gpowers x :=
⟨λ ⟨n, hn⟩, ⟨n, by simp * at *⟩,
λ ⟨i, hi⟩, ⟨(i % order_of x).nat_abs,
  by rwa [← gpow_coe_nat, int.nat_abs_of_nonneg (int.mod_nonneg _
    (int.coe_nat_ne_zero_iff_pos.2 (order_of_pos x))),
    ← gpow_eq_mod_order_of]⟩⟩

lemma multiples_eq_gmultiples (a : A) :
  (add_submonoid.multiples a : set A) = add_subgroup.gmultiples a :=
set.ext $ λ y, mem_multiples_iff_mem_gmultiples

@[to_additive multiples_eq_gmultiples]
lemma powers_eq_gpowers (x : G) : (submonoid.powers x : set G) = gpowers x :=
set.ext $ λ x, mem_powers_iff_mem_gpowers

lemma mem_gmultiples_iff_mem_range_add_order_of [decidable_eq A] :
  b ∈ add_subgroup.gmultiples a ↔ b ∈ (finset.range (add_order_of a)).image (• a) :=
by rw [← mem_multiples_iff_mem_gmultiples, mem_multiples_iff_mem_range_add_order_of]

@[to_additive mem_gmultiples_iff_mem_range_add_order_of]
lemma mem_gpowers_iff_mem_range_order_of [decidable_eq G] :
  y ∈ subgroup.gpowers x ↔ y ∈ (finset.range (order_of x)).image ((^) x : ℕ → G) :=
by rw [← mem_powers_iff_mem_gpowers, mem_powers_iff_mem_range_order_of]

noncomputable instance decidable_gmultiples [decidable_eq A] :
  decidable_pred (add_subgroup.gmultiples a : set A) :=
begin
  rw ← multiples_eq_gmultiples,
  exact decidable_multiples,
end

@[to_additive decidable_gmultiples]
noncomputable instance decidable_gpowers [decidable_eq G] :
  decidable_pred (subgroup.gpowers x : set G) :=
begin
  rw ← powers_eq_gpowers,
  exact decidable_powers,
end

<<<<<<< HEAD
/-- The equivalence between `fin (order_of x)` and `subgroup.gpowers x`, sending `i` to `x ^ i`. -/
noncomputable def fin_equiv_gpowers (x : G) :
  fin (order_of x) ≃ (subgroup.gpowers x : set G) :=
(fin_equiv_powers x).trans (equiv.set.of_eq (powers_eq_gpowers x))

/-- The equivalence between `fin (add_order_of x)` and `subgroup.gmultiples x`,
  sending `i` to `i • x`. -/
noncomputable def fin_equiv_gmultiples (a : A) :
  fin (add_order_of a) ≃ (add_subgroup.gmultiples a : set A) :=
=======
/-- The equivalence between `fin (order_of a)` and `subgroup.gpowers a`, sending `i` to `a ^ i`. -/
noncomputable def fin_equiv_gpowers (a : α) :
  fin (order_of a) ≃ (subgroup.gpowers a : set α) :=
(fin_equiv_powers a).trans (equiv.set.of_eq (powers_eq_gpowers a))

/-- The equivalence between `fin (order_of a)` and `subgroup.gmultiples a`,
  sending `i` to `i • a`. -/
noncomputable def fin_equiv_gmultiples (a : H) :
  fin (add_order_of a) ≃ (add_subgroup.gmultiples a : set H) :=
>>>>>>> b77916db
fin_equiv_gpowers (multiplicative.of_add a)

attribute [to_additive fin_equiv_gmultiples] fin_equiv_gpowers

<<<<<<< HEAD
@[simp] lemma fin_equiv_gpowers_apply {n : fin (order_of x)} :
  fin_equiv_gpowers x n = ⟨x ^ ↑n, n, rfl⟩ := rfl

@[simp] lemma fin_equiv_gmultiples_apply {n : fin (add_order_of a)} :
=======
@[simp] lemma fin_equiv_gpowers_apply {a : α} {n : fin (order_of a)} :
  fin_equiv_gpowers a n = ⟨a ^ ↑n, n, rfl⟩ := rfl

@[simp] lemma fin_equiv_gmultiples_apply {a : H} {n : fin (add_order_of a)} :
>>>>>>> b77916db
  fin_equiv_gmultiples a n = ⟨nsmul n a, n, rfl⟩ := rfl

attribute [to_additive fin_equiv_gmultiples_apply] fin_equiv_gpowers_apply

<<<<<<< HEAD
@[simp] lemma fin_equiv_gpowers_symm_apply (x : G) (n : ℕ)
  {hn : ∃ (m : ℤ), x ^ m = x ^ n} :
  ((fin_equiv_gpowers x).symm ⟨x ^ n, hn⟩) = ⟨n % order_of x, nat.mod_lt _ (order_of_pos x)⟩ :=
by { rw [fin_equiv_gpowers, equiv.symm_trans_apply, equiv.set.of_eq_symm_apply],
  exact fin_equiv_powers_symm_apply x n }

@[simp] lemma fin_equiv_gmultiples_symm_apply (a : A) (n : ℕ)
=======
@[simp] lemma fin_equiv_gpowers_symm_apply (a : α) (n : ℕ)
  {hn : ∃ (m : ℤ), a ^ m = a ^ n} :
  ((fin_equiv_gpowers a).symm ⟨a ^ n, hn⟩) = ⟨n % order_of a, nat.mod_lt _ (order_of_pos a)⟩ :=
by { rw [fin_equiv_gpowers, equiv.symm_trans_apply, equiv.set.of_eq_symm_apply],
  exact fin_equiv_powers_symm_apply a n }

@[simp] lemma fin_equiv_gmultiples_symm_apply (a : H) (n : ℕ)
>>>>>>> b77916db
  {hn : ∃ (m : ℤ), m •ℤ a = n •ℤ a} :
  ((fin_equiv_gmultiples a).symm ⟨n • a, hn⟩) =
    ⟨n % add_order_of a, nat.mod_lt _ (add_order_of_pos a)⟩ :=
fin_equiv_gpowers_symm_apply (multiplicative.of_add a) n

attribute [to_additive fin_equiv_gmultiples_symm_apply] fin_equiv_gpowers_symm_apply
<<<<<<< HEAD

/-- The equivalence between `subgroup.gpowers` of two elements `x, y` of the same order, mapping
  `x ^ i` to `y ^ i`. -/
noncomputable def gpowers_equiv_gpowers (h : order_of x = order_of y) :
  (subgroup.gpowers x : set G) ≃ (subgroup.gpowers y : set G) :=
(fin_equiv_gpowers x).symm.trans ((fin.cast h).to_equiv.trans (fin_equiv_gpowers y))

/-- The equivalence between `subgroup.gmultiples` of two elements `a, b` of the same additive order,
  mapping `i • a` to `i • b`. -/
noncomputable def gmultiples_equiv_gmultiples (h : add_order_of a = add_order_of b) :
  (add_subgroup.gmultiples a : set A) ≃ (add_subgroup.gmultiples b : set A) :=
(fin_equiv_gmultiples a).symm.trans ((fin.cast h).to_equiv.trans (fin_equiv_gmultiples b))

attribute [to_additive gmultiples_equiv_gmultiples] gpowers_equiv_gpowers

@[simp]
lemma gpowers_equiv_gpowers_apply (h : order_of x = order_of y)
  (n : ℕ) : gpowers_equiv_gpowers h ⟨x ^ n, n, rfl⟩ = ⟨y ^ n, n, rfl⟩ :=
begin
  rw [gpowers_equiv_gpowers, equiv.trans_apply, equiv.trans_apply,
    fin_equiv_gpowers_symm_apply, ← equiv.eq_symm_apply, fin_equiv_gpowers_symm_apply],
  simp [h]
end
=======

/-- The equivalence between `subgroup.gpowers` of two elements `a, b` of the same order, mapping
  `a ^ i` to `b ^ i`. -/
noncomputable def gpowers_equiv_gpowers {a b : α} (h : order_of a = order_of b) :
  (subgroup.gpowers a : set α) ≃ (subgroup.gpowers b : set α) :=
(fin_equiv_gpowers a).symm.trans ((fin.cast h).to_equiv.trans (fin_equiv_gpowers b))

/-- The equivalence between `subgroup.gmultiples` of two elements `a, b` of the same additive order,
  mapping `i • a` to `i • b`. -/
noncomputable def gmultiples_equiv_gmultiples {a b : H} (h : add_order_of a = add_order_of b) :
  (add_subgroup.gmultiples a : set H) ≃ (add_subgroup.gmultiples b : set H) :=
(fin_equiv_gmultiples a).symm.trans ((fin.cast h).to_equiv.trans (fin_equiv_gmultiples b))

attribute [to_additive gmultiples_equiv_gmultiples] gpowers_equiv_gpowers

@[simp]
lemma gpowers_equiv_gpowers_apply {a b : α} (h : order_of a = order_of b)
  (n : ℕ) : gpowers_equiv_gpowers h ⟨a ^ n, n, rfl⟩ = ⟨b ^ n, n, rfl⟩ :=
begin
  rw [gpowers_equiv_gpowers, equiv.trans_apply, equiv.trans_apply,
    fin_equiv_gpowers_symm_apply, ← equiv.eq_symm_apply, fin_equiv_gpowers_symm_apply],
  simp [h]
end

@[simp]
lemma gmultiples_equiv_gmultiples_apply {a b : H} (h : add_order_of a = add_order_of b)
  (n : ℕ) : gmultiples_equiv_gmultiples h ⟨n • a, n, rfl⟩ = ⟨n • b, n, rfl⟩ :=
@gpowers_equiv_gpowers_apply _ _ _ (multiplicative.of_add a) (multiplicative.of_add b) h n

attribute [to_additive gmultiples_equiv_gmultiples_apply] gpowers_equiv_gpowers_apply

lemma order_eq_card_gpowers [decidable_eq α] {a : α} :
  order_of a = fintype.card (subgroup.gpowers a : set α) :=
(fintype.card_fin (order_of a)).symm.trans (fintype.card_eq.2 ⟨fin_equiv_gpowers a⟩)

lemma add_order_eq_card_gmultiples [decidable_eq H] {x : H} :
  add_order_of x = fintype.card (add_subgroup.gmultiples x : set H) :=
(fintype.card_fin (add_order_of x)).symm.trans (fintype.card_eq.2 ⟨fin_equiv_gmultiples x⟩)
>>>>>>> b77916db

@[simp]
lemma gmultiples_equiv_gmultiples_apply (h : add_order_of a = add_order_of b)
  (n : ℕ) : gmultiples_equiv_gmultiples h ⟨n • a, n, rfl⟩ = ⟨n • b, n, rfl⟩ :=
gpowers_equiv_gpowers_apply h n

attribute [to_additive gmultiples_equiv_gmultiples_apply] gpowers_equiv_gpowers_apply

lemma order_eq_card_gpowers [decidable_eq G] :
  order_of x = fintype.card (subgroup.gpowers x : set G) :=
(fintype.card_fin (order_of x)).symm.trans (fintype.card_eq.2 ⟨fin_equiv_gpowers x⟩)

lemma add_order_eq_card_gmultiples [decidable_eq A] :
  add_order_of a = fintype.card (add_subgroup.gmultiples a : set A) :=
(fintype.card_fin (add_order_of a)).symm.trans (fintype.card_eq.2 ⟨fin_equiv_gmultiples a⟩)

attribute [to_additive add_order_eq_card_gmultiples] order_eq_card_gpowers

open quotient_group

/- TODO: use cardinal theory, introduce `card : set G → ℕ`, or setup decidability for cosets -/
lemma order_of_dvd_card_univ : order_of x ∣ fintype.card G :=
begin
  classical,
  have ft_prod : fintype (quotient (gpowers x) × (gpowers x)),
    from fintype.of_equiv G group_equiv_quotient_times_subgroup,
  have ft_s : fintype (gpowers x),
    from @fintype.fintype_prod_right _ _ _ ft_prod _,
  have ft_cosets : fintype (quotient (gpowers x)),
    from @fintype.fintype_prod_left _ _ _ ft_prod ⟨⟨1, (gpowers x).one_mem⟩⟩,
  have eq₁ : fintype.card G = @fintype.card _ ft_cosets * @fintype.card _ ft_s,
    from calc fintype.card G = @fintype.card _ ft_prod :
        @fintype.card_congr _ _ _ ft_prod group_equiv_quotient_times_subgroup
      ... = @fintype.card _ (@prod.fintype _ _ ft_cosets ft_s) :
        congr_arg (@fintype.card _) $ subsingleton.elim _ _
      ... = @fintype.card _ ft_cosets * @fintype.card _ ft_s :
        @fintype.card_prod _ _ ft_cosets ft_s,
  have eq₂ : order_of x = @fintype.card _ ft_s,
    from calc order_of x = _ : order_eq_card_gpowers
      ... = _ : congr_arg (@fintype.card _) $ subsingleton.elim _ _,
  exact dvd.intro (@fintype.card (quotient (subgroup.gpowers x)) ft_cosets)
          (by rw [eq₁, eq₂, mul_comm])
end

lemma add_order_of_dvd_card_univ : add_order_of a ∣ fintype.card A :=
begin
  rw ← order_of_of_add_eq_add_order_of,
  exact order_of_dvd_card_univ,
end

attribute [to_additive add_order_of_dvd_card_univ] order_of_dvd_card_univ

@[simp] lemma pow_card_eq_one : x ^ fintype.card G = 1 :=
let ⟨m, hm⟩ := @order_of_dvd_card_univ _ x _ _ in
by simp [hm, pow_mul, pow_order_of_eq_one]

@[simp] lemma card_nsmul_eq_zero {a : A} : fintype.card A • a = 0 :=
begin
  apply multiplicative.of_add.injective,
  rw [of_add_nsmul, of_add_zero],
  exact pow_card_eq_one,
end

attribute [to_additive card_nsmul_eq_zero] pow_card_eq_one

variable (a)

lemma image_range_add_order_of [decidable_eq A] :
  finset.image (λ i, i • a) (finset.range (add_order_of a)) =
  (add_subgroup.gmultiples a : set A).to_finset :=
by {ext x, rw [set.mem_to_finset, set_like.mem_coe, mem_gmultiples_iff_mem_range_add_order_of] }

/-- TODO: Generalise to `submonoid.powers`.-/
@[to_additive image_range_add_order_of]
lemma image_range_order_of [decidable_eq G] :
  finset.image (λ i, x ^ i) (finset.range (order_of x)) = (gpowers x : set G).to_finset :=
by { ext x, rw [set.mem_to_finset, set_like.mem_coe, mem_gpowers_iff_mem_range_order_of] }

lemma gcd_nsmul_card_eq_zero_iff : n • a = 0 ↔ (gcd n (fintype.card A)) • a = 0 :=
⟨λ h, gcd_nsmul_eq_zero _ h $ card_nsmul_eq_zero,
  λ h, let ⟨m, hm⟩ := gcd_dvd_left n (fintype.card A) in
    by rw [hm, mul_comm, mul_nsmul, h, nsmul_zero]⟩

/-- TODO: Generalise to `finite_cancel_monoid`. -/
@[to_additive gcd_nsmul_card_eq_zero_iff]
lemma pow_gcd_card_eq_one_iff : x ^ n = 1 ↔ x ^ (gcd n (fintype.card G)) = 1 :=
⟨λ h, pow_gcd_eq_one _ h $ pow_card_eq_one,
  λ h, let ⟨m, hm⟩ := gcd_dvd_left n (fintype.card G) in
    by rw [hm, pow_mul, h, one_pow]⟩

end finite_group

end fintype<|MERGE_RESOLUTION|>--- conflicted
+++ resolved
@@ -505,7 +505,6 @@
   exact mem_powers_iff_mem_range_order_of
 end
 
-<<<<<<< HEAD
 /-- The equivalence between `fin (order_of x)` and `submonoid.powers x`, sending `i` to `x ^ i`. -/
 noncomputable def fin_equiv_powers (x : G) :
   fin (order_of x) ≃ (submonoid.powers x : set G) :=
@@ -517,39 +516,18 @@
   sending `i` to `i • a`."-/
 noncomputable def fin_equiv_multiples (a : A) :
   fin (add_order_of a) ≃ (add_submonoid.multiples a : set A) :=
-=======
-/-- The equivalence between `fin (order_of a)` and `submonoid.powers a`, sending `i` to `a ^ i`. -/
-noncomputable def fin_equiv_powers (a : α) :
-  fin (order_of a) ≃ (submonoid.powers a : set α) :=
-equiv.of_bijective (λ n, ⟨a ^ ↑n, ⟨n, rfl⟩⟩) ⟨λ ⟨i, hi⟩ ⟨j, hj⟩ ij,
-  subtype.mk_eq_mk.2 (pow_injective_of_lt_order_of a hi hj (subtype.mk_eq_mk.1 ij)),
-  λ ⟨_, i, rfl⟩, ⟨⟨i % order_of a, mod_lt i (order_of_pos a)⟩, subtype.eq pow_eq_mod_order_of.symm⟩⟩
-
-/-- The equivalence between `fin (add_order_of a)` and `add_submonoid.multiples a`,
-  sending `i` to `i • a`."-/
-noncomputable def fin_equiv_multiples (a : H) :
-  fin (add_order_of a) ≃ (add_submonoid.multiples a : set H) :=
->>>>>>> b77916db
 fin_equiv_powers (multiplicative.of_add a)
 
 attribute [to_additive fin_equiv_multiples] fin_equiv_powers
 
-<<<<<<< HEAD
 @[simp] lemma fin_equiv_powers_apply {x : G} {n : fin (order_of x)} :
   fin_equiv_powers x n = ⟨x ^ ↑n, n, rfl⟩ := rfl
 
 @[simp] lemma fin_equiv_multiples_apply {a : A} {n : fin (add_order_of a)} :
-=======
-@[simp] lemma fin_equiv_powers_apply {a : α} {n : fin (order_of a)} :
-  fin_equiv_powers a n = ⟨a ^ ↑n, n, rfl⟩ := rfl
-
-@[simp] lemma fin_equiv_multiples_apply {a : H} {n : fin (add_order_of a)} :
->>>>>>> b77916db
   fin_equiv_multiples a n = ⟨nsmul ↑n a, n, rfl⟩ := rfl
 
 attribute [to_additive fin_equiv_multiples_apply] fin_equiv_powers_apply
 
-<<<<<<< HEAD
 @[simp] lemma fin_equiv_powers_symm_apply (x : G) (n : ℕ)
   {hn : ∃ (m : ℕ), x ^ m = x ^ n} :
   ((fin_equiv_powers x).symm ⟨x ^ n, hn⟩) = ⟨n % order_of x, nat.mod_lt _ (order_of_pos x)⟩ :=
@@ -557,22 +535,12 @@
   pow_eq_mod_order_of, fin.coe_mk]
 
 @[simp] lemma fin_equiv_multiples_symm_apply (a : A) (n : ℕ)
-=======
-@[simp] lemma fin_equiv_powers_symm_apply (a : α) (n : ℕ)
-  {hn : ∃ (m : ℕ), a ^ m = a ^ n} :
-  ((fin_equiv_powers a).symm ⟨a ^ n, hn⟩) = ⟨n % order_of a, nat.mod_lt _ (order_of_pos a)⟩ :=
-by rw [equiv.symm_apply_eq, fin_equiv_powers_apply, subtype.mk_eq_mk,
-  pow_eq_mod_order_of, fin.coe_mk]
-
-@[simp] lemma fin_equiv_multiples_symm_apply (a : H) (n : ℕ)
->>>>>>> b77916db
   {hn : ∃ (m : ℕ), m • a = n • a} :
   ((fin_equiv_multiples a).symm ⟨n • a, hn⟩) =
     ⟨n % add_order_of a, nat.mod_lt _ (add_order_of_pos a)⟩ :=
 fin_equiv_powers_symm_apply (multiplicative.of_add a) n
 
 attribute [to_additive fin_equiv_multiples_symm_apply] fin_equiv_powers_symm_apply
-<<<<<<< HEAD
 
 /-- The equivalence between `submonoid.powers` of two elements `x, y` of the same order, mapping
   `x ^ i` to `y ^ i`. -/
@@ -596,46 +564,6 @@
     fin_equiv_powers_symm_apply, ← equiv.eq_symm_apply, fin_equiv_powers_symm_apply],
   simp [h]
 end
-=======
-
-/-- The equivalence between `submonoid.powers` of two elements `a, b` of the same order, mapping
-  `a ^ i` to `b ^ i`. -/
-noncomputable def powers_equiv_powers {a b : α} (h : order_of a = order_of b) :
-  (submonoid.powers a : set α) ≃ (submonoid.powers b : set α) :=
-(fin_equiv_powers a).symm.trans ((fin.cast h).to_equiv.trans (fin_equiv_powers b))
-
-/-- The equivalence between `submonoid.multiples` of two elements `a, b` of the same additive order,
-  mapping `i • a` to `i • b`. -/
-noncomputable def multiples_equiv_multiples {a b : H} (h : add_order_of a = add_order_of b) :
-  (add_submonoid.multiples a : set H) ≃ (add_submonoid.multiples b : set H) :=
-(fin_equiv_multiples a).symm.trans ((fin.cast h).to_equiv.trans (fin_equiv_multiples b))
-
-attribute [to_additive multiples_equiv_multiples] powers_equiv_powers
-
-@[simp]
-lemma powers_equiv_powers_apply {a b : α} (h : order_of a = order_of b)
-  (n : ℕ) : powers_equiv_powers h ⟨a ^ n, n, rfl⟩ = ⟨b ^ n, n, rfl⟩ :=
-begin
-  rw [powers_equiv_powers, equiv.trans_apply, equiv.trans_apply,
-    fin_equiv_powers_symm_apply, ← equiv.eq_symm_apply, fin_equiv_powers_symm_apply],
-  simp [h]
-end
-
-@[simp]
-lemma multiples_equiv_multiples_apply {a b : H} (h : add_order_of a = add_order_of b)
-  (n : ℕ) : multiples_equiv_multiples h ⟨n • a, n, rfl⟩ = ⟨n • b, n, rfl⟩ :=
-@powers_equiv_powers_apply _ _ _ (multiplicative.of_add a) (multiplicative.of_add b) h n
-
-attribute [to_additive multiples_equiv_multiples_apply] powers_equiv_powers_apply
-
-lemma order_eq_card_powers [decidable_eq α] {a : α} :
-  order_of a = fintype.card (submonoid.powers a : set α) :=
-(fintype.card_fin (order_of a)).symm.trans (fintype.card_eq.2 ⟨fin_equiv_powers a⟩)
-
-lemma add_order_of_eq_card_multiples [decidable_eq H] {x : H} :
-  add_order_of x = fintype.card (add_submonoid.multiples x : set H) :=
-(fintype.card_fin (add_order_of x)).symm.trans (fintype.card_eq.2 ⟨fin_equiv_multiples x⟩)
->>>>>>> b77916db
 
 @[simp]
 lemma multiples_equiv_multiples_apply (h : add_order_of a = add_order_of b)
@@ -720,47 +648,27 @@
   exact decidable_powers,
 end
 
-<<<<<<< HEAD
 /-- The equivalence between `fin (order_of x)` and `subgroup.gpowers x`, sending `i` to `x ^ i`. -/
 noncomputable def fin_equiv_gpowers (x : G) :
   fin (order_of x) ≃ (subgroup.gpowers x : set G) :=
 (fin_equiv_powers x).trans (equiv.set.of_eq (powers_eq_gpowers x))
 
-/-- The equivalence between `fin (add_order_of x)` and `subgroup.gmultiples x`,
-  sending `i` to `i • x`. -/
+/-- The equivalence between `fin (add_order_of a)` and `subgroup.gmultiples a`,
+  sending `i` to `i • a`. -/
 noncomputable def fin_equiv_gmultiples (a : A) :
   fin (add_order_of a) ≃ (add_subgroup.gmultiples a : set A) :=
-=======
-/-- The equivalence between `fin (order_of a)` and `subgroup.gpowers a`, sending `i` to `a ^ i`. -/
-noncomputable def fin_equiv_gpowers (a : α) :
-  fin (order_of a) ≃ (subgroup.gpowers a : set α) :=
-(fin_equiv_powers a).trans (equiv.set.of_eq (powers_eq_gpowers a))
-
-/-- The equivalence between `fin (order_of a)` and `subgroup.gmultiples a`,
-  sending `i` to `i • a`. -/
-noncomputable def fin_equiv_gmultiples (a : H) :
-  fin (add_order_of a) ≃ (add_subgroup.gmultiples a : set H) :=
->>>>>>> b77916db
 fin_equiv_gpowers (multiplicative.of_add a)
 
 attribute [to_additive fin_equiv_gmultiples] fin_equiv_gpowers
 
-<<<<<<< HEAD
 @[simp] lemma fin_equiv_gpowers_apply {n : fin (order_of x)} :
   fin_equiv_gpowers x n = ⟨x ^ ↑n, n, rfl⟩ := rfl
 
 @[simp] lemma fin_equiv_gmultiples_apply {n : fin (add_order_of a)} :
-=======
-@[simp] lemma fin_equiv_gpowers_apply {a : α} {n : fin (order_of a)} :
-  fin_equiv_gpowers a n = ⟨a ^ ↑n, n, rfl⟩ := rfl
-
-@[simp] lemma fin_equiv_gmultiples_apply {a : H} {n : fin (add_order_of a)} :
->>>>>>> b77916db
   fin_equiv_gmultiples a n = ⟨nsmul n a, n, rfl⟩ := rfl
 
 attribute [to_additive fin_equiv_gmultiples_apply] fin_equiv_gpowers_apply
 
-<<<<<<< HEAD
 @[simp] lemma fin_equiv_gpowers_symm_apply (x : G) (n : ℕ)
   {hn : ∃ (m : ℤ), x ^ m = x ^ n} :
   ((fin_equiv_gpowers x).symm ⟨x ^ n, hn⟩) = ⟨n % order_of x, nat.mod_lt _ (order_of_pos x)⟩ :=
@@ -768,22 +676,12 @@
   exact fin_equiv_powers_symm_apply x n }
 
 @[simp] lemma fin_equiv_gmultiples_symm_apply (a : A) (n : ℕ)
-=======
-@[simp] lemma fin_equiv_gpowers_symm_apply (a : α) (n : ℕ)
-  {hn : ∃ (m : ℤ), a ^ m = a ^ n} :
-  ((fin_equiv_gpowers a).symm ⟨a ^ n, hn⟩) = ⟨n % order_of a, nat.mod_lt _ (order_of_pos a)⟩ :=
-by { rw [fin_equiv_gpowers, equiv.symm_trans_apply, equiv.set.of_eq_symm_apply],
-  exact fin_equiv_powers_symm_apply a n }
-
-@[simp] lemma fin_equiv_gmultiples_symm_apply (a : H) (n : ℕ)
->>>>>>> b77916db
   {hn : ∃ (m : ℤ), m •ℤ a = n •ℤ a} :
   ((fin_equiv_gmultiples a).symm ⟨n • a, hn⟩) =
     ⟨n % add_order_of a, nat.mod_lt _ (add_order_of_pos a)⟩ :=
 fin_equiv_gpowers_symm_apply (multiplicative.of_add a) n
 
 attribute [to_additive fin_equiv_gmultiples_symm_apply] fin_equiv_gpowers_symm_apply
-<<<<<<< HEAD
 
 /-- The equivalence between `subgroup.gpowers` of two elements `x, y` of the same order, mapping
   `x ^ i` to `y ^ i`. -/
@@ -807,46 +705,6 @@
     fin_equiv_gpowers_symm_apply, ← equiv.eq_symm_apply, fin_equiv_gpowers_symm_apply],
   simp [h]
 end
-=======
-
-/-- The equivalence between `subgroup.gpowers` of two elements `a, b` of the same order, mapping
-  `a ^ i` to `b ^ i`. -/
-noncomputable def gpowers_equiv_gpowers {a b : α} (h : order_of a = order_of b) :
-  (subgroup.gpowers a : set α) ≃ (subgroup.gpowers b : set α) :=
-(fin_equiv_gpowers a).symm.trans ((fin.cast h).to_equiv.trans (fin_equiv_gpowers b))
-
-/-- The equivalence between `subgroup.gmultiples` of two elements `a, b` of the same additive order,
-  mapping `i • a` to `i • b`. -/
-noncomputable def gmultiples_equiv_gmultiples {a b : H} (h : add_order_of a = add_order_of b) :
-  (add_subgroup.gmultiples a : set H) ≃ (add_subgroup.gmultiples b : set H) :=
-(fin_equiv_gmultiples a).symm.trans ((fin.cast h).to_equiv.trans (fin_equiv_gmultiples b))
-
-attribute [to_additive gmultiples_equiv_gmultiples] gpowers_equiv_gpowers
-
-@[simp]
-lemma gpowers_equiv_gpowers_apply {a b : α} (h : order_of a = order_of b)
-  (n : ℕ) : gpowers_equiv_gpowers h ⟨a ^ n, n, rfl⟩ = ⟨b ^ n, n, rfl⟩ :=
-begin
-  rw [gpowers_equiv_gpowers, equiv.trans_apply, equiv.trans_apply,
-    fin_equiv_gpowers_symm_apply, ← equiv.eq_symm_apply, fin_equiv_gpowers_symm_apply],
-  simp [h]
-end
-
-@[simp]
-lemma gmultiples_equiv_gmultiples_apply {a b : H} (h : add_order_of a = add_order_of b)
-  (n : ℕ) : gmultiples_equiv_gmultiples h ⟨n • a, n, rfl⟩ = ⟨n • b, n, rfl⟩ :=
-@gpowers_equiv_gpowers_apply _ _ _ (multiplicative.of_add a) (multiplicative.of_add b) h n
-
-attribute [to_additive gmultiples_equiv_gmultiples_apply] gpowers_equiv_gpowers_apply
-
-lemma order_eq_card_gpowers [decidable_eq α] {a : α} :
-  order_of a = fintype.card (subgroup.gpowers a : set α) :=
-(fintype.card_fin (order_of a)).symm.trans (fintype.card_eq.2 ⟨fin_equiv_gpowers a⟩)
-
-lemma add_order_eq_card_gmultiples [decidable_eq H] {x : H} :
-  add_order_of x = fintype.card (add_subgroup.gmultiples x : set H) :=
-(fintype.card_fin (add_order_of x)).symm.trans (fintype.card_eq.2 ⟨fin_equiv_gmultiples x⟩)
->>>>>>> b77916db
 
 @[simp]
 lemma gmultiples_equiv_gmultiples_apply (h : add_order_of a = add_order_of b)

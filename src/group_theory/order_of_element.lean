--- conflicted
+++ resolved
@@ -517,8 +517,18 @@
     hm ▸ hn ▸ gpow_mul_comm _ _ _,
   ..hg }
 
-<<<<<<< HEAD
 variables [group α]
+
+lemma monoid_hom.map_cyclic {G : Type*} [group G] [h : is_cyclic G] (σ : G →* G) :
+  ∃ m : ℤ, ∀ g : G, σ g = g ^ m :=
+begin
+  obtain ⟨h, hG⟩ := is_cyclic.exists_generator G,
+  obtain ⟨m, hm⟩ := hG (σ h),
+  use m,
+  intro g,
+  obtain ⟨n, rfl⟩ := hG g,
+  rw [monoid_hom.map_gpow, ←hm, ←gpow_mul, ←gpow_mul'],
+end
 
 lemma is_cyclic_of_order_of_eq_card [fintype α]  (x : α)
    (hx : order_of x = fintype.card α) : is_cyclic α :=
@@ -530,24 +540,6 @@
   apply set.eq_of_subset_of_card_le (set.subset_univ _),
   rw [fintype.card_congr (equiv.set.univ α), ← hx, order_eq_card_gpowers],
 end
-=======
-lemma monoid_hom.map_cyclic {G : Type*} [group G] [h : is_cyclic G] (σ : G →* G) :
-  ∃ m : ℤ, ∀ g : G, σ g = g ^ m :=
-begin
-  obtain ⟨h, hG⟩ := is_cyclic.exists_generator G,
-  obtain ⟨m, hm⟩ := hG (σ h),
-  use m,
-  intro g,
-  obtain ⟨n, rfl⟩ := hG g,
-  rw [monoid_hom.map_gpow, ←hm, ←gpow_mul, ←gpow_mul'],
-end
-
-lemma is_cyclic_of_order_of_eq_card [group α] [decidable_eq α] [fintype α]
-  (x : α) (hx : order_of x = fintype.card α) : is_cyclic α :=
-⟨⟨x, set.eq_univ_iff_forall.1 $ set.eq_of_subset_of_card_le
-  (set.subset_univ _)
-  (by {rw [fintype.card_congr (equiv.set.univ α), ← hx, order_eq_card_gpowers], refl})⟩⟩
->>>>>>> d9dc30e5
 
 /-- A finite group of prime order is cyclic. -/
 lemma is_cyclic_of_prime_card {α : Type u} [group α] [fintype α] {p : ℕ} [hp : fact p.prime]

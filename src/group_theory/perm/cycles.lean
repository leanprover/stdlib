/-
Copyright (c) 2019 Chris Hughes. All rights reserved.
Released under Apache 2.0 license as described in the file LICENSE.
Authors: Chris Hughes
-/
import group_theory.perm.sign
/-!
# Cyclic permutations

## Main definitions

In the following, `f : equiv.perm β`.

* `equiv.perm.is_cycle`: `f.is_cycle` when two nonfixed points of `β`
  are related by repeated application of `f`.
* `equiv.perm.same_cycle`: `f.same_cycle x y` when `x` and `y` are in the same cycle of `f`.

The following two definitions require that `β` is a `fintype`:

* `equiv.perm.cycle_of`: `f.cycle_of x` is the cycle of `f` that `x` belongs to.
* `equiv.perm.cycle_factors`: `f.cycle_factors` is a list of disjoint cyclic permutations that
  multiply to `f`.

-/
namespace equiv.perm
open equiv function finset

variables {α : Type*} {β : Type*} [decidable_eq α]

section sign_cycle

/-!
### `is_cycle`
-/

variables [fintype α]

/-- A permutation is a cycle when any two nonfixed points of the permutation are related by repeated
  application of the permutation. -/
def is_cycle (f : perm β) : Prop := ∃ x, f x ≠ x ∧ ∀ y, f y ≠ y → ∃ i : ℤ, (f ^ i) x = y

lemma is_cycle.swap {α : Type*} [decidable_eq α] {x y : α} (hxy : x ≠ y) : is_cycle (swap x y) :=
⟨y, by rwa swap_apply_right,
  λ a (ha : ite (a = x) y (ite (a = y) x a) ≠ a),
    if hya : y = a then ⟨0, hya⟩
    else ⟨1, by { rw [gpow_one, swap_apply_def], split_ifs at *; cc }⟩⟩

lemma is_cycle.inv {f : perm β} (hf : is_cycle f) : is_cycle (f⁻¹) :=
let ⟨x, hx⟩ := hf in
⟨x, by { simp only [inv_eq_iff_eq, *, forall_prop_of_true, ne.def] at *, cc },
  λ y hy, let ⟨i, hi⟩ := hx.2 y (by { simp only [inv_eq_iff_eq, *, forall_prop_of_true,
      ne.def] at *, cc }) in
    ⟨-i, by rwa [gpow_neg, inv_gpow, inv_inv]⟩⟩

lemma is_cycle.exists_gpow_eq {f : perm β} (hf : is_cycle f) {x y : β}
  (hx : f x ≠ x) (hy : f y ≠ y) : ∃ i : ℤ, (f ^ i) x = y :=
let ⟨g, hg⟩ := hf in
let ⟨a, ha⟩ := hg.2 x hx in
let ⟨b, hb⟩ := hg.2 y hy in
⟨b - a, by rw [← ha, ← mul_apply, ← gpow_add, sub_add_cancel, hb]⟩

lemma is_cycle.exists_pow_eq [fintype β] {f : perm β} (hf : is_cycle f) {x y : β}
  (hx : f x ≠ x) (hy : f y ≠ y) : ∃ i : ℕ, (f ^ i) x = y :=
let ⟨n, hn⟩ := hf.exists_gpow_eq hx hy in
by classical; exact ⟨(n % order_of f).to_nat, by {
  have := n.mod_nonneg (int.coe_nat_ne_zero.mpr (ne_of_gt (order_of_pos f))),
  rwa [← gpow_coe_nat, int.to_nat_of_nonneg this, ← gpow_eq_mod_order_of] }⟩

lemma is_cycle_swap_mul_aux₁ {α : Type*} [decidable_eq α] : ∀ (n : ℕ) {b x : α} {f : perm α}
  (hb : (swap x (f x) * f) b ≠ b) (h : (f ^ n) (f x) = b),
  ∃ i : ℤ, ((swap x (f x) * f) ^ i) (f x) = b
| 0         := λ b x f hb h, ⟨0, h⟩
| (n+1 : ℕ) := λ b x f hb h,
  if hfbx : f x = b then ⟨0, hfbx⟩
  else
    have f b ≠ b ∧ b ≠ x, from ne_and_ne_of_swap_mul_apply_ne_self hb,
    have hb' : (swap x (f x) * f) (f⁻¹ b) ≠ f⁻¹ b,
      by { rw [mul_apply, apply_inv_self, swap_apply_of_ne_of_ne this.2 (ne.symm hfbx),
          ne.def, ← f.injective.eq_iff, apply_inv_self],
        exact this.1 },
    let ⟨i, hi⟩ := is_cycle_swap_mul_aux₁ n hb'
      (f.injective $ by { rw [apply_inv_self], rwa [pow_succ, mul_apply] at h }) in
    ⟨i + 1, by rw [add_comm, gpow_add, mul_apply, hi, gpow_one, mul_apply, apply_inv_self,
        swap_apply_of_ne_of_ne (ne_and_ne_of_swap_mul_apply_ne_self hb).2 (ne.symm hfbx)]⟩

lemma is_cycle_swap_mul_aux₂ {α : Type*} [decidable_eq α] :
  ∀ (n : ℤ) {b x : α} {f : perm α} (hb : (swap x (f x) * f) b ≠ b) (h : (f ^ n) (f x) = b),
  ∃ i : ℤ, ((swap x (f x) * f) ^ i) (f x) = b
| (n : ℕ) := λ b x f, is_cycle_swap_mul_aux₁ n
| -[1+ n] := λ b x f hb h,
  if hfbx : f⁻¹ x = b then
    ⟨-1, by rwa [gpow_neg, gpow_one, mul_inv_rev, mul_apply, swap_inv, swap_apply_right]⟩
  else if hfbx' : f x = b then ⟨0, hfbx'⟩
  else
  have f b ≠ b ∧ b ≠ x := ne_and_ne_of_swap_mul_apply_ne_self hb,
  have hb : (swap x (f⁻¹ x) * f⁻¹) (f⁻¹ b) ≠ f⁻¹ b,
    by { rw [mul_apply, swap_apply_def],
      split_ifs;
      simp only [inv_eq_iff_eq, perm.mul_apply, gpow_neg_succ_of_nat, ne.def,
        perm.apply_inv_self] at *;
      cc },
  let ⟨i, hi⟩ := is_cycle_swap_mul_aux₁ n hb
    (show (f⁻¹ ^ n) (f⁻¹ x) = f⁻¹ b, by
      rw [← gpow_coe_nat, ← h, ← mul_apply, ← mul_apply, ← mul_apply, gpow_neg_succ_of_nat,
        ← inv_pow, pow_succ', mul_assoc, mul_assoc, inv_mul_self, mul_one, gpow_coe_nat,
        ← pow_succ', ← pow_succ]) in
  have h : (swap x (f⁻¹ x) * f⁻¹) (f x) = f⁻¹ x, by rw [mul_apply, inv_apply_self, swap_apply_left],
  ⟨-i, by rw [← add_sub_cancel i 1, neg_sub, sub_eq_add_neg, gpow_add, gpow_one, gpow_neg,
      ← inv_gpow, mul_inv_rev, swap_inv, mul_swap_eq_swap_mul, inv_apply_self, swap_comm _ x,
      gpow_add, gpow_one, mul_apply, mul_apply (_ ^ i), h, hi, mul_apply, apply_inv_self,
      swap_apply_of_ne_of_ne this.2 (ne.symm hfbx')]⟩

lemma is_cycle.eq_swap_of_apply_apply_eq_self {α : Type*} [decidable_eq α]
  {f : perm α} (hf : is_cycle f) {x : α}
  (hfx : f x ≠ x) (hffx : f (f x) = x) : f = swap x (f x) :=
equiv.ext $ λ y,
let ⟨z, hz⟩ := hf in
let ⟨i, hi⟩ := hz.2 x hfx in
if hyx : y = x then by simp [hyx]
else if hfyx : y = f x then by simp [hfyx, hffx]
else begin
  rw [swap_apply_of_ne_of_ne hyx hfyx],
  refine by_contradiction (λ hy, _),
  cases hz.2 y hy with j hj,
  rw [← sub_add_cancel j i, gpow_add, mul_apply, hi] at hj,
  cases gpow_apply_eq_of_apply_apply_eq_self hffx (j - i) with hji hji,
  { rw [← hj, hji] at hyx, cc },
  { rw [← hj, hji] at hfyx, cc }
end

lemma is_cycle.swap_mul {α : Type*} [decidable_eq α] {f : perm α} (hf : is_cycle f) {x : α}
  (hx : f x ≠ x) (hffx : f (f x) ≠ x) : is_cycle (swap x (f x) * f) :=
⟨f x, by { simp only [swap_apply_def, mul_apply],
        split_ifs; simp [f.injective.eq_iff] at *; cc },
  λ y hy,
  let ⟨i, hi⟩ := hf.exists_gpow_eq hx (ne_and_ne_of_swap_mul_apply_ne_self hy).1 in
  have hi : (f ^ (i - 1)) (f x) = y, from
    calc (f ^ (i - 1)) (f x) = (f ^ (i - 1) * f ^ (1 : ℤ)) x : by rw [gpow_one, mul_apply]
    ... = y : by rwa [← gpow_add, sub_add_cancel],
  is_cycle_swap_mul_aux₂ (i - 1) hy hi⟩

lemma is_cycle.sign : ∀ {f : perm α} (hf : is_cycle f),
  sign f = -(-1) ^ f.support.card
| f := λ hf,
let ⟨x, hx⟩ := hf in
calc sign f = sign (swap x (f x) * (swap x (f x) * f)) :
  by rw [← mul_assoc, mul_def, mul_def, swap_swap, trans_refl]
... = -(-1) ^ f.support.card :
  if h1 : f (f x) = x
  then
    have h : swap x (f x) * f = 1,
      begin
        rw hf.eq_swap_of_apply_apply_eq_self hx.1 h1,
        simp only [perm.mul_def, perm.one_def, swap_apply_left, swap_swap]
      end,
    by { rw [sign_mul, sign_swap hx.1.symm, h, sign_one, hf.eq_swap_of_apply_apply_eq_self hx.1 h1,
      card_support_swap hx.1.symm], refl }
  else
    have h : card (support (swap x (f x) * f)) + 1 = card (support f),
      by rw [← insert_erase (mem_support.2 hx.1), support_swap_mul_eq h1,
        card_insert_of_not_mem (not_mem_erase _ _)],
    have wf : card (support (swap x (f x) * f)) < card (support f),
      from card_support_swap_mul hx.1,
    by { rw [sign_mul, sign_swap hx.1.symm, (hf.swap_mul hx.1 h1).sign, ← h],
      simp only [pow_add, mul_one, units.neg_neg, one_mul, units.mul_neg, eq_self_iff_true,
        pow_one, units.neg_mul_neg] }
using_well_founded {rel_tac := λ _ _, `[exact ⟨_, measure_wf (λ f, f.support.card)⟩]}

end sign_cycle

/-!
### `same_cycle`
-/

/-- The equivalence relation indicating that two points are in the same cycle of a permutation. -/
def same_cycle (f : perm β) (x y : β) : Prop := ∃ i : ℤ, (f ^ i) x = y

@[refl] lemma same_cycle.refl (f : perm β) (x : β) : same_cycle f x x := ⟨0, rfl⟩

@[symm] lemma same_cycle.symm (f : perm β) {x y : β} : same_cycle f x y → same_cycle f y x :=
λ ⟨i, hi⟩, ⟨-i, by rw [gpow_neg, ← hi, inv_apply_self]⟩

@[trans] lemma same_cycle.trans (f : perm β) {x y z : β} :
  same_cycle f x y → same_cycle f y z → same_cycle f x z :=
λ ⟨i, hi⟩ ⟨j, hj⟩, ⟨j + i, by rw [gpow_add, mul_apply, hi, hj]⟩

lemma same_cycle.apply_eq_self_iff {f : perm β} {x y : β} :
  same_cycle f x y → (f x = x ↔ f y = y) :=
λ ⟨i, hi⟩, by rw [← hi, ← mul_apply, ← gpow_one_add, add_comm, gpow_add_one, mul_apply,
    (f ^ i).injective.eq_iff]

lemma is_cycle.same_cycle {f : perm β} (hf : is_cycle f) {x y : β}
  (hx : f x ≠ x) (hy : f y ≠ y) : same_cycle f x y :=
hf.exists_gpow_eq hx hy

instance [fintype α] (f : perm α) : decidable_rel (same_cycle f) :=
λ x y, decidable_of_iff (∃ n ∈ list.range (order_of f), (f ^ n) x = y)
⟨λ ⟨n, _, hn⟩, ⟨n, hn⟩, λ ⟨i, hi⟩, ⟨(i % order_of f).nat_abs, list.mem_range.2
  (int.coe_nat_lt.1 $
    by { rw int.nat_abs_of_nonneg (int.mod_nonneg _
        (int.coe_nat_ne_zero_iff_pos.2 (order_of_pos _))),
      calc _ < _ : int.mod_lt _ (int.coe_nat_ne_zero_iff_pos.2 (order_of_pos _))
          ... = _ : by simp }),
  by rw [← gpow_coe_nat, int.nat_abs_of_nonneg (int.mod_nonneg _
      (int.coe_nat_ne_zero_iff_pos.2 (order_of_pos _))), ← gpow_eq_mod_order_of, hi]⟩⟩

lemma same_cycle_apply {f : perm β} {x y : β} : same_cycle f x (f y) ↔ same_cycle f x y :=
⟨λ ⟨i, hi⟩, ⟨-1 + i, by rw [gpow_add, mul_apply, hi, gpow_neg_one, inv_apply_self]⟩,
 λ ⟨i, hi⟩, ⟨1 + i, by rw [gpow_add, mul_apply, hi, gpow_one]⟩⟩

lemma same_cycle_cycle {f : perm β} {x : β} (hx : f x ≠ x) : is_cycle f ↔
  (∀ {y}, same_cycle f x y ↔ f y ≠ y) :=
⟨λ hf y, ⟨λ ⟨i, hi⟩ hy, hx $
    by { rw [← gpow_apply_eq_self_of_apply_eq_self hy i, (f ^ i).injective.eq_iff] at hi,
      rw [hi, hy] },
  hf.exists_gpow_eq hx⟩,
  λ h, ⟨x, hx, λ y hy, h.2 hy⟩⟩

lemma same_cycle_inv (f : perm β) {x y : β} : same_cycle f⁻¹ x y ↔ same_cycle f x y :=
⟨λ ⟨i, hi⟩, ⟨-i, by rw [gpow_neg, ← inv_gpow, hi]⟩,
 λ ⟨i, hi⟩, ⟨-i, by rw [gpow_neg, ← inv_gpow, inv_inv, hi]⟩ ⟩

lemma same_cycle_inv_apply {f : perm β} {x y : β} : same_cycle f x (f⁻¹ y) ↔ same_cycle f x y :=
by rw [← same_cycle_inv, same_cycle_apply, same_cycle_inv]

/-!
### `cycle_of`
-/

/-- `f.cycle_of x` is the cycle of the permutation `f` to which `x` belongs. -/
def cycle_of [fintype α] (f : perm α) (x : α) : perm α :=
of_subtype (@subtype_perm _ f (same_cycle f x) (λ _, same_cycle_apply.symm))

lemma cycle_of_apply [fintype α] (f : perm α) (x y : α) :
  cycle_of f x y = if same_cycle f x y then f y else y := rfl

lemma cycle_of_inv [fintype α] (f : perm α) (x : α) :
  (cycle_of f x)⁻¹ = cycle_of f⁻¹ x :=
equiv.ext $ λ y, begin
  rw [inv_eq_iff_eq, cycle_of_apply, cycle_of_apply],
  split_ifs; simp [*, same_cycle_inv, same_cycle_inv_apply] at *
end

@[simp] lemma cycle_of_pow_apply_self [fintype α] (f : perm α) (x : α) :
  ∀ n : ℕ, (cycle_of f x ^ n) x = (f ^ n) x
| 0     := rfl
| (n+1) := by { rw [pow_succ, mul_apply, cycle_of_apply,
    cycle_of_pow_apply_self, if_pos, pow_succ, mul_apply],
  exact ⟨n, rfl⟩ }

@[simp] lemma cycle_of_gpow_apply_self [fintype α] (f : perm α) (x : α) :
  ∀ n : ℤ, (cycle_of f x ^ n) x = (f ^ n) x
| (n : ℕ) := cycle_of_pow_apply_self f x n
| -[1+ n] := by rw [gpow_neg_succ_of_nat, ← inv_pow, cycle_of_inv,
  gpow_neg_succ_of_nat, ← inv_pow, cycle_of_pow_apply_self]

lemma same_cycle.cycle_of_apply [fintype α] {f : perm α} {x y : α} (h : same_cycle f x y) :
  cycle_of f x y = f y := dif_pos h

lemma cycle_of_apply_of_not_same_cycle [fintype α] {f : perm α} {x y : α} (h : ¬same_cycle f x y) :
  cycle_of f x y = y := dif_neg h

@[simp] lemma cycle_of_apply_self [fintype α] (f : perm α) (x : α) :
  cycle_of f x x = f x := (same_cycle.refl _ _).cycle_of_apply

lemma is_cycle.cycle_of_eq [fintype α] {f : perm α} (hf : is_cycle f) {x : α} (hx : f x ≠ x) :
  cycle_of f x = f :=
equiv.ext $ λ y,
  if h : same_cycle f x y then by rw [h.cycle_of_apply]
  else by rw [cycle_of_apply_of_not_same_cycle h, not_not.1 (mt ((same_cycle_cycle hx).1 hf).2 h)]

lemma cycle_of_one [fintype α] (x : α) : cycle_of 1 x = 1 :=
by rw [cycle_of, subtype_perm_one (same_cycle 1 x), of_subtype.map_one]

lemma is_cycle_cycle_of [fintype α] (f : perm α) {x : α} (hx : f x ≠ x) : is_cycle (cycle_of f x) :=
have cycle_of f x x ≠ x, by rwa [(same_cycle.refl _ _).cycle_of_apply],
(same_cycle_cycle this).2 $ λ y,
⟨λ h, mt h.apply_eq_self_iff.2 this,
  λ h, if hxy : same_cycle f x y then
  let ⟨i, hi⟩ := hxy in
  ⟨i, by rw [cycle_of_gpow_apply_self, hi]⟩
  else by { rw [cycle_of_apply_of_not_same_cycle hxy] at h, exact (h rfl).elim }⟩

/-!
### `cycle_factors`
-/

/-- Given a list `l : list α` and a permutation `f : perm α` whose nonfixed points are all in `l`,
  recursively factors `f` into cycles. -/
def cycle_factors_aux [fintype α] : Π (l : list α) (f : perm α), (∀ {x}, f x ≠ x → x ∈ l) →
  {l : list (perm α) // l.prod = f ∧ (∀ g ∈ l, is_cycle g) ∧ l.pairwise disjoint}
| []     f h := ⟨[], by { simp only [imp_false, list.pairwise.nil, list.not_mem_nil, forall_const,
    and_true, forall_prop_of_false, not_not, not_false_iff, list.prod_nil] at *,
  ext, simp * }⟩
| (x::l) f h :=
if hx : f x = x then
  cycle_factors_aux l f (λ y hy, list.mem_of_ne_of_mem (λ h, hy (by rwa h)) (h hy))
else let ⟨m, hm₁, hm₂, hm₃⟩ := cycle_factors_aux l ((cycle_of f x)⁻¹ * f)
  (λ y hy, list.mem_of_ne_of_mem
    (λ h : y = x,
      by { rw [h, mul_apply, ne.def, inv_eq_iff_eq, cycle_of_apply_self] at hy, exact hy rfl })
    (h (λ h : f y = y, by { rw [mul_apply, h, ne.def, inv_eq_iff_eq, cycle_of_apply] at hy,
        split_ifs at hy; cc }))) in
    ⟨(cycle_of f x) :: m, by { rw [list.prod_cons, hm₁], simp },
      λ g hg, ((list.mem_cons_iff _ _ _).1 hg).elim (λ hg, hg.symm ▸ is_cycle_cycle_of _ hx)
        (hm₂ g),
      list.pairwise_cons.2 ⟨λ g hg y,
        or_iff_not_imp_left.2 (λ hfy,
          have hxy : same_cycle f x y := not_not.1 (mt cycle_of_apply_of_not_same_cycle hfy),
          have hgm : g :: m.erase g ~ m := list.cons_perm_iff_perm_erase.2 ⟨hg, list.perm.refl _⟩,
          have ∀ h ∈ m.erase g, disjoint g h, from
            (list.pairwise_cons.1 ((hgm.pairwise_iff (λ a b (h : disjoint a b), h.symm)).2 hm₃)).1,
          classical.by_cases id $ λ hgy : g y ≠ y,
            (disjoint_prod_right _ this y).resolve_right $
            have hsc : same_cycle f⁻¹ x (f y), by rwa [same_cycle_inv, same_cycle_apply],
            by { rw [disjoint_prod_perm hm₃ hgm.symm, list.prod_cons,
                ← eq_inv_mul_iff_mul_eq] at hm₁,
              rwa [hm₁, mul_apply, mul_apply, cycle_of_inv, hsc.cycle_of_apply,
                inv_apply_self, inv_eq_iff_eq, eq_comm] }),
        hm₃⟩⟩

/-- Factors a permutation `f` into a list of disjoint cyclic permutations that multiply to `f`. -/
def cycle_factors [fintype α] [linear_order α] (f : perm α) :
  {l : list (perm α) // l.prod = f ∧ (∀ g ∈ l, is_cycle g) ∧ l.pairwise disjoint} :=
cycle_factors_aux (univ.sort (≤)) f (λ _ _, (mem_sort _).2 (mem_univ _))

section fixed_points

/-!
### Fixed points
-/

lemma one_lt_nonfixed_point_card_of_ne_one [fintype α] {σ : perm α} (h : σ ≠ 1) :
  1 < (filter (λ x, σ x ≠ x) univ).card :=
begin
  rw one_lt_card_iff,
  contrapose! h,
  ext x,
  dsimp,
  have := h (σ x) x,
  contrapose! this,
  simpa,
end

lemma fixed_point_card_lt_of_ne_one [fintype α] {σ : perm α} (h : σ ≠ 1) :
  (filter (λ x, σ x = x) univ).card < fintype.card α - 1 :=
begin
<<<<<<< HEAD
  rw [nat.lt_sub_left_iff_add_lt, ← nat.lt_sub_right_iff_add_lt, ← finset.card_compl,
    finset.compl_filter],
  exact one_lt_nonfixed_point_card_of_ne_one h
=======
  rw nat.lt_sub_left_iff_add_lt,
  apply nat.add_lt_of_lt_sub_right,
  convert one_lt_nonfixed_point_card_of_ne_one h,
  rw [nat.sub_eq_iff_eq_add, add_comm], swap, { apply card_le_of_subset, simp },
  rw ← card_disjoint_union, swap, { rw [disjoint_iff_inter_eq_empty, filter_inter_filter_neg_eq] },
  rw filter_union_filter_neg_eq,
  refl
>>>>>>> 783e11a5
end

end fixed_points

end equiv.perm<|MERGE_RESOLUTION|>--- conflicted
+++ resolved
@@ -345,19 +345,9 @@
 lemma fixed_point_card_lt_of_ne_one [fintype α] {σ : perm α} (h : σ ≠ 1) :
   (filter (λ x, σ x = x) univ).card < fintype.card α - 1 :=
 begin
-<<<<<<< HEAD
   rw [nat.lt_sub_left_iff_add_lt, ← nat.lt_sub_right_iff_add_lt, ← finset.card_compl,
     finset.compl_filter],
   exact one_lt_nonfixed_point_card_of_ne_one h
-=======
-  rw nat.lt_sub_left_iff_add_lt,
-  apply nat.add_lt_of_lt_sub_right,
-  convert one_lt_nonfixed_point_card_of_ne_one h,
-  rw [nat.sub_eq_iff_eq_add, add_comm], swap, { apply card_le_of_subset, simp },
-  rw ← card_disjoint_union, swap, { rw [disjoint_iff_inter_eq_empty, filter_inter_filter_neg_eq] },
-  rw filter_union_filter_neg_eq,
-  refl
->>>>>>> 783e11a5
 end
 
 end fixed_points

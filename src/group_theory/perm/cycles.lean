--- conflicted
+++ resolved
@@ -77,14 +77,9 @@
 equiv.of_bijective (λ τ, ⟨τ (classical.some hσ),
 begin
   obtain ⟨τ, n, rfl⟩ := τ,
-<<<<<<< HEAD
   rw [mem_support],
   refine λ h, (classical.some_spec hσ).1 ((σ ^ n).injective _),
   rwa [←mul_apply, mul_gpow_self, ←mul_self_gpow],
-=======
-  rw [finset.mem_coe, coe_fn_coe_base, subtype.coe_mk, gpow_apply_mem_support, mem_support],
-  exact (classical.some_spec hσ).1,
->>>>>>> e7902573
 end⟩)
 begin
   split,
@@ -112,12 +107,8 @@
     ⟨σ ^ n, n, rfl⟩ :=
 (equiv.symm_apply_eq _).2 hσ.gpowers_equiv_support_apply
 
-<<<<<<< HEAD
 lemma order_of_is_cycle [fintype α] {σ : perm α} (hσ : is_cycle σ) (hf : σ.support.finite) :
   order_of σ = hf.to_finset.card :=
-=======
-lemma order_of_is_cycle {σ : perm α} (hσ : is_cycle σ) : order_of σ = σ.support.card :=
->>>>>>> e7902573
 begin
   rw [order_eq_card_gpowers, ←fintype.card_coe],
   letI := hf.fintype,
@@ -472,13 +463,8 @@
 
 noncomputable theory
 
-<<<<<<< HEAD
-lemma foo (f : {x // x ∈ σ.support} ≃ {x // x ∈ τ.support})
-  (hf : ∀ (x : α) (hx : x ∈ σ.support), (f ⟨σ x, apply_mem_support.2 hx⟩ : α) =
-=======
 lemma is_conj_of_support_equiv (f : {x // x ∈ (σ.support : set α)} ≃ {x // x ∈ (τ.support : set α)})
   (hf : ∀ (x : α) (hx : x ∈ (σ.support : set α)), (f ⟨σ x, apply_mem_support.2 hx⟩ : α) =
->>>>>>> e7902573
     τ ↑(f ⟨x,hx⟩)) :
   is_conj σ τ :=
 begin
@@ -496,11 +482,7 @@
   rw fintype.card_eq at hc,
   obtain ⟨cequiv⟩ := hc,
   classical,
-<<<<<<< HEAD
-  refine ⟨(equiv.set.sum_compl _).symm.trans ((equiv.sum_congr f cequiv).trans
-=======
   refine is_conj_iff.2 ⟨(equiv.set.sum_compl _).symm.trans ((equiv.sum_congr f cequiv).trans
->>>>>>> e7902573
     (equiv.set.sum_compl _)), _⟩,
   rw mul_inv_eq_iff_eq_mul,
   ext,
@@ -526,11 +508,7 @@
 theorem is_cycle.is_conj (hσ : is_cycle σ) (hτ : is_cycle τ) (h : σ.support.card = τ.support.card) :
   is_conj σ τ :=
 begin
-<<<<<<< HEAD
-  refine foo (hσ.gpowers_equiv_support.symm.trans
-=======
     refine is_conj_of_support_equiv (hσ.gpowers_equiv_support.symm.trans
->>>>>>> e7902573
     ((gpowers_equiv_gpowers begin
       rw [order_of_is_cycle hσ, h, order_of_is_cycle hτ],
   end).trans hτ.gpowers_equiv_support)) _,
@@ -548,12 +526,8 @@
 theorem is_cycle.is_conj_iff (hσ : is_cycle σ) (hτ : is_cycle τ) :
   is_conj σ τ ↔ σ.support.card = τ.support.card :=
 ⟨begin
-<<<<<<< HEAD
-  rintro ⟨π, rfl⟩,
-=======
   intro h,
   obtain ⟨π, rfl⟩ := is_conj_iff.1 h,
->>>>>>> e7902573
   apply finset.card_congr (λ a ha, π a) (λ _ ha, _) (λ _ _ _ _ ab, π.injective ab) (λ b hb, _),
   { simp [mem_support.1 ha] },
   { refine ⟨π⁻¹ b, ⟨_, π.apply_inv_self b⟩⟩,
@@ -573,14 +547,6 @@
 lemma card_support_conj : (σ * τ * σ⁻¹).support.card = τ.support.card :=
 by simp
 
-<<<<<<< HEAD
-theorem disjoint.is_conj_mul {π ρ : perm α} (hc1 : is_conj σ π) (hc2 : is_conj τ ρ)
-  (hd1 : disjoint σ τ) (hd2 : disjoint π ρ) :
-  is_conj (σ * τ) (π * ρ) :=
-begin
-  obtain ⟨f, rfl⟩ := hc1,
-  obtain ⟨g, rfl⟩ := hc2,
-=======
 end
 
 theorem disjoint.is_conj_mul {α : Type*} [fintype α] {σ τ π ρ : perm α}
@@ -591,17 +557,12 @@
   classical,
   obtain ⟨f, rfl⟩ := is_conj_iff.1 hc1,
   obtain ⟨g, rfl⟩ := is_conj_iff.1 hc2,
->>>>>>> e7902573
   have hd1' := coe_inj.2 hd1.support_mul,
   have hd2' := coe_inj.2 hd2.support_mul,
   rw [coe_union] at *,
   have hd1'' := disjoint_iff_disjoint_coe.1 (disjoint_iff_disjoint_support.1 hd1),
   have hd2'' := disjoint_iff_disjoint_coe.1 (disjoint_iff_disjoint_support.1 hd2),
-<<<<<<< HEAD
-  refine foo _ _,
-=======
   refine is_conj_of_support_equiv _ _,
->>>>>>> e7902573
   { refine ((equiv.set.of_eq hd1').trans (equiv.set.union hd1'')).trans
       ((equiv.sum_congr (subtype_equiv f (λ a, _)) (subtype_equiv g (λ a, _))).trans
       ((equiv.set.of_eq hd2').trans (equiv.set.union hd2'')).symm);
@@ -636,11 +597,6 @@
           (hd1 (τ x)).resolve_right hxτ, mem_coe, mem_support] } } }
 end
 
-<<<<<<< HEAD
-end
-
-=======
->>>>>>> e7902573
 section fixed_points
 
 /-!

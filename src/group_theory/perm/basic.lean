/-
Copyright (c) 2015 Microsoft Corporation. All rights reserved.
Released under Apache 2.0 license as described in the file LICENSE.
Authors: Leonardo de Moura, Mario Carneiro
-/
import algebra.group.pi
import algebra.group_power

/-!
# The group of permutations (self-equivalences) of a type `α`

This file defines the `group` structure on `equiv.perm α`.
-/
universes u v

namespace equiv

variables {α : Type u} {β : Type v}

namespace perm

instance perm_group : group (perm α) :=
{ mul := λ f g, equiv.trans g f,
  one := equiv.refl α,
  inv := equiv.symm,
  mul_assoc := λ f g h, (trans_assoc _ _ _).symm,
  one_mul := trans_refl,
  mul_one := refl_trans,
  mul_left_inv := trans_symm }

theorem mul_apply (f g : perm α) (x) : (f * g) x = f (g x) :=
equiv.trans_apply _ _ _

theorem one_apply (x) : (1 : perm α) x = x := rfl

@[simp] lemma inv_apply_self (f : perm α) (x) : f⁻¹ (f x) = x := f.symm_apply_apply x

@[simp] lemma apply_inv_self (f : perm α) (x) : f (f⁻¹ x) = x := f.apply_symm_apply x

lemma one_def : (1 : perm α) = equiv.refl α := rfl

lemma mul_def (f g : perm α) : f * g = g.trans f := rfl

lemma inv_def (f : perm α) : f⁻¹ = f.symm := rfl

@[simp] lemma coe_mul (f g : perm α) : ⇑(f * g) = f ∘ g := rfl

@[simp] lemma coe_one : ⇑(1 : perm α) = id := rfl

lemma eq_inv_iff_eq {f : perm α} {x y : α} : x = f⁻¹ y ↔ f x = y := f.eq_symm_apply

lemma inv_eq_iff_eq {f : perm α} {x y : α} : f⁻¹ x = y ↔ x = f y := f.symm_apply_eq

lemma gpow_apply_comm {α : Type*} (σ : equiv.perm α) (m n : ℤ) {x : α} :
  (σ ^ m) ((σ ^ n) x) = (σ ^ n) ((σ ^ m) x) :=
by rw [←equiv.perm.mul_apply, ←equiv.perm.mul_apply, gpow_mul_comm]

/-! Lemmas about mixing `perm` with `equiv`. Because we have multiple ways to express
`equiv.refl`, `equiv.symm`, and `equiv.trans`, we want simp lemmas for every combination.
The assumption made here is that if you're using the group structure, you want to preserve it after
simp. -/

@[simp] lemma trans_one {α : Sort*} {β : Type*} (e : α ≃ β) : e.trans (1 : perm β) = e :=
equiv.trans_refl e

@[simp] lemma mul_refl (e : perm α) : e * equiv.refl α = e := equiv.trans_refl e

@[simp] lemma one_symm : (1 : perm α).symm = 1 := equiv.refl_symm

@[simp] lemma refl_inv : (equiv.refl α : perm α)⁻¹ = 1 := equiv.refl_symm

@[simp] lemma one_trans {α : Type*} {β : Sort*} (e : α ≃ β) : (1 : perm α).trans e = e :=
equiv.refl_trans e

@[simp] lemma refl_mul (e : perm α) : equiv.refl α * e = e := equiv.refl_trans e

@[simp] lemma inv_trans (e : perm α) : e⁻¹.trans e = 1 := equiv.symm_trans e

@[simp] lemma mul_symm (e : perm α) : e * e.symm = 1 := equiv.symm_trans e

@[simp] lemma trans_inv (e : perm α) : e.trans e⁻¹ = 1 := equiv.trans_symm e

@[simp] lemma symm_mul (e : perm α) : e.symm * e = 1 := equiv.trans_symm e

/-! Lemmas about `equiv.perm.sum_congr` re-expressed via the group structure. -/

@[simp] lemma sum_congr_mul {α β : Type*} (e : perm α) (f : perm β) (g : perm α) (h : perm β) :
  sum_congr e f * sum_congr g h = sum_congr (e * g) (f * h) :=
sum_congr_trans g h e f

@[simp] lemma sum_congr_inv {α β : Type*} (e : perm α) (f : perm β) :
  (sum_congr e f)⁻¹ = sum_congr e⁻¹ f⁻¹ :=
sum_congr_symm e f

@[simp] lemma sum_congr_one {α β : Type*} :
  sum_congr (1 : perm α) (1 : perm β) = 1 :=
sum_congr_refl

/-- `equiv.perm.sum_congr` as a `monoid_hom`, with its two arguments bundled into a single `prod`.

This is particularly useful for its `monoid_hom.range` projection, which is the subgroup of
permutations which do not exchange elements between `α` and `β`. -/
@[simps]
def sum_congr_hom (α β : Type*) :
  perm α × perm β →* perm (α ⊕ β) :=
{ to_fun := λ a, sum_congr a.1 a.2,
  map_one' := sum_congr_one,
  map_mul' := λ a b, (sum_congr_mul _ _ _ _).symm}

lemma sum_congr_hom_injective {α β : Type*} :
  function.injective (sum_congr_hom α β) :=
begin
  rintros ⟨⟩ ⟨⟩ h,
  rw prod.mk.inj_iff,
  split; ext i,
  { simpa using equiv.congr_fun h (sum.inl i), },
  { simpa using equiv.congr_fun h (sum.inr i), },
end

@[simp] lemma sum_congr_swap_one {α β : Type*} [decidable_eq α] [decidable_eq β] (i j : α) :
  sum_congr (equiv.swap i j) (1 : perm β) = equiv.swap (sum.inl i) (sum.inl j) :=
sum_congr_swap_refl i j

@[simp] lemma sum_congr_one_swap {α β : Type*} [decidable_eq α] [decidable_eq β] (i j : β) :
  sum_congr (1 : perm α) (equiv.swap i j) = equiv.swap (sum.inr i) (sum.inr j) :=
sum_congr_refl_swap i j

/-! Lemmas about `equiv.perm.sigma_congr_right` re-expressed via the group structure. -/

@[simp] lemma sigma_congr_right_mul {α : Type*} {β : α → Type*}
  (F : Π a, perm (β a)) (G : Π a, perm (β a)) :
  sigma_congr_right F * sigma_congr_right G = sigma_congr_right (F * G) :=
sigma_congr_right_trans G F

@[simp] lemma sigma_congr_right_inv {α : Type*} {β : α → Type*} (F : Π a, perm (β a)) :
  (sigma_congr_right F)⁻¹ = sigma_congr_right (λ a, (F a)⁻¹) :=
sigma_congr_right_symm F

@[simp] lemma sigma_congr_right_one {α : Type*} {β : α → Type*} :
  (sigma_congr_right (1 : Π a, equiv.perm $ β a)) = 1 :=
sigma_congr_right_refl

/-- `equiv.perm.sigma_congr_right` as a `monoid_hom`.

This is particularly useful for its `monoid_hom.range` projection, which is the subgroup of
permutations which do not exchange elements between fibers. -/
@[simps]
def sigma_congr_right_hom {α : Type*} (β : α → Type*) :
  (Π a, perm (β a)) →* perm (Σ a, β a) :=
{ to_fun := sigma_congr_right,
  map_one' := sigma_congr_right_one,
  map_mul' := λ a b, (sigma_congr_right_mul _ _).symm }

lemma sigma_congr_right_hom_injective {α : Type*} {β : α → Type*} :
  function.injective (sigma_congr_right_hom β) :=
begin
  intros x y h,
  ext a b,
  simpa using equiv.congr_fun h ⟨a, b⟩,
end

/-- `equiv.perm.subtype_congr` as a `monoid_hom`. -/
@[simps] def subtype_congr_hom (p : α → Prop) [decidable_pred p] :
  (perm {a // p a}) × (perm {a // ¬ p a}) →* perm α :=
{ to_fun := λ pair, perm.subtype_congr pair.fst pair.snd,
  map_one' := perm.subtype_congr.refl,
  map_mul' := λ _ _, (perm.subtype_congr.trans _ _ _ _).symm }

lemma subtype_congr_hom_injective (p : α → Prop) [decidable_pred p] :
  function.injective (subtype_congr_hom p) :=
begin
  rintros ⟨⟩ ⟨⟩ h,
  rw prod.mk.inj_iff,
  split;
  ext i;
  simpa using equiv.congr_fun h i
end

/-- If `e` is also a permutation, we can write `perm_congr`
completely in terms of the group structure. -/
@[simp] lemma perm_congr_eq_mul (e p : perm α) :
  e.perm_congr p = e * p * e⁻¹ := rfl

section extend_domain

/-! Lemmas about `equiv.perm.extend_domain` re-expressed via the group structure. -/

variables (e : perm α) {p : β → Prop} [decidable_pred p] (f : α ≃ subtype p)

@[simp] lemma extend_domain_one : extend_domain 1 f = 1 :=
extend_domain_refl f

@[simp] lemma extend_domain_inv : (e.extend_domain f)⁻¹ = e⁻¹.extend_domain f := rfl

@[simp] lemma extend_domain_mul (e e' : perm α) :
  (e.extend_domain f) * (e'.extend_domain f) = (e * e').extend_domain f :=
extend_domain_trans _ _ _

/-- `extend_domain` as a group homomorphism -/
@[simps] def extend_domain_hom : perm α →* perm β :=
{ to_fun := λ e, extend_domain e f,
  map_one' := extend_domain_one f,
  map_mul' := λ e e', (extend_domain_mul f e e').symm }

lemma extend_domain_hom_injective : function.injective (extend_domain_hom f) :=
((extend_domain_hom f).injective_iff).mpr (λ e he, ext (λ x, f.injective (subtype.ext
  ((extend_domain_apply_image e f x).symm.trans (ext_iff.mp he (f x))))))

end extend_domain

/-- If the permutation `f` fixes the subtype `{x // p x}`, then this returns the permutation
  on `{x // p x}` induced by `f`. -/
def subtype_perm (f : perm α) {p : α → Prop} (h : ∀ x, p x ↔ p (f x)) : perm {x // p x} :=
⟨λ x, ⟨f x, (h _).1 x.2⟩, λ x, ⟨f⁻¹ x, (h (f⁻¹ x)).2 $ by simpa using x.2⟩,
  λ _, by simp only [perm.inv_apply_self, subtype.coe_eta, subtype.coe_mk],
  λ _, by simp only [perm.apply_inv_self, subtype.coe_eta, subtype.coe_mk]⟩

@[simp] lemma subtype_perm_apply (f : perm α) {p : α → Prop} (h : ∀ x, p x ↔ p (f x))
  (x : {x // p x}) : subtype_perm f h x = ⟨f x, (h _).1 x.2⟩ := rfl

@[simp] lemma subtype_perm_one (p : α → Prop) (h : ∀ x, p x ↔ p ((1 : perm α) x)) :
  @subtype_perm α 1 p h = 1 :=
equiv.ext $ λ ⟨_, _⟩, rfl

/-- The inclusion map of permutations on a subtype of `α` into permutations of `α`,
  fixing the other points. -/
def of_subtype {p : α → Prop} [decidable_pred p] : perm (subtype p) →* perm α :=
{ to_fun := λ f,
  ⟨λ x, if h : p x then f ⟨x, h⟩ else x, λ x, if h : p x then f⁻¹ ⟨x, h⟩ else x,
  λ x, have h : ∀ h : p x, p (f ⟨x, h⟩), from λ h, (f ⟨x, h⟩).2,
    by { simp only [], split_ifs at *;
         simp only [perm.inv_apply_self, subtype.coe_eta, subtype.coe_mk, not_true, *] at * },
  λ x, have h : ∀ h : p x, p (f⁻¹ ⟨x, h⟩), from λ h, (f⁻¹ ⟨x, h⟩).2,
    by { simp only [], split_ifs at *;
         simp only [perm.apply_inv_self, subtype.coe_eta, subtype.coe_mk, not_true, *] at * }⟩,
  map_one' := begin ext, dsimp, split_ifs; refl, end,
  map_mul' := λ f g, equiv.ext $ λ x, begin
  by_cases h : p x,
  { have h₁ : p (f (g ⟨x, h⟩)), from (f (g ⟨x, h⟩)).2,
    have h₂ : p (g ⟨x, h⟩), from (g ⟨x, h⟩).2,
    simp only [h, h₂, coe_fn_mk, perm.mul_apply, dif_pos, subtype.coe_eta] },
  { simp only [h, coe_fn_mk, perm.mul_apply, dif_neg, not_false_iff] }
end }

lemma of_subtype_subtype_perm {f : perm α} {p : α → Prop} [decidable_pred p]
  (h₁ : ∀ x, p x ↔ p (f x)) (h₂ : ∀ x, f x ≠ x → p x) :
  of_subtype (subtype_perm f h₁) = f :=
equiv.ext $ λ x, begin
  rw [of_subtype, subtype_perm],
  by_cases hx : p x,
  { simp only [hx, coe_fn_mk, dif_pos, monoid_hom.coe_mk, subtype.coe_mk]},
  { haveI := classical.prop_decidable,
    simp only [hx, not_not.mp (mt (h₂ x) hx), coe_fn_mk, dif_neg, not_false_iff,
      monoid_hom.coe_mk] }
end

lemma of_subtype_apply_of_mem {p : α → Prop} [decidable_pred p]
  (f : perm (subtype p)) {x : α} (hx : p x) :
  of_subtype f x = f ⟨x, hx⟩ :=
dif_pos hx

@[simp] lemma of_subtype_apply_coe {p : α → Prop} [decidable_pred p]
  (f : perm (subtype p)) (x : subtype p)  :
  of_subtype f x = f x :=
<<<<<<< HEAD
by simpa using of_subtype_apply_of_mem f x.prop
=======
subtype.cases_on x $ λ _, of_subtype_apply_of_mem f
>>>>>>> 7135c96f

lemma of_subtype_apply_of_not_mem {p : α → Prop} [decidable_pred p]
  (f : perm (subtype p)) {x : α} (hx : ¬ p x) :
  of_subtype f x = x :=
dif_neg hx

lemma mem_iff_of_subtype_apply_mem {p : α → Prop} [decidable_pred p]
  (f : perm (subtype p)) (x : α) :
  p x ↔ p ((of_subtype f : α → α) x) :=
if h : p x then by simpa only [of_subtype, h, coe_fn_mk, dif_pos, true_iff, monoid_hom.coe_mk]
  using (f ⟨x, h⟩).2
else by simp [h, of_subtype_apply_of_not_mem f h]

@[simp] lemma subtype_perm_of_subtype {p : α → Prop} [decidable_pred p] (f : perm (subtype p)) :
  subtype_perm (of_subtype f) (mem_iff_of_subtype_apply_mem f) = f :=
equiv.ext $ λ ⟨x, hx⟩, by { dsimp [subtype_perm, of_subtype],
  simp only [show p x, from hx, dif_pos, subtype.coe_eta] }

instance perm_unique {n : Type*} [unique n] : unique (equiv.perm n) :=
{ default := 1,
  uniq := λ σ, equiv.ext (λ i, subsingleton.elim _ _) }

@[simp] lemma default_perm {n : Type*} : default (equiv.perm n) = 1 := rfl

variables (e : perm α) (ι : α ↪ β)

open_locale classical

/-- Noncomputable version of `equiv.perm.via_fintype_embedding` that does not assume `fintype` -/
noncomputable def via_embedding : perm β :=
extend_domain e (of_injective ι.1 ι.2)

lemma via_embedding_apply (x : α) : e.via_embedding ι (ι x) = ι (e x) :=
extend_domain_apply_image e (of_injective ι.1 ι.2) x

lemma via_embedding_apply_of_not_mem (x : β) (hx : x ∉ _root_.set.range ι) :
  e.via_embedding ι x = x :=
extend_domain_apply_not_subtype e (of_injective ι.1 ι.2) hx

/-- `via_embedding` as a group homomorphism -/
noncomputable def via_embedding_hom : perm α →* perm β:=
extend_domain_hom (of_injective ι.1 ι.2)

lemma via_embedding_hom_apply : via_embedding_hom ι e = via_embedding e ι := rfl

lemma via_embedding_hom_injective : function.injective (via_embedding_hom ι) :=
extend_domain_hom_injective (of_injective ι.1 ι.2)

end perm

section swap
variables [decidable_eq α]

@[simp] lemma swap_inv (x y : α) : (swap x y)⁻¹ = swap x y := rfl

@[simp] lemma swap_mul_self (i j : α) : swap i j * swap i j = 1 := swap_swap i j

lemma swap_mul_eq_mul_swap (f : perm α) (x y : α) : swap x y * f = f * swap (f⁻¹ x) (f⁻¹ y) :=
equiv.ext $ λ z, begin
  simp only [perm.mul_apply, swap_apply_def],
  split_ifs;
  simp only [perm.apply_inv_self, *, perm.eq_inv_iff_eq, eq_self_iff_true, not_true] at *
end

lemma mul_swap_eq_swap_mul (f : perm α) (x y : α) : f * swap x y = swap (f x) (f y) * f :=
by rw [swap_mul_eq_mul_swap, perm.inv_apply_self, perm.inv_apply_self]

lemma swap_apply_apply (f : perm α) (x y : α) : swap (f x) (f y) = f * swap x y * f⁻¹ :=
by rw [mul_swap_eq_swap_mul, mul_inv_cancel_right]

/-- Left-multiplying a permutation with `swap i j` twice gives the original permutation.

  This specialization of `swap_mul_self` is useful when using cosets of permutations.
-/
@[simp]
lemma swap_mul_self_mul (i j : α) (σ : perm α) : equiv.swap i j * (equiv.swap i j * σ) = σ :=
by rw [←mul_assoc, swap_mul_self, one_mul]

/-- Right-multiplying a permutation with `swap i j` twice gives the original permutation.

  This specialization of `swap_mul_self` is useful when using cosets of permutations.
-/
@[simp]
lemma mul_swap_mul_self (i j : α) (σ : perm α) : (σ * equiv.swap i j) * equiv.swap i j = σ :=
by rw [mul_assoc, swap_mul_self, mul_one]

/-- A stronger version of `mul_right_injective` -/
@[simp]
lemma swap_mul_involutive (i j : α) : function.involutive ((*) (equiv.swap i j)) :=
swap_mul_self_mul i j

/-- A stronger version of `mul_left_injective` -/
@[simp]
lemma mul_swap_involutive (i j : α) : function.involutive (* (equiv.swap i j)) :=
mul_swap_mul_self i j

@[simp] lemma swap_eq_one_iff {i j : α} : swap i j = (1 : perm α) ↔ i = j :=
swap_eq_refl_iff

lemma swap_mul_eq_iff {i j : α} {σ : perm α} : swap i j * σ = σ ↔ i = j :=
⟨(assume h, have swap_id : swap i j = 1 := mul_right_cancel (trans h (one_mul σ).symm),
  by {rw [←swap_apply_right i j, swap_id], refl}),
(assume h, by erw [h, swap_self, one_mul])⟩

lemma mul_swap_eq_iff {i j : α} {σ : perm α} : σ * swap i j = σ ↔ i = j :=
⟨(assume h, have swap_id : swap i j = 1 := mul_left_cancel (trans h (one_mul σ).symm),
  by {rw [←swap_apply_right i j, swap_id], refl}),
(assume h, by erw [h, swap_self, mul_one])⟩

lemma swap_mul_swap_mul_swap {x y z : α} (hwz: x ≠ y) (hxz : x ≠ z) :
  swap y z * swap x y * swap y z = swap z x :=
equiv.ext $ λ n, by { simp only [swap_apply_def, perm.mul_apply], split_ifs; cc }

end swap

end equiv<|MERGE_RESOLUTION|>--- conflicted
+++ resolved
@@ -262,11 +262,7 @@
 @[simp] lemma of_subtype_apply_coe {p : α → Prop} [decidable_pred p]
   (f : perm (subtype p)) (x : subtype p)  :
   of_subtype f x = f x :=
-<<<<<<< HEAD
-by simpa using of_subtype_apply_of_mem f x.prop
-=======
 subtype.cases_on x $ λ _, of_subtype_apply_of_mem f
->>>>>>> 7135c96f
 
 lemma of_subtype_apply_of_not_mem {p : α → Prop} [decidable_pred p]
   (f : perm (subtype p)) {x : α} (hx : ¬ p x) :

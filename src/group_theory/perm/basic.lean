--- conflicted
+++ resolved
@@ -65,14 +65,13 @@
   sum_congr (1 : perm α) (1 : perm β) = 1 :=
 sum_congr_refl
 
-<<<<<<< HEAD
 /-- `equiv.perm.sum_congr` as a `monoid_hom`. -/
 def sum_congr_hom {α β : Type*} :
   perm α × perm β →* perm (α ⊕ β) :=
 { to_fun := λ a, sum_congr a.1 a.2,
   map_one' := sum_congr_one,
   map_mul' := λ a b, (sum_congr_mul _ _ _ _).symm}
-=======
+
 @[simp] lemma sum_congr_swap_one {α β : Type*} [decidable_eq α] [decidable_eq β] (i j : α) :
   sum_congr (equiv.swap i j) (1 : perm β) = equiv.swap (sum.inl i) (sum.inl j) :=
 sum_congr_swap_refl i j
@@ -80,7 +79,6 @@
 @[simp] lemma sum_congr_one_swap {α β : Type*} [decidable_eq α] [decidable_eq β] (i j : β) :
   sum_congr (1 : perm α) (equiv.swap i j) = equiv.swap (sum.inr i) (sum.inr j) :=
 sum_congr_refl_swap i j
->>>>>>> a959718e
 
 /-! Lemmas about `equiv.perm.sigma_congr_right` re-expressed via the group structure. -/
 

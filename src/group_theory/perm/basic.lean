/-
Copyright (c) 2015 Microsoft Corporation. All rights reserved.
Released under Apache 2.0 license as described in the file LICENSE.
Authors: Leonardo de Moura, Mario Carneiro
-/
import algebra.group.pi
<<<<<<< HEAD
import algebra.group.prod
import logic.embedding
=======
import algebra.group_power
>>>>>>> 7da83031

/-!
# The group of permutations (self-equivalences) of a type `α`

This file defines the `group` structure on `equiv.perm α`.
-/
universes u v

namespace equiv

variables {α : Type u} {β : Type v}

namespace perm

instance perm_group : group (perm α) :=
{ mul := λ f g, equiv.trans g f,
  one := equiv.refl α,
  inv := equiv.symm,
  mul_assoc := λ f g h, (trans_assoc _ _ _).symm,
  one_mul := trans_refl,
  mul_one := refl_trans,
  mul_left_inv := trans_symm }

theorem mul_apply (f g : perm α) (x) : (f * g) x = f (g x) :=
equiv.trans_apply _ _ _

theorem one_apply (x) : (1 : perm α) x = x := rfl

@[simp] lemma inv_apply_self (f : perm α) (x) : f⁻¹ (f x) = x := f.symm_apply_apply x

@[simp] lemma apply_inv_self (f : perm α) (x) : f (f⁻¹ x) = x := f.apply_symm_apply x

lemma one_def : (1 : perm α) = equiv.refl α := rfl

lemma mul_def (f g : perm α) : f * g = g.trans f := rfl

lemma inv_def (f : perm α) : f⁻¹ = f.symm := rfl

@[simp] lemma coe_mul (f g : perm α) : ⇑(f * g) = f ∘ g := rfl

@[simp] lemma coe_one : ⇑(1 : perm α) = id := rfl

lemma eq_inv_iff_eq {f : perm α} {x y : α} : x = f⁻¹ y ↔ f x = y := f.eq_symm_apply

lemma inv_eq_iff_eq {f : perm α} {x y : α} : f⁻¹ x = y ↔ x = f y := f.symm_apply_eq

lemma gpow_apply_comm {α : Type*} (σ : equiv.perm α) (m n : ℤ) {x : α} :
  (σ ^ m) ((σ ^ n) x) = (σ ^ n) ((σ ^ m) x) :=
by rw [←equiv.perm.mul_apply, ←equiv.perm.mul_apply, gpow_mul_comm]

/-! Lemmas about mixing `perm` with `equiv`. Because we have multiple ways to express
`equiv.refl`, `equiv.symm`, and `equiv.trans`, we want simp lemmas for every combination.
The assumption made here is that if you're using the group structure, you want to preserve it after
simp. -/

@[simp] lemma trans_one {α : Sort*} {β : Type*} (e : α ≃ β) : e.trans (1 : perm β) = e :=
equiv.trans_refl e

@[simp] lemma mul_refl (e : perm α) : e * equiv.refl α = e := equiv.trans_refl e

@[simp] lemma one_symm : (1 : perm α).symm = 1 := equiv.refl_symm

@[simp] lemma refl_inv : (equiv.refl α : perm α)⁻¹ = 1 := equiv.refl_symm

@[simp] lemma one_trans {α : Type*} {β : Sort*} (e : α ≃ β) : (1 : perm α).trans e = e :=
equiv.refl_trans e

@[simp] lemma refl_mul (e : perm α) : equiv.refl α * e = e := equiv.refl_trans e

@[simp] lemma inv_trans (e : perm α) : e⁻¹.trans e = 1 := equiv.symm_trans e

@[simp] lemma mul_symm (e : perm α) : e * e.symm = 1 := equiv.symm_trans e

@[simp] lemma trans_inv (e : perm α) : e.trans e⁻¹ = 1 := equiv.trans_symm e

@[simp] lemma symm_mul (e : perm α) : e.symm * e = 1 := equiv.trans_symm e

/-! Lemmas about `equiv.perm.sum_congr` re-expressed via the group structure. -/

@[simp] lemma sum_congr_mul {α β : Type*} (e : perm α) (f : perm β) (g : perm α) (h : perm β) :
  sum_congr e f * sum_congr g h = sum_congr (e * g) (f * h) :=
sum_congr_trans g h e f

@[simp] lemma sum_congr_inv {α β : Type*} (e : perm α) (f : perm β) :
  (sum_congr e f)⁻¹ = sum_congr e⁻¹ f⁻¹ :=
sum_congr_symm e f

@[simp] lemma sum_congr_one {α β : Type*} :
  sum_congr (1 : perm α) (1 : perm β) = 1 :=
sum_congr_refl

/-- `equiv.perm.sum_congr` as a `monoid_hom`, with its two arguments bundled into a single `prod`.

This is particularly useful for its `monoid_hom.range` projection, which is the subgroup of
permutations which do not exchange elements between `α` and `β`. -/
@[simps]
def sum_congr_hom (α β : Type*) :
  perm α × perm β →* perm (α ⊕ β) :=
{ to_fun := λ a, sum_congr a.1 a.2,
  map_one' := sum_congr_one,
  map_mul' := λ a b, (sum_congr_mul _ _ _ _).symm}

lemma sum_congr_hom_injective {α β : Type*} :
  function.injective (sum_congr_hom α β) :=
begin
  rintros ⟨⟩ ⟨⟩ h,
  rw prod.mk.inj_iff,
  split; ext i,
  { simpa using equiv.congr_fun h (sum.inl i), },
  { simpa using equiv.congr_fun h (sum.inr i), },
end

@[simp] lemma sum_congr_swap_one {α β : Type*} [decidable_eq α] [decidable_eq β] (i j : α) :
  sum_congr (equiv.swap i j) (1 : perm β) = equiv.swap (sum.inl i) (sum.inl j) :=
sum_congr_swap_refl i j

@[simp] lemma sum_congr_one_swap {α β : Type*} [decidable_eq α] [decidable_eq β] (i j : β) :
  sum_congr (1 : perm α) (equiv.swap i j) = equiv.swap (sum.inr i) (sum.inr j) :=
sum_congr_refl_swap i j

/-! Lemmas about `equiv.perm.sigma_congr_right` re-expressed via the group structure. -/

@[simp] lemma sigma_congr_right_mul {α : Type*} {β : α → Type*}
  (F : Π a, perm (β a)) (G : Π a, perm (β a)) :
  sigma_congr_right F * sigma_congr_right G = sigma_congr_right (F * G) :=
sigma_congr_right_trans G F

@[simp] lemma sigma_congr_right_inv {α : Type*} {β : α → Type*} (F : Π a, perm (β a)) :
  (sigma_congr_right F)⁻¹ = sigma_congr_right (λ a, (F a)⁻¹) :=
sigma_congr_right_symm F

@[simp] lemma sigma_congr_right_one {α : Type*} {β : α → Type*} :
  (sigma_congr_right (1 : Π a, equiv.perm $ β a)) = 1 :=
sigma_congr_right_refl

/-- `equiv.perm.sigma_congr_right` as a `monoid_hom`.

This is particularly useful for its `monoid_hom.range` projection, which is the subgroup of
permutations which do not exchange elements between fibers. -/
@[simps]
def sigma_congr_right_hom {α : Type*} (β : α → Type*) :
  (Π a, perm (β a)) →* perm (Σ a, β a) :=
{ to_fun := sigma_congr_right,
  map_one' := sigma_congr_right_one,
  map_mul' := λ a b, (sigma_congr_right_mul _ _).symm }

lemma sigma_congr_right_hom_injective {α : Type*} {β : α → Type*} :
  function.injective (sigma_congr_right_hom β) :=
begin
  intros x y h,
  ext a b,
  simpa using equiv.congr_fun h ⟨a, b⟩,
end

/-- `equiv.perm.subtype_congr` as a `monoid_hom`. -/
@[simps] def subtype_congr_hom (p : α → Prop) [decidable_pred p] :
  (perm {a // p a}) × (perm {a // ¬ p a}) →* perm α :=
{ to_fun := λ pair, perm.subtype_congr pair.fst pair.snd,
  map_one' := perm.subtype_congr.refl,
  map_mul' := λ _ _, (perm.subtype_congr.trans _ _ _ _).symm }

lemma subtype_congr_hom_injective (p : α → Prop) [decidable_pred p] :
  function.injective (subtype_congr_hom p) :=
begin
  rintros ⟨⟩ ⟨⟩ h,
  rw prod.mk.inj_iff,
  split;
  ext i;
  simpa using equiv.congr_fun h i
end

/-- If `e` is also a permutation, we can write `perm_congr`
completely in terms of the group structure. -/
@[simp] lemma perm_congr_eq_mul (e p : perm α) :
  e.perm_congr p = e * p * e⁻¹ := rfl

section extend_domain

/-! Lemmas about `equiv.perm.extend_domain` re-expressed via the group structure. -/

variables {β : Type*} (e : perm α) {p : β → Prop} [decidable_pred p] (f : α ≃ subtype p)

@[simp] lemma extend_domain_one : extend_domain 1 f = 1 :=
extend_domain_refl f

@[simp] lemma extend_domain_inv : (e.extend_domain f)⁻¹ = e⁻¹.extend_domain f := rfl

@[simp] lemma extend_domain_mul (e e' : perm α) :
  (e.extend_domain f) * (e'.extend_domain f) = (e * e').extend_domain f :=
extend_domain_trans _ _ _

end extend_domain

/-- If the permutation `f` fixes the subtype `{x // p x}`, then this returns the permutation
  on `{x // p x}` induced by `f`. -/
def subtype_perm (f : perm α) {p : α → Prop} (h : ∀ x, p x ↔ p (f x)) : perm {x // p x} :=
⟨λ x, ⟨f x, (h _).1 x.2⟩, λ x, ⟨f⁻¹ x, (h (f⁻¹ x)).2 $ by simpa using x.2⟩,
  λ _, by simp only [perm.inv_apply_self, subtype.coe_eta, subtype.coe_mk],
  λ _, by simp only [perm.apply_inv_self, subtype.coe_eta, subtype.coe_mk]⟩

@[simp] lemma subtype_perm_apply (f : perm α) {p : α → Prop} (h : ∀ x, p x ↔ p (f x))
  (x : {x // p x}) : subtype_perm f h x = ⟨f x, (h _).1 x.2⟩ := rfl

@[simp] lemma subtype_perm_one (p : α → Prop) (h : ∀ x, p x ↔ p ((1 : perm α) x)) :
  @subtype_perm α 1 p h = 1 :=
equiv.ext $ λ ⟨_, _⟩, rfl

/-- The inclusion map of permutations on a subtype of `α` into permutations of `α`,
  fixing the other points. -/
def of_subtype {p : α → Prop} [decidable_pred p] : perm (subtype p) →* perm α :=
{ to_fun := λ f,
  ⟨λ x, if h : p x then f ⟨x, h⟩ else x, λ x, if h : p x then f⁻¹ ⟨x, h⟩ else x,
  λ x, have h : ∀ h : p x, p (f ⟨x, h⟩), from λ h, (f ⟨x, h⟩).2,
    by { simp only [], split_ifs at *;
         simp only [perm.inv_apply_self, subtype.coe_eta, subtype.coe_mk, not_true, *] at * },
  λ x, have h : ∀ h : p x, p (f⁻¹ ⟨x, h⟩), from λ h, (f⁻¹ ⟨x, h⟩).2,
    by { simp only [], split_ifs at *;
         simp only [perm.apply_inv_self, subtype.coe_eta, subtype.coe_mk, not_true, *] at * }⟩,
  map_one' := begin ext, dsimp, split_ifs; refl, end,
  map_mul' := λ f g, equiv.ext $ λ x, begin
  by_cases h : p x,
  { have h₁ : p (f (g ⟨x, h⟩)), from (f (g ⟨x, h⟩)).2,
    have h₂ : p (g ⟨x, h⟩), from (g ⟨x, h⟩).2,
    simp only [h, h₂, coe_fn_mk, perm.mul_apply, dif_pos, subtype.coe_eta] },
  { simp only [h, coe_fn_mk, perm.mul_apply, dif_neg, not_false_iff] }
end }

lemma of_subtype_subtype_perm {f : perm α} {p : α → Prop} [decidable_pred p]
  (h₁ : ∀ x, p x ↔ p (f x)) (h₂ : ∀ x, f x ≠ x → p x) :
  of_subtype (subtype_perm f h₁) = f :=
equiv.ext $ λ x, begin
  rw [of_subtype, subtype_perm],
  by_cases hx : p x,
  { simp only [hx, coe_fn_mk, dif_pos, monoid_hom.coe_mk, subtype.coe_mk]},
  { haveI := classical.prop_decidable,
    simp only [hx, not_not.mp (mt (h₂ x) hx), coe_fn_mk, dif_neg, not_false_iff,
      monoid_hom.coe_mk] }
end

lemma of_subtype_apply_of_not_mem {p : α → Prop} [decidable_pred p]
  (f : perm (subtype p)) {x : α} (hx : ¬ p x) :
  of_subtype f x = x :=
dif_neg hx

lemma of_subtype_apply_coe {p : α → Prop} [decidable_pred p]
  (f : perm (subtype p)) (x : subtype p) :
  of_subtype f ↑x = ↑(f x) :=
begin
  change dite _ _ _ = _,
  rw [dif_pos, subtype.coe_eta],
  exact x.2,
end

lemma mem_iff_of_subtype_apply_mem {p : α → Prop} [decidable_pred p]
  (f : perm (subtype p)) (x : α) :
  p x ↔ p ((of_subtype f : α → α) x) :=
if h : p x then by simpa only [of_subtype, h, coe_fn_mk, dif_pos, true_iff, monoid_hom.coe_mk]
  using (f ⟨x, h⟩).2
else by simp [h, of_subtype_apply_of_not_mem f h]

@[simp] lemma subtype_perm_of_subtype {p : α → Prop} [decidable_pred p] (f : perm (subtype p)) :
  subtype_perm (of_subtype f) (mem_iff_of_subtype_apply_mem f) = f :=
equiv.ext $ λ ⟨x, hx⟩, by { dsimp [subtype_perm, of_subtype],
  simp only [show p x, from hx, dif_pos, subtype.coe_eta] }

instance perm_unique {n : Type*} [unique n] : unique (equiv.perm n) :=
{ default := 1,
  uniq := λ σ, equiv.ext (λ i, subsingleton.elim _ _) }

@[simp] lemma default_perm {n : Type*} : default (equiv.perm n) = 1 := rfl

variables (e : perm α) (ι : α ↪ β)

open_locale classical

noncomputable def of_embedding : equiv.perm β :=
let ϕ := equiv.set.range ι ι.2 in equiv.perm.of_subtype
{ to_fun := λ x, ⟨ι (e (ϕ.symm x)), ⟨e.to_fun (ϕ.symm x), rfl⟩⟩,
  inv_fun := λ x, ⟨ι (e.symm (ϕ.symm x)), ⟨e.inv_fun (ϕ.symm x), rfl⟩⟩,
  left_inv := λ y, by
  { change ϕ (e.symm (ϕ.symm (ϕ (e (ϕ.symm y))))) = y,
    rw [ϕ.symm_apply_apply, e.symm_apply_apply, ϕ.apply_symm_apply] },
  right_inv := λ y, by
  { change ϕ (e (ϕ.symm (ϕ (e.symm (ϕ.symm y))))) = y,
    rw [ϕ.symm_apply_apply, e.apply_symm_apply, ϕ.apply_symm_apply] } }

lemma equiv.perm.of_embedding_apply (x : α) : e.of_embedding ι (ι x) = ι (e x) :=
begin
  dsimp only [equiv.perm.of_embedding],
  have key : ι x = ↑(⟨ι x, set.mem_range_self x⟩ : _root_.set.range ι) := rfl,
  rw [key, equiv.perm.of_subtype_apply_coe],
  change ↑(⟨_, _⟩ : _root_.set.range ι) = _,
  rw [subtype.coe_mk],
  congr,
  rw [equiv.symm_apply_eq, equiv.set.range_apply],
end

lemma equiv.perm.of_embedding_apply_of_not_mem (x : β)
  (hx : x ∉ _root_.set.range ι) : e.of_embedding ι x = x :=
equiv.perm.of_subtype_apply_of_not_mem _ hx

noncomputable def equiv.perm.of_embedding_map_homomorphism : (equiv.perm α) →* equiv.perm β:=
{ to_fun := λ e, equiv.perm.of_embedding e ι,
  map_one' := by
  { ext x,
    by_cases hx : x ∈ _root_.set.range ι,
    { obtain ⟨y, rfl⟩ := hx,
      exact equiv.perm.of_embedding_apply 1 ι y },
    { exact equiv.perm.of_embedding_apply_of_not_mem 1 ι x hx } },
  map_mul' := by
  { intros σ τ,
    ext x,
    by_cases hx : x ∈ _root_.set.range ι,
    { obtain ⟨y, rfl⟩ := hx,
      change _ = σ.of_embedding ι (τ.of_embedding ι (ι y)),
      rw [equiv.perm.of_embedding_apply (σ * τ ) ι y,
          equiv.perm.of_embedding_apply τ ι y,
          equiv.perm.of_embedding_apply σ ι (τ y)],
      refl },
    { change _ = σ.of_embedding ι (τ.of_embedding ι x),
      rw [equiv.perm.of_embedding_apply_of_not_mem (σ * τ) ι x hx,
          equiv.perm.of_embedding_apply_of_not_mem τ ι x hx,
          equiv.perm.of_embedding_apply_of_not_mem σ ι x hx] } } }

lemma equiv.perm_of_embedding_map_injective :
  function.injective (equiv.perm.of_embedding_map_homomorphism ι):=
(monoid_hom.injective_iff (equiv.perm.of_embedding_map_homomorphism ι)).2
  (λ σ σ_ker, equiv.perm.ext (λ x, ι.2 ((equiv.perm.of_embedding_apply σ ι x).symm.trans
    (equiv.ext_iff.1 σ_ker (ι.to_fun x)))))

end perm

section swap
variables [decidable_eq α]

@[simp] lemma swap_inv (x y : α) : (swap x y)⁻¹ = swap x y := rfl

@[simp] lemma swap_mul_self (i j : α) : swap i j * swap i j = 1 := swap_swap i j

lemma swap_mul_eq_mul_swap (f : perm α) (x y : α) : swap x y * f = f * swap (f⁻¹ x) (f⁻¹ y) :=
equiv.ext $ λ z, begin
  simp only [perm.mul_apply, swap_apply_def],
  split_ifs;
  simp only [perm.apply_inv_self, *, perm.eq_inv_iff_eq, eq_self_iff_true, not_true] at *
end

lemma mul_swap_eq_swap_mul (f : perm α) (x y : α) : f * swap x y = swap (f x) (f y) * f :=
by rw [swap_mul_eq_mul_swap, perm.inv_apply_self, perm.inv_apply_self]

lemma swap_apply_apply (f : perm α) (x y : α) : swap (f x) (f y) = f * swap x y * f⁻¹ :=
by rw [mul_swap_eq_swap_mul, mul_inv_cancel_right]

/-- Left-multiplying a permutation with `swap i j` twice gives the original permutation.

  This specialization of `swap_mul_self` is useful when using cosets of permutations.
-/
@[simp]
lemma swap_mul_self_mul (i j : α) (σ : perm α) : equiv.swap i j * (equiv.swap i j * σ) = σ :=
by rw [←mul_assoc, swap_mul_self, one_mul]

/-- Right-multiplying a permutation with `swap i j` twice gives the original permutation.

  This specialization of `swap_mul_self` is useful when using cosets of permutations.
-/
@[simp]
lemma mul_swap_mul_self (i j : α) (σ : perm α) : (σ * equiv.swap i j) * equiv.swap i j = σ :=
by rw [mul_assoc, swap_mul_self, mul_one]

/-- A stronger version of `mul_right_injective` -/
@[simp]
lemma swap_mul_involutive (i j : α) : function.involutive ((*) (equiv.swap i j)) :=
swap_mul_self_mul i j

/-- A stronger version of `mul_left_injective` -/
@[simp]
lemma mul_swap_involutive (i j : α) : function.involutive (* (equiv.swap i j)) :=
mul_swap_mul_self i j

@[simp] lemma swap_eq_one_iff {i j : α} : swap i j = (1 : perm α) ↔ i = j :=
swap_eq_refl_iff

lemma swap_mul_eq_iff {i j : α} {σ : perm α} : swap i j * σ = σ ↔ i = j :=
⟨(assume h, have swap_id : swap i j = 1 := mul_right_cancel (trans h (one_mul σ).symm),
  by {rw [←swap_apply_right i j, swap_id], refl}),
(assume h, by erw [h, swap_self, one_mul])⟩

lemma mul_swap_eq_iff {i j : α} {σ : perm α} : σ * swap i j = σ ↔ i = j :=
⟨(assume h, have swap_id : swap i j = 1 := mul_left_cancel (trans h (one_mul σ).symm),
  by {rw [←swap_apply_right i j, swap_id], refl}),
(assume h, by erw [h, swap_self, mul_one])⟩

lemma swap_mul_swap_mul_swap {x y z : α} (hwz: x ≠ y) (hxz : x ≠ z) :
  swap y z * swap x y * swap y z = swap z x :=
equiv.ext $ λ n, by { simp only [swap_apply_def, perm.mul_apply], split_ifs; cc }

end swap

end equiv<|MERGE_RESOLUTION|>--- conflicted
+++ resolved
@@ -4,12 +4,9 @@
 Authors: Leonardo de Moura, Mario Carneiro
 -/
 import algebra.group.pi
-<<<<<<< HEAD
 import algebra.group.prod
 import logic.embedding
-=======
 import algebra.group_power
->>>>>>> 7da83031
 
 /-!
 # The group of permutations (self-equivalences) of a type `α`
@@ -190,7 +187,7 @@
 
 /-! Lemmas about `equiv.perm.extend_domain` re-expressed via the group structure. -/
 
-variables {β : Type*} (e : perm α) {p : β → Prop} [decidable_pred p] (f : α ≃ subtype p)
+variables (e : perm α) {p : β → Prop} [decidable_pred p] (f : α ≃ subtype p)
 
 @[simp] lemma extend_domain_one : extend_domain 1 f = 1 :=
 extend_domain_refl f

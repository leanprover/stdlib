/-
Copyright (c) 2018 Chris Hughes. All rights reserved.
Released under Apache 2.0 license as described in the file LICENSE.
Authors: Chris Hughes
-/
import data.fintype.basic
import data.finset.sort
import group_theory.perm.basic
import group_theory.order_of_element

/-!
# Sign of a permutation

The main definition of this file is `equiv.perm.sign`, associating a `units ℤ` sign with a
permutation.

This file also contains miscellaneous lemmas about `equiv.perm` and `equiv.swap`, building on top
of those in `data/equiv/basic` and `data/equiv/perm`.

-/

universes u v
open equiv function fintype finset
open_locale big_operators
variables {α : Type u} {β : Type v}

namespace equiv.perm

/--
`mod_swap i j` contains permutations up to swapping `i` and `j`.

We use this to partition permutations in `matrix.det_zero_of_row_eq`, such that each partition
sums up to `0`.
-/
def mod_swap [decidable_eq α] (i j : α) : setoid (perm α) :=
⟨λ σ τ, σ = τ ∨ σ = swap i j * τ,
 λ σ, or.inl (refl σ),
 λ σ τ h, or.cases_on h (λ h, or.inl h.symm) (λ h, or.inr (by rw [h, swap_mul_self_mul])),
 λ σ τ υ hστ hτυ, by cases hστ; cases hτυ; try {rw [hστ, hτυ, swap_mul_self_mul]}; finish⟩

instance {α : Type*} [fintype α] [decidable_eq α] (i j : α) : decidable_rel (mod_swap i j).r :=
λ σ τ, or.decidable

<<<<<<< HEAD
/-- If the permutation `f` fixes the subtype `{x // p x}`, then this returns the permutation
  on `{x // p x}` induced by `f`. -/
def subtype_perm (f : perm α) {p : α → Prop} (h : ∀ x, p x ↔ p (f x)) : perm {x // p x} :=
⟨λ x, ⟨f x, (h _).1 x.2⟩, λ x, ⟨f⁻¹ x, (h (f⁻¹ x)).2 $ by simpa using x.2⟩,
  λ _, by simp only [perm.inv_apply_self, subtype.coe_eta, subtype.coe_mk],
  λ _, by simp only [perm.apply_inv_self, subtype.coe_eta, subtype.coe_mk]⟩

lemma perm_inv_on_of_perm_on_finset {s : finset α} {f : perm α}
  (h : ∀ x ∈ s, f x ∈ s) {y : α} (hy : y ∈ s) : f⁻¹ y ∈ s :=
begin
  obtain ⟨x, hx, rfl⟩ : ∃ x ∈ s, y = f x :=
    finset.surj_on_of_inj_on_of_card_le (λ x hx, (λ i hi, f i) x hx)
    (λ a ha, h a ha) (λ a₁ a₂ ha₁ ha₂ heq, (equiv.apply_eq_iff_eq f).mp heq) rfl.ge y hy,
  rwa inv_apply_self
end

lemma perm_inv_maps_to_of_maps_to (f : perm α) {s : set α} [fintype s]
  (h : set.maps_to f s s) : set.maps_to (f⁻¹ : _) s s :=
λ x hx, set.mem_to_finset.mp $
  perm_inv_on_of_perm_on_finset
   (λ a ha, set.mem_to_finset.mpr (h (set.mem_to_finset.mp ha)))
   (set.mem_to_finset.mpr hx)

@[simp] lemma perm_inv_maps_to_iff_maps_to {f : perm α} {s : set α} [fintype s] :
  set.maps_to (f⁻¹ : _) s s ↔ set.maps_to f s s :=
⟨perm_inv_maps_to_of_maps_to f⁻¹, perm_inv_maps_to_of_maps_to f⟩

lemma perm_inv_on_of_perm_on_fintype {f : perm α} {p : α → Prop} [fintype {x // p x}]
  (h : ∀ x, p x → p (f x)) {x : α} (hx : p x) : p (f⁻¹ x) :=
begin
  letI : fintype ↥(show set α, from p) := ‹fintype {x // p x}›,
  exact perm_inv_maps_to_of_maps_to f h hx
end

/-- If the permutation `f` maps `{x // p x}` into itself, then this returns the permutation
  on `{x // p x}` induced by `f`. Note that the `h` hypothesis is weaker than for `equiv.perm.subtype.perm`. -/
def subtype_perm_of_fintype (f : perm α) {p : α → Prop} [fintype {x // p x}]
  (h : ∀ x, p x → p (f x)) : perm {x // p x} :=
f.subtype_perm (λ x, ⟨h x, λ h₂, f.inv_apply_self x ▸ perm_inv_on_of_perm_on_fintype h h₂⟩)

@[simp] lemma subtype_perm_one (p : α → Prop) (h : ∀ x, p x ↔ p ((1 : perm α) x)) :
  @subtype_perm α 1 p h = 1 :=
equiv.ext $ λ ⟨_, _⟩, rfl

/-- The inclusion map of permutations on a subtype of `α` into permutations of `α`,
  fixing the other points. -/
def of_subtype {p : α → Prop} [decidable_pred p] : perm (subtype p) →* perm α :=
{ to_fun := λ f,
  ⟨λ x, if h : p x then f ⟨x, h⟩ else x, λ x, if h : p x then f⁻¹ ⟨x, h⟩ else x,
  λ x, have h : ∀ h : p x, p (f ⟨x, h⟩), from λ h, (f ⟨x, h⟩).2,
    by { simp only [], split_ifs at *;
         simp only [perm.inv_apply_self, subtype.coe_eta, subtype.coe_mk, not_true, *] at * },
  λ x, have h : ∀ h : p x, p (f⁻¹ ⟨x, h⟩), from λ h, (f⁻¹ ⟨x, h⟩).2,
    by { simp only [], split_ifs at *;
         simp only [perm.apply_inv_self, subtype.coe_eta, subtype.coe_mk, not_true, *] at * }⟩,
  map_one' := begin ext, dsimp, split_ifs; refl, end,
  map_mul' := λ f g, equiv.ext $ λ x, begin
  by_cases h : p x,
  { have h₁ : p (f (g ⟨x, h⟩)), from (f (g ⟨x, h⟩)).2,
    have h₂ : p (g ⟨x, h⟩), from (g ⟨x, h⟩).2,
    simp only [h, h₂, coe_fn_mk, perm.mul_apply, dif_pos, subtype.coe_eta] },
  { simp only [h, coe_fn_mk, perm.mul_apply, dif_neg, not_false_iff] }
end }

=======
>>>>>>> e1ca806c
/-- Two permutations `f` and `g` are `disjoint` if their supports are disjoint, i.e.,
every element is fixed either by `f`, or by `g`. -/
def disjoint (f g : perm α) := ∀ x, f x = x ∨ g x = x

@[symm] lemma disjoint.symm {f g : perm α} : disjoint f g → disjoint g f :=
by simp only [disjoint, or.comm, imp_self]

lemma disjoint_comm {f g : perm α} : disjoint f g ↔ disjoint g f :=
⟨disjoint.symm, disjoint.symm⟩

lemma disjoint.mul_comm {f g : perm α} (h : disjoint f g) : f * g = g * f :=
equiv.ext $ λ x, (h x).elim
  (λ hf, (h (g x)).elim (λ hg, by simp [mul_apply, hf, hg])
    (λ hg, by simp [mul_apply, hf, g.injective hg]))
  (λ hg, (h (f x)).elim (λ hf, by simp [mul_apply, f.injective hf, hg])
    (λ hf, by simp [mul_apply, hf, hg]))

@[simp] lemma disjoint_one_left (f : perm α) : disjoint 1 f := λ _, or.inl rfl

@[simp] lemma disjoint_one_right (f : perm α) : disjoint f 1 := λ _, or.inr rfl

lemma disjoint.mul_left {f g h : perm α} (H1 : disjoint f h) (H2 : disjoint g h) :
  disjoint (f * g) h :=
λ x, by cases H1 x; cases H2 x; simp *

lemma disjoint.mul_right {f g h : perm α} (H1 : disjoint f g) (H2 : disjoint f h) :
  disjoint f (g * h) :=
by { rw disjoint_comm, exact H1.symm.mul_left H2.symm }

lemma disjoint_prod_right {f : perm α} (l : list (perm α))
  (h : ∀ g ∈ l, disjoint f g) : disjoint f l.prod :=
begin
  induction l with g l ih,
  { exact disjoint_one_right _ },
  { rw list.prod_cons,
    exact (h _ (list.mem_cons_self _ _)).mul_right (ih (λ g hg, h g (list.mem_cons_of_mem _ hg))) }
end

lemma disjoint_prod_perm {l₁ l₂ : list (perm α)} (hl : l₁.pairwise disjoint)
  (hp : l₁ ~ l₂) : l₁.prod = l₂.prod :=
hp.prod_eq' $ hl.imp $ λ f g, disjoint.mul_comm

lemma pow_apply_eq_self_of_apply_eq_self {f : perm α} {x : α} (hfx : f x = x) :
  ∀ n : ℕ, (f ^ n) x = x
| 0     := rfl
| (n+1) := by rw [pow_succ', mul_apply, hfx, pow_apply_eq_self_of_apply_eq_self]

lemma gpow_apply_eq_self_of_apply_eq_self {f : perm α} {x : α} (hfx : f x = x) :
  ∀ n : ℤ, (f ^ n) x = x
| (n : ℕ) := pow_apply_eq_self_of_apply_eq_self hfx n
| -[1+ n] := by rw [gpow_neg_succ_of_nat, inv_eq_iff_eq, pow_apply_eq_self_of_apply_eq_self hfx]

lemma pow_apply_eq_of_apply_apply_eq_self {f : perm α} {x : α} (hffx : f (f x) = x) :
  ∀ n : ℕ, (f ^ n) x = x ∨ (f ^ n) x = f x
| 0     := or.inl rfl
| (n+1) := (pow_apply_eq_of_apply_apply_eq_self n).elim
  (λ h, or.inr (by rw [pow_succ, mul_apply, h]))
  (λ h, or.inl (by rw [pow_succ, mul_apply, h, hffx]))

lemma gpow_apply_eq_of_apply_apply_eq_self {f : perm α} {x : α} (hffx : f (f x) = x) :
  ∀ i : ℤ, (f ^ i) x = x ∨ (f ^ i) x = f x
| (n : ℕ) := pow_apply_eq_of_apply_apply_eq_self hffx n
| -[1+ n] := by { rw [gpow_neg_succ_of_nat, inv_eq_iff_eq, ← f.injective.eq_iff, ← mul_apply,
    ← pow_succ, eq_comm, inv_eq_iff_eq, ← mul_apply, ← pow_succ', @eq_comm _ x, or.comm],
  exact pow_apply_eq_of_apply_apply_eq_self hffx _ }

variable [decidable_eq α]

/-- The `finset` of nonfixed points of a permutation. -/
def support [fintype α] (f : perm α) : finset α := univ.filter (λ x, f x ≠ x)

@[simp] lemma mem_support [fintype α] {f : perm α} {x : α} : x ∈ f.support ↔ f x ≠ x :=
by simp only [support, true_and, mem_filter, mem_univ]

/-- `f.is_swap` indicates that the permutation `f` is a transposition of two elements. -/
def is_swap (f : perm α) : Prop := ∃ x y, x ≠ y ∧ f = swap x y

lemma is_swap.of_subtype_is_swap {p : α → Prop} [decidable_pred p]
  {f : perm (subtype p)} (h : f.is_swap) : (of_subtype f).is_swap :=
let ⟨⟨x, hx⟩, ⟨y, hy⟩, hxy⟩ := h in
⟨x, y, by { simp only [ne.def] at hxy, exact hxy.1 },
  equiv.ext $ λ z, begin
    rw [hxy.2, of_subtype],
    simp only [swap_apply_def, coe_fn_mk, swap_inv, subtype.mk_eq_mk, monoid_hom.coe_mk],
    split_ifs;
    rw subtype.coe_mk <|> cc,
  end⟩

lemma ne_and_ne_of_swap_mul_apply_ne_self {f : perm α} {x y : α}
  (hy : (swap x (f x) * f) y ≠ y) : f y ≠ y ∧ y ≠ x :=
begin
  simp only [swap_apply_def, mul_apply, f.injective.eq_iff] at *,
  by_cases h : f y = x,
  { split; intro; simp only [*, if_true, eq_self_iff_true, not_true, ne.def] at * },
  { split_ifs at hy; cc }
end

lemma support_swap_mul_eq [fintype α] {f : perm α} {x : α}
  (hffx : f (f x) ≠ x) : (swap x (f x) * f).support = f.support.erase x :=
have hfx : f x ≠ x, from λ hfx, by simpa [hfx] using hffx,
finset.ext $ λ y,
⟨λ hy, have hy' : (swap x (f x) * f) y ≠ y, from mem_support.1 hy,
    mem_erase.2 ⟨λ hyx, by simp [hyx, mul_apply, *] at *,
    mem_support.2 $ λ hfy,
      by simp only [mul_apply, swap_apply_def, hfy] at hy';
      split_ifs at hy'; simp only [*, eq_self_iff_true, not_true, ne.def, apply_eq_iff_eq] at *⟩,
  λ hy, by simp only [mem_erase, mem_support, swap_apply_def, mul_apply] at *;
    intro; split_ifs at *; simp only [*, eq_self_iff_true, not_true, ne.def] at *⟩

lemma card_support_swap_mul [fintype α] {f : perm α} {x : α}
  (hx : f x ≠ x) : (swap x (f x) * f).support.card < f.support.card :=
finset.card_lt_card
  ⟨λ z hz, mem_support.2 (ne_and_ne_of_swap_mul_apply_ne_self (mem_support.1 hz)).1,
    λ h, absurd (h (mem_support.2 hx)) (mt mem_support.1 (by simp))⟩

/-- Given a list `l : list α` and a permutation `f : perm α` such that the nonfixed points of `f`
  are in `l`, recursively factors `f` as a product of transpositions. -/
def swap_factors_aux : Π (l : list α) (f : perm α), (∀ {x}, f x ≠ x → x ∈ l) →
  {l : list (perm α) // l.prod = f ∧ ∀ g ∈ l, is_swap g}
| []       := λ f h, ⟨[], equiv.ext $ λ x, by { rw [list.prod_nil],
    exact (not_not.1 (mt h (list.not_mem_nil _))).symm }, by simp⟩
| (x :: l) := λ f h,
if hfx : x = f x
then swap_factors_aux l f
  (λ y hy, list.mem_of_ne_of_mem (λ h : y = x, by simpa [h, hfx.symm] using hy) (h hy))
else let m := swap_factors_aux l (swap x (f x) * f)
      (λ y hy, have f y ≠ y ∧ y ≠ x, from ne_and_ne_of_swap_mul_apply_ne_self hy,
        list.mem_of_ne_of_mem this.2 (h this.1)) in
  ⟨swap x (f x) :: m.1,
  by rw [list.prod_cons, m.2.1, ← mul_assoc,
    mul_def (swap x (f x)), swap_swap, ← one_def, one_mul],
  λ g hg, ((list.mem_cons_iff _ _ _).1 hg).elim (λ h, ⟨x, f x, hfx, h⟩) (m.2.2 _)⟩

/-- `swap_factors` represents a permutation as a product of a list of transpositions.
The representation is non unique and depends on the linear order structure.
For types without linear order `trunc_swap_factors` can be used. -/
def swap_factors [fintype α] [linear_order α] (f : perm α) :
  {l : list (perm α) // l.prod = f ∧ ∀ g ∈ l, is_swap g} :=
swap_factors_aux ((@univ α _).sort (≤)) f (λ _ _, (mem_sort _).2 (mem_univ _))

/-- This computably represents the fact that any permutation can be represented as the product of
  a list of transpositions. -/
def trunc_swap_factors [fintype α] (f : perm α) :
  trunc {l : list (perm α) // l.prod = f ∧ ∀ g ∈ l, is_swap g} :=
quotient.rec_on_subsingleton (@univ α _).1
  (λ l h, trunc.mk (swap_factors_aux l f h))
  (show ∀ x, f x ≠ x → x ∈ (@univ α _).1, from λ _ _, mem_univ _)

/-- An induction principle for permutations. If `P` holds for the identity permutation, and
is preserved under composition with a non-trivial swap, then `P` holds for all permutations. -/
@[elab_as_eliminator] lemma swap_induction_on [fintype α] {P : perm α → Prop} (f : perm α) :
  P 1 → (∀ f x y, x ≠ y → P f → P (swap x y * f)) → P f :=
begin
  cases (trunc_swap_factors f).out with l hl,
  induction l with g l ih generalizing f,
  { simp only [hl.left.symm, list.prod_nil, forall_true_iff] {contextual := tt} },
  { assume h1 hmul_swap,
    rcases hl.2 g (by simp) with ⟨x, y, hxy⟩,
    rw [← hl.1, list.prod_cons, hxy.2],
    exact hmul_swap _ _ _ hxy.1
      (ih _ ⟨rfl, λ v hv, hl.2 _ (list.mem_cons_of_mem _ hv)⟩ h1 hmul_swap) }
end

/-- Like `swap_induction_on`, but with the composition on the right of `f`.

An induction principle for permutations. If `P` holds for the identity permutation, and
is preserved under composition with a non-trivial swap, then `P` holds for all permutations. -/
@[elab_as_eliminator] lemma swap_induction_on' [fintype α] {P : perm α → Prop} (f : perm α) :
  P 1 → (∀ f x y, x ≠ y → P f → P (f * swap x y)) → P f :=
λ h1 IH, inv_inv f ▸ swap_induction_on f⁻¹ h1 (λ f, IH f⁻¹)

lemma is_conj_swap {w x y z : α} (hwx : w ≠ x) (hyz : y ≠ z) : is_conj (swap w x) (swap y z) :=
have h : ∀ {y z : α}, y ≠ z → w ≠ z →
    (swap w y * swap x z) * swap w x * (swap w y * swap x z)⁻¹ = swap y z :=
  λ y z hyz hwz, by rw [mul_inv_rev, swap_inv, swap_inv, mul_assoc (swap w y),
    mul_assoc (swap w y), ← mul_assoc _ (swap x z), swap_mul_swap_mul_swap hwx hwz,
    ← mul_assoc, swap_mul_swap_mul_swap hwz.symm hyz.symm],
if hwz : w = z
then have hwy : w ≠ y, by cc,
  ⟨swap w z * swap x y, by rw [swap_comm y z, h hyz.symm hwy]⟩
else ⟨swap w y * swap x z, h hyz hwz⟩

/-- set of all pairs (⟨a, b⟩ : Σ a : fin n, fin n) such that b < a -/
def fin_pairs_lt (n : ℕ) : finset (Σ a : fin n, fin n) :=
(univ : finset (fin n)).sigma (λ a, (range a).attach_fin
  (λ m hm, (mem_range.1 hm).trans a.2))

lemma mem_fin_pairs_lt {n : ℕ} {a : Σ a : fin n, fin n} :
  a ∈ fin_pairs_lt n ↔ a.2 < a.1 :=
by simp only [fin_pairs_lt, fin.lt_iff_coe_lt_coe, true_and, mem_attach_fin, mem_range, mem_univ,
  mem_sigma]

/-- `sign_aux σ` is the sign of a permutation on `fin n`, defined as the parity of the number of
  pairs `(x₁, x₂)` such that `x₂ < x₁` but `σ x₁ ≤ σ x₂` -/
def sign_aux {n : ℕ} (a : perm (fin n)) : units ℤ :=
∏ x in fin_pairs_lt n, if a x.1 ≤ a x.2 then -1 else 1

@[simp] lemma sign_aux_one (n : ℕ) : sign_aux (1 : perm (fin n)) = 1 :=
begin
  unfold sign_aux,
  conv { to_rhs, rw ← @finset.prod_const_one _ (units ℤ)
    (fin_pairs_lt n) },
  exact finset.prod_congr rfl (λ a ha, if_neg (mem_fin_pairs_lt.1 ha).not_le)
end

/-- `sign_bij_aux f ⟨a, b⟩` returns the pair consisting of `f a` and `f b` in decreasing order. -/
def sign_bij_aux {n : ℕ} (f : perm (fin n)) (a : Σ a : fin n, fin n) :
  Σ a : fin n, fin n :=
if hxa : f a.2 < f a.1 then ⟨f a.1, f a.2⟩ else ⟨f a.2, f a.1⟩

lemma sign_bij_aux_inj {n : ℕ} {f : perm (fin n)} : ∀ a b : Σ a : fin n, fin n,
   a ∈ fin_pairs_lt n → b ∈ fin_pairs_lt n →
   sign_bij_aux f a = sign_bij_aux f b → a = b :=
λ ⟨a₁, a₂⟩ ⟨b₁, b₂⟩ ha hb h, begin
  unfold sign_bij_aux at h,
  rw mem_fin_pairs_lt at *,
  have : ¬b₁ < b₂ := hb.le.not_lt,
  split_ifs at h;
  simp only [*, (equiv.injective f).eq_iff, eq_self_iff_true, and_self, heq_iff_eq] at *,
end

lemma sign_bij_aux_surj {n : ℕ} {f : perm (fin n)} : ∀ a ∈ fin_pairs_lt n,
  ∃ b ∈ fin_pairs_lt n, a = sign_bij_aux f b :=
λ ⟨a₁, a₂⟩ ha,
if hxa : f⁻¹ a₂ < f⁻¹ a₁
then ⟨⟨f⁻¹ a₁, f⁻¹ a₂⟩, mem_fin_pairs_lt.2 hxa,
  by { dsimp [sign_bij_aux],
    rw [apply_inv_self, apply_inv_self, dif_pos (mem_fin_pairs_lt.1 ha)] }⟩
else ⟨⟨f⁻¹ a₂, f⁻¹ a₁⟩, mem_fin_pairs_lt.2 $ (le_of_not_gt hxa).lt_of_ne $ λ h,
    by simpa [mem_fin_pairs_lt, (f⁻¹).injective h, lt_irrefl] using ha,
  by { dsimp [sign_bij_aux],
    rw [apply_inv_self, apply_inv_self, dif_neg (mem_fin_pairs_lt.1 ha).le.not_lt] }⟩

lemma sign_bij_aux_mem {n : ℕ} {f : perm (fin n)} : ∀ a : Σ a : fin n, fin n,
  a ∈ fin_pairs_lt n → sign_bij_aux f a ∈ fin_pairs_lt n :=
λ ⟨a₁, a₂⟩ ha, begin
  unfold sign_bij_aux,
  split_ifs with h,
  { exact mem_fin_pairs_lt.2 h },
  { exact mem_fin_pairs_lt.2
    ((le_of_not_gt h).lt_of_ne (λ h, (mem_fin_pairs_lt.1 ha).ne (f.injective h.symm))) }
end

@[simp] lemma sign_aux_inv {n : ℕ} (f : perm (fin n)) : sign_aux f⁻¹ = sign_aux f :=
prod_bij (λ a ha, sign_bij_aux f⁻¹ a)
  sign_bij_aux_mem
  (λ ⟨a, b⟩ hab, if h : f⁻¹ b < f⁻¹ a
    then by rw [sign_bij_aux, dif_pos h, if_neg h.not_le, apply_inv_self,
      apply_inv_self, if_neg (mem_fin_pairs_lt.1 hab).not_le]
    else by rw [sign_bij_aux, if_pos (le_of_not_gt h), dif_neg h, apply_inv_self,
      apply_inv_self, if_pos (mem_fin_pairs_lt.1 hab).le])
  sign_bij_aux_inj
  sign_bij_aux_surj

lemma sign_aux_mul {n : ℕ} (f g : perm (fin n)) :
  sign_aux (f * g) = sign_aux f * sign_aux g :=
begin
  rw ← sign_aux_inv g,
  unfold sign_aux,
  rw ← prod_mul_distrib,
  refine prod_bij (λ a ha, sign_bij_aux g a) sign_bij_aux_mem _ sign_bij_aux_inj sign_bij_aux_surj,
  rintros ⟨a, b⟩ hab,
  rw [sign_bij_aux, mul_apply, mul_apply],
  rw mem_fin_pairs_lt at hab,
  by_cases h : g b < g a,
  { rw dif_pos h,
    simp only [not_le_of_gt hab, mul_one, perm.inv_apply_self, if_false] },
  { rw [dif_neg h, inv_apply_self, inv_apply_self, if_pos hab.le],
    by_cases h₁ : f (g b) ≤ f (g a),
    { have : f (g b) ≠ f (g a),
      { rw [ne.def, f.injective.eq_iff, g.injective.eq_iff],
        exact ne_of_lt hab },
      rw [if_pos h₁, if_neg (h₁.lt_of_ne this).not_le],
      refl },
    { rw [if_neg h₁, if_pos (lt_of_not_ge h₁).le],
      refl } }
end

-- TODO: slow
private lemma sign_aux_swap_zero_one {n : ℕ} (hn : 2 ≤ n) :
  sign_aux (swap (⟨0, lt_of_lt_of_le dec_trivial hn⟩ : fin n)
  ⟨1, lt_of_lt_of_le dec_trivial hn⟩) = -1 :=
let zero : fin n := ⟨0, lt_of_lt_of_le dec_trivial hn⟩ in
let one : fin n := ⟨1, lt_of_lt_of_le dec_trivial hn⟩ in
have hzo : zero < one := dec_trivial,
show _ = ∏ x : Σ a : fin n, fin n in {(⟨one, zero⟩ : Σ a : fin n, fin n)},
  if (equiv.swap zero one) x.1 ≤ swap zero one x.2 then (-1 : units ℤ) else 1,
begin
  refine eq.symm (prod_subset (λ ⟨x₁, x₂⟩, by simp [mem_fin_pairs_lt, hzo] {contextual := tt})
    (λ a ha₁ ha₂, _)),
  rcases a with ⟨⟨a₁, ha₁⟩, ⟨a₂, ha₂⟩⟩,
  replace ha₁ : a₂ < a₁ := mem_fin_pairs_lt.1 ha₁,
  simp only [swap_apply_def],
  have : ¬ 1 ≤ a₂ → a₂ = 0, from λ h, nat.le_zero_iff.1 (nat.le_of_lt_succ (lt_of_not_ge h)),
  have : a₁ ≤ 1 → a₁ = 0 ∨ a₁ = 1, from nat.cases_on a₁ (λ _, or.inl rfl)
    (λ a₁, nat.cases_on a₁ (λ _, or.inr rfl) (λ _ h, absurd h dec_trivial)),
  split_ifs;
  simp only [*, not_le.symm, iff.intro fin.veq_of_eq fin.eq_of_veq, nat.le_zero_iff,
    eq_self_iff_true, not_true, fin.le_def, one, nat.zero_le, and_self, heq_iff_eq, mem_singleton,
    forall_prop_of_true, or_self, le_refl] at *,
end

lemma sign_aux_swap : ∀ {n : ℕ} {x y : fin n} (hxy : x ≠ y),
  sign_aux (swap x y) = -1
| 0 := dec_trivial
| 1 := dec_trivial
| (n+2) := λ x y hxy,
have h2n : 2 ≤ n + 2 := dec_trivial,
by { rw [← is_conj_iff_eq, ← sign_aux_swap_zero_one h2n],
  exact (monoid_hom.mk' sign_aux sign_aux_mul).map_is_conj (is_conj_swap hxy dec_trivial) }

/-- When the list `l : list α` contains all nonfixed points of the permutation `f : perm α`,
  `sign_aux2 l f` recursively calculates the sign of `f`. -/
def sign_aux2 : list α → perm α → units ℤ
| []     f := 1
| (x::l) f := if x = f x then sign_aux2 l f else -sign_aux2 l (swap x (f x) * f)

lemma sign_aux_eq_sign_aux2 {n : ℕ} : ∀ (l : list α) (f : perm α) (e : α ≃ fin n)
  (h : ∀ x, f x ≠ x → x ∈ l), sign_aux ((e.symm.trans f).trans e) = sign_aux2 l f
| []     f e h := have f = 1, from equiv.ext $
  λ y, not_not.1 (mt (h y) (list.not_mem_nil _)),
by rw [this, one_def, equiv.trans_refl, equiv.symm_trans, ← one_def,
  sign_aux_one, sign_aux2]
| (x::l) f e h := begin
  rw sign_aux2,
  by_cases hfx : x = f x,
  { rw if_pos hfx,
    exact sign_aux_eq_sign_aux2 l f _ (λ y (hy : f y ≠ y), list.mem_of_ne_of_mem
      (λ h : y = x, by simpa [h, hfx.symm] using hy) (h y hy) ) },
  { have hy : ∀ y : α, (swap x (f x) * f) y ≠ y → y ∈ l, from λ y hy,
      have f y ≠ y ∧ y ≠ x, from ne_and_ne_of_swap_mul_apply_ne_self hy,
      list.mem_of_ne_of_mem this.2 (h _ this.1),
    have : (e.symm.trans (swap x (f x) * f)).trans e =
      (swap (e x) (e (f x))) * (e.symm.trans f).trans e,
      by ext; simp [← equiv.symm_trans_swap_trans, mul_def],
    have hefx : e x ≠ e (f x), from mt e.injective.eq_iff.1 hfx,
    rw [if_neg hfx, ← sign_aux_eq_sign_aux2 _ _ e hy, this, sign_aux_mul, sign_aux_swap hefx],
    simp only [units.neg_neg, one_mul, units.neg_mul]}
end

/-- When the multiset `s : multiset α` contains all nonfixed points of the permutation `f : perm α`,
  `sign_aux2 f _` recursively calculates the sign of `f`. -/
def sign_aux3 [fintype α] (f : perm α) {s : multiset α} : (∀ x, x ∈ s) → units ℤ :=
quotient.hrec_on s (λ l h, sign_aux2 l f)
  (trunc.induction_on (equiv_fin α)
    (λ e l₁ l₂ h, function.hfunext
      (show (∀ x, x ∈ l₁) = ∀ x, x ∈ l₂, by simp only [h.mem_iff])
      (λ h₁ h₂ _, by rw [← sign_aux_eq_sign_aux2 _ _ e (λ _ _, h₁ _),
        ← sign_aux_eq_sign_aux2 _ _ e (λ _ _, h₂ _)])))

lemma sign_aux3_mul_and_swap [fintype α] (f g : perm α) (s : multiset α) (hs : ∀ x, x ∈ s) :
  sign_aux3 (f * g) hs = sign_aux3 f hs * sign_aux3 g hs ∧ ∀ x y, x ≠ y →
  sign_aux3 (swap x y) hs = -1 :=
let ⟨l, hl⟩ := quotient.exists_rep s in
let ⟨e, _⟩ := (equiv_fin α).exists_rep in
begin
  clear _let_match _let_match,
  subst hl,
  show sign_aux2 l (f * g) = sign_aux2 l f * sign_aux2 l g ∧
    ∀ x y, x ≠ y → sign_aux2 l (swap x y) = -1,
  have hfg : (e.symm.trans (f * g)).trans e = (e.symm.trans f).trans e * (e.symm.trans g).trans e,
    from equiv.ext (λ h, by simp [mul_apply]),
  split,
  { rw [← sign_aux_eq_sign_aux2 _ _ e (λ _ _, hs _), ← sign_aux_eq_sign_aux2 _ _ e (λ _ _, hs _),
      ← sign_aux_eq_sign_aux2 _ _ e (λ _ _, hs _), hfg, sign_aux_mul] },
  { assume x y hxy,
    have hexy : e x ≠ e y, from mt e.injective.eq_iff.1 hxy,
    rw [← sign_aux_eq_sign_aux2 _ _ e (λ _ _, hs _), symm_trans_swap_trans, sign_aux_swap hexy] }
end

/-- `sign` of a permutation returns the signature or parity of a permutation, `1` for even
permutations, `-1` for odd permutations. It is the unique surjective group homomorphism from
`perm α` to the group with two elements.-/
def sign [fintype α] : perm α →* units ℤ := monoid_hom.mk'
(λ f, sign_aux3 f mem_univ) (λ f g, (sign_aux3_mul_and_swap f g _ mem_univ).1)

section sign

variable [fintype α]

@[simp] lemma sign_mul (f g : perm α) : sign (f * g) = sign f * sign g :=
monoid_hom.map_mul sign f g

@[simp] lemma sign_trans (f g : perm α) : sign (f.trans g) = sign g * sign f :=
by rw [←mul_def, sign_mul]

@[simp] lemma sign_one : (sign (1 : perm α)) = 1 :=
monoid_hom.map_one sign

@[simp] lemma sign_refl : sign (equiv.refl α) = 1 :=
monoid_hom.map_one sign

@[simp] lemma sign_inv (f : perm α) : sign f⁻¹ = sign f :=
by rw [monoid_hom.map_inv sign f, int.units_inv_eq_self]

@[simp] lemma sign_symm (e : perm α) : sign e.symm = sign e :=
sign_inv e

lemma sign_swap {x y : α} (h : x ≠ y) : sign (swap x y) = -1 :=
(sign_aux3_mul_and_swap 1 1 _ mem_univ).2 x y h

@[simp] lemma sign_swap' {x y : α} :
  (swap x y).sign = if x = y then 1 else -1 :=
if H : x = y then by simp [H, swap_self] else
by simp [sign_swap H, H]

lemma is_swap.sign_eq {f : perm α} (h : f.is_swap) : sign f = -1 :=
let ⟨x, y, hxy⟩ := h in hxy.2.symm ▸ sign_swap hxy.1

lemma sign_aux3_symm_trans_trans [decidable_eq β] [fintype β] (f : perm α)
  (e : α ≃ β) {s : multiset α} {t : multiset β} (hs : ∀ x, x ∈ s) (ht : ∀ x, x ∈ t) :
  sign_aux3 ((e.symm.trans f).trans e) ht = sign_aux3 f hs :=
quotient.induction_on₂ t s
  (λ l₁ l₂ h₁ h₂, show sign_aux2 _ _ = sign_aux2 _ _,
    from let n := (equiv_fin β).out in
    by { rw [← sign_aux_eq_sign_aux2 _ _ n (λ _ _, h₁ _),
        ← sign_aux_eq_sign_aux2 _ _ (e.trans n) (λ _ _, h₂ _)],
      exact congr_arg sign_aux
        (equiv.ext (λ x, by simp only [equiv.coe_trans, apply_eq_iff_eq, symm_trans_apply])) })
  ht hs

@[simp] lemma sign_symm_trans_trans [decidable_eq β] [fintype β] (f : perm α) (e : α ≃ β) :
  sign ((e.symm.trans f).trans e) = sign f :=
sign_aux3_symm_trans_trans f e mem_univ mem_univ

@[simp] lemma sign_trans_trans_symm [decidable_eq β] [fintype β] (f : perm β) (e : α ≃ β) :
  sign ((e.trans f).trans e.symm) = sign f :=
sign_symm_trans_trans f e.symm

lemma sign_prod_list_swap {l : list (perm α)}
  (hl : ∀ g ∈ l, is_swap g) : sign l.prod = (-1) ^ l.length :=
have h₁ : l.map sign = list.repeat (-1) l.length :=
  list.eq_repeat.2 ⟨by simp, λ u hu,
  let ⟨g, hg⟩ := list.mem_map.1 hu in
  hg.2 ▸ (hl _ hg.1).sign_eq⟩,
by rw [← list.prod_repeat, ← h₁, list.prod_hom _ (@sign α _ _)]

lemma sign_surjective (hα : 1 < fintype.card α) : function.surjective (sign : perm α → units ℤ) :=
λ a, (int.units_eq_one_or a).elim
  (λ h, ⟨1, by simp [h]⟩)
  (λ h, let ⟨x⟩ := fintype.card_pos_iff.1 (lt_trans zero_lt_one hα) in
    let ⟨y, hxy⟩ := fintype.exists_ne_of_one_lt_card hα x in
    ⟨swap y x, by rw [sign_swap hxy, h]⟩ )

lemma eq_sign_of_surjective_hom {s : perm α →* units ℤ} (hs : surjective s) : s = sign :=
have ∀ {f}, is_swap f → s f = -1 :=
  λ f ⟨x, y, hxy, hxy'⟩, hxy'.symm ▸ by_contradiction (λ h,
    have ∀ f, is_swap f → s f = 1 := λ f ⟨a, b, hab, hab'⟩,
      by { rw [← is_conj_iff_eq, ← or.resolve_right (int.units_eq_one_or _) h, hab'],
        exact (monoid_hom.of s).map_is_conj (is_conj_swap hab hxy) },
  let ⟨g, hg⟩ := hs (-1) in
  let ⟨l, hl⟩ := (trunc_swap_factors g).out in
  have ∀ a ∈ l.map s, a = (1 : units ℤ) := λ a ha,
    let ⟨g, hg⟩ := list.mem_map.1 ha in hg.2 ▸ this _ (hl.2 _ hg.1),
  have s l.prod = 1,
    by rw [← l.prod_hom s, list.eq_repeat'.2 this, list.prod_repeat, one_pow],
  by { rw [hl.1, hg] at this,
    exact absurd this dec_trivial }),
monoid_hom.ext $ λ f,
let ⟨l, hl₁, hl₂⟩ := (trunc_swap_factors f).out in
have hsl : ∀ a ∈ l.map s, a = (-1 : units ℤ) := λ a ha,
  let ⟨g, hg⟩ := list.mem_map.1 ha in hg.2 ▸  this (hl₂ _ hg.1),
by rw [← hl₁, ← l.prod_hom s, list.eq_repeat'.2 hsl, list.length_map,
     list.prod_repeat, sign_prod_list_swap hl₂]

lemma sign_subtype_perm (f : perm α) {p : α → Prop} [decidable_pred p]
  (h₁ : ∀ x, p x ↔ p (f x)) (h₂ : ∀ x, f x ≠ x → p x) : sign (subtype_perm f h₁) = sign f :=
let l := (trunc_swap_factors (subtype_perm f h₁)).out in
have hl' : ∀ g' ∈ l.1.map of_subtype, is_swap g' :=
  λ g' hg',
  let ⟨g, hg⟩ := list.mem_map.1 hg' in
  hg.2 ▸ (l.2.2 _ hg.1).of_subtype_is_swap,
have hl'₂ : (l.1.map of_subtype).prod = f,
  by rw [l.1.prod_hom of_subtype, l.2.1, of_subtype_subtype_perm _ h₂],
by { conv { congr, rw ← l.2.1, skip, rw ← hl'₂ },
  rw [sign_prod_list_swap l.2.2, sign_prod_list_swap hl', list.length_map] }

@[simp] lemma sign_of_subtype {p : α → Prop} [decidable_pred p]
  (f : perm (subtype p)) : sign (of_subtype f) = sign f :=
have ∀ x, of_subtype f x ≠ x → p x, from λ x, not_imp_comm.1 (of_subtype_apply_of_not_mem f),
by conv {to_rhs, rw [← subtype_perm_of_subtype f, sign_subtype_perm _ _ this]}

lemma sign_eq_sign_of_equiv [decidable_eq β] [fintype β] (f : perm α) (g : perm β)
  (e : α ≃ β) (h : ∀ x, e (f x) = g (e x)) : sign f = sign g :=
have hg : g = (e.symm.trans f).trans e, from equiv.ext $ by simp [h],
by rw [hg, sign_symm_trans_trans]

lemma sign_bij [decidable_eq β] [fintype β]
  {f : perm α} {g : perm β} (i : Π x : α, f x ≠ x → β)
  (h : ∀ x hx hx', i (f x) hx' = g (i x hx))
  (hi : ∀ x₁ x₂ hx₁ hx₂, i x₁ hx₁ = i x₂ hx₂ → x₁ = x₂)
  (hg : ∀ y, g y ≠ y → ∃ x hx, i x hx = y) :
  sign f = sign g :=
calc sign f = sign (@subtype_perm _ f (λ x, f x ≠ x) (by simp)) :
  (sign_subtype_perm _ _ (λ _, id)).symm
... = sign (@subtype_perm _ g (λ x, g x ≠ x) (by simp)) :
  sign_eq_sign_of_equiv _ _
    (equiv.of_bijective (λ x : {x // f x ≠ x},
        (⟨i x.1 x.2, have f (f x) ≠ f x, from mt (λ h, f.injective h) x.2,
          by { rw [← h _ x.2 this], exact mt (hi _ _ this x.2) x.2 }⟩ : {y // g y ≠ y}))
        ⟨λ ⟨x, hx⟩ ⟨y, hy⟩ h, subtype.eq (hi _ _ _ _ (subtype.mk.inj h)),
          λ ⟨y, hy⟩, let ⟨x, hfx, hx⟩ := hg y hy in ⟨⟨x, hfx⟩, subtype.eq hx⟩⟩)
      (λ ⟨x, _⟩, subtype.eq (h x _ _))
... = sign g : sign_subtype_perm _ _ (λ _, id)

@[simp] lemma support_swap {x y : α} (hxy : x ≠ y) : (swap x y).support = {x, y} :=
finset.ext $ λ a, by { simp only [swap_apply_def, mem_insert, ne.def, mem_support, mem_singleton],
  split_ifs; cc }

lemma card_support_swap {x y : α} (hxy : x ≠ y) : (swap x y).support.card = 2 :=
show (swap x y).support.card = finset.card ⟨x ::ₘ y ::ₘ 0, by simp [hxy]⟩,
from congr_arg card $ by simp [support_swap hxy, *, finset.ext_iff]

/-- If we apply `prod_extend_right a (σ a)` for all `a : α` in turn,
we get `prod_congr_right σ`. -/
lemma prod_prod_extend_right {α : Type*} [decidable_eq α] (σ : α → perm β)
  {l : list α} (hl : l.nodup) (mem_l : ∀ a, a ∈ l) :
  (l.map (λ a, prod_extend_right a (σ a))).prod = prod_congr_right σ :=
begin
  ext ⟨a, b⟩ : 1,
  -- We'll use induction on the list of elements,
  -- but we have to keep track of whether we already passed `a` in the list.
  suffices : (a ∈ l ∧ (l.map (λ a, prod_extend_right a (σ a))).prod (a, b) = (a, σ a b)) ∨
             (a ∉ l ∧ (l.map (λ a, prod_extend_right a (σ a))).prod (a, b) = (a, b)),
  { obtain ⟨_, prod_eq⟩ := or.resolve_right this (not_and.mpr (λ h _, h (mem_l a))),
    rw [prod_eq, prod_congr_right_apply] },
  clear mem_l,

  induction l with a' l ih,
  { refine or.inr ⟨list.not_mem_nil _, _⟩,
    rw [list.map_nil, list.prod_nil, one_apply] },

  rw [list.map_cons, list.prod_cons, mul_apply],
  rcases ih (list.nodup_cons.mp hl).2 with ⟨mem_l, prod_eq⟩ | ⟨not_mem_l, prod_eq⟩; rw prod_eq,
  { refine or.inl ⟨list.mem_cons_of_mem _ mem_l, _⟩,
    rw prod_extend_right_apply_ne _ (λ (h : a = a'), (list.nodup_cons.mp hl).1 (h ▸ mem_l)) },
  by_cases ha' : a = a',
  { rw ← ha' at *,
    refine or.inl ⟨l.mem_cons_self a, _⟩,
    rw prod_extend_right_apply_eq },
  { refine or.inr ⟨λ h, not_or ha' not_mem_l ((list.mem_cons_iff _ _ _).mp h), _⟩,
    rw prod_extend_right_apply_ne _ ha' },
end

section congr

variables [decidable_eq β] [fintype β]

@[simp] lemma sign_prod_extend_right (a : α) (σ : perm β) :
  (prod_extend_right a σ).sign = σ.sign :=
sign_bij (λ (ab : α × β) _, ab.snd)
  (λ ⟨a', b⟩ hab hab', by simp [eq_of_prod_extend_right_ne hab])
  (λ ⟨a₁, b₁⟩ ⟨a₂, b₂⟩ hab₁ hab₂ h,
    by simpa [eq_of_prod_extend_right_ne hab₁, eq_of_prod_extend_right_ne hab₂] using h)
  (λ y hy, ⟨(a, y), by simpa, by simp⟩)

lemma sign_prod_congr_right (σ : α → perm β) :
  sign (prod_congr_right σ) = ∏ k, (σ k).sign :=
begin
  obtain ⟨l, hl, mem_l⟩ := fintype.exists_univ_list α,
  have l_to_finset : l.to_finset = finset.univ,
  { apply eq_top_iff.mpr,
    intros b _,
    exact list.mem_to_finset.mpr (mem_l b) },
  rw [← prod_prod_extend_right σ hl mem_l, sign.map_list_prod,
      list.map_map, ← l_to_finset, list.prod_to_finset _ hl],
  simp_rw ← λ a, sign_prod_extend_right a (σ a)
end

lemma sign_prod_congr_left (σ : α → perm β) :
  sign (prod_congr_left σ) = ∏ k, (σ k).sign :=
begin
  refine (sign_eq_sign_of_equiv _ _ (prod_comm β α) _).trans (sign_prod_congr_right σ),
  rintro ⟨b, α⟩,
  refl
end

@[simp] lemma sign_perm_congr (e : α ≃ β) (p : perm α) :
  (e.perm_congr p).sign = p.sign :=
sign_eq_sign_of_equiv _ _ e.symm (by simp)

@[simp] lemma sign_sum_congr (σa : perm α) (σb : perm β) :
  (sum_congr σa σb).sign = σa.sign * σb.sign :=
begin
  suffices : (sum_congr σa (1 : perm β)).sign = σa.sign ∧
             (sum_congr (1 : perm α) σb).sign = σb.sign,
  { rw [←this.1, ←this.2, ←sign_mul, sum_congr_mul, one_mul, mul_one], },
  split,
  { apply σa.swap_induction_on _ (λ σa' a₁ a₂ ha ih, _),
    { simp },
    { rw [←one_mul (1 : perm β), ←sum_congr_mul, sign_mul, sign_mul, ih, sum_congr_swap_one,
          sign_swap ha, sign_swap (sum.injective_inl.ne_iff.mpr ha)], }, },
  { apply σb.swap_induction_on _ (λ σb' b₁ b₂ hb ih, _),
    { simp },
    { rw [←one_mul (1 : perm α), ←sum_congr_mul, sign_mul, sign_mul, ih, sum_congr_one_swap,
          sign_swap hb, sign_swap (sum.injective_inr.ne_iff.mpr hb)], }, }
end

end congr

end sign

end equiv.perm<|MERGE_RESOLUTION|>--- conflicted
+++ resolved
@@ -41,73 +41,6 @@
 instance {α : Type*} [fintype α] [decidable_eq α] (i j : α) : decidable_rel (mod_swap i j).r :=
 λ σ τ, or.decidable
 
-<<<<<<< HEAD
-/-- If the permutation `f` fixes the subtype `{x // p x}`, then this returns the permutation
-  on `{x // p x}` induced by `f`. -/
-def subtype_perm (f : perm α) {p : α → Prop} (h : ∀ x, p x ↔ p (f x)) : perm {x // p x} :=
-⟨λ x, ⟨f x, (h _).1 x.2⟩, λ x, ⟨f⁻¹ x, (h (f⁻¹ x)).2 $ by simpa using x.2⟩,
-  λ _, by simp only [perm.inv_apply_self, subtype.coe_eta, subtype.coe_mk],
-  λ _, by simp only [perm.apply_inv_self, subtype.coe_eta, subtype.coe_mk]⟩
-
-lemma perm_inv_on_of_perm_on_finset {s : finset α} {f : perm α}
-  (h : ∀ x ∈ s, f x ∈ s) {y : α} (hy : y ∈ s) : f⁻¹ y ∈ s :=
-begin
-  obtain ⟨x, hx, rfl⟩ : ∃ x ∈ s, y = f x :=
-    finset.surj_on_of_inj_on_of_card_le (λ x hx, (λ i hi, f i) x hx)
-    (λ a ha, h a ha) (λ a₁ a₂ ha₁ ha₂ heq, (equiv.apply_eq_iff_eq f).mp heq) rfl.ge y hy,
-  rwa inv_apply_self
-end
-
-lemma perm_inv_maps_to_of_maps_to (f : perm α) {s : set α} [fintype s]
-  (h : set.maps_to f s s) : set.maps_to (f⁻¹ : _) s s :=
-λ x hx, set.mem_to_finset.mp $
-  perm_inv_on_of_perm_on_finset
-   (λ a ha, set.mem_to_finset.mpr (h (set.mem_to_finset.mp ha)))
-   (set.mem_to_finset.mpr hx)
-
-@[simp] lemma perm_inv_maps_to_iff_maps_to {f : perm α} {s : set α} [fintype s] :
-  set.maps_to (f⁻¹ : _) s s ↔ set.maps_to f s s :=
-⟨perm_inv_maps_to_of_maps_to f⁻¹, perm_inv_maps_to_of_maps_to f⟩
-
-lemma perm_inv_on_of_perm_on_fintype {f : perm α} {p : α → Prop} [fintype {x // p x}]
-  (h : ∀ x, p x → p (f x)) {x : α} (hx : p x) : p (f⁻¹ x) :=
-begin
-  letI : fintype ↥(show set α, from p) := ‹fintype {x // p x}›,
-  exact perm_inv_maps_to_of_maps_to f h hx
-end
-
-/-- If the permutation `f` maps `{x // p x}` into itself, then this returns the permutation
-  on `{x // p x}` induced by `f`. Note that the `h` hypothesis is weaker than for `equiv.perm.subtype.perm`. -/
-def subtype_perm_of_fintype (f : perm α) {p : α → Prop} [fintype {x // p x}]
-  (h : ∀ x, p x → p (f x)) : perm {x // p x} :=
-f.subtype_perm (λ x, ⟨h x, λ h₂, f.inv_apply_self x ▸ perm_inv_on_of_perm_on_fintype h h₂⟩)
-
-@[simp] lemma subtype_perm_one (p : α → Prop) (h : ∀ x, p x ↔ p ((1 : perm α) x)) :
-  @subtype_perm α 1 p h = 1 :=
-equiv.ext $ λ ⟨_, _⟩, rfl
-
-/-- The inclusion map of permutations on a subtype of `α` into permutations of `α`,
-  fixing the other points. -/
-def of_subtype {p : α → Prop} [decidable_pred p] : perm (subtype p) →* perm α :=
-{ to_fun := λ f,
-  ⟨λ x, if h : p x then f ⟨x, h⟩ else x, λ x, if h : p x then f⁻¹ ⟨x, h⟩ else x,
-  λ x, have h : ∀ h : p x, p (f ⟨x, h⟩), from λ h, (f ⟨x, h⟩).2,
-    by { simp only [], split_ifs at *;
-         simp only [perm.inv_apply_self, subtype.coe_eta, subtype.coe_mk, not_true, *] at * },
-  λ x, have h : ∀ h : p x, p (f⁻¹ ⟨x, h⟩), from λ h, (f⁻¹ ⟨x, h⟩).2,
-    by { simp only [], split_ifs at *;
-         simp only [perm.apply_inv_self, subtype.coe_eta, subtype.coe_mk, not_true, *] at * }⟩,
-  map_one' := begin ext, dsimp, split_ifs; refl, end,
-  map_mul' := λ f g, equiv.ext $ λ x, begin
-  by_cases h : p x,
-  { have h₁ : p (f (g ⟨x, h⟩)), from (f (g ⟨x, h⟩)).2,
-    have h₂ : p (g ⟨x, h⟩), from (g ⟨x, h⟩).2,
-    simp only [h, h₂, coe_fn_mk, perm.mul_apply, dif_pos, subtype.coe_eta] },
-  { simp only [h, coe_fn_mk, perm.mul_apply, dif_neg, not_false_iff] }
-end }
-
-=======
->>>>>>> e1ca806c
 /-- Two permutations `f` and `g` are `disjoint` if their supports are disjoint, i.e.,
 every element is fixed either by `f`, or by `g`. -/
 def disjoint (f g : perm α) := ∀ x, f x = x ∨ g x = x

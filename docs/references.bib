--- conflicted
+++ resolved
@@ -594,7 +594,6 @@
        URL = {https://doi.org/10.2307/2318447},
 }
 
-<<<<<<< HEAD
 @article {MR32592,
     AUTHOR = {Motzkin, Th.},
      TITLE = {The {E}uclidean algorithm},
@@ -640,7 +639,8 @@
    MRCLASS = {13F15 (12A20)},
   MRNUMBER = {399081},
 MRREVIEWER = {N. Sankaran},
-=======
+}
+
 @book{calugareanu,
       author = {C\v{a}lug\v{a}reanu, Grigore},
       year = {2000},
@@ -648,5 +648,4 @@
       pages = {},
       title = {Lattice Concepts of Module Theory},
       doi = {10.1007/978-94-015-9588-9}
->>>>>>> 030107f6
 }

# To normalize:
# bibtool --preserve.key.case=on --preserve.keys=on --pass.comments=on --print.use.tab=off -s -i docs/references.bib -o docs/references.bib

# https://www.zbmath.org/ and https://mathscinet.ams.org/mathscinet
# (or the free tool https://mathscinet.ams.org/mrlookup)
# are good sources of complete bibtex entries for mathematics

# To link to an entry in `references.bib`, use the following formats:
#   [Author, *Title* (optional location)][bibkey]
@Article{         ahrens2017,
  author        = {Benedikt Ahrens and Peter LeFanu Lumsdaine},
  year          = {2019},
  title         = {Displayed Categories},
  journal       = {Logical Methods in Computer Science},
  volume        = {15},
  issue         = {1},
  doi           = {10.23638/LMCS-15(1:20)2019}
}

@Book{            aluffi2016,
  title         = {Algebra: Chapter 0},
  author        = {Aluffi, Paolo},
  series        = {Graduate Studies in Mathematics},
  volume        = {104},
  year          = {2016},
  publisher     = {American Mathematical Society},
  edition       = {Reprinted with corrections by the American Mathematical
                  Society}
}

@Book{            atiyah-macdonald,
  author        = {Atiyah, M. F. and Macdonald, I. G.},
  title         = {Introduction to commutative algebra},
  publisher     = {Addison-Wesley Publishing Co., Reading, Mass.-London-Don
                  Mills, Ont.},
  year          = {1969},
  pages         = {ix+128},
  mrclass       = {13.00},
  mrnumber      = {0242802},
  mrreviewer    = {J. A. Johnson}
}

@InProceedings{   avigad-carneiro-hudon2019,
  author        = {Jeremy Avigad and Mario M. Carneiro and Simon Hudon},
  editor        = {John Harrison and John O'Leary and Andrew Tolmach},
  title         = {Data Types as Quotients of Polynomial Functors},
  booktitle     = {10th International Conference on Interactive Theorem
                  Proving, {ITP} 2019, September 9-12, 2019, Portland, OR,
                  {USA}},
  series        = {LIPIcs},
  volume        = {141},
  pages         = {6:1--6:19},
  publisher     = {Schloss Dagstuhl - Leibniz-Zentrum f{\"{u}}r Informatik},
  year          = {2019},
  url           = {https://doi.org/10.4230/LIPIcs.ITP.2019.6},
  doi           = {10.4230/LIPIcs.ITP.2019.6},
  timestamp     = {Fri, 27 Sep 2019 15:57:06 +0200},
  biburl        = {https://dblp.org/rec/conf/itp/AvigadCH19.bib},
  bibsource     = {dblp computer science bibliography, https://dblp.org}
}

@Misc{            avigad_moura_kong-2017,
  author        = {Jeremy Avigad and Leonardo de Moura and Soonho Kong},
  title         = {{T}heorem {P}roving in {L}ean},
  year          = {2017},
  howpublished  = {\url{https://leanprover.github.io/theorem_proving_in_lean/}}
}

@Book{            axler2015,
  author        = {Sheldon Axler},
  title         = {Linear algebra done right. 3rd ed.},
  fjournal      = {Undergraduate Texts in Mathematics},
  journal       = {Undergraduate Texts Math.},
  issn          = {0172-6056; 2197-5604/e},
  edition       = {3rd ed.},
  isbn          = {978-3-319-11079-0/hbk; 978-3-319-11080-6/ebook},
  pages         = {xvii + 340},
  year          = {2015},
  publisher     = {Springer}
}

@Book{            borceux-vol1,
  title         = {Handbook of Categorical Algebra: Volume 1, Basic Category
                  Theory},
  author        = {Borceux, Francis},
  series        = {Encyclopedia of Mathematics},
  volume        = {50},
  year          = {1994},
  publisher     = {Cambridge University Press}
}

@Book{            borceux-vol2,
  title         = {Handbook of Categorical Algebra: Volume 2, Categories and
                  Structures},
  author        = {Borceux, Francis},
  series        = {Encyclopedia of Mathematics},
  volume        = {51},
  year          = {1994},
  publisher     = {Cambridge University Press}
}

@Book{            bourbaki1966,
  author        = {Bourbaki, Nicolas},
  title         = {Elements of mathematics. {G}eneral topology. {P}art 1},
  publisher     = {Hermann, Paris; Addison-Wesley Publishing Co., Reading,
                  Mass.-London-Don Mills, Ont.},
  year          = {1966},
  pages         = {vii+437},
  mrclass       = {54.00 (00.00)},
  mrnumber      = {0205210}
}

@Book{            bourbaki1975,
  author        = {Bourbaki, Nicolas},
  title         = {Lie groups and {L}ie algebras. {C}hapters 1--3},
  series        = {Elements of Mathematics (Berlin)},
  note          = {Translated from the French, Reprint of the 1989 English
                  translation},
  publisher     = {Springer-Verlag, Berlin},
  year          = {1998},
  pages         = {xviii+450},
  isbn          = {3-540-64242-0},
  mrclass       = {17Bxx (00A05 22Exx)},
  mrnumber      = {1728312}
}

@Book{            calugareanu,
  author        = {C\v{a}lug\v{a}reanu, Grigore},
  year          = {2000},
  month         = {01},
  pages         = {},
  title         = {Lattice Concepts of Module Theory},
  doi           = {10.1007/978-94-015-9588-9}
}

@Misc{            carneiro2018matiyasevic,
  title         = {A {L}ean formalization of {M}atiyasevi{\v c}'s theorem},
  author        = {Mario Carneiro},
  year          = {2018},
  eprint        = {1802.01795},
  archiveprefix = {arXiv},
  primaryclass  = {math.LO}
}

@InProceedings{   carneiro2019,
  author        = {Mario M. Carneiro},
  editor        = {John Harrison and John O'Leary and Andrew Tolmach},
  title         = {Formalizing Computability Theory via Partial Recursive
                  Functions},
  booktitle     = {10th International Conference on Interactive Theorem
                  Proving, {ITP} 2019, September 9-12, 2019, Portland, OR,
                  {USA}},
  series        = {LIPIcs},
  volume        = {141},
  pages         = {12:1--12:17},
  publisher     = {Schloss Dagstuhl - Leibniz-Zentrum f{\"{u}}r Informatik},
  year          = {2019},
  url           = {https://doi.org/10.4230/LIPIcs.ITP.2019.12},
  doi           = {10.4230/LIPIcs.ITP.2019.12},
  timestamp     = {Fri, 27 Sep 2019 15:57:06 +0200},
  biburl        = {https://dblp.org/rec/conf/itp/Carneiro19.bib},
  bibsource     = {dblp computer science bibliography, https://dblp.org}
}

@Book{            cassels1967algebraic,
  title         = {Algebraic number theory: proceedings of an instructional
                  conference},
  author        = {Cassels, John William Scott and Fr{\"o}lich, Albrecht},
  year          = {1967},
  publisher     = {Academic Pr}
}

@InProceedings{   CL21,
  author        = {Commelin, Johan and Lewis, Robert Y.},
  title         = {Formalizing the Ring of Witt Vectors},
  year          = {2021},
  isbn          = {9781450382991},
  publisher     = {Association for Computing Machinery},
  address       = {New York, NY, USA},
  url           = {https://doi.org/10.1145/3437992.3439919},
  doi           = {10.1145/3437992.3439919},
  abstract      = {The ring of Witt vectors W R over a base ring R is an
                  important tool in algebraic number theory and lies at the
                  foundations of modern p-adic Hodge theory. W R has the
                  interesting property that it constructs a ring of
                  characteristic 0 out of a ring of characteristic p &gt; 1,
                  and it can be used more specifically to construct from a
                  finite field containing ℤ/pℤ the corresponding
                  unramified field extension of the p-adic numbers ℚp
                  (which is unique up to isomorphism). We formalize the
                  notion of a Witt vector in the Lean proof assistant, along
                  with the corresponding ring operations and other algebraic
                  structure. We prove in Lean that, for prime p, the ring of
                  Witt vectors over ℤ/pℤ is isomorphic to the ring of
                  p-adic integers ℤp. In the process we develop idioms to
                  cleanly handle calculations of identities between
                  operations on the ring of Witt vectors. These calculations
                  are intractable with a naive approach, and require a proof
                  technique that is usually skimmed over in the informal
                  literature. Our proofs resemble the informal arguments
                  while being fully rigorous.},
  booktitle     = {Proceedings of the 10th ACM SIGPLAN International
                  Conference on Certified Programs and Proofs},
  pages         = {264–277},
  numpages      = {14},
  keywords      = {ring theory, formal math, proof assistant, Lean, number
                  theory},
  location      = {Virtual, Denmark},
  series        = {CPP 2021}
}

@Book{            conway2001,
  author        = {Conway, J. H.},
  title         = {On numbers and games},
  edition       = {Second},
  publisher     = {A K Peters, Ltd., Natick, MA},
  year          = {2001},
  pages         = {xii+242},
  isbn          = {1-56881-127-6},
  mrclass       = {00A08 (05-01 91A05)},
  mrnumber      = {1803095}
}

@Book{            EinsiedlerWard2017,
  author        = {Einsiedler, Manfred and Ward, Thomas},
  title         = {Functional Analysis, Spectral Theory, and Applications},
  year          = 2017,
  publisher     = {Springer},
  doi           = {10.1007/978-3-319-58540-6}
}

@Book{            Elephant,
  title         = {Sketches of an Elephant – A Topos Theory Compendium},
  author        = {Peter Johnstone},
  year          = {2002},
  publisher     = {Oxford University Press}
}

@Article{         erdosrenyisos,
  author        = {P. Erd\"os, A.R\'enyi, and V. S\'os},
  title         = {On a problem of graph theory},
  journal       = {Studia Sci. Math.},
  number        = {1},
  year          = {1966},
  pages         = {215--235},
  url           = {https://www.renyi.hu/~p_erdos/1966-06.pdf}
}

@Article{         FennRourke1992,
  author        = {Fenn, Roger and Rourke, Colin},
  journal       = {Journal of Knot Theory and its Ramifications},
  title         = {Racks and links in codimension two},
  year          = {1992},
  issn          = {0218-2165},
  number        = {4},
  pages         = {343--406},
  volume        = {1},
  doi           = {10.1142/S0218216592000203},
  keywords      = {57M25 (57N10)},
  mrnumber      = {1194995}
}

@InProceedings{   fuerer-lochbihler-schneider-traytel2020,
  author        = {Basil F{\"{u}}rer and Andreas Lochbihler and Joshua
                  Schneider and Dmitriy Traytel},
  editor        = {Nicolas Peltier and Viorica Sofronie{-}Stokkermans},
  title         = {Quotients of Bounded Natural Functors},
  booktitle     = {Automated Reasoning - 10th International Joint Conference,
                  {IJCAR} 2020, Paris, France, July 1-4, 2020, Proceedings,
                  Part {II}},
  series        = {Lecture Notes in Computer Science},
  volume        = {12167},
  pages         = {58--78},
  publisher     = {Springer},
  year          = {2020},
  url           = {https://doi.org/10.1007/978-3-030-51054-1\_4},
  doi           = {10.1007/978-3-030-51054-1\_4},
  timestamp     = {Mon, 06 Jul 2020 09:05:32 +0200},
  biburl        = {https://dblp.org/rec/conf/cade/FurerLST20.bib},
  bibsource     = {dblp computer science bibliography, https://dblp.org}
}

@Article{         ghys87:groupes,
  author        = {Étienne Ghys},
  title         = {Groupes d'homeomorphismes du cercle et cohomologie
                  bornee},
  journal       = {Contemporary Mathematics},
  year          = 1987,
  volume        = 58,
  number        = {III},
  pages         = {81-106},
  doi           = {10.1090/conm/058.3/893858},
  language      = {french}
}

@Book{            gouvea1997,
  author        = {Gouv\^{e}a, Fernando Q.},
  title         = {{$p$}-adic numbers},
  series        = {Universitext},
  edition       = {Second},
  note          = {An introduction},
  publisher     = {Springer-Verlag, Berlin},
  year          = {1997},
  pages         = {vi+298},
  isbn          = {3-540-62911-4},
  mrclass       = {11S80 (11-01 12J25)},
  mrnumber      = {1488696},
  doi           = {10.1007/978-3-642-59058-0},
  url           = {https://doi.org/10.1007/978-3-642-59058-0}
}

@Article{         Gusakov2021,
  author        = {Alena Gusakov and Bhavik Mehta and Kyle A. Miller},
  title         = {Formalizing Hall's Marriage Theorem in Lean},
  eprint        = {2101.00127},
  eprintclass   = {math.CO},
  eprinttype    = {arXiv},
  keywords      = {math.CO, cs.LO, 05-04 (Primary) 05C70, 68R05 (Secondary)}
}

@Article{         Hall1935,
  author        = {P. Hall},
  journal       = {Journal of the London Mathematical Society},
  title         = {On Representatives of Subsets},
  year          = {1935},
  month         = {jan},
  number        = {1},
  pages         = {26--30},
  volume        = {s1-10},
  doi           = {10.1112/jlms/s1-10.37.26},
  publisher     = {Wiley}
}

@Book{            halmos1950measure,
  author        = {Halmos, Paul R},
  title         = {Measure theory},
  publisher     = {Springer-Verlag New York},
  year          = 1950,
  isbn          = {978-1-4684-9440-2},
  doi           = {10.1007/978-1-4684-9440-2}
}

@Book{            halmos2013measure,
  title         = {Measure theory},
  author        = {Halmos, Paul R},
  volume        = {18},
  year          = {1950},
  publisher     = {Springer},
  isbn          = {0-387-90088-8}
}

@Book{            hardy2008introduction,
  title         = {An Introduction to the Theory of Numbers},
  author        = {Hardy, GH and Wright, EM and Heath-Brown, Roger and
                  Silverman, Joseph},
  year          = {2008},
  publisher     = {Oxford University Press}
}

@Article{         Haze09,
  title         = {Witt vectors. Part 1},
  isbn          = {9780444532572},
  issn          = {1570-7954},
  url           = {http://dx.doi.org/10.1016/S1570-7954(08)00207-6},
  doi           = {10.1016/s1570-7954(08)00207-6},
  journal       = {Handbook of Algebra},
  publisher     = {Elsevier},
  author        = {Hazewinkel, Michiel},
  year          = {2009},
  pages         = {319–472}
}

@Book{            Hofstadter-1979,
  author        = "Douglas R Hofstadter",
  title         = "{{G}ödel, {E}scher, {B}ach: an eternal golden braid}",
  publisher     = "Basic Books",
  address       = "New York, NY",
  series        = "Penguin books",
  year          = "1979"
}

@Book{            HubbardWest-ode,
  author        = {John H. Hubbard and Beverly H. West},
  title         = {Differential Equations: A Dynamical Systems Approach},
  subtitle      = {Ordinary Differential Equations},
  year          = {1991},
  publisher     = {Springer},
  location      = {New York},
  volume        = {5},
  isbn          = {978-1-4612-8693-6},
  doi           = {10.1007/978-1-4612-4192-8},
  pages         = {XX, 350}
}

@Article{         huneke2002,
  author        = {Huneke, Craig},
  title         = {The Friendship Theorem},
  publisher     = {Mathematical Association of America},
  year          = {2002},
  pages         = {192--194},
  journal       = {The American Mathematical Monthly},
  issn          = {00029890, 19300972},
  volume        = {109},
  number        = {2},
  doi           = {10.1080/00029890.2002.11919853},
  url           = {https://doi.org/10.1080/00029890.2002.11919853}
}

@Book{            james1999,
  author        = {James, Ioan},
  title         = {Topologies and uniformities},
  series        = {Springer Undergraduate Mathematics Series},
  note          = {Revised version of {{\i}t Topological and uniform spaces}
                  [Springer, New York, 1987; MR0884154 (89b:54001)]},
  publisher     = {Springer-Verlag London, Ltd., London},
  year          = {1999},
  pages         = {xvi+230},
  isbn          = {1-85233-061-9},
  mrclass       = {54-01 (54A05 54E15)},
  mrnumber      = {1687407},
  mrreviewer    = {Hans-Peter A. K\"{u}nzi},
  doi           = {10.1007/978-1-4471-3994-2},
  url           = {https://doi.org/10.1007/978-1-4471-3994-2}
}

@Article{         joyal1977,
  author        = {André Joyal},
  title         = {Remarques sur la théorie des jeux à deux personnes},
  journal       = {Gazette des Sciences Mathematiques du Québec},
  volume        = {1},
  number        = {4},
  pages         = {46--52},
  year          = {1977},
  note          = {(English translation at
                  https://bosker.files.wordpress.com/2010/12/joyal-games.pdf)}
}

@Article{         Joyce1982,
  author        = {David Joyce},
  title         = {A classifying invariant of knots, the knot quandle},
  journal       = {Journal of Pure and Applied Algebra},
  year          = {1982},
  volume        = {23},
  number        = {1},
  month         = {1},
  pages         = {37--65},
  doi           = {10.1016/0022-4049(82)90077-9},
  publisher     = {Elsevier {BV}}
}

@InProceedings{   lewis2019,
  author        = {Lewis, Robert Y.},
  title         = {A Formal Proof of {H}ensel's Lemma over the {$p$}-adic
                  Integers},
  booktitle     = {Proceedings of the 8th ACM SIGPLAN International
                  Conference on Certified Programs and Proofs},
  series        = {CPP 2019},
  year          = {2019},
  isbn          = {978-1-4503-6222-1},
  location      = {Cascais, Portugal},
  pages         = {15--26},
  numpages      = {12},
  url           = {http://doi.acm.org/10.1145/3293880.3294089},
  doi           = {10.1145/3293880.3294089},
  acmid         = {3294089},
  publisher     = {ACM},
  address       = {New York, NY, USA},
  keywords      = {Hensel's lemma, Lean, formal proof, p-adic}
}

@Book{            LurieSAG,
  title         = {Spectral Algebraic Geometry},
  author        = {Jacob Lurie},
  url           = {https://www.math.ias.edu/~lurie/papers/SAG-rootfile.pdf},
  year          = {last updated 2018}
}

@Book{            marcus1977number,
  title         = {Number fields},
  author        = {Marcus, Daniel A and Sacco, Emanuele},
  volume        = {2},
  year          = {1977},
  publisher     = {Springer}
}

@InProceedings{   mcbride1996,
  title         = {Inverting inductively defined relations in {LEGO}},
  author        = {McBride, Conor},
  booktitle     = {International Workshop on Types for Proofs and Programs},
  pages         = {236--253},
  year          = {1996},
  organization  = {Springer}
}

@Book{            MM92,
  title         = {Sheaves in geometry and logic: A first introduction to
                  topos theory},
  author        = {MacLane, Saunders and Moerdijk, Ieke},
  year          = {1992},
  publisher     = {Springer Science \& Business Media}
}

@Article{         MR1167694,
  author        = {Blass, Andreas},
  title         = {A game semantics for linear logic},
  journal       = {Ann. Pure Appl. Logic},
  fjournal      = {Annals of Pure and Applied Logic},
  volume        = {56},
  year          = {1992},
  number        = {1-3},
  pages         = {183--220},
  issn          = {0168-0072},
  mrclass       = {03B70 (68Q55)},
  mrnumber      = {1167694},
  mrreviewer    = {Fangmin Song},
  doi           = {10.1016/0168-0072(92)90073-9},
  url           = {https://doi.org/10.1016/0168-0072(92)90073-9}
}

@Book{            MR1237403,
  author        = {Lidl, R. and Mullen, G. L. and Turnwald, G.},
  title         = {Dickson polynomials},
  series        = {Pitman Monographs and Surveys in Pure and Applied
                  Mathematics},
  volume        = {65},
  publisher     = {Longman Scientific \& Technical, Harlow; copublished in
                  the United States with John Wiley \& Sons, Inc., New York},
  year          = {1993},
  pages         = {vi+207},
  isbn          = {0-582-09119-5},
  mrclass       = {11T06 (12E05 13B25 33C80 94A60)},
  mrnumber      = {1237403},
  mrreviewer    = {S. D. Cohen}
}

@Article{         MR317916,
  author        = {Davis, Martin},
  title         = {Hilbert's tenth problem is unsolvable},
  journal       = {Amer. Math. Monthly},
  fjournal      = {American Mathematical Monthly},
  volume        = {80},
  year          = {1973},
  pages         = {233--269},
  issn          = {0002-9890},
  mrclass       = {02G05 (10B99 10N05)},
  mrnumber      = {317916},
  mrreviewer    = {R. L. Goodstein},
  doi           = {10.2307/2318447},
  url           = {https://doi.org/10.2307/2318447}
}

@Article{         MR32592,
  author        = {Motzkin, Th.},
  title         = {The {E}uclidean algorithm},
  journal       = {Bull. Amer. Math. Soc.},
  fjournal      = {Bulletin of the American Mathematical Society},
  volume        = {55},
  year          = {1949},
  pages         = {1142--1146},
  issn          = {0002-9904},
  mrclass       = {09.1X},
  mrnumber      = {32592},
  mrreviewer    = {B. N. Moyls},
  doi           = {10.1090/S0002-9904-1949-09344-8},
  url           = {https://doi.org/10.1090/S0002-9904-1949-09344-8}
}

@Article{         MR3790629,
  author        = {Bell, J. S.},
  title         = {On the {E}instein {P}odolsky {R}osen paradox},
  journal       = {Phys. Phys. Fiz.},
  fjournal      = {Physics Physique Fizika},
  volume        = {1},
  year          = {1964},
  number        = {3},
  pages         = {195--200},
  issn          = {0554-128X},
  mrclass       = {DML},
  mrnumber      = {3790629},
  doi           = {10.1103/PhysicsPhysiqueFizika.1.195},
  url           = {https://doi.org/10.1103/PhysicsPhysiqueFizika.1.195}
}

@Article{         MR399081,
  author        = {Hiblot, Jean-Jacques},
  title         = {Des anneaux euclidiens dont le plus petit algorithme n'est
                  pas \`a valeurs finies},
  journal       = {C. R. Acad. Sci. Paris S\'{e}r. A-B},
  fjournal      = {Comptes Rendus Hebdomadaires des S\'{e}ances de
                  l'Acad\'{e}mie des Sciences. S\'{e}ries A et B},
  volume        = {281},
  year          = {1975},
  number        = {12},
  pages         = {Ai, A411--A414},
  issn          = {0151-0509},
  mrclass       = {13F15 (12A20)},
  mrnumber      = {399081},
  mrreviewer    = {N. Sankaran}
}

@InCollection{    MR541021,
  author        = {Nagata, Masayoshi},
  title         = {On {E}uclid algorithm},
  booktitle     = {C. {P}. {R}amanujam---a tribute},
  series        = {Tata Inst. Fund. Res. Studies in Math.},
  volume        = {8},
  pages         = {175--186},
  publisher     = {Springer, Berlin-New York},
  year          = {1978},
  mrclass       = {13F07},
  mrnumber      = {541021},
  mrreviewer    = {Daniel Lazard}
}

<<<<<<< HEAD
@Article{         MR0236876,
  title         = {A new proof that metric spaces are paracompact},
  author        = {Mary Ellen Rudin},
  year          = 1969,
  journal       = {Proc. Amer. Math. Soc.},
  volume        = {20},
  pages         = {603},
  mrnumber      = {0236876},
  doi           = {10.1090/S0002-9939-1969-0236876-3}
=======
@Article{         MR577178,
  author        = {Cirel\cprime son, B. S.},
  title         = {Quantum generalizations of {B}ell's inequality},
  journal       = {Lett. Math. Phys.},
  fjournal      = {Letters in Mathematical Physics. A Journal for the Rapid
                  Dissemination of Short Contributions in the Field of
                  Mathematical Physics},
  volume        = {4},
  year          = {1980},
  number        = {2},
  pages         = {93--100},
  issn          = {0377-9017},
  mrclass       = {81B05},
  mrnumber      = {577178},
  doi           = {10.1007/BF00417500},
  url           = {https://doi.org/10.1007/BF00417500}
>>>>>>> 8289518d
}

@Misc{            ponton2020chebyshev,
  title         = {Roots of {C}hebyshev polynomials: a purely algebraic
                  approach},
  author        = {Lionel Ponton},
  year          = {2020},
  eprint        = {2008.03575},
  archiveprefix = {arXiv},
  primaryclass  = {math.NT}
}

@Misc{            pöschel2017siegelsternberg,
  title         = {On the Siegel-Sternberg linearization theorem},
  author        = {Jürgen Pöschel},
  year          = {2017},
  eprint        = {1702.03691},
  archiveprefix = {arXiv},
  primaryclass  = {math.DS}
}

@Book{            riehl2017,
  author        = {Riehl, Emily},
  title         = {Category theory in context},
  publisher     = {Dover Publications},
  year          = {2017},
  isbn          = {048680903X},
  url           = {http://www.math.jhu.edu/~eriehl/context.pdf}
}

@Book{            rudin2006real,
  title         = {Real and Complex Analysis},
  author        = {Rudin, Walter},
  year          = {1987},
  publisher     = {McGraw-Hill Book Company},
  edition       = {Third Edition},
  isbn          = {0-07-100276-6}
}

@Book{            samuel1967,
  author        = {Samuel, Pierre},
  title         = {Th\'{e}orie alg\'{e}brique des nombres},
  publisher     = {Hermann, Paris},
  year          = {1967},
  pages         = {130},
  mrclass       = {10.65 (12.00)},
  mrnumber      = {0215808}
}

@Book{            schaefer1966,
  title         = {Topological Vector Spaces},
  author        = {Schaefer, H.H.},
  lccn          = {65024692},
  series        = {Graduate Texts in Mathematics},
  year          = {1966},
  publisher     = {Macmillan}
}

@Misc{            scholze2011perfectoid,
  title         = {Perfectoid spaces},
  author        = {Peter Scholze},
  year          = {2011},
  eprint        = {1111.4914},
  archiveprefix = {arXiv},
  primaryclass  = {math.AG}
}

@Book{            seligman1967,
  author        = {Seligman, G. B.},
  title         = {Modular {L}ie algebras},
  series        = {Ergebnisse der Mathematik und ihrer Grenzgebiete, Band
                  40},
  publisher     = {Springer-Verlag New York, Inc., New York},
  year          = {1967},
  pages         = {ix+165},
  mrclass       = {17.30 (22.00)},
  mrnumber      = {0245627},
  mrreviewer    = {R. E. Block}
}

@Book{            soare1987,
  author        = {Soare, Robert I.},
  title         = {Recursively enumerable sets and degrees},
  series        = {Perspectives in Mathematical Logic},
  note          = {A study of computable functions and computably generated
                  sets},
  publisher     = {Springer-Verlag, Berlin},
  year          = {1987},
  pages         = {xviii+437},
  isbn          = {3-540-15299-7},
  mrclass       = {03-02 (03D20 03D25 03D30)},
  mrnumber      = {882921},
  mrreviewer    = {Peter G. Hinman},
  doi           = {10.1007/978-3-662-02460-7}
}

@Article{         Stone1979,
  author        = {Stone, A. H.},
  journal       = {General Topology Appl.},
  title         = {Inverse limits of compact spaces},
  year          = {1979},
  issn          = {0016-660X},
  number        = {2},
  pages         = {203--211},
  volume        = {10},
  doi           = {10.1016/0016-660x(79)90008-4},
  fjournal      = {General Topology and its Applications},
  mrclass       = {54B25},
  mrnumber      = {527845},
  mrreviewer    = {J. Segal}
}

@Book{            tao2010,
  author        = {Tao, Terence},
  title         = {An Epsilon of Room, I: Real Analysis: Pages from Year
                  Three of a Mathematical Blog},
  year          = 2010,
  publisher     = {American Mathematical Society},
  url           = {https://terrytao.files.wordpress.com/2010/02/epsilon.pdf}
}

@Article{         Vaisala_2003,
  author        = {Jussi Väisälä},
  title         = {A Proof of the Mazur-Ulam Theorem},
  year          = 2003,
  journal       = {The American Mathematical Monthly},
  volume        = 110,
  number        = 7,
  publisher     = {Taylor & Francis, Ltd. on behalf of the Mathematical
                  Association of America},
  pages         = {633-635},
  url           = {https://www.jstor.org/stable/3647749},
  doi           = {10.2307/3647749}
}

@Book{            wall2018analytic,
  title         = {Analytic Theory of Continued Fractions},
  author        = {Wall, H.S.},
  isbn          = {9780486830445},
  series        = {Dover Books on Mathematics},
  year          = {2018},
  publisher     = {Dover Publications}
}

@Book{            wasserman2003,
  author        = {Wasserman, Larry},
  title         = {All Of Statistics: A Concise Course in Statistical
                  Inference},
  year          = 2004,
  publisher     = {Springer}
}

@Misc{            wedhorn_adic,
  author        = {Torsten Wedhorn},
  title         = {Adic Spaces},
  year          = {2019},
  eprint        = {arXiv:1910.05934}
}

@Article{         zbMATH06785026,
  author        = {John F. {Clauser} and Michael A. {Horne} and Abner
                  {Shimony} and Richard A. {Holt}},
  title         = {{Proposed experiment to test local hidden-variable
                  theories}},
  fjournal      = {{Physical Review Letters}},
  journal       = {{Phys. Rev. Lett.}},
  issn          = {0031-9007; 1079-7114/e},
  volume        = {23},
  pages         = {880--883},
  year          = {1969},
  publisher     = {American Physical Society (APS), New York, NY},
  language      = {English},
  msc2010       = {81-05},
  zbl           = {1371.81014},
  doi           = {10.1103/PhysRevLett.23.880},
  url           = {https://doi.org/10.1103/PhysRevLett.23.880}
}<|MERGE_RESOLUTION|>--- conflicted
+++ resolved
@@ -613,7 +613,6 @@
   mrreviewer    = {Daniel Lazard}
 }
 
-<<<<<<< HEAD
 @Article{         MR0236876,
   title         = {A new proof that metric spaces are paracompact},
   author        = {Mary Ellen Rudin},
@@ -623,7 +622,8 @@
   pages         = {603},
   mrnumber      = {0236876},
   doi           = {10.1090/S0002-9939-1969-0236876-3}
-=======
+}
+
 @Article{         MR577178,
   author        = {Cirel\cprime son, B. S.},
   title         = {Quantum generalizations of {B}ell's inequality},
@@ -640,7 +640,6 @@
   mrnumber      = {577178},
   doi           = {10.1007/BF00417500},
   url           = {https://doi.org/10.1007/BF00417500}
->>>>>>> 8289518d
 }
 
 @Misc{            ponton2020chebyshev,

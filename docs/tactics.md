# Mathlib tactics #

In addition to [core tactics](https://leanprover.github.io/reference/tactics.html),
mathlib provides a number of specific interactive tactics and commands.
Here we document the mostly commonly used ones.

### tfae

The `tfae` tactic suite is a set of tactics that help with proving that certain
propositions are equivalent.
In `data/list/basic.lean` there is a section devoted to propositions of the
form
```lean
tfae [p1, p2, ..., pn]
```
where `p1`, `p2`, through, `pn` are terms of type `Prop`.
This proposition asserts that all the `pi` are pairwise equivalent.
There are results that allow to extract the equivalence
of two propositions `pi` and `pj`.

To prove a goal of the form `tfae [p1, p2, ..., pn]`, there are two
tactics.  The first tactic is `tfae_have`.  As an argument it takes an
expression of the form `i arrow j`, where `i` and `j` are two positive
natural numbers, and `arrow` is an arrow such as `→`, `->`, `←`, `<-`,
`↔`, or `<->`.  The tactic `tfae_have : i arrow j` sets up a subgoal in
which the user has to prove the equivalence (or implication) of `pi` and `pj`.

The remaining tactic, `tfae_finish`, is a finishing tactic. It
collects all implications and equivalences from the local context and
computes their transitive closure to close the
main goal.

`tfae_have` and `tfae_finish` can be used together in a proof as
follows:

```lean
example (a b c d : Prop) : tfae [a,b,c,d] :=
begin
  tfae_have : 3 → 1,
  { /- prove c → a -/ },
  tfae_have : 2 → 3,
  { /- prove b → c -/ },
  tfae_have : 2 ← 1,
  { /- prove a → b -/ },
  tfae_have : 4 ↔ 2,
  { /- prove d ↔ b -/ },
    -- a b c d : Prop,
    -- tfae_3_to_1 : c → a,
    -- tfae_2_to_3 : b → c,
    -- tfae_1_to_2 : a → b,
    -- tfae_4_iff_2 : d ↔ b
    -- ⊢ tfae [a, b, c, d]
  tfae_finish,
end
```

### rcases

The `rcases` tactic is the same as `cases`, but with more flexibility in the
`with` pattern syntax to allow for recursive case splitting. The pattern syntax
uses the following recursive grammar:

```lean
patt ::= (patt_list "|")* patt_list
patt_list ::= id | "_" | "⟨" (patt ",")* patt "⟩"
```

A pattern like `⟨a, b, c⟩ | ⟨d, e⟩` will do a split over the inductive
datatype, naming the first three parameters of the first constructor as
`a,b,c` and the first two of the second constructor `d,e`. If the list
is not as long as the number of arguments to the constructor or the
number of constructors, the remaining variables will be automatically
named. If there are nested brackets such as `⟨⟨a⟩, b | c⟩ | d` then
these will cause more case splits as necessary. If there are too many
arguments, such as `⟨a, b, c⟩` for splitting on `∃ x, ∃ y, p x`, then it
will be treated as `⟨a, ⟨b, c⟩⟩`, splitting the last parameter as
necessary.

`rcases` also has special support for quotient types: quotient induction into Prop works like
matching on the constructor `quot.mk`.

`rcases? e` will perform case splits on `e` in the same way as `rcases e`,
but rather than accepting a pattern, it does a maximal cases and prints the
pattern that would produce this case splitting. The default maximum depth is 5,
but this can be modified with `rcases? e : n`.

### rintro

The `rintro` tactic is a combination of the `intros` tactic with `rcases` to
allow for destructuring patterns while introducing variables. See `rcases` for
a description of supported patterns. For example, `rintros (a | ⟨b, c⟩) ⟨d, e⟩`
will introduce two variables, and then do case splits on both of them producing
two subgoals, one with variables `a d e` and the other with `b c d e`.

`rintro?` will introduce and case split on variables in the same way as
`rintro`, but will also print the `rintro` invocation that would have the same
result. Like `rcases?`, `rintro? : n` allows for modifying the
depth of splitting; the default is 5.

### obtain

The `obtain` tactic is a combination of `have` and `rcases`.
```lean
obtain ⟨patt⟩ : type,
{ ... }
```
is equivalent to
```lean
have h : type,
{ ... },
rcases h with ⟨patt⟩
```

 The syntax `obtain ⟨patt⟩ : type := proof` is also supported.

 If `⟨patt⟩` is omitted, `rcases` will try to infer the pattern.

 If `type` is omitted, `:= proof` is required.


### simpa

This is a "finishing" tactic modification of `simp`. It has two forms.

* `simpa [rules, ...] using e` will simplify the goal and the type of
  `e` using `rules`, then try to close the goal using `e`.

  Simplifying the type of `e` makes it more likely to match the goal
  (which has also been simplified). This construction also tends to be
  more robust under changes to the simp lemma set.

* `simpa [rules, ...]` will simplify the goal and the type of a
  hypothesis `this` if present in the context, then try to close the goal using
  the `assumption` tactic.

### replace

Acts like `have`, but removes a hypothesis with the same name as
this one. For example if the state is `h : p ⊢ goal` and `f : p → q`,
then after `replace h := f h` the goal will be `h : q ⊢ goal`,
where `have h := f h` would result in the state `h : p, h : q ⊢ goal`.
This can be used to simulate the `specialize` and `apply at` tactics
of Coq.

### elide/unelide

The `elide n (at ...)` tactic hides all subterms of the target goal or hypotheses
beyond depth `n` by replacing them with `hidden`, which is a variant
on the identity function. (Tactics should still mostly be able to see
through the abbreviation, but if you want to unhide the term you can use
`unelide`.)

The `unelide (at ...)` tactic removes all `hidden` subterms in the target
types (usually added by `elide`).

### finish/clarify/safe

These tactics do straightforward things: they call the simplifier, split conjunctive assumptions,
eliminate existential quantifiers on the left, and look for contradictions. They rely on ematching
and congruence closure to try to finish off a goal at the end.

The procedures *do* split on disjunctions and recreate the smt state for each terminal call, so
they are only meant to be used on small, straightforward problems.

* finish:  solves the goal or fails
* clarify: makes as much progress as possible while not leaving more than one goal
* safe:    splits freely, finishes off whatever subgoals it can, and leaves the rest

All accept an optional list of simplifier rules, typically definitions that should be expanded.
(The equations and identities should not refer to the local context.) All also accept an optional list of `ematch` lemmas, which must be preceded by `using`.

### abel

Evaluate expressions in the language of *additive*, commutative monoids and groups.
It attempts to prove the goal outright if there is no `at`
specifier and the target is an equality, but if this
fails, it falls back to rewriting all monoid expressions into a normal form.
If there is an `at` specifier, it rewrites the given target into a normal form.
```lean
example {α : Type*} {a b : α} [add_comm_monoid α] : a + (b + a) = a + a + b := by abel
example {α : Type*} {a b : α} [add_comm_group α] : (a + b) - ((b + a) + a) = -a := by abel
example {α : Type*} {a b : α} [add_comm_group α] (hyp : a + a - a = b - b) : a = 0 :=
by { abel at hyp, exact hyp }
```

### ring

Evaluate expressions in the language of *commutative* (semi)rings.
Based on [Proving Equalities in a Commutative Ring Done Right in Coq](http://www.cs.ru.nl/~freek/courses/tt-2014/read/10.1.1.61.3041.pdf) by Benjamin Grégoire and Assia Mahboubi.

### congr'

Same as the `congr` tactic, but takes an optional argument which gives
the depth of recursive applications. This is useful when `congr`
is too aggressive in breaking down the goal. For example, given
`⊢ f (g (x + y)) = f (g (y + x))`, `congr'` produces the goals `⊢ x = y`
and `⊢ y = x`, while `congr' 2` produces the intended `⊢ x + y = y + x`.
If, at any point, a subgoal matches a hypothesis then the subgoal will be closed.

### convert

The `exact e` and `refine e` tactics require a term `e` whose type is
definitionally equal to the goal. `convert e` is similar to `refine
e`, but the type of `e` is not required to exactly match the
goal. Instead, new goals are created for differences between the type
of `e` and the goal. For example, in the proof state

```lean
n : ℕ,
e : prime (2 * n + 1)
⊢ prime (n + n + 1)
```

the tactic `convert e` will change the goal to

```lean
⊢ n + n = 2 * n
```

In this example, the new goal can be solved using `ring`.

The syntax `convert ← e` will reverse the direction of the new goals
(producing `⊢ 2 * n = n + n` in this example).

Internally, `convert e` works by creating a new goal asserting that
the goal equals the type of `e`, then simplifying it using
`congr'`. The syntax `convert e using n` can be used to control the
depth of matching (like `congr' n`). In the example, `convert e using
1` would produce a new goal `⊢ n + n + 1 = 2 * n + 1`.

### unfold_coes

Unfold coercion-related definitions

### Instance cache tactics

For performance reasons, Lean does not automatically update its database
of class instances during a proof. The group of tactics described below
helps forcing such updates. For a simple (but very artificial) example,
consider the function `default` from the core library. It has type
`Π (α : Sort u) [inhabited α], α`, so one can use `default α` only if Lean
can find a registered instance of `inhabited α`. Because the database of
such instance is not automatically updated during a proof, the following
attempt won't work (Lean will not pick up the instance from the local
context):
```lean
def my_id (α : Type) : α → α :=
begin
  intro x,
  have : inhabited α := ⟨x⟩,
  exact default α, -- Won't work!
end
```
However, it will work, producing the identity function, if one replaces have by its variant `haveI` described below.

* `resetI`: Reset the instance cache. This allows any instances
  currently in the context to be used in typeclass inference.

* `unfreezeI`: Unfreeze local instances, which allows us to revert
  instances in the context

* `introI`/`introsI`: `intro`/`intros` followed by `resetI`. Like
  `intro`/`intros`, but uses the introduced variable in typeclass inference.

* `haveI`/`letI`: `have`/`let` followed by `resetI`. Used to add typeclasses
  to the context so that they can be used in typeclass inference. The syntax
  `haveI := <proof>` and `haveI : t := <proof>` is supported, but
  `haveI : t, from _` and `haveI : t, { <proof> }` are not; in these cases
  use `have : t, { <proof> }, resetI` directly).

* `exactI`: `resetI` followed by `exact`. Like `exact`, but uses all
  variables in the context for typeclass inference.

### suggest

`suggest` lists possible usages of the `refine` tactic and leaves the tactic state unchanged.
It is intended as a complement of the search function in your editor, the `#find` tactic, and `library_search`.

`suggest` takes an optional natural number `num` as input and returns the first `num` (or less, if all possibilities are exhausted) possibilities ordered by length of lemma names. The default for `num` is `50`.

For performance reasons `suggest` uses monadic lazy lists (`mllist`). This means that `suggest` might miss some results if `num` is not large enough. However, because `suggest` uses monadic lazy lists, smaller values of `num` run faster than larger values.

An example of `suggest` in action,

```lean
example (n : nat) : n < n + 1 :=
begin suggest, sorry end
```

prints the list,

```lean
exact nat.lt.base n
exact nat.lt_succ_self n
refine not_le.mp _
refine gt_iff_lt.mp _
refine nat.lt.step _
refine lt_of_not_ge _
...
```

### library_search

`library_search` is a tactic to identify existing lemmas in the library. It tries to close the
current goal by applying a lemma from the library, then discharging any new goals using
`solve_by_elim`.

Typical usage is:
```
example (n m k : ℕ) : n * (m - k) = n * m - n * k :=
by library_search -- exact nat.mul_sub_left_distrib n m k
```

`library_search` prints a trace message showing the proof it found, shown above as a comment.
Typically you will then copy and paste this proof, replacing the call to `library_search`.

### find

The `find` command from `tactic.find` allows to find lemmas using
pattern matching. For instance:

```lean
import tactic.find

#find _ + _ = _ + _
#find (_ : ℕ) + _ = _ + _
```

### solve_by_elim

The tactic `solve_by_elim` repeatedly applies assumptions to the current goal, and succeeds if this eventually discharges the main goal.
```lean
solve_by_elim { discharger := `[cc] }
```
also attempts to discharge the goal using congruence closure before each round of applying assumptions.

`solve_by_elim*` tries to solve all goals together, using backtracking if a solution for one goal
makes other goals impossible.

By default `solve_by_elim` also applies `congr_fun` and `congr_arg` against the goal.

The assumptions can be modified with similar syntax as for `simp`:
* `solve_by_elim [h₁, h₂, ..., hᵣ]` also applies the named lemmas (or all lemmas tagged with the named
attributes).
* `solve_by_elim only [h₁, h₂, ..., hᵣ]` does not include the local context, `congr_fun`, or `congr_arg`
unless they are explicitly included.
* `solve_by_elim [-id_1, ... -id_n]` uses the default assumptions, removing the specified ones.

### ext1 / ext

 * `ext1 id` selects and apply one extensionality lemma (with
    attribute `extensionality`), using `id`, if provided, to name a
    local constant introduced by the lemma. If `id` is omitted, the
    local constant is named automatically, as per `intro`.

 * `ext` applies as many extensionality lemmas as possible;
 * `ext ids`, with `ids` a list of identifiers, finds extentionality
    and applies them until it runs out of identifiers in `ids` to name
    the local constants.

When trying to prove:

  ```lean
  α β : Type,
  f g : α → set β
  ⊢ f = g
  ```

applying `ext x y` yields:

  ```lean
  α β : Type,
  f g : α → set β,
  x : α,
  y : β
  ⊢ y ∈ f x ↔ y ∈ g x
  ```

by applying functional extensionality and set extensionality.

A maximum depth can be provided with `ext x y z : 3`.

### The `extensionality` attribute

 Tag lemmas of the form:

 ```lean
 @[extensionality]
 lemma my_collection.ext (a b : my_collection)
   (h : ∀ x, a.lookup x = b.lookup y) :
   a = b := ...
 ```

 The attribute indexes extensionality lemma using the type of the
 objects (i.e. `my_collection`) which it gets from the statement of
 the lemma.  In some cases, the same lemma can be used to state the
 extensionality of multiple types that are definitionally equivalent.

 ```lean
 attribute [extensionality [(→),thunk,stream]] funext
 ```

 Those parameters are cumulative. The following are equivalent:

 ```lean
 attribute [extensionality [(→),thunk]] funext
 attribute [extensionality [stream]] funext
 ```

 and

 ```lean
 attribute [extensionality [(→),thunk,stream]] funext
 ```

 One removes type names from the list for one lemma with:

 ```lean
 attribute [extensionality [-stream,-thunk]] funext
 ```

 Finally, the following:

 ```lean
 @[extensionality]
 lemma my_collection.ext (a b : my_collection)
   (h : ∀ x, a.lookup x = b.lookup y) :
   a = b := ...
 ```

 is equivalent to

 ```lean
 @[extensionality *]
 lemma my_collection.ext (a b : my_collection)
   (h : ∀ x, a.lookup x = b.lookup y) :
   a = b := ...
 ```

 The `*` parameter indicates to simply infer the
 type from the lemma's statement.

 This allows us specify type synonyms along with the type
 that referred to in the lemma statement.

 ```lean
 @[extensionality [*,my_type_synonym]]
 lemma my_collection.ext (a b : my_collection)
   (h : ∀ x, a.lookup x = b.lookup y) :
   a = b := ...
 ```

### refine_struct

`refine_struct { .. }` acts like `refine` but works only with structure instance
literals. It creates a goal for each missing field and tags it with the name of the
field so that `have_field` can be used to generically refer to the field currently
being refined.

As an example, we can use `refine_struct` to automate the construction semigroup
instances:

```lean
refine_struct ( { .. } : semigroup α ),
-- case semigroup, mul
-- α : Type u,
-- ⊢ α → α → α

-- case semigroup, mul_assoc
-- α : Type u,
-- ⊢ ∀ (a b c : α), a * b * c = a * (b * c)
```

`have_field`, used after `refine_struct _` poses `field` as a local constant
with the type of the field of the current goal:

```lean
refine_struct ({ .. } : semigroup α),
{ have_field, ... },
{ have_field, ... },
```
behaves like
```lean
refine_struct ({ .. } : semigroup α),
{ have field := @semigroup.mul, ... },
{ have field := @semigroup.mul_assoc, ... },
```

### apply_rules

`apply_rules hs n` applies the list of lemmas `hs` and `assumption` on the
first goal and the resulting subgoals, iteratively, at most `n` times.
`n` is optional, equal to 50 by default.
`hs` can contain user attributes: in this case all theorems with this
attribute are added to the list of rules.

For instance:

```lean
@[user_attribute]
meta def mono_rules : user_attribute :=
{ name := `mono_rules,
  descr := "lemmas usable to prove monotonicity" }

attribute [mono_rules] add_le_add mul_le_mul_of_nonneg_right

lemma my_test {a b c d e : real} (h1 : a ≤ b) (h2 : c ≤ d) (h3 : 0 ≤ e) :
a + c * e + a + c + 0 ≤ b + d * e + b + d + e :=
-- any of the following lines solve the goal:
add_le_add (add_le_add (add_le_add (add_le_add h1 (mul_le_mul_of_nonneg_right h2 h3)) h1 ) h2) h3
by apply_rules [add_le_add, mul_le_mul_of_nonneg_right]
by apply_rules [mono_rules]
by apply_rules mono_rules
```

### h_generalize

`h_generalize Hx : e == x` matches on `cast _ e` in the goal and replaces it with
`x`. It also adds `Hx : e == x` as an assumption. If `cast _ e` appears multiple
times (not necessarily with the same proof), they are all replaced by `x`. `cast`
`eq.mp`, `eq.mpr`, `eq.subst`, `eq.substr`, `eq.rec` and `eq.rec_on` are all treated
as casts.

 - `h_generalize Hx : e == x with h` adds hypothesis `α = β` with `e : α, x : β`;
 - `h_generalize Hx : e == x with _` chooses automatically chooses the name of
    assumption `α = β`;
  - `h_generalize! Hx : e == x` reverts `Hx`;
  - when `Hx` is omitted, assumption `Hx : e == x` is not added.

### pi_instance

`pi_instance` constructs an instance of `my_class (Π i : I, f i)`
where we know `Π i, my_class (f i)`. If an order relation is required,
it defaults to `pi.partial_order`. Any field of the instance that
`pi_instance` cannot construct is left untouched and generated as a
new goal.

### assoc_rewrite

`assoc_rewrite [h₀, ← h₁] at ⊢ h₂` behaves like
`rewrite [h₀, ← h₁] at ⊢ h₂` with the exception that associativity is
used implicitly to make rewriting possible.

### restate_axiom

`restate_axiom` makes a new copy of a structure field, first definitionally simplifying the type.
This is useful to remove `auto_param` or `opt_param` from the statement.

As an example, we have:
```lean
structure A :=
(x : ℕ)
(a' : x = 1 . skip)

example (z : A) : z.x = 1 := by rw A.a' -- rewrite tactic failed, lemma is not an equality nor a iff

restate_axiom A.a'
example (z : A) : z.x = 1 := by rw A.a
```

By default, `restate_axiom` names the new lemma by removing a trailing `'`, or otherwise appending
`_lemma` if there is no trailing `'`. You can also give `restate_axiom` a second argument to
specify the new name, as in
```lean
restate_axiom A.a f
example (z : A) : z.x = 1 := by rw A.f
```

### def_replacer

`def_replacer foo` sets up a stub definition `foo : tactic unit`, which can
effectively be defined and re-defined later, by tagging definitions with `@[foo]`.

- `@[foo] meta def foo_1 : tactic unit := ...` replaces the current definition of `foo`.
- `@[foo] meta def foo_2 (old : tactic unit) : tactic unit := ...` replaces the current
  definition of `foo`, and provides access to the previous definition via `old`.
  (The argument can also be an `option (tactic unit)`, which is provided as `none` if
  this is the first definition tagged with `@[foo]` since `def_replacer` was invoked.)

`def_replacer foo : α → β → tactic γ` allows the specification of a replacer with
custom input and output types. In this case all subsequent redefinitions must have the
same type, or the type `α → β → tactic γ → tactic γ` or
`α → β → option (tactic γ) → tactic γ` analogously to the previous cases.

### tidy

`tidy` attempts to use a variety of conservative tactics to solve the goals.
In particular, `tidy` uses the `chain` tactic to repeatedly apply a list of tactics to
the goal and recursively on new goals, until no tactic makes further progress.

`tidy` can report the tactic script it found using `tidy?`. As an example
```lean
example : ∀ x : unit, x = unit.star :=
begin
  tidy? -- Prints the trace message: "intros x, exact dec_trivial"
end
```

The default list of tactics can be found by looking up the definition of
[`default_tidy_tactics`](https://github.com/leanprover/mathlib/blob/master/tactic/tidy.lean).

This list can be overriden using `tidy { tactics :=  ... }`. (The list must be a list of
`tactic string`, so that `tidy?` can report a usable tactic script.)

### linarith

`linarith` attempts to find a contradiction between hypotheses that are linear (in)equalities.
Equivalently, it can prove a linear inequality by assuming its negation and proving `false`.

In theory, `linarith` should prove any goal that is true in the theory of linear arithmetic over the rationals. While there is some special handling for non-dense orders like `nat` and `int`, this tactic is not complete for these theories and will not prove every true goal.

An example:
```lean
example (x y z : ℚ) (h1 : 2*x  < 3*y) (h2 : -4*x + 2*z < 0)
        (h3 : 12*y - 4* z < 0)  : false :=
by linarith
```

`linarith` will use all appropriate hypotheses and the negation of the goal, if applicable.

`linarith [t1, t2, t3]` will additionally use proof terms `t1, t2, t3`.

`linarith only [h1, h2, h3, t1, t2, t3]` will use only the goal (if relevant), local hypotheses
h1, h2, h3, and proofs t1, t2, t3. It will ignore the rest of the local context.

`linarith!` will use a stronger reducibility setting to try to identify atoms. For example,
```lean
example (x : ℚ) : id x ≥ x :=
by linarith
```
will fail, because `linarith` will not identify `x` and `id x`. `linarith!` will.
This can sometimes be expensive.

`linarith {discharger := tac, restrict_type := tp, exfalso := ff}` takes a config object with three optional
arguments.
* `discharger` specifies a tactic to be used for reducing an algebraic equation in the
proof stage. The default is `ring`. Other options currently include `ring SOP` or `simp` for basic
problems.
* `restrict_type` will only use hypotheses that are inequalities over `tp`. This is useful
if you have e.g. both integer and rational valued inequalities in the local context, which can
sometimes confuse the tactic.
* If `exfalso` is false, `linarith` will fail when the goal is neither an inequality nor `false`. (True by default.)

### choose

`choose a b h using hyp` takes an hypothesis `hyp` of the form
`∀ (x : X) (y : Y), ∃ (a : A) (b : B), P x y a b` for some `P : X → Y → A → B → Prop` and outputs
into context a function `a : X → Y → A`, `b : X → Y → B` and a proposition `h` stating
`∀ (x : X) (y : Y), P x y (a x y) (b x y)`. It presumably also works with dependent versions.

Example:

```lean
example (h : ∀n m : ℕ, ∃i j, m = n + i ∨ m + j = n) : true :=
begin
  choose i j h using h,
  guard_hyp i := ℕ → ℕ → ℕ,
  guard_hyp j := ℕ → ℕ → ℕ,
  guard_hyp h := ∀ (n m : ℕ), m = n + i n m ∨ m + j n m = n,
  trivial
end
```

### squeeze_simp / squeeze_simpa

`squeeze_simp` and `squeeze_simpa` perform the same task with
the difference that `squeeze_simp` relates to `simp` while
`squeeze_simpa` relates to `simpa`. The following applies to both
`squeeze_simp` and `squeeze_simpa`.

`squeeze_simp` behaves like `simp` (including all its arguments)
and prints a `simp only` invokation to skip the search through the
`simp` lemma list.

For instance, the following is easily solved with `simp`:

```lean
example : 0 + 1 = 1 + 0 := by simp
```

To guide the proof search and speed it up, we may replace `simp`
with `squeeze_simp`:

```lean
example : 0 + 1 = 1 + 0 := by squeeze_simp
-- prints: simp only [add_zero, eq_self_iff_true, zero_add]
```

`squeeze_simp` suggests a replacement which we can use instead of
`squeeze_simp`.

```lean
example : 0 + 1 = 1 + 0 := by simp only [add_zero, eq_self_iff_true, zero_add]
```

`squeeze_simp only` prints nothing as it already skips the `simp` list.

This tactic is useful for speeding up the compilation of a complete file.
Steps:

   1. search and replace ` simp` with ` squeeze_simp` (the space helps avoid the
      replacement of `simp` in `@[simp]`) throughout the file.
   2. Starting at the beginning of the file, go to each printout in turn, copy
      the suggestion in place of `squeeze_simp`.
   3. after all the suggestions were applied, search and replace `squeeze_simp` with
      `simp` to remove the occurrences of `squeeze_simp` that did not produce a suggestion.

Known limitation(s):
  * in cases where `squeeze_simp` is used after a `;` (e.g. `cases x; squeeze_simp`),
    `squeeze_simp` will produce as many suggestions as the number of goals it is applied to.
    It is likely that none of the suggestion is a good replacement but they can all be
    combined by concatenating their list of lemmas.

<<<<<<< HEAD
## fin_cases
=======
### fin_cases
>>>>>>> be47ad32
`fin_cases h` performs case analysis on a hypothesis of the form
1) `h : A`, where `[fintype A]` is available, or
2) `h ∈ A`, where `A : finset X`, `A : multiset X` or `A : list X`.

`fin_cases *` performs case analysis on all suitable hypotheses.

As an example, in
```
example (f : ℕ → Prop) (p : fin 3) (h0 : f 0) (h1 : f 1) (h2 : f 2) : f p.val :=
begin
  fin_cases p; simp,
  all_goals { assumption }
end
```
after `fin_cases p; simp`, there are three goals, `f 0`, `f 1`, and `f 2`.

### conv
The `conv` tactic is built-in to lean. Inside `conv` blocks mathlib currently
additionally provides
   * `erw`,
   * `ring` and `ring2`,
   * `norm_num`, and
   * `conv` (within another `conv`).
Using `conv` inside a `conv` block allows the user to return to the previous
state of the outer `conv` block after it is finished. Thus you can continue
editing an expression without having to start a new `conv` block and re-scoping
everything. For example:
```lean
example (a b c d : ℕ) (h₁ : b = c) (h₂ : a + c = a + d) : a + b = a + d :=
by conv {
  to_lhs,
  conv {
    congr, skip,
    rw h₁,
  },
  rw h₂,
}
```
Without `conv` the above example would need to be proved using two successive
`conv` blocks each beginning with `to_lhs`.

Also, as a shorthand `conv_lhs` and `conv_rhs` are provided, so that
```lean
example : 0 + 0 = 0 :=
begin
  conv_lhs { simp }
end
```
just means
```lean
example : 0 + 0 = 0 :=
begin
  conv { to_lhs, simp }
end
```
and likewise for `to_rhs`.

### mono

- `mono` applies a monotonicity rule.
- `mono*` applies monotonicity rules repetitively.
- `mono with x ≤ y` or `mono with [0 ≤ x,0 ≤ y]` creates an assertion for the listed
  propositions. Those help to select the right monotonicity rule.
- `mono left` or `mono right` is useful when proving strict orderings:
   for `x + y < w + z` could be broken down into either
    - left:  `x ≤ w` and `y < z` or
    - right: `x < w` and `y ≤ z`

To use it, first import `tactic.monotonicity`.

Here is an example of mono:

```lean
example (x y z k : ℤ)
  (h : 3 ≤ (4 : ℤ))
  (h' : z ≤ y) :
  (k + 3 + x) - y ≤ (k + 4 + x) - z :=
begin
  mono, -- unfold `(-)`, apply add_le_add
  { -- ⊢ k + 3 + x ≤ k + 4 + x
    mono, -- apply add_le_add, refl
    -- ⊢ k + 3 ≤ k + 4
    mono },
  { -- ⊢ -y ≤ -z
    mono /- apply neg_le_neg -/ }
end
```

More succinctly, we can prove the same goal as:

```lean
example (x y z k : ℤ)
  (h : 3 ≤ (4 : ℤ))
  (h' : z ≤ y) :
  (k + 3 + x) - y ≤ (k + 4 + x) - z :=
by mono*
```

### ac_mono

`ac_mono` reduces the `f x ⊑ f y`, for some relation `⊑` and a
monotonic function `f` to `x ≺ y`.

`ac_mono*` unwraps monotonic functions until it can't.

`ac_mono^k`, for some literal number `k` applies monotonicity `k`
times.

`ac_mono h`, with `h` a hypothesis, unwraps monotonic functions and
uses `h` to solve the remaining goal. Can be combined with `*` or `^k`:
`ac_mono* h`

`ac_mono : p` asserts `p` and uses it to discharge the goal result
unwrapping a series of monotonic functions. Can be combined with * or
^k: `ac_mono* : p`

In the case where `f` is an associative or commutative operator,
`ac_mono` will consider any possible permutation of its arguments and
use the one the minimizes the difference between the left-hand side
and the right-hand side.

To use it, first import `tactic.monotonicity`.

`ac_mono` can be used as follows:

```lean
example (x y z k m n : ℕ)
  (h₀ : z ≥ 0)
  (h₁ : x ≤ y) :
  (m + x + n) * z + k ≤ z * (y + n + m) + k :=
begin
  ac_mono,
  -- ⊢ (m + x + n) * z ≤ z * (y + n + m)
  ac_mono,
  -- ⊢ m + x + n ≤ y + n + m
  ac_mono,
end
```

As with `mono*`, `ac_mono*` solves the goal in one go and so does
`ac_mono* h₁`. The latter syntax becomes especially interesting in the
following example:

```lean
example (x y z k m n : ℕ)
  (h₀ : z ≥ 0)
  (h₁ : m + x + n ≤ y + n + m) :
  (m + x + n) * z + k ≤ z * (y + n + m) + k :=
by ac_mono* h₁.
```

By giving `ac_mono` the assumption `h₁`, we are asking `ac_refl` to
stop earlier than it would normally would.

### use
Similar to `existsi`. `use x` will instantiate the first term of an `∃` or `Σ` goal with `x`.
Unlike `existsi`, `x` is elaborated with respect to the expected type.
Equivalent to `refine ⟨x, _⟩`.

`use` will alternatively take a list of terms `[x0, ..., xn]`.

Examples:

```lean
example (α : Type) : ∃ S : set α, S = S :=
by use ∅

example : ∃ x : ℤ, x = x :=
by use 42

example : ∃ a b c : ℤ, a + b + c = 6 :=
by use [1, 2, 3]

example : ∃ p : ℤ × ℤ, p.1 = 1 :=
by use ⟨1, 42⟩
```

### clear_aux_decl

`clear_aux_decl` clears every `aux_decl` in the local context for the current goal.
This includes the induction hypothesis when using the equation compiler and
`_let_match` and `_fun_match`.

It is useful when using a tactic such as `finish`, `simp *` or `subst` that may use these
auxiliary declarations, and produce an error saying the recursion is not well founded.

```lean
example (n m : ℕ) (h₁ : n = m) (h₂ : ∃ a : ℕ, a = n ∧ a = m) : 2 * m = 2 * n :=
let ⟨a, ha⟩ := h₂ in
begin
  clear_aux_decl, -- subst will fail without this line
  subst h₁
end

example (x y : ℕ) (h₁ : ∃ n : ℕ, n * 1 = 2) (h₂ : 1 + 1 = 2 → x * 1 = y) : x = y :=
let ⟨n, hn⟩ := h₁ in
begin
  clear_aux_decl, -- finish produces an error without this line
  finish
end
```
### set

`set a := t with h` is a variant of `let a := t`. It adds the hypothesis `h : a = t` to the local context and replaces `t` with `a` everywhere it can.

`set a := t with ←h` will add `h : t = a` instead.

`set! a := t with h` does not do any replacing.

```lean
example (x : ℕ) (h : x = 3)  : x + x + x = 9 :=
begin
  set y := x with ←h_xy,
/-
x : ℕ,
y : ℕ := x,
h_xy : x = y,
h : y = 3
⊢ y + y + y = 9
-/
end
```

### omega

`omega` attempts to discharge goals in the quantifier-free fragment of linear integer and natural number arithmetic using the Omega test. In other words, the core procedure of `omega` works with goals of the form
```lean
∀ x₁, ... ∀ xₖ, P
```
where `x₁, ... xₖ` are integer (resp. natural number) variables, and `P` is a quantifier-free formula of linear integer (resp. natural number) arithmetic. For instance:
```lean
example : ∀ (x y : int), (x ≤ 5 ∧ y ≤ 3) → x + y ≤ 8 := by omega
```
By default, `omega` tries to guess the correct domain by looking at the goal and hypotheses, and then reverts all relevant hypotheses and variables (e.g., all variables of type `nat` and `Prop`s in linear natural number arithmetic, if the domain was determined to be `nat`) to universally close the goal before calling the main procedure. Therefore, `omega` will often work even if the goal is not in the above form:
```lean
example (x y : nat) (h : 2 * x + 1 = 2 * y) : false := by omega
```
But this behaviour is not always optimal, since it may revert irrelevant hypotheses or incorrectly guess the domain. Use `omega manual` to disable automatic reverts, and `omega int` or `omega nat` to specify the domain.
```lean
example (x y z w : int) (h1 : 3 * y ≥ x) (h2 : z > 19 * w) : 3 * x ≤ 9 * y :=
by {revert h1 x y, omega manual}

example (i : int) (n : nat) (h1 : i = 0) (h2 : n < n) : false := by omega nat

example (n : nat) (h1 : n < 34) (i : int) (h2 : i * 9 = -72) : i = -8 :=
by {revert h2 i, omega manual int}
```
`omega` handles `nat` subtraction by repeatedly rewriting goals of the form `P[t-s]` into `P[x] ∧ (t = s + x ∨ (t ≤ s ∧ x = 0))`, where `x` is fresh. This means that each (distinct) occurrence of subtraction will cause the goal size to double during DNF transformation.

`omega` implements the real shadow step of the Omega test, but not the dark and gray shadows. Therefore, it should (in principle) succeed whenever the negation of the goal has no real solution, but it may fail if a real solution exists, even if there is no integer/natural number solution.

### push_neg

This tactic pushes negations inside expressions. For instance, given an assumption
```lean
h : ¬ ∀ ε > 0, ∃ δ > 0, ∀ x, |x - x₀| ≤ δ → |f x - y₀| ≤ ε)
```
writing `push_neg at h` will turn `h` into
```lean
h : ∃ ε, ε > 0 ∧ ∀ δ, δ > 0 → (∃ x, |x - x₀| ≤ δ ∧ ε < |f x - y₀|),
```
(the pretty printer does *not* use the abreviations `∀ δ > 0` and `∃ ε > 0` but this issue
has nothing to do with `push_neg`).
Note that names are conserved by this tactic, contrary to what would happen with `simp`
using the relevant lemmas. One can also use this tactic at the goal using `push_neg`,
at every assumption and the goal using `push_neg at *` or at selected assumptions and the goal
using say `push_neg at h h' ⊢` as usual.

### contrapose

Transforms the goal into its contrapositive.

`contrapose`     turns a goal `P → Q` into `¬ Q → ¬ P`

`contrapose!`    turns a goal `P → Q` into `¬ Q → ¬ P` and pushes negations inside `P` and `Q`
                 using `push_neg`

`contrapose h`   first reverts the local assumption `h`, and then uses `contrapose` and `intro h`

`contrapose! h`  first reverts the local assumption `h`, and then uses `contrapose!` and `intro h`

`contrapose h with new_h` uses the name `new_h` for the introduced hypothesis

### norm_cast

This tactic normalizes casts inside expressions.
It is basically a simp tactic with a specific set of lemmas to move casts
upwards in the expression.
Therefore it can be used more safely as a non-terminating tactic.
It also has special handling of numerals.

For instance, given an assumption
```lean
a b : ℤ
h : ↑a + ↑b < (10 : ℚ)
```

writing `norm_cast at h` will turn `h` into
```lean
h : a + b < 10
```

You can also use `exact_mod_cast`, `apply_mod_cast`, `rw_mod_cast`
or `assumption_mod_cast`.
Writing `exact_mod_cast h` and `apply_mod_cast h` will normalize the goal and h before using `exact h` or `apply h`.
Writing `assumption_mod_cast` will normalize the goal and for every
expression `h` in the context it will try to normalize `h` and use
`exact h`.
`rw_mod_cast` acts like the `rw` tactic but it applies `norm_cast` between steps.

These tactics work with three attributes,
`elim_cast`, `move_cast` and `squash_cast`.

`elim_cast` is for elimination lemmas of the shape
`Π ..., P ↑a1 ... ↑an = P a1 ... an`, for instance:

```lean
int.coe_nat_inj' : ∀ {m n : ℕ}, ↑m = ↑n ↔ m = n

rat.coe_int_denom : ∀ (n : ℤ), ↑n.denom = 1
```

`move_cast` is for compositional lemmas of the shape
`Π ..., ↑(P a1 ... an) = P ↑a1 ... ↑an`, for instance:
```lean
int.coe_nat_add : ∀ (m n : ℕ), ↑(m + n) = ↑m + ↑n`

nat.cast_sub : ∀ {α : Type*} [add_group α] [has_one α] {m n : ℕ}, m ≤ n → ↑(n - m) = ↑n - ↑m
```

`squash_cast` is for lemmas of the shape
`Π ..., ↑↑a = ↑a`, for instance:
```lean
int.cast_coe_nat : ∀ (n : ℕ), ↑↑n = ↑n

int.cats_id : int.cast_id : ∀ (n : ℤ), ↑n = n
```

### convert_to

`convert_to g using n` attempts to change the current goal to `g`, but unlike `change`,
it will generate equality proof obligations using `congr' n` to resolve discrepancies.
`convert_to g` defaults to using `congr' 1`.

`ac_change` is `convert_to` followed by `ac_refl`. It is useful for rearranging/reassociating
e.g. sums:
```lean
example (a b c d e f g N : ℕ) : (a + b) + (c + d) + (e + f) + g ≤ N :=
begin
  ac_change a + d + e + f + c + g + b ≤ _,
-- ⊢ a + d + e + f + c + g + b ≤ N
end
```

### apply_fun

Apply a function to some local assumptions which are either equalities
or inequalities. For instance, if the context contains `h : a = b` and
some function `f` then `apply_fun f at h` turns `h` into
`h : f a = f b`. When the assumption is an inequality `h : a ≤ b`, a side
goal `monotone f` is created, unless this condition is provided using
`apply_fun f at h using P` where `P : monotone f`, or the `mono` tactic
can prove it.

Typical usage is:
```lean
open function

example (X Y Z : Type) (f : X → Y) (g : Y → Z) (H : injective $ g ∘ f) :
  injective f :=
begin
  intros x x' h,
  apply_fun g at h,
  exact H h
end
```

### Localized Notation

This consists of two user-commands which allow you to declare notation and commands localized to a namespace.

* Declare notation which is localized to a namespace using:
```
localized "infix ` ⊹ `:60 := my_add" in my.add
```
* After this command it will be available in the same section/namespace/file, just as if you wrote `local infix ` ⊹ `:60 := my_add`
* You can open it in other places. The following command will declare the notation again as local notation in that section/namespace/files:
```
open_locale my.add
```
* More generally, the following will declare all localized notation in the specified namespaces.
```
open_locale namespace1 namespace2 ...
```
* You can also declare other localized commands, like local attributes
```
localized "attribute [simp] le_refl" in le
```
* Warning 1: as a limitation on user commands, you cannot put `open_locale` directly after your imports. You have to write another command first (e.g. `open`, `namespace`, `universe variables`, `noncomputable theory`, `run_cmd tactic.skip`, ...).
* Warning 2: You have to fully specify the names used in localized notation, so that the localized notation also works when the appropriate namespaces are not opened.

### swap

`swap n` will move the `n`th goal to the front. `swap` defaults to `swap 2`, and so interchanges the first and second goals.

### rotate

`rotate` moves the first goal to the back. `rotate n` will do this `n` times.

### The `reassoc` attribute

The `reassoc` attribute can be applied to a lemma

```lean
@[reassoc]
lemma some_lemma : foo ≫ bar = baz := ...
```

and produce

```lean
lemma some_lemma_assoc {Y : C} (f : X ⟶ Y) : foo ≫ bar ≫ f = baz ≫ f := ...
```

The name of the produced lemma can be specified with `@[reassoc other_lemma_name]`. If
`simp` is added first, the generated lemma will also have the `simp` attribute.

### The `reassoc_axiom` command

When declaring a class of categories, the axioms can be reformulated to be more amenable
to manipulation in right associated expressions:

```lean
class some_class (C : Type) [category C] :=
(foo : Π X : C, X ⟶ X)
(bar : ∀ {X Y : C} (f : X ⟶ Y), foo X ≫ f = f ≫ foo Y)

reassoc_axiom some_class.bar
```

The above will produce:

```lean
lemma some_class.bar_assoc {Z : C} (g : Y ⟶ Z) :
  foo X ≫ f ≫ g = f ≫ foo Y ≫ g := ...
```

Here too, the `reassoc` attribute can be used instead. It works well when combined with
`simp`:

```lean
attribute [simp, reassoc] some_class.bar
```

### The reassoc_of function

`reassoc_of h` takes local assumption `h` and add a ` ≫ f` term on the right of both sides of the equality.
Instead of creating a new assumption from the result, `reassoc_of h` stands for the proof of that reassociated
statement. This prevents poluting the local context with complicated assumptions used only once or twice.

In the following, assumption `h` is needed in a reassociated form. Instead of proving it as a new goal and adding it as 
an assumption, we use `reassoc_of h` as a rewrite rule which works just as well.

```lean
example (X Y Z W : C) (x : X ⟶ Y) (y : Y ⟶ Z) (z z' : Z ⟶ W) (w : X ⟶ Z)
  (h : x ≫ y = w)
  (h' : y ≫ z = y ≫ z') :
  x ≫ y ≫ z = w ≫ z' :=
begin
  -- reassoc_of h : ∀ {X' : C} (f : W ⟶ X'), x ≫ y ≫ f = w ≫ f
  rw [h',reassoc_of h],
end
```

Although `reassoc_of` is not a tactic or a meta program, its type is generated 
through meta-programming to make it usable inside normal expressions.

### lint
User commands to spot common mistakes in the code

* `#lint`: check all declarations in the current file
* `#lint_mathlib`: check all declarations in mathlib (so excluding core or other projects,
  and also excluding the current file)
* `#lint_all`: check all declarations in the environment (the current file and all
  imported files)

Five linters are run by default:
1. `unused_arguments` checks for unused arguments in declarations
2. `def_lemma` checks whether a declaration is incorrectly marked as a def/lemma
3. `dup_namespce` checks whether a namespace is duplicated in the name of a declaration
4. `illegal_constant` checks whether ≥/> is used in the declaration
5. `doc_blame` checks for missing doc strings on definitions and constants.

A sixth linter, `doc_blame_thm`, checks for missing doc strings on lemmas and theorems.
This is not run by default.

The command `#list_linters` prints a list of the names of all available linters.

You can append a `-` to any command (e.g. `#lint_mathlib-`) to omit the slow tests (4).

You can append a sequence of linter names to any command to run extra tests, in addition to the
default ones. e.g. `#lint doc_blame_thm` will run all default tests and `doc_blame_thm`.

You can append `only name1 name2 ...` to any command to run a subset of linters, e.g.
`#lint only unused_arguments`

You can add custom linters by defining a term of type `linter` in the `linter` namespace.
A linter defined with the name `linter.my_new_check` can be run with `#lint my_new_check`
or `lint only my_new_check`.
If you add the attribute `@[linter]` to `linter.my_new_check` it will run by default.

### lift

Lift an expression to another type.
* Usage: `'lift' expr 'to' expr ('using' expr)? ('with' id (id id?)?)?`.
* If `n : ℤ` and `hn : n ≥ 0` then the tactic `lift n to ℕ using hn` creates a new
  constant of type `ℕ`, also named `n` and replaces all occurrences of the old variable `(n : ℤ)`
  with `↑n` (where `n` in the new variable). It will remove `n` and `hn` from the context.
  + So for example the tactic `lift n to ℕ using hn` transforms the goal
    `n : ℤ, hn : n ≥ 0, h : P n ⊢ n = 3` to `n : ℕ, h : P ↑n ⊢ ↑n = 3`
    (here `P` is some term of type `ℤ → Prop`).
* The argument `using hn` is optional, the tactic `lift n to ℕ` does the same, but also creates a
  new subgoal that `n ≥ 0` (where `n` is the old variable).
  + So for example the tactic `lift n to ℕ` transforms the goal
    `n : ℤ, h : P n ⊢ n = 3` to two goals
    `n : ℕ, h : P ↑n ⊢ ↑n = 3` and `n : ℤ, h : P n ⊢ n ≥ 0`.
* You can also use `lift n to ℕ using e` where `e` is any expression of type `n ≥ 0`.
* Use `lift n to ℕ with k` to specify the name of the new variable.
* Use `lift n to ℕ with k hk` to also specify the name of the equality `↑k = n`. In this case, `n`
  will remain in the context. You can use `rfl` for the name of `hk` to substitute `n` away
  (i.e. the default behavior).
* You can also use `lift e to ℕ with k hk` where `e` is any expression of type `ℤ`.
  In this case, the `hk` will always stay in the context, but it will be used to rewrite `e` in
  all hypotheses and the target.
  + So for example the tactic `lift n + 3 to ℕ using hn with k hk` transforms the goal
    `n : ℤ, hn : n + 3 ≥ 0, h : P (n + 3) ⊢ n + 3 = 2 * n` to the goal
    `n : ℤ, k : ℕ, hk : ↑k = n + 3, h : P ↑k ⊢ ↑k = 2 * n`.
* The tactic `lift n to ℕ using h` will remove `h` from the context. If you want to keep it,
  specify it again as the third argument to `with`, like this: `lift n to ℕ using h with n rfl h`.
* More generally, this can lift an expression from `α` to `β` assuming that there is an instance
  of `can_lift α β`. In this case the proof obligation is specified by `can_lift.cond`.

### import_private

`import_private foo from bar` finds a private declaration `foo` in the same file as `bar` and creates a
local notation to refer to it.

`import_private foo`, looks for `foo` in all (imported) files.

When possible, make `foo` non-private rather than using this feature.

### default_dec_tac'

`default_dec_tac'` is a replacement for the core tactic `default_dec_tac`, fixing a bug. This
bug is often indicated by a message `nested exception message: tactic failed, there are no goals to be solved`,and solved by appending `using_well_founded wf_tacs` to the recursive definition.
See also additional documentation of `using_well_founded` in
[docs/extras/well_founded_recursion.md](extras/well_founded_recursion.md).

### simps

* The `@[simps]` attribute automatically derives lemmas specifying the projections of the declaration.
* Example:
  ```lean
  @[simps] def refl (α) : α ≃ α := ⟨id, id, λ x, rfl, λ x, rfl⟩
  ```
  derives two simp-lemmas:
  ```lean
  @[simp] lemma refl_to_fun (α) : (refl α).to_fun = id
  @[simp] lemma refl_inv_fun (α) : (refl α).inv_fun = id
  ```
* It does not derive simp-lemmas for the prop-valued projections.
* It will automatically reduce newly created beta-redexes, but not unfold any definitions.
* If one of the fields itself is a structure, this command will recursively create
  simp-lemmas for all fields in that structure.
* If one of the values is an eta-expanded structure, we will eta-reduce this structure.
* You can use `@[simps lemmas_only]` to derive the lemmas, but not mark them
  as simp-lemmas.
* If one of the projections is marked as a coercion, the generated lemmas do *not* use this
  coercion.
* If one of the fields is a partially applied constructor, we will eta-expand it
  (this likely never happens).<|MERGE_RESOLUTION|>--- conflicted
+++ resolved
@@ -711,11 +711,7 @@
     It is likely that none of the suggestion is a good replacement but they can all be
     combined by concatenating their list of lemmas.
 
-<<<<<<< HEAD
-## fin_cases
-=======
 ### fin_cases
->>>>>>> be47ad32
 `fin_cases h` performs case analysis on a hypothesis of the form
 1) `h : A`, where `[fintype A]` is available, or
 2) `h ∈ A`, where `A : finset X`, `A : multiset X` or `A : list X`.
@@ -1176,7 +1172,7 @@
 Instead of creating a new assumption from the result, `reassoc_of h` stands for the proof of that reassociated
 statement. This prevents poluting the local context with complicated assumptions used only once or twice.
 
-In the following, assumption `h` is needed in a reassociated form. Instead of proving it as a new goal and adding it as 
+In the following, assumption `h` is needed in a reassociated form. Instead of proving it as a new goal and adding it as
 an assumption, we use `reassoc_of h` as a rewrite rule which works just as well.
 
 ```lean
@@ -1190,7 +1186,7 @@
 end
 ```
 
-Although `reassoc_of` is not a tactic or a meta program, its type is generated 
+Although `reassoc_of` is not a tactic or a meta program, its type is generated
 through meta-programming to make it usable inside normal expressions.
 
 ### lint

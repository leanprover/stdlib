# Mathlib tactics

In addition to the [tactics found in the core library](https://leanprover.github.io/reference/tactics.html),
mathlib provides a number of specific interactive tactics.
Here we document the most commonly used ones, as well as [some underdocumented tactics from core](#lean-core-library-tactics).

To import the "basic" subset of mathlib tactics, put the following at the top of your Lean file:
```lean
import tactic.basic
```
The basic tactics are listed in [this section](#basic-mathlib-tactics).

All other mathlib tactics are listed in [this section](#other-mathlib-tactics). To import all mathlib tactics, use the following instead:
```lean
import tactic
```

## Lean core library tactics

All of the tactics in this section are automatically imported by Lean by default.

### simp

[[source]](https://github.com/leanprover/lean/blob/master/library/init/meta/interactive.lean) [Lean core library tactic, auto-imported by default]

An introduction to `simp` can be found at [docs/extras/simp.md](extras/simp.md). See also the following related mathlib tactics:
- [`simpa`](#simpa)
- [`squeeze_simp` / `squeeze_simpa`](#squeeze_simp--squeeze_simpa)
- The [`simps`](#simps) user attribute
- [`field_simp`](#field_simp)
- The [`mk_simp_attribute`](commands.md#mk_simp_attribute) user command

### cc (congruence closure)

[[source]](https://github.com/leanprover/lean/blob/master/library/init/meta/smt/congruence_closure.lean) [Lean core library tactic, auto-imported by default]

The congruence closure tactic `cc` tries to solve the goal by chaining
equalities from context and applying congruence (i.e. if `a = b` then `f a = f b`).
It is a finishing tactic, i.e. is meant to close
the current goal, not to make some inconclusive progress.

A mostly trivial example would be:

```lean
example (a b c : ℕ) (f : ℕ → ℕ) (h: a = b) (h' : b = c) : f a = f c := by cc
```

As an example requiring some thinking to do by hand, consider:

```lean
example (f : ℕ → ℕ) (x : ℕ)
  (H1 : f (f (f x)) = x) (H2 : f (f (f (f (f x)))) = x) :
  f x = x :=
by cc
```

The tactic works by building an equality matching graph. It's a graph where
the vertices are terms and they are linked by edges if they are known to
be equal. Once you've added all the equalities in your context, you take
the transitive closure of the graph and, for each connected component
(i.e. equivalence class) you can elect a term that will represent the
whole class and store proofs that the other elements are equal to it.
You then take the transitive closure of these equalities under the
congruence lemmas.

The `cc` implementation in Lean does a few more tricks: for example it
derives `a=b` from `nat.succ a = nat.succ b`, and `nat.succ a !=
nat.zero` for any `a`.

* The starting reference point is Nelson, Oppen, [Fast decision procedures based on congruence closure](http://www.cs.colorado.edu/~bec/courses/csci5535-s09/reading/nelson-oppen-congruence.pdf), Journal of the ACM (1980)

* The congruence lemmas for dependent type theory as used in Lean are described in [Congruence closure in intensional type theory](https://leanprover.github.io/papers/congr.pdf) (de Moura, Selsam IJCAR 2016).

### conv

[[source]](https://github.com/leanprover/lean/blob/master/library/init/meta/converter/interactive.lean) [Lean core library tactic, auto-imported by default]

An introduction to the `conv` tactic can be found in [docs/extras/conv.md](extras/conv.md).

Inside `conv` blocks mathlib currently
additionally provides
   * `erw`,
   * `ring` and `ring2`,
   * `norm_num`, and
   * `conv` (within another `conv`).
Using `conv` inside a `conv` block allows the user to return to the previous
state of the outer `conv` block after it is finished. Thus you can continue
editing an expression without having to start a new `conv` block and re-scoping
everything. For example:

```lean
example (a b c d : ℕ) (h₁ : b = c) (h₂ : a + c = a + d) : a + b = a + d :=
by conv {
  to_lhs,
  conv {
    congr, skip,
    rw h₁,
  },
  rw h₂,
}
```

Without `conv` the above example would need to be proved using two successive
`conv` blocks each beginning with `to_lhs`.

Also, as a shorthand `conv_lhs` and `conv_rhs` are provided, so that

```lean
example : 0 + 0 = 0 :=
begin
  conv_lhs { simp }
end
```

just means

```lean
example : 0 + 0 = 0 :=
begin
  conv { to_lhs, simp }
end
```

and likewise for `to_rhs`.

## basic mathlib tactics

You can import all of the tactics in this section by including the following at the top of a Lean file:
```lean
import tactic.basic
```

### rcases

[[source]](../src/tactic/rcases.lean) [mathlib basic tactic, import with `import tactic.rcases` or `import tactic.basic`]

The `rcases` tactic is the same as `cases`, but with more flexibility in the
`with` pattern syntax to allow for recursive case splitting. The pattern syntax
uses the following recursive grammar:

```lean
patt ::= (patt_list "|")* patt_list
patt_list ::= id | "_" | "⟨" (patt ",")* patt "⟩"
```

A pattern like `⟨a, b, c⟩ | ⟨d, e⟩` will do a split over the inductive
datatype, naming the first three parameters of the first constructor as
`a,b,c` and the first two of the second constructor `d,e`. If the list
is not as long as the number of arguments to the constructor or the
number of constructors, the remaining variables will be automatically
named. If there are nested brackets such as `⟨⟨a⟩, b | c⟩ | d` then
these will cause more case splits as necessary. If there are too many
arguments, such as `⟨a, b, c⟩` for splitting on `∃ x, ∃ y, p x`, then it
will be treated as `⟨a, ⟨b, c⟩⟩`, splitting the last parameter as
necessary.

`rcases` also has special support for quotient types: quotient induction into `Prop` works like
matching on the constructor `quot.mk`.

`rcases h : e with PAT` will do the same as `rcases e with PAT` with the exception that an assumption
`h : e = PAT` will be added to the context.

`rcases? e` will perform case splits on `e` in the same way as `rcases e`,
but rather than accepting a pattern, it does a maximal cases and prints the
pattern that would produce this case splitting. The default maximum depth is 5,
but this can be modified with `rcases? e : n`.

### rintro

[[source]](../src/tactic/rcases.lean) [mathlib basic tactic, import with `import tactic.rcases` or `import tactic.basic`]

The `rintro` tactic is a combination of the `intros` tactic with `rcases` to
allow for destructuring patterns while introducing variables. See `rcases` for
a description of supported patterns. For example, `rintros (a | ⟨b, c⟩) ⟨d, e⟩`
will introduce two variables, and then do case splits on both of them producing
two subgoals, one with variables `a d e` and the other with `b c d e`.

`rintro?` will introduce and case split on variables in the same way as
`rintro`, but will also print the `rintro` invocation that would have the same
result. Like `rcases?`, `rintro? : n` allows for modifying the
depth of splitting; the default is 5.

### obtain

[[source]](../src/tactic/rcases.lean) [mathlib basic tactic, import with `import tactic.rcases` or `import tactic.basic`]

The `obtain` tactic is a combination of `have` and `rcases`.
```lean
obtain ⟨patt⟩ : type,
{ ... }
```
is equivalent to
```lean
have h : type,
{ ... },
rcases h with ⟨patt⟩
```

The syntax `obtain ⟨patt⟩ : type := proof` is also supported.

If `⟨patt⟩` is omitted, `rcases` will try to infer the pattern.

If `type` is omitted, `:= proof` is required.

### simpa

[[source]](../src/tactic/simpa.lean) [mathlib basic tactic, import with `import tactic.simpa` or `import tactic.basic`]

This is a "finishing" tactic modification of `simp`. It has two forms.

* `simpa [rules, ...] using e` will simplify the goal and the type of
  `e` using `rules`, then try to close the goal using `e`.

  Simplifying the type of `e` makes it more likely to match the goal
  (which has also been simplified). This construction also tends to be
  more robust under changes to the simp lemma set.

* `simpa [rules, ...]` will simplify the goal and the type of a
  hypothesis `this` if present in the context, then try to close the goal using
  the `assumption` tactic.

### replace

[[source]](../src/tactic/core.lean) [mathlib basic tactic, import with `import tactic.core` or `import tactic.basic`]

Acts like `have`, but removes a hypothesis with the same name as
this one. For example if the state is `h : p ⊢ goal` and `f : p → q`,
then after `replace h := f h` the goal will be `h : q ⊢ goal`,
where `have h := f h` would result in the state `h : p, h : q ⊢ goal`.
This can be used to simulate the `specialize` and `apply at` tactics
of Coq.

### elide/unelide

[[source]](../src/tactic/elide.lean) [mathlib basic tactic, import with `import tactic.elide` or `import tactic.basic`]

The `elide n (at ...)` tactic hides all subterms of the target goal or hypotheses
beyond depth `n` by replacing them with `hidden`, which is a variant
on the identity function. (Tactics should still mostly be able to see
through the abbreviation, but if you want to unhide the term you can use
`unelide`.)

The `unelide (at ...)` tactic removes all `hidden` subterms in the target
types (usually added by `elide`).

### field_simp

[[source]](../src/tactic/interactive.lean) [mathlib basic tactic, import with `import tactic.interactive` or `import tactic.basic`]

The goal of `field_simp` is to reduce an expression in a field to an expression of the form `n / d`
where neither `n` nor `d` contains any division symbol, just using the simplifier (with a carefully
crafted simpset named `field_simps`) to reduce the number of division symbols whenever possible by
iterating the following steps:

- write an inverse as a division
- in any product, move the division to the right
- if there are several divisions in a product, group them together at the end and write them as a
  single division
- reduce a sum to a common denominator

If the goal is an equality, this simpset will also clear the denominators, so that the proof
can normally be concluded by an application of `ring` or `ring_exp`.

`field_simp [hx, hy]` is a short form for `simp [-one_div_eq_inv, hx, hy] with field_simps`

Note that this naive algorithm will not try to detect common factors in denominators to reduce the
complexity of the resulting expression. Instead, it relies on the ability of `ring` to handle
complicated expressions in the next step.

As always with the simplifier, reduction steps will only be applied if the preconditions of the
lemmas can be checked. This means that proofs that denominators are nonzero should be included. The
fact that a product is nonzero when all factors are, and that a power of a nonzero number is
nonzero, are included in the simpset, but more complicated assertions (especially dealing with sums)
should be given explicitly. If your expression is not completely reduced by the simplifier
invocation, check the denominators of the resulting expression and provide proofs that they are
nonzero to enable further progress.

The invocation of `field_simp` removes the lemma `one_div_eq_inv` (which is marked as a simp lemma
in core) from the simpset, as this lemma works against the algorithm explained above.

For example,
```lean
example (a b c d x y : ℂ) (hx : x ≠ 0) (hy : y ≠ 0) :
  a + b / x + c / x^2 + d / x^3 = a + x⁻¹ * (y * b / y + (d / x + c) / x) :=
begin
  field_simp [hx, hy],
  ring
end
```

### congr'

[[source]](../src/tactic/interactive.lean) [mathlib basic tactic, import with `import tactic.interactive` or `import tactic.basic`]

Same as the `congr` tactic, but takes an optional argument which gives
the depth of recursive applications. This is useful when `congr`
is too aggressive in breaking down the goal. For example, given
`⊢ f (g (x + y)) = f (g (y + x))`, `congr'` produces the goals `⊢ x = y`
and `⊢ y = x`, while `congr' 2` produces the intended `⊢ x + y = y + x`.
If, at any point, a subgoal matches a hypothesis then the subgoal will be closed.

### convert

[[source]](../src/tactic/interactive.lean) [mathlib basic tactic, import with `import tactic.interactive` or `import tactic.basic`]

The `exact e` and `refine e` tactics require a term `e` whose type is
definitionally equal to the goal. `convert e` is similar to `refine
e`, but the type of `e` is not required to exactly match the
goal. Instead, new goals are created for differences between the type
of `e` and the goal. For example, in the proof state

```lean
n : ℕ,
e : prime (2 * n + 1)
⊢ prime (n + n + 1)
```

the tactic `convert e` will change the goal to

```lean
⊢ n + n = 2 * n
```

In this example, the new goal can be solved using `ring`.

The syntax `convert ← e` will reverse the direction of the new goals
(producing `⊢ 2 * n = n + n` in this example).

Internally, `convert e` works by creating a new goal asserting that
the goal equals the type of `e`, then simplifying it using
`congr'`. The syntax `convert e using n` can be used to control the
depth of matching (like `congr' n`). In the example, `convert e using
1` would produce a new goal `⊢ n + n + 1 = 2 * n + 1`.

### unfold_coes

[[source]](../src/tactic/interactive.lean) [mathlib basic tactic, import with `import tactic.interactive` or `import tactic.basic`]

Unfold coercion-related definitions

### Instance cache tactics

[[source]](../src/tactic/cache.lean) [mathlib basic tactics, import with `import tactic.cache` or `import tactic.basic`]

For performance reasons, Lean does not automatically update its database
of class instances during a proof. The group of tactics described below
helps forcing such updates. For a simple (but very artificial) example,
consider the function `default` from the core library. It has type
`Π (α : Sort u) [inhabited α], α`, so one can use `default α` only if Lean
can find a registered instance of `inhabited α`. Because the database of
such instance is not automatically updated during a proof, the following
attempt won't work (Lean will not pick up the instance from the local
context):

```lean
def my_id (α : Type) : α → α :=
begin
  intro x,
  have : inhabited α := ⟨x⟩,
  exact default α, -- Won't work!
end
```

However, it will work, producing the identity function, if one replaces `have` by its variant `haveI` described below.

* `resetI`: Reset the instance cache. This allows any instances
  currently in the context to be used in typeclass inference.

* `unfreezeI`: Unfreeze local instances, which allows us to revert
  instances in the context

* `introI`/`introsI`: `intro`/`intros` followed by `resetI`. Like
  `intro`/`intros`, but uses the introduced variable in typeclass inference.

* `haveI`/`letI`: `have`/`let` followed by `resetI`. Used to add typeclasses
  to the context so that they can be used in typeclass inference. The syntax
  `haveI := <proof>` and `haveI : t := <proof>` is supported, but
  `haveI : t, from _` and `haveI : t, { <proof> }` are not; in these cases
  use `have : t, { <proof> }, resetI` directly.

* `exactI`: `resetI` followed by `exact`. Like `exact`, but uses all
  variables in the context for typeclass inference.

### suggest

[[source]](../src/tactic/suggest.lean) [mathlib basic tactic, import with `import tactic.suggest` or `import tactic.basic`]

`suggest` lists possible usages of the `refine` tactic and leaves the tactic state unchanged.
It is intended as a complement of the search function in your editor, the `#find` tactic, and `library_search`.

`suggest` takes an optional natural number `num` as input and returns the first `num` (or less, if all possibilities are exhausted) possibilities ordered by length of lemma names. The default for `num` is `50`.

For performance reasons `suggest` uses monadic lazy lists (`mllist`). This means that `suggest` might miss some results if `num` is not large enough. However, because `suggest` uses monadic lazy lists, smaller values of `num` run faster than larger values.

As an example of `suggest` in action,

```lean
example (n : nat) : n < n + 1 :=
begin suggest, sorry end
```

prints the list,

```lean
exact nat.lt.base n
exact nat.lt_succ_self n
refine not_le.mp _
refine gt_iff_lt.mp _
refine nat.lt.step _
refine lt_of_not_ge _
...
```

### library_search

[[source]](../src/tactic/suggest.lean) [mathlib basic tactic, import with `import tactic.suggest` or `import tactic.basic`]

`library_search` is a tactic to identify existing lemmas in the library. It tries to close the
current goal by applying a lemma from the library, then discharging any new goals using
`solve_by_elim`.

Typical usage is:

```
example (n m k : ℕ) : n * (m - k) = n * m - n * k :=
by library_search -- exact nat.mul_sub_left_distrib n m k
```

`library_search` prints a trace message showing the proof it found, shown above as a comment.
Typically you will then copy and paste this proof, replacing the call to `library_search`.

### solve_by_elim

[[source]](../src/tactic/solve_by_elim.lean) [mathlib basic tactic, import with `import tactic.solve_by_elim` or `import tactic.basic`]

The tactic `solve_by_elim` repeatedly applies assumptions to the current goal, and succeeds if this eventually discharges the main goal.

Calling

```lean
solve_by_elim { discharger := `[cc] }
```

also attempts to discharge the goal using congruence closure before each round of applying assumptions.

`solve_by_elim*` tries to solve all goals together, using backtracking if a solution for one goal
makes other goals impossible.

By default `solve_by_elim` also applies `congr_fun` and `congr_arg` against the goal.

The assumptions can be modified with similar syntax as for `simp`:
* `solve_by_elim [h₁, h₂, ..., hᵣ]` also applies the named lemmas (or all lemmas tagged with the named
attributes).
* `solve_by_elim only [h₁, h₂, ..., hᵣ]` does not include the local context, `congr_fun`, or `congr_arg`
unless they are explicitly included.
* `solve_by_elim [-id_1, ... -id_n]` uses the default assumptions, removing the specified ones.

### ext1 / ext

[[source]](../src/tactic/ext.lean) [mathlib basic tactics, import with `import tactic.ext` or `import tactic.basic`]

* `ext1 id` selects and apply one extensionality lemma (with
  attribute `ext`), using `id`, if provided, to name a
  local constant introduced by the lemma. If `id` is omitted, the
  local constant is named automatically, as per `intro`.
* `ext` applies as many extensionality lemmas as possible;
* `ext ids`, with `ids` a list of identifiers, finds extentionality
  and applies them until it runs out of identifiers in `ids` to name
  the local constants.

When trying to prove:

```lean
α β : Type,
f g : α → set β
⊢ f = g
```

applying `ext x y` yields:

```lean
α β : Type,
f g : α → set β,
x : α,
y : β
⊢ y ∈ f x ↔ y ∈ g x
```

by applying functional extensionality and set extensionality.

A maximum depth can be provided with `ext x y z : 3`.

### The `ext` attribute

[[source]](../src/tactic/ext.lean) [mathlib basic tactic, import with `import tactic.ext` or `import tactic.basic`]

Tag lemmas of the form:

```lean
@[ext]
lemma my_collection.ext (a b : my_collection)
  (h : ∀ x, a.lookup x = b.lookup y) :
  a = b := ...
```

The attribute indexes extensionality lemma using the type of the
objects (i.e. `my_collection`) which it gets from the statement of
the lemma.  In some cases, the same lemma can be used to state the
extensionality of multiple types that are definitionally equivalent.

```lean
attribute [ext [(→),thunk,stream]] funext
```

Those parameters are cumulative. The following are equivalent:

```lean
attribute [ext [(→),thunk]] funext
attribute [ext [stream]] funext
```

and

```lean
attribute [ext [(→),thunk,stream]] funext
```

One removes type names from the list for one lemma with:

```lean
attribute [ext [-stream,-thunk]] funext
```

Also, the following:

```lean
@[ext]
lemma my_collection.ext (a b : my_collection)
  (h : ∀ x, a.lookup x = b.lookup y) :
  a = b := ...
```

is equivalent to

```lean
@[ext *]
lemma my_collection.ext (a b : my_collection)
  (h : ∀ x, a.lookup x = b.lookup y) :
  a = b := ...
```

The `*` parameter indicates to simply infer the
type from the lemma's statement.

This allows us specify type synonyms along with the type
that referred to in the lemma statement.

```lean
@[ext [*,my_type_synonym]]
lemma my_collection.ext (a b : my_collection)
  (h : ∀ x, a.lookup x = b.lookup y) :
  a = b := ...
```

Attribute `ext` can be applied to a structure to generate its extensionality lemma:

```
@[ext]
structure foo (α : Type*) :=
(x y : ℕ)
(z : {z // z < x})
(k : α)
(h : x < y)
```

will generate:

```
@[ext] lemma foo.ext : ∀ {α : Type u_1} (x y : foo α), x.x = y.x → x.y = y.y → x.z == y.z → x.k = y.k → x = y
lemma foo.ext_iff : ∀ {α : Type u_1} (x y : foo α), x = y ↔ x.x = y.x ∧ x.y = y.y ∧ x.z == y.z ∧ x.k = y.k
```

### refine_struct

[[source]](../src/tactic/interactive.lean) [mathlib basic tactic, import with `import tactic.interactive` or `import tactic.basic`]

`refine_struct { .. }` acts like `refine` but works only with structure instance
literals. It creates a goal for each missing field and tags it with the name of the
field so that `have_field` can be used to generically refer to the field currently
being refined.

As an example, we can use `refine_struct` to automate the construction semigroup
instances:

```lean
refine_struct ( { .. } : semigroup α ),
-- case semigroup, mul
-- α : Type u,
-- ⊢ α → α → α

-- case semigroup, mul_assoc
-- α : Type u,
-- ⊢ ∀ (a b c : α), a * b * c = a * (b * c)
```

`have_field`, used after `refine_struct _` poses `field` as a local constant
with the type of the field of the current goal:

```lean
refine_struct ({ .. } : semigroup α),
{ have_field, ... },
{ have_field, ... },
```

behaves like

```lean
refine_struct ({ .. } : semigroup α),
{ have field := @semigroup.mul, ... },
{ have field := @semigroup.mul_assoc, ... },
```

### apply_rules

[[source]](../src/tactic/interactive.lean) [mathlib basic tactic, import with `import tactic.interactive` or `import tactic.basic`]

`apply_rules hs n` applies the list of lemmas `hs` and `assumption` on the
first goal and the resulting subgoals, iteratively, at most `n` times.
`n` is optional, equal to 50 by default.
`hs` can contain user attributes: in this case all theorems with this
attribute are added to the list of rules.

For instance:

```lean
@[user_attribute]
meta def mono_rules : user_attribute :=
{ name := `mono_rules,
  descr := "lemmas usable to prove monotonicity" }

attribute [mono_rules] add_le_add mul_le_mul_of_nonneg_right

lemma my_test {a b c d e : real} (h1 : a ≤ b) (h2 : c ≤ d) (h3 : 0 ≤ e) :
a + c * e + a + c + 0 ≤ b + d * e + b + d + e :=
-- any of the following lines solve the goal:
add_le_add (add_le_add (add_le_add (add_le_add h1 (mul_le_mul_of_nonneg_right h2 h3)) h1 ) h2) h3
by apply_rules [add_le_add, mul_le_mul_of_nonneg_right]
by apply_rules [mono_rules]
by apply_rules mono_rules
```

### h_generalize

[[source]](../src/tactic/interactive.lean) [mathlib basic tactic, import with `import tactic.interactive` or `import tactic.basic`]

`h_generalize Hx : e == x` matches on `cast _ e` in the goal and replaces it with
`x`. It also adds `Hx : e == x` as an assumption. If `cast _ e` appears multiple
times (not necessarily with the same proof), they are all replaced by `x`. `cast`
`eq.mp`, `eq.mpr`, `eq.subst`, `eq.substr`, `eq.rec` and `eq.rec_on` are all treated
as casts.

- `h_generalize Hx : e == x with h` adds hypothesis `α = β` with `e : α, x : β`;
- `h_generalize Hx : e == x with _` chooses automatically chooses the name of
  assumption `α = β`;
- `h_generalize! Hx : e == x` reverts `Hx`;
- when `Hx` is omitted, assumption `Hx : e == x` is not added.

### squeeze_simp / squeeze_simpa

[[source]](../src/tactic/squeeze.lean) [mathlib basic tactics, import with `import tactic.squeeze` or `import tactic.basic`]

`squeeze_simp` and `squeeze_simpa` perform the same task with
the difference that `squeeze_simp` relates to `simp` while
`squeeze_simpa` relates to `simpa`. The following applies to both
`squeeze_simp` and `squeeze_simpa`.

`squeeze_simp` behaves like `simp` (including all its arguments)
and prints a `simp only` invokation to skip the search through the
`simp` lemma list.

For instance, the following is easily solved with `simp`:

```lean
example : 0 + 1 = 1 + 0 := by simp
```

To guide the proof search and speed it up, we may replace `simp`
with `squeeze_simp`:

```lean
example : 0 + 1 = 1 + 0 := by squeeze_simp
-- prints: simp only [add_zero, eq_self_iff_true, zero_add]
```

`squeeze_simp` suggests a replacement which we can use instead of
`squeeze_simp`.

```lean
example : 0 + 1 = 1 + 0 := by simp only [add_zero, eq_self_iff_true, zero_add]
```

`squeeze_simp only` prints nothing as it already skips the `simp` list.

This tactic is useful for speeding up the compilation of a complete file.
Steps:

1. search and replace ` simp` with ` squeeze_simp` (the space helps avoid the
  replacement of `simp` in `@[simp]`) throughout the file.
2. Starting at the beginning of the file, go to each printout in turn, copy
  the suggestion in place of `squeeze_simp`.
3. after all the suggestions were applied, search and replace `squeeze_simp` with
  `simp` to remove the occurrences of `squeeze_simp` that did not produce a suggestion.

Known limitation(s):
* in cases where `squeeze_simp` is used after a `;` (e.g. `cases x; squeeze_simp`),
  `squeeze_simp` will produce as many suggestions as the number of goals it is applied to.
  It is likely that none of the suggestion is a good replacement but they can all be
  combined by concatenating their list of lemmas.

### use

[[source]](../src/tactic/interactive.lean) [mathlib basic tactic, import with `import tactic.interactive` or `import tactic.basic`]

Similar to `existsi`. `use x` will instantiate the first term of an `∃` or `Σ` goal with `x`.
Unlike `existsi`, `x` is elaborated with respect to the expected type.
Equivalent to `refine ⟨x, _⟩`.

`use` will alternatively take a list of terms `[x0, ..., xn]`.

Examples:

```lean
example (α : Type) : ∃ S : set α, S = S :=
by use ∅

example : ∃ x : ℤ, x = x :=
by use 42

example : ∃ a b c : ℤ, a + b + c = 6 :=
by use [1, 2, 3]

example : ∃ p : ℤ × ℤ, p.1 = 1 :=
by use ⟨1, 42⟩
```

### clear_aux_decl

[[source]](../src/tactic/interactive.lean) [mathlib basic tactic, import with `import tactic.interactive` or `import tactic.basic`]

`clear_aux_decl` clears every `aux_decl` in the local context for the current goal.
This includes the induction hypothesis when using the equation compiler and
`_let_match` and `_fun_match`.

It is useful when using a tactic such as `finish`, `simp *` or `subst` that may use these
auxiliary declarations, and produce an error saying the recursion is not well founded.

```lean
example (n m : ℕ) (h₁ : n = m) (h₂ : ∃ a : ℕ, a = n ∧ a = m) : 2 * m = 2 * n :=
let ⟨a, ha⟩ := h₂ in
begin
  clear_aux_decl, -- subst will fail without this line
  subst h₁
end

example (x y : ℕ) (h₁ : ∃ n : ℕ, n * 1 = 2) (h₂ : 1 + 1 = 2 → x * 1 = y) : x = y :=
let ⟨n, hn⟩ := h₁ in
begin
  clear_aux_decl, -- finish produces an error without this line
  finish
end
```

### set

[[source]](../src/tactic/interactive.lean) [mathlib basic tactic, import with `import tactic.interactive` or `import tactic.basic`]

`set a := t with h` is a variant of `let a := t`. It adds the hypothesis `h : a = t` to the local context and replaces `t` with `a` everywhere it can.

`set a := t with ←h` will add `h : t = a` instead.

`set! a := t with h` does not do any replacing.

```lean
example (x : ℕ) (h : x = 3)  : x + x + x = 9 :=
begin
  set y := x with ←h_xy,
/-
x : ℕ,
y : ℕ := x,
h_xy : x = y,
h : y = 3
⊢ y + y + y = 9
-/
end
```

### choose

[[source]](../src/tactic/interactive.lean) [mathlib basic tactic, import with `import tactic.interactive` or `import tactic.basic`]

`choose a b h using hyp` takes an hypothesis `hyp` of the form
`∀ (x : X) (y : Y), ∃ (a : A) (b : B), P x y a b` for some `P : X → Y → A → B → Prop` and outputs
into context a function `a : X → Y → A`, `b : X → Y → B` and a proposition `h` stating
`∀ (x : X) (y : Y), P x y (a x y) (b x y)`. It presumably also works with dependent versions.

Example:

```lean
example (h : ∀n m : ℕ, ∃i j, m = n + i ∨ m + j = n) : true :=
begin
  choose i j h using h,
  guard_hyp i := ℕ → ℕ → ℕ,
  guard_hyp j := ℕ → ℕ → ℕ,
  guard_hyp h := ∀ (n m : ℕ), m = n + i n m ∨ m + j n m = n,
  trivial
end
```

### convert_to

[[source]](../src/tactic/interactive.lean) [mathlib basic tactic, import with `import tactic.interactive` or `import tactic.basic`]

`convert_to g using n` attempts to change the current goal to `g`, but unlike `change`,
it will generate equality proof obligations using `congr' n` to resolve discrepancies.
`convert_to g` defaults to using `congr' 1`.

`ac_change` is `convert_to` followed by `ac_refl`. It is useful for rearranging/reassociating
e.g. sums:

```lean
example (a b c d e f g N : ℕ) : (a + b) + (c + d) + (e + f) + g ≤ N :=
begin
  ac_change a + d + e + f + c + g + b ≤ _,
-- ⊢ a + d + e + f + c + g + b ≤ N
end
```

### assoc_rewrite

[[source]](../src/tactic/rewrite.lean) [mathlib basic tactic, import with `import tactic.rewrite` or `import tactic.basic`]

`assoc_rewrite [h₀, ← h₁] at ⊢ h₂` behaves like
`rewrite [h₀, ← h₁] at ⊢ h₂` with the exception that associativity is
used implicitly to make rewriting possible.

### restate_axiom

[[source]](../src/tactic/restate_axiom.lean) [mathlib basic tactic, import with `import tactic.restate_axiom` or `import tactic.basic`]

`restate_axiom` makes a new copy of a structure field, first definitionally simplifying the type.
This is useful to remove `auto_param` or `opt_param` from the statement.

As an example, we have:

```lean
structure A :=
(x : ℕ)
(a' : x = 1 . skip)

example (z : A) : z.x = 1 := by rw A.a' -- rewrite tactic failed, lemma is not an equality nor a iff

restate_axiom A.a'
example (z : A) : z.x = 1 := by rw A.a
```

By default, `restate_axiom` names the new lemma by removing a trailing `'`, or otherwise appending
`_lemma` if there is no trailing `'`. You can also give `restate_axiom` a second argument to
specify the new name, as in

```lean
restate_axiom A.a f
example (z : A) : z.x = 1 := by rw A.f
```

### push_neg

[[source]](../src/tactic/push_neg.lean) [mathlib basic tactic, import with `import tactic.push_neg` or `import tactic.basic`]

This tactic pushes negations inside expressions. For instance, given an assumption

```lean
h : ¬ ∀ ε > 0, ∃ δ > 0, ∀ x, |x - x₀| ≤ δ → |f x - y₀| ≤ ε
```

writing `push_neg at h` will turn `h` into

```lean
h : ∃ ε, ε > 0 ∧ ∀ δ, δ > 0 → (∃ x, |x - x₀| ≤ δ ∧ ε < |f x - y₀|),
```

(the pretty printer does *not* use the abreviations `∀ δ > 0` and `∃ ε > 0` but this issue
has nothing to do with `push_neg`).

Note that names are conserved by this tactic, contrary to what would happen with `simp`
using the relevant lemmas. One can also use this tactic at the goal using `push_neg`,
at every assumption and the goal using `push_neg at *` or at selected assumptions and the goal
using say `push_neg at h h' ⊢` as usual.

### contrapose

[[source]](../src/tactic/push_neg.lean) [mathlib basic tactic, import with `import tactic.push_neg` or `import tactic.basic`]

Transforms the goal into its contrapositive.

`contrapose`     turns a goal `P → Q` into `¬ Q → ¬ P`

`contrapose!`    turns a goal `P → Q` into `¬ Q → ¬ P` and pushes negations inside `P` and `Q`
                 using `push_neg`

`contrapose h`   first reverts the local assumption `h`, and then uses `contrapose` and `intro h`

`contrapose! h`  first reverts the local assumption `h`, and then uses `contrapose!` and `intro h`

`contrapose h with new_h` uses the name `new_h` for the introduced hypothesis

### swap

[[source]](../src/tactic/interactive.lean) [mathlib basic tactic, import with `import tactic.interactive` or `import tactic.basic`]

`swap n` will move the `n`th goal to the front. `swap` defaults to `swap 2`, and so interchanges the first and second goals.

### rotate

[[source]](../src/tactic/interactive.lean) [mathlib basic tactic, import with `import tactic.interactive` or `import tactic.basic`]

`rotate` moves the first goal to the back. `rotate n` will do this `n` times.

### lift

[[source]](../src/tactic/lift.lean) [mathlib basic tactic, import with `import tactic.lift` or `import tactic.basic`]

Lift an expression to another type.
* Usage: `'lift' expr 'to' expr ('using' expr)? ('with' id (id id?)?)?`.
* If `n : ℤ` and `hn : n ≥ 0` then the tactic `lift n to ℕ using hn` creates a new
  constant of type `ℕ`, also named `n` and replaces all occurrences of the old variable `(n : ℤ)`
  with `↑n` (where `n` in the new variable). It will remove `n` and `hn` from the context.
  + So for example the tactic `lift n to ℕ using hn` transforms the goal
    `n : ℤ, hn : n ≥ 0, h : P n ⊢ n = 3` to `n : ℕ, h : P ↑n ⊢ ↑n = 3`
    (here `P` is some term of type `ℤ → Prop`).
* The argument `using hn` is optional, the tactic `lift n to ℕ` does the same, but also creates a
  new subgoal that `n ≥ 0` (where `n` is the old variable).
  + So for example the tactic `lift n to ℕ` transforms the goal
    `n : ℤ, h : P n ⊢ n = 3` to two goals
    `n : ℕ, h : P ↑n ⊢ ↑n = 3` and `n : ℤ, h : P n ⊢ n ≥ 0`.
* You can also use `lift n to ℕ using e` where `e` is any expression of type `n ≥ 0`.
* Use `lift n to ℕ with k` to specify the name of the new variable.
* Use `lift n to ℕ with k hk` to also specify the name of the equality `↑k = n`. In this case, `n`
  will remain in the context. You can use `rfl` for the name of `hk` to substitute `n` away
  (i.e. the default behavior).
* You can also use `lift e to ℕ with k hk` where `e` is any expression of type `ℤ`.
  In this case, the `hk` will always stay in the context, but it will be used to rewrite `e` in
  all hypotheses and the target.
  + So for example the tactic `lift n + 3 to ℕ using hn with k hk` transforms the goal
    `n : ℤ, hn : n + 3 ≥ 0, h : P (n + 3) ⊢ n + 3 = 2 * n` to the goal
    `n : ℤ, k : ℕ, hk : ↑k = n + 3, h : P ↑k ⊢ ↑k = 2 * n`.
* The tactic `lift n to ℕ using h` will remove `h` from the context. If you want to keep it,
  specify it again as the third argument to `with`, like this: `lift n to ℕ using h with n rfl h`.
* More generally, this can lift an expression from `α` to `β` assuming that there is an instance
  of `can_lift α β`. In this case the proof obligation is specified by `can_lift.cond`.
* Given an instance `can_lift β γ`, it can also lift `α → β` to `α → γ`; more generally, given
  `β : Π a : α, Type*`, `γ : Π a : α, Type*`, and `[Π a : α, can_lift (β a) (γ a)]`, it automatically
  generates an instance `can_lift (Π a, β a) (Π a, γ a)`.

### default_dec_tac'

[[source]](../src/tactic/well_founded_tactics.lean) [mathlib basic tactic, import with `import tactic.well_founded_tactics` or `import tactic.basic`]

`default_dec_tac'` is a replacement for the core tactic `default_dec_tac`, fixing a bug. This
bug is often indicated by a message `nested exception message: tactic failed, there are no goals to be solved`, and solved by appending `using_well_founded wf_tacs` to the recursive definition.

See also additional documentation of `using_well_founded` in
[docs/extras/well_founded_recursion.md](extras/well_founded_recursion.md).

### simps

[[source]](../src/tactic/simps.lean) [mathlib basic tactic, import with `import tactic.simps` or `import tactic.basic`]

* The `@[simps]` attribute automatically derives lemmas specifying the projections of the declaration.
* Example: (note that the forward and reverse functions are specified differently!)
  ```lean
  @[simps] def refl (α) : α ≃ α := ⟨id, λ x, x, λ x, rfl, λ x, rfl⟩
  ```
  derives two simp-lemmas:
  ```lean
  @[simp] lemma refl_to_fun (α) (x : α) : (refl α).to_fun x = id x
  @[simp] lemma refl_inv_fun (α) (x : α) : (refl α).inv_fun x = x
  ```
* It does not derive simp-lemmas for the prop-valued projections.
* It will automatically reduce newly created beta-redexes, but not unfold any definitions.
* If one of the fields itself is a structure, this command will recursively create
  simp-lemmas for all fields in that structure.
* You can use `@[simps proj1 proj2 ...]` to only generate the projection lemmas for the specified
  projections. For example:
  ```lean
  attribute [simps to_fun] refl
  ```
* If one of the values is an eta-expanded structure, we will eta-reduce this structure.
* You can use `@[simps lemmas_only]` to derive the lemmas, but not mark them
  as simp-lemmas.
* You can use `@[simps short_name]` to only use the name of the last projection for the name of the
  generated lemmas.
* The precise syntax is `('simps' 'lemmas_only'? 'short_name'? ident*)`.
* If one of the projections is marked as a coercion, the generated lemmas do *not* use this
  coercion.
* `@[simps]` reduces let-expressions where necessary.
* If one of the fields is a partially applied constructor, we will eta-expand it
  (this likely never happens).

## other mathlib tactics

You can import all of the tactics in mathlib by including the following at the top of a Lean file:
```lean
import tactic
```

### tfae

[[source]](../src/tactic/tfae.lean) [mathlib tactic, import with `import tactic.tfae` or `import tactic`]

The `tfae` tactic suite is a set of tactics that help with proving that certain
propositions are equivalent.

In `data/list/basic.lean` there is a section devoted to propositions of the
form

```lean
tfae [p1, p2, ..., pn]
```

where `p1`, `p2`, through, `pn` are terms of type `Prop`.
This proposition asserts that all the `pi` are pairwise equivalent.
There are results that allow to extract the equivalence
of two propositions `pi` and `pj`.

To prove a goal of the form `tfae [p1, p2, ..., pn]`, there are two
tactics.  The first tactic is `tfae_have`.  As an argument it takes an
expression of the form `i arrow j`, where `i` and `j` are two positive
natural numbers, and `arrow` is an arrow such as `→`, `->`, `←`, `<-`,
`↔`, or `<->`.  The tactic `tfae_have : i arrow j` sets up a subgoal in
which the user has to prove the equivalence (or implication) of `pi` and `pj`.

The remaining tactic, `tfae_finish`, is a finishing tactic. It
collects all implications and equivalences from the local context and
computes their transitive closure to close the
main goal.

`tfae_have` and `tfae_finish` can be used together in a proof as
follows:

```lean
example (a b c d : Prop) : tfae [a,b,c,d] :=
begin
  tfae_have : 3 → 1,
  { /- prove c → a -/ },
  tfae_have : 2 → 3,
  { /- prove b → c -/ },
  tfae_have : 2 ← 1,
  { /- prove a → b -/ },
  tfae_have : 4 ↔ 2,
  { /- prove d ↔ b -/ },
    -- a b c d : Prop,
    -- tfae_3_to_1 : c → a,
    -- tfae_2_to_3 : b → c,
    -- tfae_1_to_2 : a → b,
    -- tfae_4_iff_2 : d ↔ b
    -- ⊢ tfae [a, b, c, d]
  tfae_finish,
end
```

### finish/clarify/safe

[[source]](../src/tactic/finish.lean) [mathlib tactic, import with `import tactic.finish` or `import tactic`]

These tactics do straightforward things: they call the simplifier, split conjunctive assumptions,
eliminate existential quantifiers on the left, and look for contradictions. They rely on ematching
and congruence closure to try to finish off a goal at the end.

The procedures *do* split on disjunctions and recreate the smt state for each terminal call, so
they are only meant to be used on small, straightforward problems.

* finish:  solves the goal or fails
* clarify: makes as much progress as possible while not leaving more than one goal
* safe:    splits freely, finishes off whatever subgoals it can, and leaves the rest

All accept an optional list of simplifier rules, typically definitions that should be expanded.
(The equations and identities should not refer to the local context.) All also accept an optional list of `ematch` lemmas, which must be preceded by `using`.

### abel

[[source]](../src/tactic/abel.lean) [mathlib tactic, import with `import tactic.abel` or `import tactic`]

Evaluate expressions in the language of *additive*, commutative monoids and groups.
It attempts to prove the goal outright if there is no `at`
specifier and the target is an equality, but if this
fails, it falls back to rewriting all monoid expressions into a normal form.
If there is an `at` specifier, it rewrites the given target into a normal form.

```lean
example {α : Type*} {a b : α} [add_comm_monoid α] : a + (b + a) = a + a + b := by abel
example {α : Type*} {a b : α} [add_comm_group α] : (a + b) - ((b + a) + a) = -a := by abel
example {α : Type*} {a b : α} [add_comm_group α] (hyp : a + a - a = b - b) : a = 0 :=
by { abel at hyp, exact hyp }
```

### norm_num

[[source]](../src/tactic/norm_num.lean) [mathlib tactic, import with `import tactic.norm_num` or `import tactic`]

Normalises numerical expressions. It supports the operations `+` `-` `*` `/` `^` and `%` over numerical types such as `ℕ`, `ℤ`, `ℚ`, `ℝ`, `ℂ`, and can prove goals of the form `A = B`, `A ≠ B`, `A < B` and `A ≤ B`, where `A` and `B` are
numerical expressions. It also has a relatively simple primality prover.

```lean
import data.real.basic

example : (2 : ℝ) + 2 = 4 := by norm_num
example : (12345.2 : ℝ) ≠ 12345.3 := by norm_num
example : (73 : ℝ) < 789/2 := by norm_num
example : 123456789 + 987654321 = 1111111110 := by norm_num
example (R : Type*) [ring R] : (2 : R) + 2 = 4 := by norm_num
example (F : Type*) [linear_ordered_field F] : (2 : F) + 2 < 5 := by norm_num
example : nat.prime (2^13 - 1) := by norm_num
example : ¬ nat.prime (2^11 - 1) := by norm_num
example (x : ℝ) (h : x = 123 + 456) : x = 579 := by norm_num at h; assumption
```

### ring

[[source]](../src/tactic/ring.lean) [mathlib tactic, import with `import tactic.ring` or `import tactic`]

Evaluate expressions in the language of *commutative* (semi)rings.
Based on [Proving Equalities in a Commutative Ring Done Right in Coq](http://www.cs.ru.nl/~freek/courses/tt-2014/read/10.1.1.61.3041.pdf) by Benjamin Grégoire and Assia Mahboubi.

The variant `ring!` uses a more aggessive reducibility setting to determine equality of atoms.

### ring_exp

[[source]](../src/tactic/ring_exp.lean) [mathlib tactic, import with `import tactic.ring_exp` or `import tactic`]

Evaluate expressions in *commutative* (semi)rings, allowing for variables in the exponent.

This tactic extends `ring`: it should solve every goal that `ring` can solve.
Additionally, it knows how to evaluate expressions with complicated exponents
(where `ring` only understands constant exponents).
The variants `ring_exp!` and `ring_exp_eq!` use a more aggessive reducibility setting to determine equality of atoms.

For example:

```lean
example (n : ℕ) (m : ℤ) : 2^(n+1) * m = 2 * 2^n * m := by ring_exp
example (a b : ℤ) (n : ℕ) : (a + b)^(n + 2) = (a^2 + b^2 + a * b + b * a) * (a + b)^n := by ring_exp
example (x y : ℕ) : x + id y = y + id x := by ring_exp!
```

### pi_instance

[[source]](../src/tactic/pi_instances.lean) [mathlib tactic, import with `import tactic.pi_instances` or `import tactic`]

`pi_instance` constructs an instance of `my_class (Π i : I, f i)`
where we know `Π i, my_class (f i)`. If an order relation is required,
it defaults to `pi.partial_order`. Any field of the instance that
`pi_instance` cannot construct is left untouched and generated as a
new goal.

### tidy

[[source]](../src/tactic/tidy.lean) [mathlib tactic, import with `import tactic.tidy` or `import tactic`]

`tidy` attempts to use a variety of conservative tactics to solve the goals.
In particular, `tidy` uses the `chain` tactic to repeatedly apply a list of tactics to
the goal and recursively on new goals, until no tactic makes further progress.

`tidy` can report the tactic script it found using `tidy?`. As an example

```lean
example : ∀ x : unit, x = unit.star :=
begin
  tidy? -- Prints the trace message: "intros x, exact dec_trivial"
end
```

The default list of tactics can be found by looking up the definition of
[`default_tidy_tactics`](../src/tactic/tidy.lean).

This list can be overriden using `tidy { tactics :=  ... }`. (The list must be a list of
`tactic string`, so that `tidy?` can report a usable tactic script.)

### linarith

[[source]](../src/tactic/linarith.lean) [mathlib tactic, import with `import tactic.linarith` or `import tactic`]

`linarith` attempts to find a contradiction between hypotheses that are linear (in)equalities.
Equivalently, it can prove a linear inequality by assuming its negation and proving `false`.

In theory, `linarith` should prove any goal that is true in the theory of linear arithmetic over the rationals. While there is some special handling for non-dense orders like `nat` and `int`, this tactic is not complete for these theories and will not prove every true goal.

An example:

```lean
example (x y z : ℚ) (h1 : 2*x  < 3*y) (h2 : -4*x + 2*z < 0)
        (h3 : 12*y - 4* z < 0)  : false :=
by linarith
```

`linarith` will use all appropriate hypotheses and the negation of the goal, if applicable.

`linarith [t1, t2, t3]` will additionally use proof terms `t1, t2, t3`.

`linarith only [h1, h2, h3, t1, t2, t3]` will use only the goal (if relevant), local hypotheses
h1, h2, h3, and proofs t1, t2, t3. It will ignore the rest of the local context.

`linarith!` will use a stronger reducibility setting to try to identify atoms. For example,

```lean
example (x : ℚ) : id x ≥ x :=
by linarith
```

will fail, because `linarith` will not identify `x` and `id x`. `linarith!` will.
This can sometimes be expensive.

`linarith {discharger := tac, restrict_type := tp, exfalso := ff}` takes a config object with three optional
arguments.
* `discharger` specifies a tactic to be used for reducing an algebraic equation in the
proof stage. The default is `ring`. Other options currently include `ring SOP` or `simp` for basic
problems.
* `restrict_type` will only use hypotheses that are inequalities over `tp`. This is useful
if you have e.g. both integer and rational valued inequalities in the local context, which can
sometimes confuse the tactic.
* If `exfalso` is false, `linarith` will fail when the goal is neither an inequality nor `false`. (True by default.)

### fin_cases

[[source]](../src/tactic/fin_cases.lean) [mathlib tactic, import with `import tactic.fin_cases` or `import tactic`]

`fin_cases h` performs case analysis on a hypothesis of the form
1) `h : A`, where `[fintype A]` is available, or
2) `h ∈ A`, where `A : finset X`, `A : multiset X` or `A : list X`.

`fin_cases *` performs case analysis on all suitable hypotheses.

As an example, in

```
example (f : ℕ → Prop) (p : fin 3) (h0 : f 0) (h1 : f 1) (h2 : f 2) : f p.val :=
begin
  fin_cases p; simp,
  all_goals { assumption }
end
```

after `fin_cases p; simp`, there are three goals, `f 0`, `f 1`, and `f 2`.

### mono

[[source]](../src/tactic/monotonicity/interactive.lean) [mathlib tactic, import with `import tactic.monotonicity` or `import tactic`]

- `mono` applies a monotonicity rule.
- `mono*` applies monotonicity rules repetitively.
- `mono with x ≤ y` or `mono with [0 ≤ x,0 ≤ y]` creates an assertion for the listed
  propositions. Those help to select the right monotonicity rule.
- `mono left` or `mono right` is useful when proving strict orderings:
   for `x + y < w + z` could be broken down into either
    - left:  `x ≤ w` and `y < z` or
    - right: `x < w` and `y ≤ z`

Here is an example of mono:

```lean
example (x y z k : ℤ)
  (h : 3 ≤ (4 : ℤ))
  (h' : z ≤ y) :
  (k + 3 + x) - y ≤ (k + 4 + x) - z :=
begin
  mono, -- unfold `(-)`, apply add_le_add
  { -- ⊢ k + 3 + x ≤ k + 4 + x
    mono, -- apply add_le_add, refl
    -- ⊢ k + 3 ≤ k + 4
    mono },
  { -- ⊢ -y ≤ -z
    mono /- apply neg_le_neg -/ }
end
```

More succinctly, we can prove the same goal as:

```lean
example (x y z k : ℤ)
  (h : 3 ≤ (4 : ℤ))
  (h' : z ≤ y) :
  (k + 3 + x) - y ≤ (k + 4 + x) - z :=
by mono*
```

### ac_mono

[[source]](../src/tactic/monotonicity/interactive.lean) [mathlib tactic, import with `import tactic.monotonicity` or `import tactic`]

`ac_mono` reduces the `f x ⊑ f y`, for some relation `⊑` and a
monotonic function `f` to `x ≺ y`.

`ac_mono*` unwraps monotonic functions until it can't.

`ac_mono^k`, for some literal number `k` applies monotonicity `k`
times.

`ac_mono h`, with `h` a hypothesis, unwraps monotonic functions and
uses `h` to solve the remaining goal. Can be combined with `*` or `^k`:
`ac_mono* h`

`ac_mono : p` asserts `p` and uses it to discharge the goal result
unwrapping a series of monotonic functions. Can be combined with * or
^k: `ac_mono* : p`

In the case where `f` is an associative or commutative operator,
`ac_mono` will consider any possible permutation of its arguments and
use the one the minimizes the difference between the left-hand side
and the right-hand side.

`ac_mono` can be used as follows:

```lean
example (x y z k m n : ℕ)
  (h₀ : z ≥ 0)
  (h₁ : x ≤ y) :
  (m + x + n) * z + k ≤ z * (y + n + m) + k :=
begin
  ac_mono,
  -- ⊢ (m + x + n) * z ≤ z * (y + n + m)
  ac_mono,
  -- ⊢ m + x + n ≤ y + n + m
  ac_mono,
end
```

As with `mono*`, `ac_mono*` solves the goal in one go and so does
`ac_mono* h₁`. The latter syntax becomes especially interesting in the
following example:

```lean
example (x y z k m n : ℕ)
  (h₀ : z ≥ 0)
  (h₁ : m + x + n ≤ y + n + m) :
  (m + x + n) * z + k ≤ z * (y + n + m) + k :=
by ac_mono* h₁.
```

By giving `ac_mono` the assumption `h₁`, we are asking `ac_refl` to
stop earlier than it would normally would.

<<<<<<< HEAD
### omega
=======
## use
Similar to `existsi`. `use x` will instantiate the first term of an `∃` or `Σ` goal with `x`.
It will then try to close the new goal using `triv`, or try to simplify it by applying `exists_prop`.
Unlike `existsi`, `x` is elaborated with respect to the expected type.

`use` will alternatively take a list of terms `[x0, ..., xn]`.

`use` will work with constructors of arbitrary inductive types.

Examples:

```lean
example (α : Type) : ∃ S : set α, S = S :=
by use ∅

example : ∃ x : ℤ, x = x :=
by use 42

example : ∃ n > 0, n = n :=
begin
  use 1,
  -- goal is now 1 > 0 ∧ 1 = 1, whereas it would be ∃ (H : 1 > 0), 1 = 1 after existsi 1.
  exact ⟨zero_lt_one, rfl⟩,
end

example : ∃ a b c : ℤ, a + b + c = 6 :=
by use [1, 2, 3]

example : ∃ p : ℤ × ℤ, p.1 = 1 :=
by use ⟨1, 42⟩
```

## clear_aux_decl

`clear_aux_decl` clears every `aux_decl` in the local context for the current goal.
This includes the induction hypothesis when using the equation compiler and
`_let_match` and `_fun_match`.

It is useful when using a tactic such as `finish`, `simp *` or `subst` that may use these
auxiliary declarations, and produce an error saying the recursion is not well founded.

```lean
example (n m : ℕ) (h₁ : n = m) (h₂ : ∃ a : ℕ, a = n ∧ a = m) : 2 * m = 2 * n :=
let ⟨a, ha⟩ := h₂ in
begin
  clear_aux_decl, -- subst will fail without this line
  subst h₁
end

example (x y : ℕ) (h₁ : ∃ n : ℕ, n * 1 = 2) (h₂ : 1 + 1 = 2 → x * 1 = y) : x = y :=
let ⟨n, hn⟩ := h₁ in
begin
  clear_aux_decl, -- finish produces an error without this line
  finish
end
```
## set

`set a := t with h` is a variant of `let a := t`. It adds the hypothesis `h : a = t` to the local context and replaces `t` with `a` everywhere it can.

`set a := t with ←h` will add `h : t = a` instead.

`set! a := t with h` does not do any replacing.

```lean
example (x : ℕ) (h : x = 3)  : x + x + x = 9 :=
begin
  set y := x with ←h_xy,
/-
x : ℕ,
y : ℕ := x,
h_xy : x = y,
h : y = 3
⊢ y + y + y = 9
-/
end
```
>>>>>>> bacd4da5

[[source]](../src/tactic/omega/main.lean) [mathlib tactic, import with `import tactic.omega` or `import tactic`]

`omega` attempts to discharge goals in the quantifier-free fragment of linear integer and natural number arithmetic using the Omega test. In other words, the core procedure of `omega` works with goals of the form

```lean
∀ x₁, ... ∀ xₖ, P
```

where `x₁, ... xₖ` are integer (resp. natural number) variables, and `P` is a quantifier-free formula of linear integer (resp. natural number) arithmetic. For instance:

```lean
example : ∀ (x y : int), (x ≤ 5 ∧ y ≤ 3) → x + y ≤ 8 := by omega
```

By default, `omega` tries to guess the correct domain by looking at the goal and hypotheses, and then reverts all relevant hypotheses and variables (e.g., all variables of type `nat` and `Prop`s in linear natural number arithmetic, if the domain was determined to be `nat`) to universally close the goal before calling the main procedure. Therefore, `omega` will often work even if the goal is not in the above form:

```lean
example (x y : nat) (h : 2 * x + 1 = 2 * y) : false := by omega
```

But this behaviour is not always optimal, since it may revert irrelevant hypotheses or incorrectly guess the domain. Use `omega manual` to disable automatic reverts, and `omega int` or `omega nat` to specify the domain.

```lean
example (x y z w : int) (h1 : 3 * y ≥ x) (h2 : z > 19 * w) : 3 * x ≤ 9 * y :=
by {revert h1 x y, omega manual}

example (i : int) (n : nat) (h1 : i = 0) (h2 : n < n) : false := by omega nat

example (n : nat) (h1 : n < 34) (i : int) (h2 : i * 9 = -72) : i = -8 :=
by {revert h2 i, omega manual int}
```

`omega` handles `nat` subtraction by repeatedly rewriting goals of the form `P[t-s]` into `P[x] ∧ (t = s + x ∨ (t ≤ s ∧ x = 0))`, where `x` is fresh. This means that each (distinct) occurrence of subtraction will cause the goal size to double during DNF transformation.

`omega` implements the real shadow step of the Omega test, but not the dark and gray shadows. Therefore, it should (in principle) succeed whenever the negation of the goal has no real solution, but it may fail if a real solution exists, even if there is no integer/natural number solution.

### tautology

[[source]](../src/tactic/tauto.lean) [mathlib tactic, import with `import tactic.tauto` or `import tactic`]

This tactic (with shorthand `tauto`) breaks down assumptions of the form `_ ∧ _`, `_ ∨ _`, `_ ↔ _` and `∃ _, _`
and splits a goal of the form `_ ∧ _`, `_ ↔ _` or `∃ _, _` until it can be discharged
using `reflexivity` or `solve_by_elim`. This is a finishing tactic: it
either closes the goal of raises an error.

The variants `tautology!` or `tauto!` use the law of excluded middle.

For instance, one can write:

```lean
example (p q r : Prop) [decidable p] [decidable r] : p ∨ (q ∧ r) ↔ (p ∨ q) ∧ (r ∨ p ∨ r) := by tauto
```

and the decidability assumptions can be dropped if `tauto!` is used
instead of `tauto`.

### norm_cast

[[source]](../src/tactic/norm_cast.lean) [mathlib tactic, import with `import tactic.norm_cast` or `import tactic`]

This tactic normalizes casts inside expressions.
It is basically a simp tactic with a specific set of lemmas to move casts
upwards in the expression.
Therefore it can be used more safely as a non-terminating tactic.
It also has special handling of numerals.

For instance, given an assumption

```lean
a b : ℤ
h : ↑a + ↑b < (10 : ℚ)
```

writing `norm_cast at h` will turn `h` into

```lean
h : a + b < 10
```

You can also use `exact_mod_cast`, `apply_mod_cast`, `rw_mod_cast`
or `assumption_mod_cast`.
Writing `exact_mod_cast h` and `apply_mod_cast h` will normalize the goal and h before using `exact h` or `apply h`.
Writing `assumption_mod_cast` will normalize the goal and for every
expression `h` in the context it will try to normalize `h` and use
`exact h`.
`rw_mod_cast` acts like the `rw` tactic but it applies `norm_cast` between steps.

These tactics work with three attributes,
`elim_cast`, `move_cast` and `squash_cast`.

`elim_cast` is for elimination lemmas of the shape
`Π ..., P ↑a1 ... ↑an = P a1 ... an`, for instance:

```lean
int.coe_nat_inj' : ∀ {m n : ℕ}, ↑m = ↑n ↔ m = n

rat.coe_int_denom : ∀ (n : ℤ), ↑n.denom = 1
```

`move_cast` is for compositional lemmas of the shape
`Π ..., ↑(P a1 ... an) = P ↑a1 ... ↑an`, for instance:

```lean
int.coe_nat_add : ∀ (m n : ℕ), ↑(m + n) = ↑m + ↑n`

nat.cast_sub : ∀ {α : Type*} [add_group α] [has_one α] {m n : ℕ}, m ≤ n → ↑(n - m) = ↑n - ↑m
```

`squash_cast` is for lemmas of the shape
`Π ..., ↑↑a = ↑a`, for instance:

```lean
int.cast_coe_nat : ∀ (n : ℕ), ↑↑n = ↑n

int.cats_id : int.cast_id : ∀ (n : ℤ), ↑n = n
```

`push_cast` rewrites the expression to move casts toward the leaf nodes.
This uses `move_cast` lemmas in the "forward" direction.
For example, `↑(a + b)` will be written to `↑a + ↑b`.
It is equivalent to `simp only with push_cast`, and can also be used at hypotheses
with `push_cast at h`.


### apply_fun

[[source]](../src/tactic/apply_fun.lean) [mathlib tactic, import with `import tactic.apply_fun` or `import tactic`]

Apply a function to some local assumptions which are either equalities
or inequalities. For instance, if the context contains `h : a = b` and
some function `f` then `apply_fun f at h` turns `h` into
`h : f a = f b`. When the assumption is an inequality `h : a ≤ b`, a side
goal `monotone f` is created, unless this condition is provided using
`apply_fun f at h using P` where `P : monotone f`, or the `mono` tactic
can prove it.

Typical usage is:

```lean
open function

example (X Y Z : Type) (f : X → Y) (g : Y → Z) (H : injective $ g ∘ f) :
  injective f :=
begin
  intros x x' h,
  apply_fun g at h,
  exact H h
end
```

### The `reassoc` attribute

[[source]](../src/tactic/reassoc_axiom.lean) [mathlib tactic, import with `import tactic.reassoc_axiom` or `import tactic`]

The `reassoc` attribute can be applied to a lemma

```lean
@[reassoc]
lemma some_lemma : foo ≫ bar = baz := ...
```

and produce

```lean
lemma some_lemma_assoc {Y : C} (f : X ⟶ Y) : foo ≫ bar ≫ f = baz ≫ f := ...
```

The name of the produced lemma can be specified with `@[reassoc other_lemma_name]`. If
`simp` is added first, the generated lemma will also have the `simp` attribute.

See also the [`reassoc_axiom` user command](commands.md#reassoc_axiom).

### reassoc

[[source]](../src/tactic/reassoc_axiom.lean) [mathlib tactic, import with `import tactic.reassoc_axiom` or `import tactic`]

`reassoc h`, for assumption `h : x ≫ y = z`, creates a new assumption `h : ∀ {W} (f : Z ⟶ W), x ≫ y ≫ f = z ≫ f`.

`reassoc! h`, does the same but deletes the initial `h` assumption.

(You can also add the attribute `@[reassoc]` to lemmas to generate new declarations generalized in this way.)

### reassoc_of

[[source]](../src/tactic/reassoc_axiom.lean) [mathlib tactic, import with `import tactic.reassoc_axiom` or `import tactic`]

`reassoc_of h` takes local assumption `h` and adds a ` ≫ f` term on the right of both sides of the equality.
Instead of creating a new assumption from the result, `reassoc_of h` stands for the proof of that reassociated
statement. This prevents poluting the local context with complicated assumptions used only once or twice.

In the following, assumption `h` is needed in a reassociated form. Instead of proving it as a new goal and adding it as
an assumption, we use `reassoc_of h` as a rewrite rule which works just as well.

```lean
example (X Y Z W : C) (x : X ⟶ Y) (y : Y ⟶ Z) (z z' : Z ⟶ W) (w : X ⟶ Z)
  (h : x ≫ y = w)
  (h' : y ≫ z = y ≫ z') :
  x ≫ y ≫ z = w ≫ z' :=
begin
  -- reassoc_of h : ∀ {X' : C} (f : W ⟶ X'), x ≫ y ≫ f = w ≫ f
  rw [h',reassoc_of h],
end
```

Although `reassoc_of` is not a tactic or a meta program, its type is generated
<<<<<<< HEAD
through meta-programming to make it usable inside normal expressions.
=======
through meta-programming to make it usable inside normal expressions.


## lift

Lift an expression to another type.
* Usage: `'lift' expr 'to' expr ('using' expr)? ('with' id (id id?)?)?`.
* If `n : ℤ` and `hn : n ≥ 0` then the tactic `lift n to ℕ using hn` creates a new
  constant of type `ℕ`, also named `n` and replaces all occurrences of the old variable `(n : ℤ)`
  with `↑n` (where `n` in the new variable). It will remove `n` and `hn` from the context.
  + So for example the tactic `lift n to ℕ using hn` transforms the goal
    `n : ℤ, hn : n ≥ 0, h : P n ⊢ n = 3` to `n : ℕ, h : P ↑n ⊢ ↑n = 3`
    (here `P` is some term of type `ℤ → Prop`).
* The argument `using hn` is optional, the tactic `lift n to ℕ` does the same, but also creates a
  new subgoal that `n ≥ 0` (where `n` is the old variable).
  + So for example the tactic `lift n to ℕ` transforms the goal
    `n : ℤ, h : P n ⊢ n = 3` to two goals
    `n : ℕ, h : P ↑n ⊢ ↑n = 3` and `n : ℤ, h : P n ⊢ n ≥ 0`.
* You can also use `lift n to ℕ using e` where `e` is any expression of type `n ≥ 0`.
* Use `lift n to ℕ with k` to specify the name of the new variable.
* Use `lift n to ℕ with k hk` to also specify the name of the equality `↑k = n`. In this case, `n`
  will remain in the context. You can use `rfl` for the name of `hk` to substitute `n` away
  (i.e. the default behavior).
* You can also use `lift e to ℕ with k hk` where `e` is any expression of type `ℤ`.
  In this case, the `hk` will always stay in the context, but it will be used to rewrite `e` in
  all hypotheses and the target.
  + So for example the tactic `lift n + 3 to ℕ using hn with k hk` transforms the goal
    `n : ℤ, hn : n + 3 ≥ 0, h : P (n + 3) ⊢ n + 3 = 2 * n` to the goal
    `n : ℤ, k : ℕ, hk : ↑k = n + 3, h : P ↑k ⊢ ↑k = 2 * n`.
* The tactic `lift n to ℕ using h` will remove `h` from the context. If you want to keep it,
  specify it again as the third argument to `with`, like this: `lift n to ℕ using h with n rfl h`.
* More generally, this can lift an expression from `α` to `β` assuming that there is an instance
  of `can_lift α β`. In this case the proof obligation is specified by `can_lift.cond`.
* Given an instance `can_lift β γ`, it can also lift `α → β` to `α → γ`; more generally, given
  `β : Π a : α, Type*`, `γ : Π a : α, Type*`, and `[Π a : α, can_lift (β a) (γ a)]`, it automatically
  generates an instance `can_lift (Π a, β a) (Π a, γ a)`.

## import_private

`import_private foo from bar` finds a private declaration `foo` in the same file as `bar` and creates a
local notation to refer to it.

`import_private foo`, looks for `foo` in all (imported) files.

When possible, make `foo` non-private rather than using this feature.

## default_dec_tac'

`default_dec_tac'` is a replacement for the core tactic `default_dec_tac`, fixing a bug. This
bug is often indicated by a message `nested exception message: tactic failed, there are no goals to be solved`,and solved by appending `using_well_founded wf_tacs` to the recursive definition.
See also additional documentation of `using_well_founded` in
[docs/extras/well_founded_recursion.md](extras/well_founded_recursion.md).

## simps

* The `@[simps]` attribute automatically derives lemmas specifying the projections of the declaration.
* Example: (note that the forward and reverse functions are specified differently!)
  ```lean
  @[simps] def refl (α) : α ≃ α := ⟨id, λ x, x, λ x, rfl, λ x, rfl⟩
  ```
  derives two simp-lemmas:
  ```lean
  @[simp] lemma refl_to_fun (α) (x : α) : (refl α).to_fun x = id x
  @[simp] lemma refl_inv_fun (α) (x : α) : (refl α).inv_fun x = x
  ```
* It does not derive simp-lemmas for the prop-valued projections.
* It will automatically reduce newly created beta-redexes, but not unfold any definitions.
* If one of the fields itself is a structure, this command will recursively create
  simp-lemmas for all fields in that structure.
* You can use `@[simps proj1 proj2 ...]` to only generate the projection lemmas for the specified
  projections. For example:
  ```lean
  attribute [simps to_fun] refl
  ```
* If one of the values is an eta-expanded structure, we will eta-reduce this structure.
* You can use `@[simps lemmas_only]` to derive the lemmas, but not mark them
  as simp-lemmas.
* You can use `@[simps short_name]` to only use the name of the last projection for the name of the
  generated lemmas.
* The precise syntax is `('simps' 'lemmas_only'? 'short_name'? ident*)`.
* If one of the projections is marked as a coercion, the generated lemmas do *not* use this
  coercion.
* `@[simps]` reduces let-expressions where necessary.
* If one of the fields is a partially applied constructor, we will eta-expand it
  (this likely never happens).

## clear'

An improved version of the standard `clear` tactic. `clear` is sensitive to the
order of its arguments: `clear x y` may fail even though both `x` and `y` could
be cleared (if the type of `y` depends on `x`). `clear'` lifts this limitation.

```
example {α} {β : α → Type} (a : α) (b : β a) : unit :=
begin
  try { clear a b }, -- fails since `b` depends on `a`
  clear' a b,        -- succeeds
  exact ()
end
```

## clear_dependent

A variant of `clear'` which clears not only the given hypotheses, but also any
other hypotheses depending on them.

```
example {α} {β : α → Type} (a : α) (b : β a) : unit :=
begin
  try { clear' a },  -- fails since `b` depends on `a`
  clear_dependent a, -- succeeds, clearing `a` and `b`
  exact ()
end
```

## simp_rw

`simp_rw` functions as a mix of `simp` and `rw`. Like `rw`, it applies each
rewrite rule in the given order, but like `simp` it repeatedly applies these
rules and also under binders like `∀ x, ...`, `∃ x, ...` and `λ x, ...`.

Usage:
  - `simp_rw [lemma_1, ..., lemma_n]` will rewrite the goal by applying the
    lemmas in that order.
  - `simp_rw [lemma_1, ..., lemma_n] at h₁ ... hₙ` will rewrite the given hypotheses.
  - `simp_rw [...] at ⊢ h₁ ... hₙ` rewrites the goal as well as the given hypotheses.
  - `simp_rw [...] at *` rewrites in the whole context: all hypotheses and the goal.

For example, neither `simp` nor `rw` can solve the following, but `simp_rw` can:
```lean
example {α β : Type} {f : α → β} {t : set β} : (∀ s, f '' s ⊆ t) = ∀ s : set α, ∀ x ∈ s, x ∈ f ⁻¹' t :=
by simp_rw [set.image_subset_iff, set.subset_def]
```

Lemmas passed to `simp_rw` must be expressions that are valid arguments to `simp`.
>>>>>>> bacd4da5
<|MERGE_RESOLUTION|>--- conflicted
+++ resolved
@@ -25,6 +25,7 @@
 
 An introduction to `simp` can be found at [docs/extras/simp.md](extras/simp.md). See also the following related mathlib tactics:
 - [`simpa`](#simpa)
+- [`simp_rw`](#simp_rw)
 - [`squeeze_simp` / `squeeze_simpa`](#squeeze_simp--squeeze_simpa)
 - The [`simps`](#simps) user attribute
 - [`field_simp`](#field_simp)
@@ -201,6 +202,62 @@
 If `⟨patt⟩` is omitted, `rcases` will try to infer the pattern.
 
 If `type` is omitted, `:= proof` is required.
+
+### clear'
+
+[[source]](../src/tactic/clear.lean) [mathlib tactic, import with `import tactic.clear` or `import tactic.basic`]
+
+An improved version of the standard `clear` tactic. `clear` is sensitive to the
+order of its arguments: `clear x y` may fail even though both `x` and `y` could
+be cleared (if the type of `y` depends on `x`). `clear'` lifts this limitation.
+
+```
+example {α} {β : α → Type} (a : α) (b : β a) : unit :=
+begin
+  try { clear a b }, -- fails since `b` depends on `a`
+  clear' a b,        -- succeeds
+  exact ()
+end
+```
+
+### clear_dependent
+
+[[source]](../src/tactic/clear.lean) [mathlib tactic, import with `import tactic.clear` or `import tactic.basic`]
+
+A variant of `clear'` which clears not only the given hypotheses, but also any
+other hypotheses depending on them.
+
+```
+example {α} {β : α → Type} (a : α) (b : β a) : unit :=
+begin
+  try { clear' a },  -- fails since `b` depends on `a`
+  clear_dependent a, -- succeeds, clearing `a` and `b`
+  exact ()
+end
+```
+
+### simp_rw
+
+[[source]](../src/tactic/simp_rw.lean) [mathlib tactic, import with `import tactic.simp_rw` or `import tactic.basic`]
+
+`simp_rw` functions as a mix of `simp` and `rw`. Like `rw`, it applies each
+rewrite rule in the given order, but like `simp` it repeatedly applies these
+rules and also under binders like `∀ x, ...`, `∃ x, ...` and `λ x, ...`.
+
+Usage:
+  - `simp_rw [lemma_1, ..., lemma_n]` will rewrite the goal by applying the
+    lemmas in that order.
+  - `simp_rw [lemma_1, ..., lemma_n] at h₁ ... hₙ` will rewrite the given hypotheses.
+  - `simp_rw [...] at ⊢ h₁ ... hₙ` rewrites the goal as well as the given hypotheses.
+  - `simp_rw [...] at *` rewrites in the whole context: all hypotheses and the goal.
+
+For example, neither `simp` nor `rw` can solve the following, but `simp_rw` can:
+```lean
+example {α β : Type} {f : α → β} {t : set β} : (∀ s, f '' s ⊆ t) = ∀ s : set α, ∀ x ∈ s, x ∈ f ⁻¹' t :=
+by simp_rw [set.image_subset_iff, set.subset_def]
+```
+
+Lemmas passed to `simp_rw` must be expressions that are valid arguments to `simp`.
 
 ### simpa
 
@@ -1348,87 +1405,7 @@
 By giving `ac_mono` the assumption `h₁`, we are asking `ac_refl` to
 stop earlier than it would normally would.
 
-<<<<<<< HEAD
 ### omega
-=======
-## use
-Similar to `existsi`. `use x` will instantiate the first term of an `∃` or `Σ` goal with `x`.
-It will then try to close the new goal using `triv`, or try to simplify it by applying `exists_prop`.
-Unlike `existsi`, `x` is elaborated with respect to the expected type.
-
-`use` will alternatively take a list of terms `[x0, ..., xn]`.
-
-`use` will work with constructors of arbitrary inductive types.
-
-Examples:
-
-```lean
-example (α : Type) : ∃ S : set α, S = S :=
-by use ∅
-
-example : ∃ x : ℤ, x = x :=
-by use 42
-
-example : ∃ n > 0, n = n :=
-begin
-  use 1,
-  -- goal is now 1 > 0 ∧ 1 = 1, whereas it would be ∃ (H : 1 > 0), 1 = 1 after existsi 1.
-  exact ⟨zero_lt_one, rfl⟩,
-end
-
-example : ∃ a b c : ℤ, a + b + c = 6 :=
-by use [1, 2, 3]
-
-example : ∃ p : ℤ × ℤ, p.1 = 1 :=
-by use ⟨1, 42⟩
-```
-
-## clear_aux_decl
-
-`clear_aux_decl` clears every `aux_decl` in the local context for the current goal.
-This includes the induction hypothesis when using the equation compiler and
-`_let_match` and `_fun_match`.
-
-It is useful when using a tactic such as `finish`, `simp *` or `subst` that may use these
-auxiliary declarations, and produce an error saying the recursion is not well founded.
-
-```lean
-example (n m : ℕ) (h₁ : n = m) (h₂ : ∃ a : ℕ, a = n ∧ a = m) : 2 * m = 2 * n :=
-let ⟨a, ha⟩ := h₂ in
-begin
-  clear_aux_decl, -- subst will fail without this line
-  subst h₁
-end
-
-example (x y : ℕ) (h₁ : ∃ n : ℕ, n * 1 = 2) (h₂ : 1 + 1 = 2 → x * 1 = y) : x = y :=
-let ⟨n, hn⟩ := h₁ in
-begin
-  clear_aux_decl, -- finish produces an error without this line
-  finish
-end
-```
-## set
-
-`set a := t with h` is a variant of `let a := t`. It adds the hypothesis `h : a = t` to the local context and replaces `t` with `a` everywhere it can.
-
-`set a := t with ←h` will add `h : t = a` instead.
-
-`set! a := t with h` does not do any replacing.
-
-```lean
-example (x : ℕ) (h : x = 3)  : x + x + x = 9 :=
-begin
-  set y := x with ←h_xy,
-/-
-x : ℕ,
-y : ℕ := x,
-h_xy : x = y,
-h : y = 3
-⊢ y + y + y = 9
--/
-end
-```
->>>>>>> bacd4da5
 
 [[source]](../src/tactic/omega/main.lean) [mathlib tactic, import with `import tactic.omega` or `import tactic`]
 
@@ -1635,142 +1612,4 @@
 ```
 
 Although `reassoc_of` is not a tactic or a meta program, its type is generated
-<<<<<<< HEAD
-through meta-programming to make it usable inside normal expressions.
-=======
-through meta-programming to make it usable inside normal expressions.
-
-
-## lift
-
-Lift an expression to another type.
-* Usage: `'lift' expr 'to' expr ('using' expr)? ('with' id (id id?)?)?`.
-* If `n : ℤ` and `hn : n ≥ 0` then the tactic `lift n to ℕ using hn` creates a new
-  constant of type `ℕ`, also named `n` and replaces all occurrences of the old variable `(n : ℤ)`
-  with `↑n` (where `n` in the new variable). It will remove `n` and `hn` from the context.
-  + So for example the tactic `lift n to ℕ using hn` transforms the goal
-    `n : ℤ, hn : n ≥ 0, h : P n ⊢ n = 3` to `n : ℕ, h : P ↑n ⊢ ↑n = 3`
-    (here `P` is some term of type `ℤ → Prop`).
-* The argument `using hn` is optional, the tactic `lift n to ℕ` does the same, but also creates a
-  new subgoal that `n ≥ 0` (where `n` is the old variable).
-  + So for example the tactic `lift n to ℕ` transforms the goal
-    `n : ℤ, h : P n ⊢ n = 3` to two goals
-    `n : ℕ, h : P ↑n ⊢ ↑n = 3` and `n : ℤ, h : P n ⊢ n ≥ 0`.
-* You can also use `lift n to ℕ using e` where `e` is any expression of type `n ≥ 0`.
-* Use `lift n to ℕ with k` to specify the name of the new variable.
-* Use `lift n to ℕ with k hk` to also specify the name of the equality `↑k = n`. In this case, `n`
-  will remain in the context. You can use `rfl` for the name of `hk` to substitute `n` away
-  (i.e. the default behavior).
-* You can also use `lift e to ℕ with k hk` where `e` is any expression of type `ℤ`.
-  In this case, the `hk` will always stay in the context, but it will be used to rewrite `e` in
-  all hypotheses and the target.
-  + So for example the tactic `lift n + 3 to ℕ using hn with k hk` transforms the goal
-    `n : ℤ, hn : n + 3 ≥ 0, h : P (n + 3) ⊢ n + 3 = 2 * n` to the goal
-    `n : ℤ, k : ℕ, hk : ↑k = n + 3, h : P ↑k ⊢ ↑k = 2 * n`.
-* The tactic `lift n to ℕ using h` will remove `h` from the context. If you want to keep it,
-  specify it again as the third argument to `with`, like this: `lift n to ℕ using h with n rfl h`.
-* More generally, this can lift an expression from `α` to `β` assuming that there is an instance
-  of `can_lift α β`. In this case the proof obligation is specified by `can_lift.cond`.
-* Given an instance `can_lift β γ`, it can also lift `α → β` to `α → γ`; more generally, given
-  `β : Π a : α, Type*`, `γ : Π a : α, Type*`, and `[Π a : α, can_lift (β a) (γ a)]`, it automatically
-  generates an instance `can_lift (Π a, β a) (Π a, γ a)`.
-
-## import_private
-
-`import_private foo from bar` finds a private declaration `foo` in the same file as `bar` and creates a
-local notation to refer to it.
-
-`import_private foo`, looks for `foo` in all (imported) files.
-
-When possible, make `foo` non-private rather than using this feature.
-
-## default_dec_tac'
-
-`default_dec_tac'` is a replacement for the core tactic `default_dec_tac`, fixing a bug. This
-bug is often indicated by a message `nested exception message: tactic failed, there are no goals to be solved`,and solved by appending `using_well_founded wf_tacs` to the recursive definition.
-See also additional documentation of `using_well_founded` in
-[docs/extras/well_founded_recursion.md](extras/well_founded_recursion.md).
-
-## simps
-
-* The `@[simps]` attribute automatically derives lemmas specifying the projections of the declaration.
-* Example: (note that the forward and reverse functions are specified differently!)
-  ```lean
-  @[simps] def refl (α) : α ≃ α := ⟨id, λ x, x, λ x, rfl, λ x, rfl⟩
-  ```
-  derives two simp-lemmas:
-  ```lean
-  @[simp] lemma refl_to_fun (α) (x : α) : (refl α).to_fun x = id x
-  @[simp] lemma refl_inv_fun (α) (x : α) : (refl α).inv_fun x = x
-  ```
-* It does not derive simp-lemmas for the prop-valued projections.
-* It will automatically reduce newly created beta-redexes, but not unfold any definitions.
-* If one of the fields itself is a structure, this command will recursively create
-  simp-lemmas for all fields in that structure.
-* You can use `@[simps proj1 proj2 ...]` to only generate the projection lemmas for the specified
-  projections. For example:
-  ```lean
-  attribute [simps to_fun] refl
-  ```
-* If one of the values is an eta-expanded structure, we will eta-reduce this structure.
-* You can use `@[simps lemmas_only]` to derive the lemmas, but not mark them
-  as simp-lemmas.
-* You can use `@[simps short_name]` to only use the name of the last projection for the name of the
-  generated lemmas.
-* The precise syntax is `('simps' 'lemmas_only'? 'short_name'? ident*)`.
-* If one of the projections is marked as a coercion, the generated lemmas do *not* use this
-  coercion.
-* `@[simps]` reduces let-expressions where necessary.
-* If one of the fields is a partially applied constructor, we will eta-expand it
-  (this likely never happens).
-
-## clear'
-
-An improved version of the standard `clear` tactic. `clear` is sensitive to the
-order of its arguments: `clear x y` may fail even though both `x` and `y` could
-be cleared (if the type of `y` depends on `x`). `clear'` lifts this limitation.
-
-```
-example {α} {β : α → Type} (a : α) (b : β a) : unit :=
-begin
-  try { clear a b }, -- fails since `b` depends on `a`
-  clear' a b,        -- succeeds
-  exact ()
-end
-```
-
-## clear_dependent
-
-A variant of `clear'` which clears not only the given hypotheses, but also any
-other hypotheses depending on them.
-
-```
-example {α} {β : α → Type} (a : α) (b : β a) : unit :=
-begin
-  try { clear' a },  -- fails since `b` depends on `a`
-  clear_dependent a, -- succeeds, clearing `a` and `b`
-  exact ()
-end
-```
-
-## simp_rw
-
-`simp_rw` functions as a mix of `simp` and `rw`. Like `rw`, it applies each
-rewrite rule in the given order, but like `simp` it repeatedly applies these
-rules and also under binders like `∀ x, ...`, `∃ x, ...` and `λ x, ...`.
-
-Usage:
-  - `simp_rw [lemma_1, ..., lemma_n]` will rewrite the goal by applying the
-    lemmas in that order.
-  - `simp_rw [lemma_1, ..., lemma_n] at h₁ ... hₙ` will rewrite the given hypotheses.
-  - `simp_rw [...] at ⊢ h₁ ... hₙ` rewrites the goal as well as the given hypotheses.
-  - `simp_rw [...] at *` rewrites in the whole context: all hypotheses and the goal.
-
-For example, neither `simp` nor `rw` can solve the following, but `simp_rw` can:
-```lean
-example {α β : Type} {f : α → β} {t : set β} : (∀ s, f '' s ⊆ t) = ∀ s : set α, ∀ x ∈ s, x ∈ f ⁻¹' t :=
-by simp_rw [set.image_subset_iff, set.subset_def]
-```
-
-Lemmas passed to `simp_rw` must be expressions that are valid arguments to `simp`.
->>>>>>> bacd4da5
+through meta-programming to make it usable inside normal expressions.
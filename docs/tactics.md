--- conflicted
+++ resolved
@@ -1054,7 +1054,6 @@
 
 `rotate` moves the first goal to the back. `rotate n` will do this `n` times.
 
-<<<<<<< HEAD
 ### The `reassoc` attribute
 
 The `reassoc` attribute can be applied to a lemma
@@ -1099,10 +1098,8 @@
 ```lean
 attribute [simp, reassoc] some_class.bar
 ```
-=======
 ### sanity_check
 
 The `#sanity_check` command checks for common mistakes in the current file or in all of mathlib, respectively.
 
-Currently this will check for unused arguments in declarations and whether a declaration is incorrectly marked as a def/lemma.
->>>>>>> 538d3f6f
+Currently this will check for unused arguments in declarations and whether a declaration is incorrectly marked as a def/lemma.
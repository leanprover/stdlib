# Mathlib tactics #

In addition to [core tactics](https://leanprover.github.io/reference/tactics.html),
mathlib provides a number of specific interactive tactics and commands.
Here we document the mostly commonly used ones.

### tfae

The `tfae` tactic suite is a set of tactics that help with proving that certain
propositions are equivalent.
In `data/list/basic.lean` there is a section devoted to propositions of the
form
```lean
tfae [p1, p2, ..., pn]
```
where `p1`, `p2`, through, `pn` are terms of type `Prop`.
This proposition asserts that all the `pi` are pairwise equivalent.
There are results that allow to extract the equivalence
of two propositions `pi` and `pj`.

To prove a goal of the form `tfae [p1, p2, ..., pn]`, there are two
tactics.  The first tactic is `tfae_have`.  As an argument it takes an
expression of the form `i arrow j`, where `i` and `j` are two positive
natural numbers, and `arrow` is an arrow such as `→`, `->`, `←`, `<-`,
`↔`, or `<->`.  The tactic `tfae_have : i arrow j` sets up a subgoal in
which the user has to prove the equivalence (or implication) of `pi` and `pj`.

The remaining tactic, `tfae_finish`, is a finishing tactic. It
collects all implications and equivalences from the local context and
computes their transitive closure to close the
main goal.

`tfae_have` and `tfae_finish` can be used together in a proof as
follows:

```lean
example (a b c d : Prop) : tfae [a,b,c,d] :=
begin
  tfae_have : 3 → 1,
  { /- prove c → a -/ },
  tfae_have : 2 → 3,
  { /- prove b → c -/ },
  tfae_have : 2 ← 1,
  { /- prove a → b -/ },
  tfae_have : 4 ↔ 2,
  { /- prove d ↔ b -/ },
    -- a b c d : Prop,
    -- tfae_3_to_1 : c → a,
    -- tfae_2_to_3 : b → c,
    -- tfae_1_to_2 : a → b,
    -- tfae_4_iff_2 : d ↔ b
    -- ⊢ tfae [a, b, c, d]
  tfae_finish,
end
```

### rcases

The `rcases` tactic is the same as `cases`, but with more flexibility in the
`with` pattern syntax to allow for recursive case splitting. The pattern syntax
uses the following recursive grammar:

```lean
patt ::= (patt_list "|")* patt_list
patt_list ::= id | "_" | "⟨" (patt ",")* patt "⟩"
```

A pattern like `⟨a, b, c⟩ | ⟨d, e⟩` will do a split over the inductive
datatype, naming the first three parameters of the first constructor as
`a,b,c` and the first two of the second constructor `d,e`. If the list
is not as long as the number of arguments to the constructor or the
number of constructors, the remaining variables will be automatically
named. If there are nested brackets such as `⟨⟨a⟩, b | c⟩ | d` then
these will cause more case splits as necessary. If there are too many
arguments, such as `⟨a, b, c⟩` for splitting on `∃ x, ∃ y, p x`, then it
will be treated as `⟨a, ⟨b, c⟩⟩`, splitting the last parameter as
necessary.

`rcases` also has special support for quotient types: quotient induction into Prop works like
matching on the constructor `quot.mk`.

`rcases? e` will perform case splits on `e` in the same way as `rcases e`,
but rather than accepting a pattern, it does a maximal cases and prints the
pattern that would produce this case splitting. The default maximum depth is 5,
but this can be modified with `rcases? e : n`.

### rintro

The `rintro` tactic is a combination of the `intros` tactic with `rcases` to
allow for destructuring patterns while introducing variables. See `rcases` for
a description of supported patterns. For example, `rintros (a | ⟨b, c⟩) ⟨d, e⟩`
will introduce two variables, and then do case splits on both of them producing
two subgoals, one with variables `a d e` and the other with `b c d e`.

`rintro?` will introduce and case split on variables in the same way as
`rintro`, but will also print the `rintro` invocation that would have the same
result. Like `rcases?`, `rintro? : n` allows for modifying the
depth of splitting; the default is 5.

### obtain

The `obtain` tactic is a combination of `have` and `rcases`.
```lean
obtain ⟨patt⟩ : type,
{ ... }
```
is equivalent to
```lean
have h : type,
{ ... },
rcases h with ⟨patt⟩
```

 The syntax `obtain ⟨patt⟩ : type := proof` is also supported.


### simpa

This is a "finishing" tactic modification of `simp`. It has two forms.

* `simpa [rules, ...] using e` will simplify the goal and the type of
  `e` using `rules`, then try to close the goal using `e`.

  Simplifying the type of `e` makes it more likely to match the goal
  (which has also been simplified). This construction also tends to be
  more robust under changes to the simp lemma set.

* `simpa [rules, ...]` will simplify the goal and the type of a
  hypothesis `this` if present in the context, then try to close the goal using
  the `assumption` tactic.

### replace

Acts like `have`, but removes a hypothesis with the same name as
this one. For example if the state is `h : p ⊢ goal` and `f : p → q`,
then after `replace h := f h` the goal will be `h : q ⊢ goal`,
where `have h := f h` would result in the state `h : p, h : q ⊢ goal`.
This can be used to simulate the `specialize` and `apply at` tactics
of Coq.

### elide/unelide

The `elide n (at ...)` tactic hides all subterms of the target goal or hypotheses
beyond depth `n` by replacing them with `hidden`, which is a variant
on the identity function. (Tactics should still mostly be able to see
through the abbreviation, but if you want to unhide the term you can use
`unelide`.)

The `unelide (at ...)` tactic removes all `hidden` subterms in the target
types (usually added by `elide`).

### finish/clarify/safe

These tactics do straightforward things: they call the simplifier, split conjunctive assumptions,
eliminate existential quantifiers on the left, and look for contradictions. They rely on ematching
and congruence closure to try to finish off a goal at the end.

The procedures *do* split on disjunctions and recreate the smt state for each terminal call, so
they are only meant to be used on small, straightforward problems.

* finish:  solves the goal or fails
* clarify: makes as much progress as possible while not leaving more than one goal
* safe:    splits freely, finishes off whatever subgoals it can, and leaves the rest

All accept an optional list of simplifier rules, typically definitions that should be expanded.
(The equations and identities should not refer to the local context.)

### ring

Evaluate expressions in the language of (semi-)rings.
Based on [Proving Equalities in a Commutative Ring Done Right in Coq](http://www.cs.ru.nl/~freek/courses/tt-2014/read/10.1.1.61.3041.pdf) by Benjamin Grégoire and Assia Mahboubi.

### congr'

Same as the `congr` tactic, but takes an optional argument which gives
the depth of recursive applications. This is useful when `congr`
is too aggressive in breaking down the goal. For example, given
`⊢ f (g (x + y)) = f (g (y + x))`, `congr'` produces the goals `⊢ x = y`
and `⊢ y = x`, while `congr' 2` produces the intended `⊢ x + y = y + x`.
If, at any point, a subgoal matches a hypothesis then the subgoal will be closed.

### convert

The `exact e` and `refine e` tactics require a term `e` whose type is
definitionally equal to the goal. `convert e` is similar to `refine
e`, but the type of `e` is not required to exactly match the
goal. Instead, new goals are created for differences between the type
of `e` and the goal. For example, in the proof state

```lean
n : ℕ,
e : prime (2 * n + 1)
⊢ prime (n + n + 1)
```

the tactic `convert e` will change the goal to

```lean
⊢ n + n = 2 * n
```

In this example, the new goal can be solved using `ring`.

The syntax `convert ← e` will reverse the direction of the new goals
(producing `⊢ 2 * n = n + n` in this example).

Internally, `convert e` works by creating a new goal asserting that
the goal equals the type of `e`, then simplifying it using
`congr'`. The syntax `convert e using n` can be used to control the
depth of matching (like `congr' n`). In the example, `convert e using
1` would produce a new goal `⊢ n + n + 1 = 2 * n + 1`.

### unfold_coes

Unfold coercion-related definitions

### Instance cache tactics

For performance reasons, Lean does not automatically update its database
of class instances during a proof. The group of tactics described below
helps forcing such updates. For a simple (but very artificial) example,
consider the function `default` from the core library. It has type
`Π (α : Sort u) [inhabited α], α`, so one can use `default α` only if Lean
can find a registered instance of `inhabited α`. Because the database of
such instance is not automatically updated during a proof, the following
attempt won't work (Lean will not pick up the instance from the local
context):
```lean
def my_id (α : Type) : α → α :=
begin
  intro x,
  have : inhabited α := ⟨x⟩,
  exact default α, -- Won't work!
end
```
However, it will work, producing the identity function, if one replaces have by its variant `haveI` described below.

* `resetI`: Reset the instance cache. This allows any instances
  currently in the context to be used in typeclass inference.

* `unfreezeI`: Unfreeze local instances, which allows us to revert
  instances in the context

* `introI`/`introsI`: `intro`/`intros` followed by `resetI`. Like
  `intro`/`intros`, but uses the introduced variable in typeclass inference.

* `haveI`/`letI`: `have`/`let` followed by `resetI`. Used to add typeclasses
  to the context so that they can be used in typeclass inference. The syntax
  `haveI := <proof>` and `haveI : t := <proof>` is supported, but
  `haveI : t, from _` and `haveI : t, { <proof> }` are not; in these cases
  use `have : t, { <proof> }, resetI` directly).

* `exactI`: `resetI` followed by `exact`. Like `exact`, but uses all
  variables in the context for typeclass inference.

### library_search

`library_search` is a tactic to identify existing lemmas in the library. It tries to close the
current goal by applying a lemma from the library, then discharging any new goals using
`solve_by_elim`.

Typical usage is:
```
example (n m k : ℕ) : n * (m - k) = n * m - n * k :=
by library_search -- exact nat.mul_sub_left_distrib n m k
```

`library_search` prints a trace message showing the proof it found, shown above as a comment.
Typically you will then copy and paste this proof, replacing the call to `library_search`.

### find

The `find` command from `tactic.find` allows to find lemmas using
pattern matching. For instance:

```lean
import tactic.find

#find _ + _ = _ + _
#find (_ : ℕ) + _ = _ + _
```

### solve_by_elim

The tactic `solve_by_elim` repeatedly applies assumptions to the current goal, and succeeds if this eventually discharges the main goal.
```lean
solve_by_elim { discharger := `[cc] }
```
also attempts to discharge the goal using congruence closure before each round of applying assumptions.

`solve_by_elim*` tries to solve all goals together, using backtracking if a solution for one goal
makes other goals impossible.

By default `solve_by_elim` also applies `congr_fun` and `congr_arg` against the goal.

The assumptions can be modified with similar syntax as for `simp`:
* `solve_by_elim [h₁, h₂, ..., hᵣ]` also applies the named lemmas (or all lemmas tagged with the named
attributes).
* `solve_by_elim only [h₁, h₂, ..., hᵣ]` does not include the local context, `congr_fun`, or `congr_arg`
unless they are explicitly included.
* `solve_by_elim [-id_1, ... -id_n]` uses the default assumptions, removing the specified ones.

### ext1 / ext

 * `ext1 id` selects and apply one extensionality lemma (with
    attribute `extensionality`), using `id`, if provided, to name a
    local constant introduced by the lemma. If `id` is omitted, the
    local constant is named automatically, as per `intro`.

 * `ext` applies as many extensionality lemmas as possible;
 * `ext ids`, with `ids` a list of identifiers, finds extentionality
    and applies them until it runs out of identifiers in `ids` to name
    the local constants.

When trying to prove:

  ```lean
  α β : Type,
  f g : α → set β
  ⊢ f = g
  ```

applying `ext x y` yields:

  ```lean
  α β : Type,
  f g : α → set β,
  x : α,
  y : β
  ⊢ y ∈ f x ↔ y ∈ g x
  ```

by applying functional extensionality and set extensionality.

A maximum depth can be provided with `ext x y z : 3`.

### The `extensionality` attribute

 Tag lemmas of the form:

 ```lean
 @[extensionality]
 lemma my_collection.ext (a b : my_collection)
   (h : ∀ x, a.lookup x = b.lookup y) :
   a = b := ...
 ```

 The attribute indexes extensionality lemma using the type of the
 objects (i.e. `my_collection`) which it gets from the statement of
 the lemma.  In some cases, the same lemma can be used to state the
 extensionality of multiple types that are definitionally equivalent.

 ```lean
 attribute [extensionality [(→),thunk,stream]] funext
 ```

 Those parameters are cumulative. The following are equivalent:

 ```lean
 attribute [extensionality [(→),thunk]] funext
 attribute [extensionality [stream]] funext
 ```

 and

 ```lean
 attribute [extensionality [(→),thunk,stream]] funext
 ```

 One removes type names from the list for one lemma with:

 ```lean
 attribute [extensionality [-stream,-thunk]] funext
 ```

 Finally, the following:

 ```lean
 @[extensionality]
 lemma my_collection.ext (a b : my_collection)
   (h : ∀ x, a.lookup x = b.lookup y) :
   a = b := ...
 ```

 is equivalent to

 ```lean
 @[extensionality *]
 lemma my_collection.ext (a b : my_collection)
   (h : ∀ x, a.lookup x = b.lookup y) :
   a = b := ...
 ```

 The `*` parameter indicates to simply infer the
 type from the lemma's statement.

 This allows us specify type synonyms along with the type
 that referred to in the lemma statement.

 ```lean
 @[extensionality [*,my_type_synonym]]
 lemma my_collection.ext (a b : my_collection)
   (h : ∀ x, a.lookup x = b.lookup y) :
   a = b := ...
 ```

### refine_struct

`refine_struct { .. }` acts like `refine` but works only with structure instance
literals. It creates a goal for each missing field and tags it with the name of the
field so that `have_field` can be used to generically refer to the field currently
being refined.

As an example, we can use `refine_struct` to automate the construction semigroup
instances:

```lean
refine_struct ( { .. } : semigroup α ),
-- case semigroup, mul
-- α : Type u,
-- ⊢ α → α → α

-- case semigroup, mul_assoc
-- α : Type u,
-- ⊢ ∀ (a b c : α), a * b * c = a * (b * c)
```

`have_field`, used after `refine_struct _` poses `field` as a local constant
with the type of the field of the current goal:

```lean
refine_struct ({ .. } : semigroup α),
{ have_field, ... },
{ have_field, ... },
```
behaves like
```lean
refine_struct ({ .. } : semigroup α),
{ have field := @semigroup.mul, ... },
{ have field := @semigroup.mul_assoc, ... },
```

### apply_rules

`apply_rules hs n` applies the list of lemmas `hs` and `assumption` on the
first goal and the resulting subgoals, iteratively, at most `n` times.
`n` is optional, equal to 50 by default.
`hs` can contain user attributes: in this case all theorems with this
attribute are added to the list of rules.

For instance:

```lean
@[user_attribute]
meta def mono_rules : user_attribute :=
{ name := `mono_rules,
  descr := "lemmas usable to prove monotonicity" }

attribute [mono_rules] add_le_add mul_le_mul_of_nonneg_right

lemma my_test {a b c d e : real} (h1 : a ≤ b) (h2 : c ≤ d) (h3 : 0 ≤ e) :
a + c * e + a + c + 0 ≤ b + d * e + b + d + e :=
-- any of the following lines solve the goal:
add_le_add (add_le_add (add_le_add (add_le_add h1 (mul_le_mul_of_nonneg_right h2 h3)) h1 ) h2) h3
by apply_rules [add_le_add, mul_le_mul_of_nonneg_right]
by apply_rules [mono_rules]
by apply_rules mono_rules
```

### h_generalize

`h_generalize Hx : e == x` matches on `cast _ e` in the goal and replaces it with
`x`. It also adds `Hx : e == x` as an assumption. If `cast _ e` appears multiple
times (not necessarily with the same proof), they are all replaced by `x`. `cast`
`eq.mp`, `eq.mpr`, `eq.subst`, `eq.substr`, `eq.rec` and `eq.rec_on` are all treated
as casts.

 - `h_generalize Hx : e == x with h` adds hypothesis `α = β` with `e : α, x : β`;
 - `h_generalize Hx : e == x with _` chooses automatically chooses the name of
    assumption `α = β`;
  - `h_generalize! Hx : e == x` reverts `Hx`;
  - when `Hx` is omitted, assumption `Hx : e == x` is not added.

### pi_instance

`pi_instance` constructs an instance of `my_class (Π i : I, f i)`
where we know `Π i, my_class (f i)`. If an order relation is required,
it defaults to `pi.partial_order`. Any field of the instance that
`pi_instance` cannot construct is left untouched and generated as a
new goal.

### assoc_rewrite

`assoc_rewrite [h₀, ← h₁] at ⊢ h₂` behaves like
`rewrite [h₀, ← h₁] at ⊢ h₂` with the exception that associativity is
used implicitly to make rewriting possible.

### restate_axiom

`restate_axiom` makes a new copy of a structure field, first definitionally simplifying the type.
This is useful to remove `auto_param` or `opt_param` from the statement.

As an example, we have:
```lean
structure A :=
(x : ℕ)
(a' : x = 1 . skip)

example (z : A) : z.x = 1 := by rw A.a' -- rewrite tactic failed, lemma is not an equality nor a iff

restate_axiom A.a'
example (z : A) : z.x = 1 := by rw A.a
```

By default, `restate_axiom` names the new lemma by removing a trailing `'`, or otherwise appending
`_lemma` if there is no trailing `'`. You can also give `restate_axiom` a second argument to
specify the new name, as in
```lean
restate_axiom A.a f
example (z : A) : z.x = 1 := by rw A.f
```

### def_replacer

`def_replacer foo` sets up a stub definition `foo : tactic unit`, which can
effectively be defined and re-defined later, by tagging definitions with `@[foo]`.

- `@[foo] meta def foo_1 : tactic unit := ...` replaces the current definition of `foo`.
- `@[foo] meta def foo_2 (old : tactic unit) : tactic unit := ...` replaces the current
  definition of `foo`, and provides access to the previous definition via `old`.
  (The argument can also be an `option (tactic unit)`, which is provided as `none` if
  this is the first definition tagged with `@[foo]` since `def_replacer` was invoked.)

`def_replacer foo : α → β → tactic γ` allows the specification of a replacer with
custom input and output types. In this case all subsequent redefinitions must have the
same type, or the type `α → β → tactic γ → tactic γ` or
`α → β → option (tactic γ) → tactic γ` analogously to the previous cases.

### tidy

`tidy` attempts to use a variety of conservative tactics to solve the goals.
In particular, `tidy` uses the `chain` tactic to repeatedly apply a list of tactics to
the goal and recursively on new goals, until no tactic makes further progress.

`tidy` can report the tactic script it found using `tidy?`. As an example
```lean
example : ∀ x : unit, x = unit.star :=
begin
  tidy? -- Prints the trace message: "intros x, exact dec_trivial"
end
```

The default list of tactics can be found by looking up the definition of
[`default_tidy_tactics`](https://github.com/leanprover/mathlib/blob/master/tactic/tidy.lean).

This list can be overriden using `tidy { tactics :=  ... }`. (The list must be a list of
`tactic string`, so that `tidy?` can report a usable tactic script.)

### linarith

`linarith` attempts to find a contradiction between hypotheses that are linear (in)equalities.
Equivalently, it can prove a linear inequality by assuming its negation and proving `false`.

In theory, `linarith` should prove any goal that is true in the theory of linear arithmetic over the rationals. While there is some special handling for non-dense orders like `nat` and `int`, this tactic is not complete for these theories and will not prove every true goal.

An example:
```lean
example (x y z : ℚ) (h1 : 2*x  < 3*y) (h2 : -4*x + 2*z < 0)
        (h3 : 12*y - 4* z < 0)  : false :=
by linarith
```

`linarith` will use all appropriate hypotheses and the negation of the goal, if applicable.

`linarith [t1, t2, t3]` will additionally use proof terms `t1, t2, t3`.

`linarith only [h1, h2, h3, t1, t2, t3]` will use only the goal (if relevant), local hypotheses
h1, h2, h3, and proofs t1, t2, t3. It will ignore the rest of the local context.

`linarith!` will use a stronger reducibility setting to try to identify atoms. For example,
```lean
example (x : ℚ) : id x ≥ x :=
by linarith
```
will fail, because `linarith` will not identify `x` and `id x`. `linarith!` will.
This can sometimes be expensive.

`linarith {discharger := tac, restrict_type := tp, exfalso := ff}` takes a config object with three optional
arguments.
* `discharger` specifies a tactic to be used for reducing an algebraic equation in the
proof stage. The default is `ring`. Other options currently include `ring SOP` or `simp` for basic
problems.
* `restrict_type` will only use hypotheses that are inequalities over `tp`. This is useful
if you have e.g. both integer and rational valued inequalities in the local context, which can
sometimes confuse the tactic.
* If `exfalso` is false, `linarith` will fail when the goal is neither an inequality nor `false`. (True by default.)

### choose

`choose a b h using hyp` takes an hypothesis `hyp` of the form
`∀ (x : X) (y : Y), ∃ (a : A) (b : B), P x y a b` for some `P : X → Y → A → B → Prop` and outputs
into context a function `a : X → Y → A`, `b : X → Y → B` and a proposition `h` stating
`∀ (x : X) (y : Y), P x y (a x y) (b x y)`. It presumably also works with dependent versions.

Example:

```lean
example (h : ∀n m : ℕ, ∃i j, m = n + i ∨ m + j = n) : true :=
begin
  choose i j h using h,
  guard_hyp i := ℕ → ℕ → ℕ,
  guard_hyp j := ℕ → ℕ → ℕ,
  guard_hyp h := ∀ (n m : ℕ), m = n + i n m ∨ m + j n m = n,
  trivial
end
```

### squeeze_simp / squeeze_simpa

`squeeze_simp` and `squeeze_simpa` perform the same task with
the difference that `squeeze_simp` relates to `simp` while
`squeeze_simpa` relates to `simpa`. The following applies to both
`squeeze_simp` and `squeeze_simpa`.

`squeeze_simp` behaves like `simp` (including all its arguments)
and prints a `simp only` invokation to skip the search through the
`simp` lemma list.

For instance, the following is easily solved with `simp`:

```lean
example : 0 + 1 = 1 + 0 := by simp
```

To guide the proof search and speed it up, we may replace `simp`
with `squeeze_simp`:

```lean
example : 0 + 1 = 1 + 0 := by squeeze_simp
-- prints: simp only [add_zero, eq_self_iff_true, zero_add]
```

`squeeze_simp` suggests a replacement which we can use instead of
`squeeze_simp`.

```lean
example : 0 + 1 = 1 + 0 := by simp only [add_zero, eq_self_iff_true, zero_add]
```

`squeeze_simp only` prints nothing as it already skips the `simp` list.

This tactic is useful for speeding up the compilation of a complete file.
Steps:

   1. search and replace ` simp` with ` squeeze_simp` (the space helps avoid the
      replacement of `simp` in `@[simp]`) throughout the file.
   2. Starting at the beginning of the file, go to each printout in turn, copy
      the suggestion in place of `squeeze_simp`.
   3. after all the suggestions were applied, search and replace `squeeze_simp` with
      `simp` to remove the occurrences of `squeeze_simp` that did not produce a suggestion.

Known limitation(s):
  * in cases where `squeeze_simp` is used after a `;` (e.g. `cases x; squeeze_simp`),
    `squeeze_simp` will produce as many suggestions as the number of goals it is applied to.
    It is likely that none of the suggestion is a good replacement but they can all be
    combined by concatenating their list of lemmas.

### fin_cases
`fin_cases h` performs case analysis on a hypothesis of the form
1) `h : A`, where `[fintype A]` is available, or
2) `h ∈ A`, where `A : finset X`, `A : multiset X` or `A : list X`.

`fin_cases *` performs case analysis on all suitable hypotheses.

As an example, in
```
example (f : ℕ → Prop) (p : fin 3) (h0 : f 0) (h1 : f 1) (h2 : f 2) : f p.val :=
begin
  fin_cases p; simp,
  all_goals { assumption }
end
```
after `fin_cases p; simp`, there are three goals, `f 0`, `f 1`, and `f 2`.

### conv
The `conv` tactic is built-in to lean. Currently mathlib additionally provides
   * `erw`,
   * `ring` and `ring2`, and
   * `norm_num`
inside `conv` blocks. Also, as a shorthand `conv_lhs` and `conv_rhs`
are provided, so that
```
example : 0 + 0 = 0 :=
begin
  conv_lhs {simp}
end
```
just means
```
example : 0 + 0 = 0 :=
begin
  conv {to_lhs, simp}
end
```
and likewise for `to_rhs`.

### mono

- `mono` applies a monotonicity rule.
- `mono*` applies monotonicity rules repetitively.
- `mono with x ≤ y` or `mono with [0 ≤ x,0 ≤ y]` creates an assertion for the listed
  propositions. Those help to select the right monotonicity rule.
- `mono left` or `mono right` is useful when proving strict orderings:
   for `x + y < w + z` could be broken down into either
    - left:  `x ≤ w` and `y < z` or
    - right: `x < w` and `y ≤ z`

To use it, first import `tactic.monotonicity`.

Here is an example of mono:

```lean
example (x y z k : ℤ)
  (h : 3 ≤ (4 : ℤ))
  (h' : z ≤ y) :
  (k + 3 + x) - y ≤ (k + 4 + x) - z :=
begin
  mono, -- unfold `(-)`, apply add_le_add
  { -- ⊢ k + 3 + x ≤ k + 4 + x
    mono, -- apply add_le_add, refl
    -- ⊢ k + 3 ≤ k + 4
    mono },
  { -- ⊢ -y ≤ -z
    mono /- apply neg_le_neg -/ }
end
```

More succinctly, we can prove the same goal as:

```lean
example (x y z k : ℤ)
  (h : 3 ≤ (4 : ℤ))
  (h' : z ≤ y) :
  (k + 3 + x) - y ≤ (k + 4 + x) - z :=
by mono*
```

### ac_mono

`ac_mono` reduces the `f x ⊑ f y`, for some relation `⊑` and a
monotonic function `f` to `x ≺ y`.

`ac_mono*` unwraps monotonic functions until it can't.

`ac_mono^k`, for some literal number `k` applies monotonicity `k`
times.

`ac_mono h`, with `h` a hypothesis, unwraps monotonic functions and
uses `h` to solve the remaining goal. Can be combined with `*` or `^k`:
`ac_mono* h`

`ac_mono : p` asserts `p` and uses it to discharge the goal result
unwrapping a series of monotonic functions. Can be combined with * or
^k: `ac_mono* : p`

In the case where `f` is an associative or commutative operator,
`ac_mono` will consider any possible permutation of its arguments and
use the one the minimizes the difference between the left-hand side
and the right-hand side.

To use it, first import `tactic.monotonicity`.

`ac_mono` can be used as follows:

```lean
example (x y z k m n : ℕ)
  (h₀ : z ≥ 0)
  (h₁ : x ≤ y) :
  (m + x + n) * z + k ≤ z * (y + n + m) + k :=
begin
  ac_mono,
  -- ⊢ (m + x + n) * z ≤ z * (y + n + m)
  ac_mono,
  -- ⊢ m + x + n ≤ y + n + m
  ac_mono,
end
```

As with `mono*`, `ac_mono*` solves the goal in one go and so does
`ac_mono* h₁`. The latter syntax becomes especially interesting in the
following example:

```lean
example (x y z k m n : ℕ)
  (h₀ : z ≥ 0)
  (h₁ : m + x + n ≤ y + n + m) :
  (m + x + n) * z + k ≤ z * (y + n + m) + k :=
by ac_mono* h₁.
```

By giving `ac_mono` the assumption `h₁`, we are asking `ac_refl` to
stop earlier than it would normally would.

### use
Similar to `existsi`. `use x` will instantiate the first term of an `∃` or `Σ` goal with `x`.
Unlike `existsi`, `x` is elaborated with respect to the expected type.
Equivalent to `refine ⟨x, _⟩`.

`use` will alternatively take a list of terms `[x0, ..., xn]`.

Examples:

```lean
example (α : Type) : ∃ S : set α, S = S :=
by use ∅

example : ∃ x : ℤ, x = x :=
by use 42

example : ∃ a b c : ℤ, a + b + c = 6 :=
by use [1, 2, 3]

example : ∃ p : ℤ × ℤ, p.1 = 1 :=
by use ⟨1, 42⟩
```

### clear_aux_decl

`clear_aux_decl` clears every `aux_decl` in the local context for the current goal.
This includes the induction hypothesis when using the equation compiler and
`_let_match` and `_fun_match`.

It is useful when using a tactic such as `finish`, `simp *` or `subst` that may use these
auxiliary declarations, and produce an error saying the recursion is not well founded.

```lean
example (n m : ℕ) (h₁ : n = m) (h₂ : ∃ a : ℕ, a = n ∧ a = m) : 2 * m = 2 * n :=
let ⟨a, ha⟩ := h₂ in
begin
  clear_aux_decl, -- subst will fail without this line
  subst h₁
end

example (x y : ℕ) (h₁ : ∃ n : ℕ, n * 1 = 2) (h₂ : 1 + 1 = 2 → x * 1 = y) : x = y :=
let ⟨n, hn⟩ := h₁ in
begin
  clear_aux_decl, -- finish produces an error without this line
  finish
end
```
### set

`set a := t with h` is a variant of `let a := t`. It adds the hypothesis `h : a = t` to the local context and replaces `t` with `a` everywhere it can.

`set a := t with ←h` will add `h : t = a` instead.

`set! a := t with h` does not do any replacing.

```lean
example (x : ℕ) (h : x = 3)  : x + x + x = 9 :=
begin
  set y := x with ←h_xy,
/-
x : ℕ,
y : ℕ := x,
h_xy : x = y,
h : y = 3
⊢ y + y + y = 9
-/
end
```

### omega

`omega` attempts to discharge goals in the quantifier-free fragment of linear integer and natural number arithmetic using the Omega test. In other words, the core procedure of `omega` works with goals of the form
```lean
∀ x₁, ... ∀ xₖ, P
```
where `x₁, ... xₖ` are integer (resp. natural number) variables, and `P` is a quantifier-free formula of linear integer (resp. natural number) arithmetic. For instance:
```lean
example : ∀ (x y : int), (x ≤ 5 ∧ y ≤ 3) → x + y ≤ 8 := by omega
```
By default, `omega` tries to guess the correct domain by looking at the goal and hypotheses, and then reverts all relevant hypotheses and variables (e.g., all variables of type `nat` and `Prop`s in linear natural number arithmetic, if the domain was determined to be `nat`) to universally close the goal before calling the main procedure. Therefore, `omega` will often work even if the goal is not in the above form:
```lean
example (x y : nat) (h : 2 * x + 1 = 2 * y) : false := by omega
```
But this behaviour is not always optimal, since it may revert irrelevant hypotheses or incorrectly guess the domain. Use `omega manual` to disable automatic reverts, and `omega int` or `omega nat` to specify the domain.
```lean
example (x y z w : int) (h1 : 3 * y ≥ x) (h2 : z > 19 * w) : 3 * x ≤ 9 * y :=
by {revert h1 x y, omega manual}

example (i : int) (n : nat) (h1 : i = 0) (h2 : n < n) : false := by omega nat

example (n : nat) (h1 : n < 34) (i : int) (h2 : i * 9 = -72) : i = -8 :=
by {revert h2 i, omega manual int}
```
`omega` handles `nat` subtraction by repeatedly rewriting goals of the form `P[t-s]` into `P[x] ∧ (t = s + x ∨ (t ≤ s ∧ x = 0))`, where `x` is fresh. This means that each (distinct) occurrence of subtraction will cause the goal size to double during DNF transformation.

`omega` implements the real shadow step of the Omega test, but not the dark and gray shadows. Therefore, it should (in principle) succeed whenever the negation of the goal has no real solution, but it may fail if a real solution exists, even if there is no integer/natural number solution.

### push_neg

This tactic pushes negations inside expressions. For instance, given an assumption
```lean
h : ¬ ∀ ε > 0, ∃ δ > 0, ∀ x, |x - x₀| ≤ δ → |f x - y₀| ≤ ε)
```
writing `push_neg at h` will turn `h` into
```lean
h : ∃ ε, ε > 0 ∧ ∀ δ, δ > 0 → (∃ x, |x - x₀| ≤ δ ∧ ε < |f x - y₀|),
```
(the pretty printer does *not* use the abreviations `∀ δ > 0` and `∃ ε > 0` but this issue
has nothing to do with `push_neg`).
Note that names are conserved by this tactic, contrary to what would happen with `simp`
using the relevant lemmas. One can also use this tactic at the goal using `push_neg`,
at every assumption and the goal using `push_neg at *` or at selected assumptions and the goal
using say `push_neg at h h' ⊢` as usual.

### contrapose

Transforms the goal into its contrapositive.

`contrapose`     turns a goal `P → Q` into `¬ Q → ¬ P`

`contrapose!`    turns a goal `P → Q` into `¬ Q → ¬ P` and pushes negations inside `P` and `Q`
                 using `push_neg`

`contrapose h`   first reverts the local assumption `h`, and then uses `contrapose` and `intro h`

`contrapose! h`  first reverts the local assumption `h`, and then uses `contrapose!` and `intro h`

`contrapose h with new_h` uses the name `new_h` for the introduced hypothesis

### norm_cast

This tactic normalizes casts inside expressions.
It is basically a simp tactic with a specific set of lemmas to move casts
upwards in the expression.
Therefore it can be used more safely as a non-terminating tactic.
It also has special handling of numerals.

For instance, given an assumption
```lean
a b : ℤ
h : ↑a + ↑b < (10 : ℚ)
```

writing `norm_cast at h` will turn `h` into
```lean
h : a + b < 10
```

You can also use `exact_mod_cast`, `apply_mod_cast`, `rw_mod_cast`
or `assumption_mod_cast`.
Writing `exact_mod_cast h` and `apply_mod_cast h` will normalize the goal and h before using `exact h` or `apply h`.
Writing `assumption_mod_cast` will normalize the goal and for every
expression `h` in the context it will try to normalize `h` and use
`exact h`.
`rw_mod_cast` acts like the `rw` tactic but it applies `norm_cast` between steps.

These tactics work with three attributes,
`elim_cast`, `move_cast` and `squash_cast`.

`elim_cast` is for elimination lemmas of the shape
`Π ..., P ↑a1 ... ↑an = P a1 ... an`, for instance:

```lean
int.coe_nat_inj' : ∀ {m n : ℕ}, ↑m = ↑n ↔ m = n

rat.coe_int_denom : ∀ (n : ℤ), ↑n.denom = 1
```

`move_cast` is for compositional lemmas of the shape
`Π ..., ↑(P a1 ... an) = P ↑a1 ... ↑an`, for instance:
```lean
int.coe_nat_add : ∀ (m n : ℕ), ↑(m + n) = ↑m + ↑n`

nat.cast_sub : ∀ {α : Type*} [add_group α] [has_one α] {m n : ℕ}, m ≤ n → ↑(n - m) = ↑n - ↑m
```

`squash_cast` is for lemmas of the shape
`Π ..., ↑↑a = ↑a`, for instance:
```lean
int.cast_coe_nat : ∀ (n : ℕ), ↑↑n = ↑n

int.cats_id : int.cast_id : ∀ (n : ℤ), ↑n = n
```

<<<<<<< HEAD
### vampire

`vampire` uses proof output from the Vampire theorem prover (https://vprover.github.io/) to discharge FOL goals. The tactic can either work in online mode which calls Vampire to obtain a proof, or in offline mode which uses the user-supplied proof. When invoked without a string argument, `vampire` defaults to the former to discharge the goal and displays the proof it used:
```
variables [inhabited α] (p q : α → Prop) (a : α)
example : (∀ x, p x → q x) → (∀ x, p x) → q a := by vampire
/-
  Trace output :
  n10hen0n10ymsn0hen10n0mn1n0msen10n0msn1hen10n1mn0n1msen10n0m
  n1n0msren1n0mn0n0msen0n10ymsr
-/
```
(Note the `inhabited` instance, which is required per the assumption of non-empty domain for FOL.)
The online mode of `vampire` requires a local installation of Vampire (consult the readme in `tactic/vampire` for details). To invoke `vampire` in offline mode, copy and paste the trace output as a string argument:
```
variables [inhabited α] (p q : α → Prop) (a : α)
example : (∀ x, p x → q x) → (∀ x, p x) → q a :=
by vampire
"
n10hen0n10ymsn0hen10n0mn1n0msen10n0msn1hen10n1mn0n1msen10n0m
n1n0msren1n0mn0n0msen0n10ymsr
"
```
`vampire` only proves valid formulas of FOL, which means that all the necessary hypotheses should be included in the goal as antecedents.
```
example (p q : Prop) (h1 : p) (h2 : q) : p ∧ q :=
by vampire -- fails
```
You can include the names of relevant hypotheses in order to revert them and call `vampire` in one step.
```
example (p q : Prop) (h1 : p) (h2 : q) : p ∧ q :=
by vampire h1 h2
```
Use the `all` keyword to revert all hypotheses of type `Prop`. Hypothesis reversion can be used in offline mode as well.
```
example (p q : Prop) (h1 : p) (h2 : q) : p ∧ q :=
by vampire all "n10hn1tn1hrn0hr"
```
=======
### convert_to

`convert_to g using n` attempts to change the current goal to `g`, but unlike `change`,
it will generate equality proof obligations using `congr' n` to resolve discrepancies.
`convert_to g` defaults to using `congr' 1`.

`ac_change` is `convert_to` followed by `ac_refl`. It is useful for rearranging/reassociating
e.g. sums:
```lean
example (a b c d e f g N : ℕ) : (a + b) + (c + d) + (e + f) + g ≤ N :=
begin
  ac_change a + d + e + f + c + g + b ≤ _,
-- ⊢ a + d + e + f + c + g + b ≤ N
end
```

### apply_fun

Apply a function to some local assumptions which are either equalities
or inequalities. For instance, if the context contains `h : a = b` and
some function `f` then `apply_fun f at h` turns `h` into
`h : f a = f b`. When the assumption is an inequality `h : a ≤ b`, a side
goal `monotone f` is created, unless this condition is provided using
`apply_fun f at h using P` where `P : monotone f`, or the `mono` tactic
can prove it.

Typical usage is:
```lean
open function

example (X Y Z : Type) (f : X → Y) (g : Y → Z) (H : injective $ g ∘ f) :
  injective f :=
begin
  intros x x' h,
  apply_fun g at h,
  exact H h
end
```

### Localized Notation

This consists of two user-commands which allow you to declare notation and commands localized to a namespace.

* Declare notation which is localized to a namespace using:
```
localized "infix ` ⊹ `:60 := my_add" in my.add
```
* After this command it will be available in the same section/namespace/file, just as if you wrote `local infix ` ⊹ `:60 := my_add`
* You can open it in other places. The following command will declare the notation again as local notation in that section/namespace/files:
```
open_locale my.add
```
* More generally, the following will declare all localized notation in the specified namespaces.
```
open_locale namespace1 namespace2 ...
```
* You can also declare other localized commands, like local attributes
```
localized "attribute [simp] le_refl" in le
```

### swap

`swap n` will move the `n`th goal to the front. `swap` defaults to `swap 2`, and so interchanges the first and second goals.

### rotate

`rotate` moves the first goal to the back. `rotate n` will do this `n` times.
>>>>>>> 2a131d9f
<|MERGE_RESOLUTION|>--- conflicted
+++ resolved
@@ -985,7 +985,6 @@
 int.cats_id : int.cast_id : ∀ (n : ℤ), ↑n = n
 ```
 
-<<<<<<< HEAD
 ### vampire
 
 `vampire` uses proof output from the Vampire theorem prover (https://vprover.github.io/) to discharge FOL goals. The tactic can either work in online mode which calls Vampire to obtain a proof, or in offline mode which uses the user-supplied proof. When invoked without a string argument, `vampire` defaults to the former to discharge the goal and displays the proof it used:
@@ -1024,7 +1023,6 @@
 example (p q : Prop) (h1 : p) (h2 : q) : p ∧ q :=
 by vampire all "n10hn1tn1hrn0hr"
 ```
-=======
 ### convert_to
 
 `convert_to g using n` attempts to change the current goal to `g`, but unlike `change`,
@@ -1092,5 +1090,4 @@
 
 ### rotate
 
-`rotate` moves the first goal to the back. `rotate n` will do this `n` times.
->>>>>>> 2a131d9f
+`rotate` moves the first goal to the back. `rotate n` will do this `n` times.
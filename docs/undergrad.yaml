--- conflicted
+++ resolved
@@ -97,13 +97,8 @@
     primitive complex roots of unity: 'complex.is_primitive_root_iff'
   Permutation group:
     permutation group of a type: 'equiv.perm'
-<<<<<<< HEAD
     decomposition into transpositions: 'equiv.perm.trunc_swap_factors'
     decomposition into cycles with disjoint support: 'equiv.perm.cycle_factors'
-=======
-    decomposition into transpositions: ''
-    decomposition into cycles with disjoint support: 'equiv.perm.trunc_cycle_factors'
->>>>>>> d7f6bd61
     signature: 'equiv.perm.sign'
     alternating group: 'alternating_subgroup'
   Classical automorphism groups:
